/********************************************************/
/********************************************************/
/*  Source file: SW_Weather.h
 Type: header
 Application: SOILWAT - soilwater dynamics simulator
 Purpose: Support definitions/declarations for
 weather-related information.
 History:
 (8/28/01) -- INITIAL CODING - cwb
 20091014 (drs) added pct_snowdrift as input to weathsetup.in
 20091015 (drs) ppt is divided into rain and snow, added snowmelt
 01/04/2011	(drs) added variable 'snowloss' to SW_WEATHER_NOW and to SW_WEATHER_OUTPUTS
 02/16/2011	(drs) added variable 'pct_runoff' to SW_WEATHER as input to weathsetup.in
 02/19/2011	(drs) added variable 'runoff' to SW_WEATHER_NOW and to SW_WEATHER_OUTPUTS
 moved soil_inf from SW_Soilwat to SW_Weather (added to SW_WEATHER and to SW_WEATHER_OUTPUTS)
 06/01/2012  (DLM) added temp_year_avg variable to SW_WEATHER_HIST struct & temp_month_avg[MAX_MONTHS] variable
 11/30/2012	(clk) added variable 'surfaceRunoff' to SW_WEATHER and SW_WEATHER_OUTPUTS
 changed 'runoff' to 'snowRunoff' to better distinguish between surface runoff and snowmelt runoff

 */
/********************************************************/
/********************************************************/

#ifndef SW_WEATHER_H
#define SW_WEATHER_H

#include "SW_Times.h"
#include "SW_Defines.h"

#ifdef __cplusplus
extern "C" {
#endif



/*  all temps are in degrees C, all precip is in cm */
/*  in fact, all water variables are in cm throughout
 *  the model.  this facilitates additions and removals
 *  as they're always in the right units.
 */

typedef struct {
	/* comes from markov weather day-to-day */
	RealD temp_avg, temp_max, temp_min, ppt, rain;
<<<<<<< HEAD
} SW_WEATHER_2DAYS;
=======
} SW_WEATHER_NOW;
>>>>>>> 80d9478e

typedef struct {
	/* comes from historical weather files */
	RealD temp_max[MAX_DAYS], temp_min[MAX_DAYS], temp_avg[MAX_DAYS], ppt[MAX_DAYS];
	// RealD temp_month_avg[MAX_MONTHS], temp_year_avg; // currently not used
} SW_WEATHER_HIST;

/* accumulators for output values hold only the */
/* current period's values (eg, weekly or monthly) */
typedef struct {
	RealD temp_max, temp_min, temp_avg, ppt, rain, snow, snowmelt, snowloss, /* 20091015 (drs) ppt is divided into rain and snow */
	snowRunoff, surfaceRunoff, surfaceRunon, soil_inf, et, aet, pet, surfaceAvg, surfaceMax, surfaceMin;
} SW_WEATHER_OUTPUTS;

/**
 @brief Annual time-series of climate variables
 
 Output of the function `calcSiteClimate()`
 
 @note 2D array dimensions represent month (1st D) and year (2nd D); 1D array dimension represents year.
 @note Number of years is variable and determined at runtime.
 */
typedef struct {
    RealD **PPTMon_cm,                      /**< 2D array containing monthly amount precipitation (cm)*/
    *PPT_cm,                                /**< Array containing annual precipitation amount [cm]*/
    *PPT7thMon_mm,                            /**< Array containing July precipitation amount (mm) */

    **meanTempMon_C,                        /**< 2D array containing monthly mean average daily air temperature (&deg;C)*/
    **maxTempMon_C,                         /**< 2D array containing monthly mean max daily air temperature (&deg;C)*/
    **minTempMon_C,                         /**< 2D array containing monthly mean min daily air temperature (&deg;C)*/
    *meanTemp_C,                            /**< Array containing annual mean temperatures [C]*/
    *meanTempDriestQtr_C,                   /**< Array containing the average temperature [C] of the driest quarter of the year*/
    *minTemp2ndMon_C,                       /**< Array containing the mean daily minimum temperature in February [C] */
    *minTemp7thMon_C,                       /**< Array containing minimum July temperatures [C] */

    *frostFree_days,                        /**< Array containing the maximum consecutive days [-] without frost*/
    *ddAbove65F_degday;                     /**< Array containing the amount of degree days [C x day] above 65 F */
} SW_CLIMATE_YEARLY;

/**
 @brief A structure holding all variables that are output to the function `averageClimateAcrossYears()` #SW_CLIMATE_YEARLY
 
 @note Values are across-year averages of #SW_CLIMATE_YEARLY and 1D array dimension represents month.
 The exceptions are `sdC4` and `sdCheatgrass` which represent across-year standard devations and the 1D array dimension
 represents different variables, see `averageClimateAcrossYears()`.
 */
typedef struct {
    RealD *meanTempMon_C,                   /**< Array of size MAX_MONTHS containing sum of monthly mean temperatures*/
    *maxTempMon_C,                          /**< Array of size MAX_MONTHS containing sum of monthly maximum temperatures*/
    *minTempMon_C,                          /**< Array of size MAX_MONTHS containing sum of monthly minimum temperatures*/
    *PPTMon_cm,                             /**< Array of size MAX_MONTHS containing sum of monthly mean precipitation*/
    *sdC4,                                  /**< Array of size three holding the standard deviations of minimum July temperature (0),
                                             frost free days (1), number of days above 65F (2)*/
    *sdCheatgrass,                          /**< Array of size three holding the standard deviations of July precipitation (0), mean
                                              temperature of dry quarter (1), mean minimum temperature of February (2)*/
    meanTemp_C,                             /**< Value containing the average of yearly temperatures*/
    PPT_cm,                                 /**< Value containing the average of yearly precipitation*/
    PPT7thMon_mm,                            /**< Value containing average of July precipitation (mm)*/
    meanTempDriestQtr_C,                    /**< Value containing average of mean temperatures in the driest quarters of years*/
    minTemp2ndMon_C,                        /**< Value containing average of minimum temperatures in February*/
    ddAbove65F_degday,                      /**< Value containing average of total degrees above 65F (18.33C) throughout the year*/
    frostFree_days,                         /**< Value containing average of most consectutive days in a year without frost*/
    minTemp7thMon_C;                        /**< Value containing the average of lowest temperature in July*/
} SW_CLIMATE_CLIM;

typedef struct {

	Bool
		use_snow,
		use_weathergenerator_only;
			// swTRUE: use weather generator and ignore weather inputs

	unsigned int
		generateWeatherMethod;
			// see `generateMissingWeather()`
			// 0 : pass through missing values
			// 1 : LOCF (temp) + 0 (ppt)
			// 2 : weather generator (previously, `use_weathergenerator`)
	
	int rng_seed; // initial state for `mark
	
	RealD pct_snowdrift, pct_snowRunoff;
    unsigned int n_years;
	SW_TIMES yr;
  RealD
    scale_precip[MAX_MONTHS],
    scale_temp_max[MAX_MONTHS],
    scale_temp_min[MAX_MONTHS],
    scale_skyCover[MAX_MONTHS],
    scale_wind[MAX_MONTHS],
    scale_rH[MAX_MONTHS];
	char name_prefix[MAX_FILENAMESIZE - 5]; // subtract 4-digit 'year' file type extension
	RealD snowRunoff, surfaceRunoff, surfaceRunon, soil_inf, surfaceAvg;
	RealD snow, snowmelt, snowloss, surfaceMax, surfaceMin;

	/* This section is required for computing the output quantities.  */
	SW_WEATHER_OUTPUTS
		*p_accu[SW_OUTNPERIODS], // output accumulator: summed values for each time period
		*p_oagg[SW_OUTNPERIODS]; // output aggregator: mean or sum for each time periods
	SW_WEATHER_HIST hist;
    SW_WEATHER_HIST **allHist;
    SW_WEATHER_NOW now;

} SW_WEATHER;



/* =================================================== */
/*            Externed Global Variables                */
/* --------------------------------------------------- */
extern SW_WEATHER SW_Weather;


/* =================================================== */
/*             Global Function Declarations            */
/* --------------------------------------------------- */
void SW_WTH_setup(void);
void SW_WTH_read(void);
Bool _read_weather_hist(TimeInt year, SW_WEATHER_HIST *yearWeather);
void averageClimateAcrossYears(SW_CLIMATE_YEARLY *climateOutput, int numYears,
                               SW_CLIMATE_CLIM *climateAverages);
void calcSiteClimate(SW_WEATHER_HIST **allHist, int numYears, int startYear,
                     SW_CLIMATE_YEARLY *climateOutput, Bool isNorth);
void calcSiteClimateLatInvariants(SW_WEATHER_HIST **allHist, int numYears, int startYear,
                         SW_CLIMATE_YEARLY *climateOutput);
void findDriestQtr(double *meanTempDriestQtr_C, int numYears, double **meanTempMon_C,
                   double **meanPPTMon_cm, Bool isNorth);
void driestQtrSouthAdjMonYears(int month, int *adjustedYearZero, int *adjustedYearOne,
                           int *adjustedYearTwo, int *adjustedMonth, int *prevMonth,
                           int *nextMonth);
void allocDeallocClimateStructs(int action, int numYears, SW_CLIMATE_YEARLY *climateOutput,
                                SW_CLIMATE_CLIM *climateAverages);
void readAllWeather(SW_WEATHER_HIST **allHist, int startYear, unsigned int n_years);
void scaleAllWeather(
  SW_WEATHER_HIST **allHist,
  int startYear,
  unsigned int n_years,
  double *scale_temp_max,
  double *scale_temp_min,
  double *scale_precip
);
void generateMissingWeather(
  SW_WEATHER_HIST **allHist,
  int startYear,
  unsigned int n_years,
  unsigned int method,
  unsigned int optLOCF_nMax
);
void allocateAllWeather(void);
void deallocateAllWeather(void);
void _clear_hist_weather(SW_WEATHER_HIST *yearWeather);
void SW_WTH_init_run(void);
void SW_WTH_construct(void);
void SW_WTH_deconstruct(void);
void SW_WTH_new_day(void);
void SW_WTH_sum_today(void);


#ifdef DEBUG_MEM
void SW_WTH_SetMemoryRefs(void);
#endif


#ifdef __cplusplus
}
#endif

#endif
<|MERGE_RESOLUTION|>--- conflicted
+++ resolved
@@ -1,217 +1,213 @@
-/********************************************************/
-/********************************************************/
-/*  Source file: SW_Weather.h
- Type: header
- Application: SOILWAT - soilwater dynamics simulator
- Purpose: Support definitions/declarations for
- weather-related information.
- History:
- (8/28/01) -- INITIAL CODING - cwb
- 20091014 (drs) added pct_snowdrift as input to weathsetup.in
- 20091015 (drs) ppt is divided into rain and snow, added snowmelt
- 01/04/2011	(drs) added variable 'snowloss' to SW_WEATHER_NOW and to SW_WEATHER_OUTPUTS
- 02/16/2011	(drs) added variable 'pct_runoff' to SW_WEATHER as input to weathsetup.in
- 02/19/2011	(drs) added variable 'runoff' to SW_WEATHER_NOW and to SW_WEATHER_OUTPUTS
- moved soil_inf from SW_Soilwat to SW_Weather (added to SW_WEATHER and to SW_WEATHER_OUTPUTS)
- 06/01/2012  (DLM) added temp_year_avg variable to SW_WEATHER_HIST struct & temp_month_avg[MAX_MONTHS] variable
- 11/30/2012	(clk) added variable 'surfaceRunoff' to SW_WEATHER and SW_WEATHER_OUTPUTS
- changed 'runoff' to 'snowRunoff' to better distinguish between surface runoff and snowmelt runoff
-
- */
-/********************************************************/
-/********************************************************/
-
-#ifndef SW_WEATHER_H
-#define SW_WEATHER_H
-
-#include "SW_Times.h"
-#include "SW_Defines.h"
-
-#ifdef __cplusplus
-extern "C" {
-#endif
-
-
-
-/*  all temps are in degrees C, all precip is in cm */
-/*  in fact, all water variables are in cm throughout
- *  the model.  this facilitates additions and removals
- *  as they're always in the right units.
- */
-
-typedef struct {
-	/* comes from markov weather day-to-day */
-	RealD temp_avg, temp_max, temp_min, ppt, rain;
-<<<<<<< HEAD
-} SW_WEATHER_2DAYS;
-=======
-} SW_WEATHER_NOW;
->>>>>>> 80d9478e
-
-typedef struct {
-	/* comes from historical weather files */
-	RealD temp_max[MAX_DAYS], temp_min[MAX_DAYS], temp_avg[MAX_DAYS], ppt[MAX_DAYS];
-	// RealD temp_month_avg[MAX_MONTHS], temp_year_avg; // currently not used
-} SW_WEATHER_HIST;
-
-/* accumulators for output values hold only the */
-/* current period's values (eg, weekly or monthly) */
-typedef struct {
-	RealD temp_max, temp_min, temp_avg, ppt, rain, snow, snowmelt, snowloss, /* 20091015 (drs) ppt is divided into rain and snow */
-	snowRunoff, surfaceRunoff, surfaceRunon, soil_inf, et, aet, pet, surfaceAvg, surfaceMax, surfaceMin;
-} SW_WEATHER_OUTPUTS;
-
-/**
- @brief Annual time-series of climate variables
- 
- Output of the function `calcSiteClimate()`
- 
- @note 2D array dimensions represent month (1st D) and year (2nd D); 1D array dimension represents year.
- @note Number of years is variable and determined at runtime.
- */
-typedef struct {
-    RealD **PPTMon_cm,                      /**< 2D array containing monthly amount precipitation (cm)*/
-    *PPT_cm,                                /**< Array containing annual precipitation amount [cm]*/
-    *PPT7thMon_mm,                            /**< Array containing July precipitation amount (mm) */
-
-    **meanTempMon_C,                        /**< 2D array containing monthly mean average daily air temperature (&deg;C)*/
-    **maxTempMon_C,                         /**< 2D array containing monthly mean max daily air temperature (&deg;C)*/
-    **minTempMon_C,                         /**< 2D array containing monthly mean min daily air temperature (&deg;C)*/
-    *meanTemp_C,                            /**< Array containing annual mean temperatures [C]*/
-    *meanTempDriestQtr_C,                   /**< Array containing the average temperature [C] of the driest quarter of the year*/
-    *minTemp2ndMon_C,                       /**< Array containing the mean daily minimum temperature in February [C] */
-    *minTemp7thMon_C,                       /**< Array containing minimum July temperatures [C] */
-
-    *frostFree_days,                        /**< Array containing the maximum consecutive days [-] without frost*/
-    *ddAbove65F_degday;                     /**< Array containing the amount of degree days [C x day] above 65 F */
-} SW_CLIMATE_YEARLY;
-
-/**
- @brief A structure holding all variables that are output to the function `averageClimateAcrossYears()` #SW_CLIMATE_YEARLY
- 
- @note Values are across-year averages of #SW_CLIMATE_YEARLY and 1D array dimension represents month.
- The exceptions are `sdC4` and `sdCheatgrass` which represent across-year standard devations and the 1D array dimension
- represents different variables, see `averageClimateAcrossYears()`.
- */
-typedef struct {
-    RealD *meanTempMon_C,                   /**< Array of size MAX_MONTHS containing sum of monthly mean temperatures*/
-    *maxTempMon_C,                          /**< Array of size MAX_MONTHS containing sum of monthly maximum temperatures*/
-    *minTempMon_C,                          /**< Array of size MAX_MONTHS containing sum of monthly minimum temperatures*/
-    *PPTMon_cm,                             /**< Array of size MAX_MONTHS containing sum of monthly mean precipitation*/
-    *sdC4,                                  /**< Array of size three holding the standard deviations of minimum July temperature (0),
-                                             frost free days (1), number of days above 65F (2)*/
-    *sdCheatgrass,                          /**< Array of size three holding the standard deviations of July precipitation (0), mean
-                                              temperature of dry quarter (1), mean minimum temperature of February (2)*/
-    meanTemp_C,                             /**< Value containing the average of yearly temperatures*/
-    PPT_cm,                                 /**< Value containing the average of yearly precipitation*/
-    PPT7thMon_mm,                            /**< Value containing average of July precipitation (mm)*/
-    meanTempDriestQtr_C,                    /**< Value containing average of mean temperatures in the driest quarters of years*/
-    minTemp2ndMon_C,                        /**< Value containing average of minimum temperatures in February*/
-    ddAbove65F_degday,                      /**< Value containing average of total degrees above 65F (18.33C) throughout the year*/
-    frostFree_days,                         /**< Value containing average of most consectutive days in a year without frost*/
-    minTemp7thMon_C;                        /**< Value containing the average of lowest temperature in July*/
-} SW_CLIMATE_CLIM;
-
-typedef struct {
-
-	Bool
-		use_snow,
-		use_weathergenerator_only;
-			// swTRUE: use weather generator and ignore weather inputs
-
-	unsigned int
-		generateWeatherMethod;
-			// see `generateMissingWeather()`
-			// 0 : pass through missing values
-			// 1 : LOCF (temp) + 0 (ppt)
-			// 2 : weather generator (previously, `use_weathergenerator`)
-	
-	int rng_seed; // initial state for `mark
-	
-	RealD pct_snowdrift, pct_snowRunoff;
-    unsigned int n_years;
-	SW_TIMES yr;
-  RealD
-    scale_precip[MAX_MONTHS],
-    scale_temp_max[MAX_MONTHS],
-    scale_temp_min[MAX_MONTHS],
-    scale_skyCover[MAX_MONTHS],
-    scale_wind[MAX_MONTHS],
-    scale_rH[MAX_MONTHS];
-	char name_prefix[MAX_FILENAMESIZE - 5]; // subtract 4-digit 'year' file type extension
-	RealD snowRunoff, surfaceRunoff, surfaceRunon, soil_inf, surfaceAvg;
-	RealD snow, snowmelt, snowloss, surfaceMax, surfaceMin;
-
-	/* This section is required for computing the output quantities.  */
-	SW_WEATHER_OUTPUTS
-		*p_accu[SW_OUTNPERIODS], // output accumulator: summed values for each time period
-		*p_oagg[SW_OUTNPERIODS]; // output aggregator: mean or sum for each time periods
-	SW_WEATHER_HIST hist;
-    SW_WEATHER_HIST **allHist;
-    SW_WEATHER_NOW now;
-
-} SW_WEATHER;
-
-
-
-/* =================================================== */
-/*            Externed Global Variables                */
-/* --------------------------------------------------- */
-extern SW_WEATHER SW_Weather;
-
-
-/* =================================================== */
-/*             Global Function Declarations            */
-/* --------------------------------------------------- */
-void SW_WTH_setup(void);
-void SW_WTH_read(void);
-Bool _read_weather_hist(TimeInt year, SW_WEATHER_HIST *yearWeather);
-void averageClimateAcrossYears(SW_CLIMATE_YEARLY *climateOutput, int numYears,
-                               SW_CLIMATE_CLIM *climateAverages);
-void calcSiteClimate(SW_WEATHER_HIST **allHist, int numYears, int startYear,
-                     SW_CLIMATE_YEARLY *climateOutput, Bool isNorth);
-void calcSiteClimateLatInvariants(SW_WEATHER_HIST **allHist, int numYears, int startYear,
-                         SW_CLIMATE_YEARLY *climateOutput);
-void findDriestQtr(double *meanTempDriestQtr_C, int numYears, double **meanTempMon_C,
-                   double **meanPPTMon_cm, Bool isNorth);
-void driestQtrSouthAdjMonYears(int month, int *adjustedYearZero, int *adjustedYearOne,
-                           int *adjustedYearTwo, int *adjustedMonth, int *prevMonth,
-                           int *nextMonth);
-void allocDeallocClimateStructs(int action, int numYears, SW_CLIMATE_YEARLY *climateOutput,
-                                SW_CLIMATE_CLIM *climateAverages);
-void readAllWeather(SW_WEATHER_HIST **allHist, int startYear, unsigned int n_years);
-void scaleAllWeather(
-  SW_WEATHER_HIST **allHist,
-  int startYear,
-  unsigned int n_years,
-  double *scale_temp_max,
-  double *scale_temp_min,
-  double *scale_precip
-);
-void generateMissingWeather(
-  SW_WEATHER_HIST **allHist,
-  int startYear,
-  unsigned int n_years,
-  unsigned int method,
-  unsigned int optLOCF_nMax
-);
-void allocateAllWeather(void);
-void deallocateAllWeather(void);
-void _clear_hist_weather(SW_WEATHER_HIST *yearWeather);
-void SW_WTH_init_run(void);
-void SW_WTH_construct(void);
-void SW_WTH_deconstruct(void);
-void SW_WTH_new_day(void);
-void SW_WTH_sum_today(void);
-
-
-#ifdef DEBUG_MEM
-void SW_WTH_SetMemoryRefs(void);
-#endif
-
-
-#ifdef __cplusplus
-}
-#endif
-
-#endif
+/********************************************************/
+/********************************************************/
+/*  Source file: SW_Weather.h
+ Type: header
+ Application: SOILWAT - soilwater dynamics simulator
+ Purpose: Support definitions/declarations for
+ weather-related information.
+ History:
+ (8/28/01) -- INITIAL CODING - cwb
+ 20091014 (drs) added pct_snowdrift as input to weathsetup.in
+ 20091015 (drs) ppt is divided into rain and snow, added snowmelt
+ 01/04/2011	(drs) added variable 'snowloss' to SW_WEATHER_NOW and to SW_WEATHER_OUTPUTS
+ 02/16/2011	(drs) added variable 'pct_runoff' to SW_WEATHER as input to weathsetup.in
+ 02/19/2011	(drs) added variable 'runoff' to SW_WEATHER_NOW and to SW_WEATHER_OUTPUTS
+ moved soil_inf from SW_Soilwat to SW_Weather (added to SW_WEATHER and to SW_WEATHER_OUTPUTS)
+ 06/01/2012  (DLM) added temp_year_avg variable to SW_WEATHER_HIST struct & temp_month_avg[MAX_MONTHS] variable
+ 11/30/2012	(clk) added variable 'surfaceRunoff' to SW_WEATHER and SW_WEATHER_OUTPUTS
+ changed 'runoff' to 'snowRunoff' to better distinguish between surface runoff and snowmelt runoff
+
+ */
+/********************************************************/
+/********************************************************/
+
+#ifndef SW_WEATHER_H
+#define SW_WEATHER_H
+
+#include "SW_Times.h"
+#include "SW_Defines.h"
+
+#ifdef __cplusplus
+extern "C" {
+#endif
+
+
+
+/*  all temps are in degrees C, all precip is in cm */
+/*  in fact, all water variables are in cm throughout
+ *  the model.  this facilitates additions and removals
+ *  as they're always in the right units.
+ */
+
+typedef struct {
+	/* comes from markov weather day-to-day */
+	RealD temp_avg, temp_max, temp_min, ppt, rain;
+} SW_WEATHER_NOW;
+
+typedef struct {
+	/* comes from historical weather files */
+	RealD temp_max[MAX_DAYS], temp_min[MAX_DAYS], temp_avg[MAX_DAYS], ppt[MAX_DAYS];
+	// RealD temp_month_avg[MAX_MONTHS], temp_year_avg; // currently not used
+} SW_WEATHER_HIST;
+
+/* accumulators for output values hold only the */
+/* current period's values (eg, weekly or monthly) */
+typedef struct {
+	RealD temp_max, temp_min, temp_avg, ppt, rain, snow, snowmelt, snowloss, /* 20091015 (drs) ppt is divided into rain and snow */
+	snowRunoff, surfaceRunoff, surfaceRunon, soil_inf, et, aet, pet, surfaceAvg, surfaceMax, surfaceMin;
+} SW_WEATHER_OUTPUTS;
+
+/**
+ @brief Annual time-series of climate variables
+ 
+ Output of the function `calcSiteClimate()`
+ 
+ @note 2D array dimensions represent month (1st D) and year (2nd D); 1D array dimension represents year.
+ @note Number of years is variable and determined at runtime.
+ */
+typedef struct {
+    RealD **PPTMon_cm,                      /**< 2D array containing monthly amount precipitation (cm)*/
+    *PPT_cm,                                /**< Array containing annual precipitation amount [cm]*/
+    *PPT7thMon_mm,                            /**< Array containing July precipitation amount (mm) */
+
+    **meanTempMon_C,                        /**< 2D array containing monthly mean average daily air temperature (&deg;C)*/
+    **maxTempMon_C,                         /**< 2D array containing monthly mean max daily air temperature (&deg;C)*/
+    **minTempMon_C,                         /**< 2D array containing monthly mean min daily air temperature (&deg;C)*/
+    *meanTemp_C,                            /**< Array containing annual mean temperatures [C]*/
+    *meanTempDriestQtr_C,                   /**< Array containing the average temperature [C] of the driest quarter of the year*/
+    *minTemp2ndMon_C,                       /**< Array containing the mean daily minimum temperature in February [C] */
+    *minTemp7thMon_C,                       /**< Array containing minimum July temperatures [C] */
+
+    *frostFree_days,                        /**< Array containing the maximum consecutive days [-] without frost*/
+    *ddAbove65F_degday;                     /**< Array containing the amount of degree days [C x day] above 65 F */
+} SW_CLIMATE_YEARLY;
+
+/**
+ @brief A structure holding all variables that are output to the function `averageClimateAcrossYears()` #SW_CLIMATE_YEARLY
+ 
+ @note Values are across-year averages of #SW_CLIMATE_YEARLY and 1D array dimension represents month.
+ The exceptions are `sdC4` and `sdCheatgrass` which represent across-year standard devations and the 1D array dimension
+ represents different variables, see `averageClimateAcrossYears()`.
+ */
+typedef struct {
+    RealD *meanTempMon_C,                   /**< Array of size MAX_MONTHS containing sum of monthly mean temperatures*/
+    *maxTempMon_C,                          /**< Array of size MAX_MONTHS containing sum of monthly maximum temperatures*/
+    *minTempMon_C,                          /**< Array of size MAX_MONTHS containing sum of monthly minimum temperatures*/
+    *PPTMon_cm,                             /**< Array of size MAX_MONTHS containing sum of monthly mean precipitation*/
+    *sdC4,                                  /**< Array of size three holding the standard deviations of minimum July temperature (0),
+                                             frost free days (1), number of days above 65F (2)*/
+    *sdCheatgrass,                          /**< Array of size three holding the standard deviations of July precipitation (0), mean
+                                              temperature of dry quarter (1), mean minimum temperature of February (2)*/
+    meanTemp_C,                             /**< Value containing the average of yearly temperatures*/
+    PPT_cm,                                 /**< Value containing the average of yearly precipitation*/
+    PPT7thMon_mm,                            /**< Value containing average of July precipitation (mm)*/
+    meanTempDriestQtr_C,                    /**< Value containing average of mean temperatures in the driest quarters of years*/
+    minTemp2ndMon_C,                        /**< Value containing average of minimum temperatures in February*/
+    ddAbove65F_degday,                      /**< Value containing average of total degrees above 65F (18.33C) throughout the year*/
+    frostFree_days,                         /**< Value containing average of most consectutive days in a year without frost*/
+    minTemp7thMon_C;                        /**< Value containing the average of lowest temperature in July*/
+} SW_CLIMATE_CLIM;
+
+typedef struct {
+
+	Bool
+		use_snow,
+		use_weathergenerator_only;
+			// swTRUE: use weather generator and ignore weather inputs
+
+	unsigned int
+		generateWeatherMethod;
+			// see `generateMissingWeather()`
+			// 0 : pass through missing values
+			// 1 : LOCF (temp) + 0 (ppt)
+			// 2 : weather generator (previously, `use_weathergenerator`)
+	
+	int rng_seed; // initial state for `mark
+	
+	RealD pct_snowdrift, pct_snowRunoff;
+    unsigned int n_years;
+	SW_TIMES yr;
+  RealD
+    scale_precip[MAX_MONTHS],
+    scale_temp_max[MAX_MONTHS],
+    scale_temp_min[MAX_MONTHS],
+    scale_skyCover[MAX_MONTHS],
+    scale_wind[MAX_MONTHS],
+    scale_rH[MAX_MONTHS];
+	char name_prefix[MAX_FILENAMESIZE - 5]; // subtract 4-digit 'year' file type extension
+	RealD snowRunoff, surfaceRunoff, surfaceRunon, soil_inf, surfaceAvg;
+	RealD snow, snowmelt, snowloss, surfaceMax, surfaceMin;
+
+	/* This section is required for computing the output quantities.  */
+	SW_WEATHER_OUTPUTS
+		*p_accu[SW_OUTNPERIODS], // output accumulator: summed values for each time period
+		*p_oagg[SW_OUTNPERIODS]; // output aggregator: mean or sum for each time periods
+	SW_WEATHER_HIST hist;
+    SW_WEATHER_HIST **allHist;
+    SW_WEATHER_NOW now;
+
+} SW_WEATHER;
+
+
+
+/* =================================================== */
+/*            Externed Global Variables                */
+/* --------------------------------------------------- */
+extern SW_WEATHER SW_Weather;
+
+
+/* =================================================== */
+/*             Global Function Declarations            */
+/* --------------------------------------------------- */
+void SW_WTH_setup(void);
+void SW_WTH_read(void);
+Bool _read_weather_hist(TimeInt year, SW_WEATHER_HIST *yearWeather);
+void averageClimateAcrossYears(SW_CLIMATE_YEARLY *climateOutput, int numYears,
+                               SW_CLIMATE_CLIM *climateAverages);
+void calcSiteClimate(SW_WEATHER_HIST **allHist, int numYears, int startYear,
+                     SW_CLIMATE_YEARLY *climateOutput, Bool isNorth);
+void calcSiteClimateLatInvariants(SW_WEATHER_HIST **allHist, int numYears, int startYear,
+                         SW_CLIMATE_YEARLY *climateOutput);
+void findDriestQtr(double *meanTempDriestQtr_C, int numYears, double **meanTempMon_C,
+                   double **meanPPTMon_cm, Bool isNorth);
+void driestQtrSouthAdjMonYears(int month, int *adjustedYearZero, int *adjustedYearOne,
+                           int *adjustedYearTwo, int *adjustedMonth, int *prevMonth,
+                           int *nextMonth);
+void allocDeallocClimateStructs(int action, int numYears, SW_CLIMATE_YEARLY *climateOutput,
+                                SW_CLIMATE_CLIM *climateAverages);
+void readAllWeather(SW_WEATHER_HIST **allHist, int startYear, unsigned int n_years);
+void scaleAllWeather(
+  SW_WEATHER_HIST **allHist,
+  int startYear,
+  unsigned int n_years,
+  double *scale_temp_max,
+  double *scale_temp_min,
+  double *scale_precip
+);
+void generateMissingWeather(
+  SW_WEATHER_HIST **allHist,
+  int startYear,
+  unsigned int n_years,
+  unsigned int method,
+  unsigned int optLOCF_nMax
+);
+void allocateAllWeather(void);
+void deallocateAllWeather(void);
+void _clear_hist_weather(SW_WEATHER_HIST *yearWeather);
+void SW_WTH_init_run(void);
+void SW_WTH_construct(void);
+void SW_WTH_deconstruct(void);
+void SW_WTH_new_day(void);
+void SW_WTH_sum_today(void);
+
+
+#ifdef DEBUG_MEM
+void SW_WTH_SetMemoryRefs(void);
+#endif
+
+
+#ifdef __cplusplus
+}
+#endif
+
+#endif