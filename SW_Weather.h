/********************************************************/
/********************************************************/
/*  Source file: SW_Weather.h
 Type: header
 Application: SOILWAT - soilwater dynamics simulator
 Purpose: Support definitions/declarations for
 weather-related information.
 History:
 (8/28/01) -- INITIAL CODING - cwb
 20091014 (drs) added pct_snowdrift as input to weathsetup.in
 20091015 (drs) ppt is divided into rain and snow, added snowmelt
 01/04/2011	(drs) added variable 'snowloss' to SW_WEATHER_2DAYS and to SW_WEATHER_OUTPUTS
 02/16/2011	(drs) added variable 'pct_runoff' to SW_WEATHER as input to weathsetup.in
 02/19/2011	(drs) added variable 'runoff' to SW_WEATHER_2DAYS and to SW_WEATHER_OUTPUTS
 moved soil_inf from SW_Soilwat to SW_Weather (added to SW_WEATHER and to SW_WEATHER_OUTPUTS)
 06/01/2012  (DLM) added temp_year_avg variable to SW_WEATHER_HIST struct & temp_month_avg[MAX_MONTHS] variable
 11/30/2012	(clk) added variable 'surfaceRunoff' to SW_WEATHER and SW_WEATHER_OUTPUTS
 changed 'runoff' to 'snowRunoff' to better distinguish between surface runoff and snowmelt runoff

 */
/********************************************************/
/********************************************************/

#ifndef SW_WEATHER_H
#define SW_WEATHER_H

#include "SW_Times.h"
#include "SW_Defines.h"

#ifdef __cplusplus
extern "C" {
#endif



/*  all temps are in degrees C, all precip is in cm */
/*  in fact, all water variables are in cm throughout
 *  the model.  this facilitates additions and removals
 *  as they're always in the right units.
 */

typedef struct {
	/* comes from markov weather day-to-day */
	RealD temp_avg[TWO_DAYS], temp_max[TWO_DAYS], temp_min[TWO_DAYS],
	ppt[TWO_DAYS], rain[TWO_DAYS];
} SW_WEATHER_2DAYS;

typedef struct {
	/* comes from historical weather files */
	RealD temp_max[MAX_DAYS], temp_min[MAX_DAYS], temp_avg[MAX_DAYS], ppt[MAX_DAYS];
	// RealD temp_month_avg[MAX_MONTHS], temp_year_avg; // currently not used
} SW_WEATHER_HIST;

/* accumulators for output values hold only the */
/* current period's values (eg, weekly or monthly) */
typedef struct {
	RealD temp_max, temp_min, temp_avg, ppt, rain, snow, snowmelt, snowloss, /* 20091015 (drs) ppt is divided into rain and snow */
	snowRunoff, surfaceRunoff, surfaceRunon, soil_inf, et, aet, pet, surfaceAvg, surfaceMax, surfaceMin;
} SW_WEATHER_OUTPUTS;

typedef struct {

	Bool
<<<<<<< HEAD
		use_snow,
		use_weathergenerator_only;
			// swTRUE: use weather generator and ignore weather inputs

	unsigned int
		generateWeatherMethod;
			// see `generateMissingWeather()`
			// 0 : pass through missing values
			// 1 : LOCF (temp) + 0 (ppt)
			// 2 : weather generator (previously, `use_weathergenerator`)

=======
		use_weathergenerator_only,
			// swTRUE: set use_weathergenerator = swTRUE and ignore weather inputs
		use_weathergenerator,
			// swTRUE: use weather generator for missing weather input (values/files)
			// swFALSE: fail if any weather input is missing (values/files)
		use_snow;
	int rng_seed; // initial state for `markov_rng`
>>>>>>> 436bfeb6
	RealD pct_snowdrift, pct_snowRunoff;
    unsigned int n_years;
	SW_TIMES yr;
  RealD
    scale_precip[MAX_MONTHS],
    scale_temp_max[MAX_MONTHS],
    scale_temp_min[MAX_MONTHS],
    scale_skyCover[MAX_MONTHS],
    scale_wind[MAX_MONTHS],
    scale_rH[MAX_MONTHS];
	char name_prefix[MAX_FILENAMESIZE - 5]; // subtract 4-digit 'year' file type extension
	RealD snowRunoff, surfaceRunoff, surfaceRunon, soil_inf, surfaceAvg;
	RealD snow, snowmelt, snowloss, surfaceMax, surfaceMin;

	/* This section is required for computing the output quantities.  */
	SW_WEATHER_OUTPUTS
		*p_accu[SW_OUTNPERIODS], // output accumulator: summed values for each time period
		*p_oagg[SW_OUTNPERIODS]; // output aggregator: mean or sum for each time periods
	SW_WEATHER_HIST hist;
    SW_WEATHER_HIST **allHist;
	SW_WEATHER_2DAYS now;

} SW_WEATHER;



/* =================================================== */
/*            Externed Global Variables                */
/* --------------------------------------------------- */
extern SW_WEATHER SW_Weather;


/* =================================================== */
/*             Global Function Declarations            */
/* --------------------------------------------------- */
void SW_WTH_setup(void);
void SW_WTH_read(void);
Bool _read_weather_hist(TimeInt year, SW_WEATHER_HIST *yearWeather);
void readAllWeather(SW_WEATHER_HIST **allHist, int startYear, unsigned int n_years);
void scaleAllWeather(
  SW_WEATHER_HIST **allHist,
  int startYear,
  unsigned int n_years,
  double *scale_temp_max,
  double *scale_temp_min,
  double *scale_precip
);
void generateMissingWeather(
  SW_WEATHER_HIST **allHist,
  int startYear,
  unsigned int n_years,
  unsigned int method,
  unsigned int optLOCF_nMax
);
void allocateAllWeather(void);
void deallocateAllWeather(void);
void _clear_hist_weather(SW_WEATHER_HIST *yearWeather);
void SW_WTH_init_run(void);
void SW_WTH_construct(void);
void SW_WTH_deconstruct(void);
void SW_WTH_new_day(void);
void SW_WTH_sum_today(void);
void SW_WTH_end_day(void);


#ifdef DEBUG_MEM
void SW_WTH_SetMemoryRefs(void);
#endif


#ifdef __cplusplus
}
#endif

#endif
<|MERGE_RESOLUTION|>--- conflicted
+++ resolved
@@ -1,159 +1,151 @@
-/********************************************************/
-/********************************************************/
-/*  Source file: SW_Weather.h
- Type: header
- Application: SOILWAT - soilwater dynamics simulator
- Purpose: Support definitions/declarations for
- weather-related information.
- History:
- (8/28/01) -- INITIAL CODING - cwb
- 20091014 (drs) added pct_snowdrift as input to weathsetup.in
- 20091015 (drs) ppt is divided into rain and snow, added snowmelt
- 01/04/2011	(drs) added variable 'snowloss' to SW_WEATHER_2DAYS and to SW_WEATHER_OUTPUTS
- 02/16/2011	(drs) added variable 'pct_runoff' to SW_WEATHER as input to weathsetup.in
- 02/19/2011	(drs) added variable 'runoff' to SW_WEATHER_2DAYS and to SW_WEATHER_OUTPUTS
- moved soil_inf from SW_Soilwat to SW_Weather (added to SW_WEATHER and to SW_WEATHER_OUTPUTS)
- 06/01/2012  (DLM) added temp_year_avg variable to SW_WEATHER_HIST struct & temp_month_avg[MAX_MONTHS] variable
- 11/30/2012	(clk) added variable 'surfaceRunoff' to SW_WEATHER and SW_WEATHER_OUTPUTS
- changed 'runoff' to 'snowRunoff' to better distinguish between surface runoff and snowmelt runoff
-
- */
-/********************************************************/
-/********************************************************/
-
-#ifndef SW_WEATHER_H
-#define SW_WEATHER_H
-
-#include "SW_Times.h"
-#include "SW_Defines.h"
-
-#ifdef __cplusplus
-extern "C" {
-#endif
-
-
-
-/*  all temps are in degrees C, all precip is in cm */
-/*  in fact, all water variables are in cm throughout
- *  the model.  this facilitates additions and removals
- *  as they're always in the right units.
- */
-
-typedef struct {
-	/* comes from markov weather day-to-day */
-	RealD temp_avg[TWO_DAYS], temp_max[TWO_DAYS], temp_min[TWO_DAYS],
-	ppt[TWO_DAYS], rain[TWO_DAYS];
-} SW_WEATHER_2DAYS;
-
-typedef struct {
-	/* comes from historical weather files */
-	RealD temp_max[MAX_DAYS], temp_min[MAX_DAYS], temp_avg[MAX_DAYS], ppt[MAX_DAYS];
-	// RealD temp_month_avg[MAX_MONTHS], temp_year_avg; // currently not used
-} SW_WEATHER_HIST;
-
-/* accumulators for output values hold only the */
-/* current period's values (eg, weekly or monthly) */
-typedef struct {
-	RealD temp_max, temp_min, temp_avg, ppt, rain, snow, snowmelt, snowloss, /* 20091015 (drs) ppt is divided into rain and snow */
-	snowRunoff, surfaceRunoff, surfaceRunon, soil_inf, et, aet, pet, surfaceAvg, surfaceMax, surfaceMin;
-} SW_WEATHER_OUTPUTS;
-
-typedef struct {
-
-	Bool
-<<<<<<< HEAD
-		use_snow,
-		use_weathergenerator_only;
-			// swTRUE: use weather generator and ignore weather inputs
-
-	unsigned int
-		generateWeatherMethod;
-			// see `generateMissingWeather()`
-			// 0 : pass through missing values
-			// 1 : LOCF (temp) + 0 (ppt)
-			// 2 : weather generator (previously, `use_weathergenerator`)
-
-=======
-		use_weathergenerator_only,
-			// swTRUE: set use_weathergenerator = swTRUE and ignore weather inputs
-		use_weathergenerator,
-			// swTRUE: use weather generator for missing weather input (values/files)
-			// swFALSE: fail if any weather input is missing (values/files)
-		use_snow;
-	int rng_seed; // initial state for `markov_rng`
->>>>>>> 436bfeb6
-	RealD pct_snowdrift, pct_snowRunoff;
-    unsigned int n_years;
-	SW_TIMES yr;
-  RealD
-    scale_precip[MAX_MONTHS],
-    scale_temp_max[MAX_MONTHS],
-    scale_temp_min[MAX_MONTHS],
-    scale_skyCover[MAX_MONTHS],
-    scale_wind[MAX_MONTHS],
-    scale_rH[MAX_MONTHS];
-	char name_prefix[MAX_FILENAMESIZE - 5]; // subtract 4-digit 'year' file type extension
-	RealD snowRunoff, surfaceRunoff, surfaceRunon, soil_inf, surfaceAvg;
-	RealD snow, snowmelt, snowloss, surfaceMax, surfaceMin;
-
-	/* This section is required for computing the output quantities.  */
-	SW_WEATHER_OUTPUTS
-		*p_accu[SW_OUTNPERIODS], // output accumulator: summed values for each time period
-		*p_oagg[SW_OUTNPERIODS]; // output aggregator: mean or sum for each time periods
-	SW_WEATHER_HIST hist;
-    SW_WEATHER_HIST **allHist;
-	SW_WEATHER_2DAYS now;
-
-} SW_WEATHER;
-
-
-
-/* =================================================== */
-/*            Externed Global Variables                */
-/* --------------------------------------------------- */
-extern SW_WEATHER SW_Weather;
-
-
-/* =================================================== */
-/*             Global Function Declarations            */
-/* --------------------------------------------------- */
-void SW_WTH_setup(void);
-void SW_WTH_read(void);
-Bool _read_weather_hist(TimeInt year, SW_WEATHER_HIST *yearWeather);
-void readAllWeather(SW_WEATHER_HIST **allHist, int startYear, unsigned int n_years);
-void scaleAllWeather(
-  SW_WEATHER_HIST **allHist,
-  int startYear,
-  unsigned int n_years,
-  double *scale_temp_max,
-  double *scale_temp_min,
-  double *scale_precip
-);
-void generateMissingWeather(
-  SW_WEATHER_HIST **allHist,
-  int startYear,
-  unsigned int n_years,
-  unsigned int method,
-  unsigned int optLOCF_nMax
-);
-void allocateAllWeather(void);
-void deallocateAllWeather(void);
-void _clear_hist_weather(SW_WEATHER_HIST *yearWeather);
-void SW_WTH_init_run(void);
-void SW_WTH_construct(void);
-void SW_WTH_deconstruct(void);
-void SW_WTH_new_day(void);
-void SW_WTH_sum_today(void);
-void SW_WTH_end_day(void);
-
-
-#ifdef DEBUG_MEM
-void SW_WTH_SetMemoryRefs(void);
-#endif
-
-
-#ifdef __cplusplus
-}
-#endif
-
-#endif
+/********************************************************/
+/********************************************************/
+/*  Source file: SW_Weather.h
+ Type: header
+ Application: SOILWAT - soilwater dynamics simulator
+ Purpose: Support definitions/declarations for
+ weather-related information.
+ History:
+ (8/28/01) -- INITIAL CODING - cwb
+ 20091014 (drs) added pct_snowdrift as input to weathsetup.in
+ 20091015 (drs) ppt is divided into rain and snow, added snowmelt
+ 01/04/2011	(drs) added variable 'snowloss' to SW_WEATHER_2DAYS and to SW_WEATHER_OUTPUTS
+ 02/16/2011	(drs) added variable 'pct_runoff' to SW_WEATHER as input to weathsetup.in
+ 02/19/2011	(drs) added variable 'runoff' to SW_WEATHER_2DAYS and to SW_WEATHER_OUTPUTS
+ moved soil_inf from SW_Soilwat to SW_Weather (added to SW_WEATHER and to SW_WEATHER_OUTPUTS)
+ 06/01/2012  (DLM) added temp_year_avg variable to SW_WEATHER_HIST struct & temp_month_avg[MAX_MONTHS] variable
+ 11/30/2012	(clk) added variable 'surfaceRunoff' to SW_WEATHER and SW_WEATHER_OUTPUTS
+ changed 'runoff' to 'snowRunoff' to better distinguish between surface runoff and snowmelt runoff
+
+ */
+/********************************************************/
+/********************************************************/
+
+#ifndef SW_WEATHER_H
+#define SW_WEATHER_H
+
+#include "SW_Times.h"
+#include "SW_Defines.h"
+
+#ifdef __cplusplus
+extern "C" {
+#endif
+
+
+
+/*  all temps are in degrees C, all precip is in cm */
+/*  in fact, all water variables are in cm throughout
+ *  the model.  this facilitates additions and removals
+ *  as they're always in the right units.
+ */
+
+typedef struct {
+	/* comes from markov weather day-to-day */
+	RealD temp_avg[TWO_DAYS], temp_max[TWO_DAYS], temp_min[TWO_DAYS],
+	ppt[TWO_DAYS], rain[TWO_DAYS];
+} SW_WEATHER_2DAYS;
+
+typedef struct {
+	/* comes from historical weather files */
+	RealD temp_max[MAX_DAYS], temp_min[MAX_DAYS], temp_avg[MAX_DAYS], ppt[MAX_DAYS];
+	// RealD temp_month_avg[MAX_MONTHS], temp_year_avg; // currently not used
+} SW_WEATHER_HIST;
+
+/* accumulators for output values hold only the */
+/* current period's values (eg, weekly or monthly) */
+typedef struct {
+	RealD temp_max, temp_min, temp_avg, ppt, rain, snow, snowmelt, snowloss, /* 20091015 (drs) ppt is divided into rain and snow */
+	snowRunoff, surfaceRunoff, surfaceRunon, soil_inf, et, aet, pet, surfaceAvg, surfaceMax, surfaceMin;
+} SW_WEATHER_OUTPUTS;
+
+typedef struct {
+
+	Bool
+		use_snow,
+		use_weathergenerator_only;
+			// swTRUE: use weather generator and ignore weather inputs
+
+	unsigned int
+		generateWeatherMethod;
+			// see `generateMissingWeather()`
+			// 0 : pass through missing values
+			// 1 : LOCF (temp) + 0 (ppt)
+			// 2 : weather generator (previously, `use_weathergenerator`)
+	
+	int rng_seed; // initial state for `mark
+	
+	RealD pct_snowdrift, pct_snowRunoff;
+    unsigned int n_years;
+	SW_TIMES yr;
+  RealD
+    scale_precip[MAX_MONTHS],
+    scale_temp_max[MAX_MONTHS],
+    scale_temp_min[MAX_MONTHS],
+    scale_skyCover[MAX_MONTHS],
+    scale_wind[MAX_MONTHS],
+    scale_rH[MAX_MONTHS];
+	char name_prefix[MAX_FILENAMESIZE - 5]; // subtract 4-digit 'year' file type extension
+	RealD snowRunoff, surfaceRunoff, surfaceRunon, soil_inf, surfaceAvg;
+	RealD snow, snowmelt, snowloss, surfaceMax, surfaceMin;
+
+	/* This section is required for computing the output quantities.  */
+	SW_WEATHER_OUTPUTS
+		*p_accu[SW_OUTNPERIODS], // output accumulator: summed values for each time period
+		*p_oagg[SW_OUTNPERIODS]; // output aggregator: mean or sum for each time periods
+	SW_WEATHER_HIST hist;
+    SW_WEATHER_HIST **allHist;
+	SW_WEATHER_2DAYS now;
+
+} SW_WEATHER;
+
+
+
+/* =================================================== */
+/*            Externed Global Variables                */
+/* --------------------------------------------------- */
+extern SW_WEATHER SW_Weather;
+
+
+/* =================================================== */
+/*             Global Function Declarations            */
+/* --------------------------------------------------- */
+void SW_WTH_setup(void);
+void SW_WTH_read(void);
+Bool _read_weather_hist(TimeInt year, SW_WEATHER_HIST *yearWeather);
+void readAllWeather(SW_WEATHER_HIST **allHist, int startYear, unsigned int n_years);
+void scaleAllWeather(
+  SW_WEATHER_HIST **allHist,
+  int startYear,
+  unsigned int n_years,
+  double *scale_temp_max,
+  double *scale_temp_min,
+  double *scale_precip
+);
+void generateMissingWeather(
+  SW_WEATHER_HIST **allHist,
+  int startYear,
+  unsigned int n_years,
+  unsigned int method,
+  unsigned int optLOCF_nMax
+);
+void allocateAllWeather(void);
+void deallocateAllWeather(void);
+void _clear_hist_weather(SW_WEATHER_HIST *yearWeather);
+void SW_WTH_init_run(void);
+void SW_WTH_construct(void);
+void SW_WTH_deconstruct(void);
+void SW_WTH_new_day(void);
+void SW_WTH_sum_today(void);
+void SW_WTH_end_day(void);
+
+
+#ifdef DEBUG_MEM
+void SW_WTH_SetMemoryRefs(void);
+#endif
+
+
+#ifdef __cplusplus
+}
+#endif
+
+#endif