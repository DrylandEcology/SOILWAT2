--- conflicted
+++ resolved
@@ -1,226 +1,223 @@
-/********************************************************/
-/********************************************************/
-/*  Source file: SW_Site.h
-	Type: header
-	Application: SOILWAT - soilwater dynamics simulator
-	Purpose: Define a structure to hold parameters that
-	         are read in Site::read() and passed to
-	         Layers::init(*).  There are a couple of
-	         parameters that belong at the site level
-	         but it also makes sense to keep the layer
-	         parms in the same site input file.
-	History:
-	   (8/28/01) -- INITIAL CODING - cwb
-	   1-Oct-03  (cwb) Removed variables sum_evap_coeff and
-	             *sum_transp_coeff.  sum_evap_coeff doesn't
-	             do anything since it's always 1.0 (due
-	             to normalization) and sum_transp_coeff[]
-	             can easily be calculated in the only
-	             function where it applies: transp_weighted_avg().
-	(10/12/2009) - (drs) added altitude
-	11/02/2010	(drs) added snow parameters to SW_SITE to be read in from siteparam.in
-	10/19/2010	(drs) added Bool HydraulicRedistribution flag and RealD maxCondroot, swp50, and shapeCond parameters to the structure SW_SITE
-	07/20/2011	(drs) added RealD impermeability to struct SW_LAYER_INFO: fraction of how impermeable a layer is (0=permeable, 1=impermeable)
- 					added RealD swc_saturated to struct SW_LAYER_INFO: saturated soil water content (cm) * width
-	09/08/2011	(drs) moved all hydraulic redistribution parameters to SW_VegProd.h struct VegType
-	09/09/2011	(drs) added RealD transp_coeff_xx for each vegetation type (tree, shrub, grass) to struct SW_LAYER_INFO
-	09/09/2011	(drs) added RealD my_transp_rgn_xx for each vegetation type (tree, shrub, grass) to struct SW_LAYER_INFO
-						added RealD n_transp_lyrs_xx for each vegetation type (tree, shrub, grass) to struct SW_SITE
-	09/15/2011	(drs)	deleted RealD albedo in struct SW_SITE and moved it to SW_VegProd.h to make input vegetation type dependent
-	02/04/2012	(drs)	added Reald swc_atSWPcrit_xx for each vegetation type (tree, shrub, grass) to struct SW_LAYER_INFO: swc at the critical soil water potential
-	05/24/2012  (DLM) added variables for Soil Temperature constants to SW_SITE struct
-	05/25/2012  (DLM) added variable sTemp to SW_LAYER_INFO struct to keep track of the soil temperature for each soil layer
-	05/30/2012  (DLM) added stDeltaX variable for soil_temperature function to SW_SITE struct
-	05/31/2012  (DLM) added use_soil_temp, stMaxDepth, stNRGR variables to SW_SITE struct
-	11/06/2012	(clk)	added slope and aspect to SW_SITE struct
-	11/30/2010	(clk)	added the variable 'percentRunoff' which is the percent of surface water that is lost do to surface runoff
- 	04/16/2013	(clk)	added the variables soilMatric_density and fractionVolBulk_gravel
- 						soilMatric_density is the soil density excluding the gravel component
-						fractionVolBulk_gravel is the gravel content as a fraction of the bulk soil
-						renamed many of the of the variables in SW_LAYER_INFO to better reflect BULK and MATRIC values
- 						due to the renaming, also had to update the use of these variables in the other files.
-	07/09/2013	(clk)	added the variables transp_coeff[SW_FORBS], swcBulk_atSWPcrit[SW_FORBS], and my_transp_rgn[SW_FORBS] to SW_LAYER_INFO
-	07/09/2013	(clk)	added the variable n_transp_lyrs_forb to SW_SITE
-*/
-/********************************************************/
-/********************************************************/
-#ifndef SW_SITE_H
-#define SW_SITE_H
-
-#include "SW_Defines.h"
-
-#ifdef __cplusplus
-extern "C" {
-#endif
-
-#define SWRC_PARAM_NMAX 6 /**< Maximal number of SWRC parameters implemented */
-
-typedef unsigned int LyrIndex;
-
-typedef struct {
-	/* bulk = relating to the whole soil, i.e., matric + rock/gravel/coarse fragments */
-	/* matric = relating to the < 2 mm fraction of the soil, i.e., sand, clay, and silt */
-
-	LyrIndex id; /**< Number of soil layer: 1 = most shallow, 2 = second shallowest, etc. up to ::MAX_LAYERS */
-
-	RealD
-		/* Inputs */
-		width, /* width of the soil layer (cm) */
-		soilMatric_density, /* matric soil density of the < 2 mm fraction, i.e., gravel component excluded, (g/cm3) */
-		evap_coeff, /* prop. of total soil evap from this layer */
-		transp_coeff[NVEGTYPES], /* prop. of total transp from this layer    */
-		fractionVolBulk_gravel, /* gravel content (> 2 mm) as volume-fraction of bulk soil (g/cm3) */
-		fractionWeightMatric_sand, /* sand content (< 2 mm & > . mm) as weight-fraction of matric soil (g/g) */
-		fractionWeightMatric_clay, /* clay content (< . mm & > . mm) as weight-fraction of matric soil (g/g) */
-		impermeability, /* fraction of how impermeable a layer is (0=permeable, 1=impermeable)    */
-		sTemp, /* initial soil temperature for each soil layer */
-
-		/* Derived soil characteristics */
-		soilBulk_density, /* bulk soil density of the whole soil, i.e., including rock/gravel component, (g/cm3) */
-		swcBulk_fieldcap, /* Soil water content (SWC) corresponding to field capacity (SWP = -0.033 MPa) [cm] */
-		swcBulk_wiltpt, /* SWC corresponding to wilting point (SWP = -1.5 MPa) [cm] */
-		swcBulk_halfwiltpt, /* Adjusted half-wilting point used as SWC limit for bare-soil evaporation */
-		swcBulk_min, /* Minimal SWC [cm] */
-		swcBulk_wet, /* SWC considered "wet" [cm] */
-		swcBulk_init, /* Initial SWC for first day of simulation [cm] */
-		swcBulk_atSWPcrit[NVEGTYPES], /* SWC corresponding to critical SWP for transpiration */
-
-		/* Saxton et al. 2006 */
-<<<<<<< HEAD
-		swcBulk_saturated; /* saturated bulk SWC [cm] */
-
-=======
-		swcBulk_saturated, /* saturated bulk SWC [cm] */
-		Saxton2006_K_sat_matric, /* saturated matric conductivity [cm / day] */
-		Saxton2006_K_sat_bulk, /* saturated bulk conductivity [cm / day] */
-		Saxton2006_fK_gravel, /* gravel-correction factor for conductivity [1] */
-		Saxton2006_lambda, /* Slope of logarithmic tension-moisture curve */
->>>>>>> 929f146c
-
-	/* Soil water retention curve (SWRC) */
-	unsigned int
-		swrc_type, /**< Type of SWRC: 1 = Campbell 1974 */
-		pdf_type; /**< Type of PDF: 1 = Cosby et al. 1984 for Campbell 1974 */
-	Bool swrcp_from_pdf; /**< Estimate SWRC parameters with a PDF from soils if TRUE; if FALSE, use values provided as inputs */
-	RealD swrcp[SWRC_PARAM_NMAX]; /**< Parameters of SWRC: parameter interpretation specific to selected SWRC */
-
-	LyrIndex my_transp_rgn[NVEGTYPES]; /* which transp zones from Site am I in? */
-} SW_LAYER_INFO;
-
-
-typedef struct {
-
-	Bool reset_yr, /* 1: reset values at start of each year */
-		deepdrain, /* 1: allow drainage into deepest layer  */
-		use_soil_temp; /* whether or not to do soil_temperature calculations */
-
-	LyrIndex n_layers, /* total number of soil layers */
-		n_transp_rgn, /* soil layers are grouped into n transp. regions */
-		n_evap_lyrs, /* number of layers in which evap is possible */
-		n_transp_lyrs[NVEGTYPES], /* layer index of deepest transp. region       */
-		deep_lyr; /* index of deep drainage layer if deepdrain, 0 otherwise */
-
-	RealD
-		slow_drain_coeff, /* low soil water drainage coefficient   */
-		pet_scale,	/* changes relative effect of PET calculation */
-		longitude,	/* longitude of the site (radians)        */
-		latitude,	/* latitude of the site (radians)        */
-		altitude,	/* altitude a.s.l (m) of the site */
-		slope,		/* slope of the site (radians): between 0 (horizontal) and pi / 2 (vertical) */
-		aspect,		/* aspect of the site (radians): A value of \ref SW_MISSING indicates no data, ie., treat it as if slope = 0; South facing slope: aspect = 0, East = -pi / 2, West = pi / 2, North = ±pi */
-					/* SWAT2K model parameters : Neitsch S, Arnold J, Kiniry J, Williams J. 2005. Soil and water assessment tool (SWAT) theoretical documentation. version 2005. Blackland Research Center, Texas Agricultural Experiment Station: Temple, TX. */
-		TminAccu2,	/* Avg. air temp below which ppt is snow ( C) */
-		TmaxCrit,	/* Snow temperature at which snow melt starts ( C) */
-		lambdasnow,	/* Relative contribution of avg. air temperature to todays snow temperture vs. yesterday's snow temperature (0-1) */
-		RmeltMin,	/* Minimum snow melt rate on winter solstice (cm/day/C) */
-		RmeltMax,	/* Maximum snow melt rate on summer solstice (cm/day/C) */
-		t1Param1,	/* Soil temperature constants */
-		t1Param2,	/* t1Params are the parameters for the avg daily temperature at the top of the soil (T1) equation */
-		t1Param3,
-		csParam1,	/* csParams are the parameters for the soil thermal conductivity (cs) equation */
-		csParam2,
-		shParam,	/* shParam is the parameter for the specific heat capacity equation */
-		bmLimiter,	/* bmLimiter is the biomass limiter constant, for use in the T1 equation */
-		Tsoil_constant, 	/* soil temperature at a depth where soil temperature is (mostly) constant in time; for instance, approximated as the mean air temperature */
-		stDeltaX,		/* for the soil_temperature function, deltaX is the distance between profile points (default: 15) */
-		stMaxDepth,		/* for the soil_temperature function, the maxDepth of the interpolation function */
-		percentRunoff,	/* the percentage of surface water lost daily */
-		percentRunon;	/* the percentage of water that is added to surface gained daily */
-
-	unsigned int stNRGR; /* number of interpolations, for the soil_temperature function */
-	/* params for tanfunc rate calculations for evap and transp. */
-	/* tanfunc() creates a logistic-type graph if shift is positive,
-	 * the graph has a negative slope, if shift is 0, slope is positive.
-	 */
-	tanfunc_t evap, transp;
-
-	SW_LAYER_INFO **lyr; 	/* one struct per soil layer pointed to by   */
-							/* a dynamically allocated block of pointers */
-
-} SW_SITE;
-
-
-
-/* =================================================== */
-/*            Externed Global Variables                */
-/* --------------------------------------------------- */
-extern SW_SITE SW_Site;
-extern LyrIndex _TranspRgnBounds[MAX_TRANSP_REGIONS];
-extern RealD _SWCInitVal, _SWCWetVal, _SWCMinVal;
-
-
-/* =================================================== */
-/*             Global Function Declarations            */
-/* --------------------------------------------------- */
-
-void SWRC_PDF_estimate_parameters(
-	unsigned int swrc_type, unsigned int pdf_type,
-	double *swrcp,
-	double sand, double clay, double gravel
-);
-void SWRC_PDF_Cosby1984_for_Campbell1974(
-	double *swrcp,
-	double sand, double clay
-);
-
-
-Bool SWRC_check_parameters(unsigned int swrc_type, double *swrcp);
-Bool SWRC_check_parameters_for_Campbell1974(double *swrcp);
-
-void PDF_Saxton2006(
-	double *swc_sat,
-	double sand, double clay, double gravel, double width
-);
-
-RealD calculate_soilBulkDensity(RealD matricDensity, RealD fractionGravel);
-LyrIndex nlayers_bsevap(void);
-void nlayers_vegroots(LyrIndex n_transp_lyrs[]);
-
-void SW_SIT_construct(void);
-void SW_SIT_deconstruct(void);
-void SW_SIT_init_counts(void);
-void SW_SIT_read(void);
-void SW_SIT_init_run(void);
-void _echo_inputs(void);
-
-/* these used to be in Layers */
-void SW_SIT_clear_layers(void);
-LyrIndex _newlayer(void);
-void add_deepdrain_layer(void);
-
-void set_soillayers(LyrIndex nlyrs, RealF *dmax, RealF *matricd, RealF *f_gravel,
-  RealF *evco, RealF *trco_grass, RealF *trco_shrub, RealF *trco_tree,
-  RealF *trco_forb, RealF *psand, RealF *pclay, RealF *imperm, RealF *soiltemp,
-  int nRegions, RealD *regionLowerBounds);
-void derive_soilRegions(int nRegions, RealD *regionLowerBounds);
-
-#ifdef DEBUG_MEM
-	void SW_SIT_SetMemoryRefs(void);
-#endif
-
-
-#ifdef __cplusplus
-}
-#endif
-
-#endif
+/********************************************************/
+/********************************************************/
+/*  Source file: SW_Site.h
+	Type: header
+	Application: SOILWAT - soilwater dynamics simulator
+	Purpose: Define a structure to hold parameters that
+	         are read in Site::read() and passed to
+	         Layers::init(*).  There are a couple of
+	         parameters that belong at the site level
+	         but it also makes sense to keep the layer
+	         parms in the same site input file.
+	History:
+	   (8/28/01) -- INITIAL CODING - cwb
+	   1-Oct-03  (cwb) Removed variables sum_evap_coeff and
+	             *sum_transp_coeff.  sum_evap_coeff doesn't
+	             do anything since it's always 1.0 (due
+	             to normalization) and sum_transp_coeff[]
+	             can easily be calculated in the only
+	             function where it applies: transp_weighted_avg().
+	(10/12/2009) - (drs) added altitude
+	11/02/2010	(drs) added snow parameters to SW_SITE to be read in from siteparam.in
+	10/19/2010	(drs) added Bool HydraulicRedistribution flag and RealD maxCondroot, swp50, and shapeCond parameters to the structure SW_SITE
+	07/20/2011	(drs) added RealD impermeability to struct SW_LAYER_INFO: fraction of how impermeable a layer is (0=permeable, 1=impermeable)
+ 					added RealD swc_saturated to struct SW_LAYER_INFO: saturated soil water content (cm) * width
+	09/08/2011	(drs) moved all hydraulic redistribution parameters to SW_VegProd.h struct VegType
+	09/09/2011	(drs) added RealD transp_coeff_xx for each vegetation type (tree, shrub, grass) to struct SW_LAYER_INFO
+	09/09/2011	(drs) added RealD my_transp_rgn_xx for each vegetation type (tree, shrub, grass) to struct SW_LAYER_INFO
+						added RealD n_transp_lyrs_xx for each vegetation type (tree, shrub, grass) to struct SW_SITE
+	09/15/2011	(drs)	deleted RealD albedo in struct SW_SITE and moved it to SW_VegProd.h to make input vegetation type dependent
+	02/04/2012	(drs)	added Reald swc_atSWPcrit_xx for each vegetation type (tree, shrub, grass) to struct SW_LAYER_INFO: swc at the critical soil water potential
+	05/24/2012  (DLM) added variables for Soil Temperature constants to SW_SITE struct
+	05/25/2012  (DLM) added variable sTemp to SW_LAYER_INFO struct to keep track of the soil temperature for each soil layer
+	05/30/2012  (DLM) added stDeltaX variable for soil_temperature function to SW_SITE struct
+	05/31/2012  (DLM) added use_soil_temp, stMaxDepth, stNRGR variables to SW_SITE struct
+	11/06/2012	(clk)	added slope and aspect to SW_SITE struct
+	11/30/2010	(clk)	added the variable 'percentRunoff' which is the percent of surface water that is lost do to surface runoff
+ 	04/16/2013	(clk)	added the variables soilMatric_density and fractionVolBulk_gravel
+ 						soilMatric_density is the soil density excluding the gravel component
+						fractionVolBulk_gravel is the gravel content as a fraction of the bulk soil
+						renamed many of the of the variables in SW_LAYER_INFO to better reflect BULK and MATRIC values
+ 						due to the renaming, also had to update the use of these variables in the other files.
+	07/09/2013	(clk)	added the variables transp_coeff[SW_FORBS], swcBulk_atSWPcrit[SW_FORBS], and my_transp_rgn[SW_FORBS] to SW_LAYER_INFO
+	07/09/2013	(clk)	added the variable n_transp_lyrs_forb to SW_SITE
+*/
+/********************************************************/
+/********************************************************/
+#ifndef SW_SITE_H
+#define SW_SITE_H
+
+#include "SW_Defines.h"
+
+#ifdef __cplusplus
+extern "C" {
+#endif
+
+#define SWRC_PARAM_NMAX 6 /**< Maximal number of SWRC parameters implemented */
+
+typedef unsigned int LyrIndex;
+
+typedef struct {
+	/* bulk = relating to the whole soil, i.e., matric + rock/gravel/coarse fragments */
+	/* matric = relating to the < 2 mm fraction of the soil, i.e., sand, clay, and silt */
+
+	LyrIndex id; /**< Number of soil layer: 1 = most shallow, 2 = second shallowest, etc. up to ::MAX_LAYERS */
+
+	RealD
+		/* Inputs */
+		width, /* width of the soil layer (cm) */
+		soilMatric_density, /* matric soil density of the < 2 mm fraction, i.e., gravel component excluded, (g/cm3) */
+		evap_coeff, /* prop. of total soil evap from this layer */
+		transp_coeff[NVEGTYPES], /* prop. of total transp from this layer    */
+		fractionVolBulk_gravel, /* gravel content (> 2 mm) as volume-fraction of bulk soil (g/cm3) */
+		fractionWeightMatric_sand, /* sand content (< 2 mm & > . mm) as weight-fraction of matric soil (g/g) */
+		fractionWeightMatric_clay, /* clay content (< . mm & > . mm) as weight-fraction of matric soil (g/g) */
+		impermeability, /* fraction of how impermeable a layer is (0=permeable, 1=impermeable)    */
+		sTemp, /* initial soil temperature for each soil layer */
+
+		/* Derived soil characteristics */
+		soilBulk_density, /* bulk soil density of the whole soil, i.e., including rock/gravel component, (g/cm3) */
+		swcBulk_fieldcap, /* Soil water content (SWC) corresponding to field capacity (SWP = -0.033 MPa) [cm] */
+		swcBulk_wiltpt, /* SWC corresponding to wilting point (SWP = -1.5 MPa) [cm] */
+		swcBulk_halfwiltpt, /* Adjusted half-wilting point used as SWC limit for bare-soil evaporation */
+		swcBulk_min, /* Minimal SWC [cm] */
+		swcBulk_wet, /* SWC considered "wet" [cm] */
+		swcBulk_init, /* Initial SWC for first day of simulation [cm] */
+		swcBulk_atSWPcrit[NVEGTYPES], /* SWC corresponding to critical SWP for transpiration */
+
+		/* Saxton et al. 2006 */
+		swcBulk_saturated; /* saturated bulk SWC [cm] */
+		// currently, not used;
+		//Saxton2006_K_sat_matric, /* saturated matric conductivity [cm / day] */
+		//Saxton2006_K_sat_bulk, /* saturated bulk conductivity [cm / day] */
+		//Saxton2006_fK_gravel, /* gravel-correction factor for conductivity [1] */
+		//Saxton2006_lambda; /* Slope of logarithmic tension-moisture curve */
+
+
+	/* Soil water retention curve (SWRC) */
+	unsigned int
+		swrc_type, /**< Type of SWRC: 1 = Campbell 1974 */
+		pdf_type; /**< Type of PDF: 1 = Cosby et al. 1984 for Campbell 1974 */
+	Bool swrcp_from_pdf; /**< Estimate SWRC parameters with a PDF from soils if TRUE; if FALSE, use values provided as inputs */
+	RealD swrcp[SWRC_PARAM_NMAX]; /**< Parameters of SWRC: parameter interpretation specific to selected SWRC */
+
+	LyrIndex my_transp_rgn[NVEGTYPES]; /* which transp zones from Site am I in? */
+} SW_LAYER_INFO;
+
+
+typedef struct {
+
+	Bool reset_yr, /* 1: reset values at start of each year */
+		deepdrain, /* 1: allow drainage into deepest layer  */
+		use_soil_temp; /* whether or not to do soil_temperature calculations */
+
+	LyrIndex n_layers, /* total number of soil layers */
+		n_transp_rgn, /* soil layers are grouped into n transp. regions */
+		n_evap_lyrs, /* number of layers in which evap is possible */
+		n_transp_lyrs[NVEGTYPES], /* layer index of deepest transp. region       */
+		deep_lyr; /* index of deep drainage layer if deepdrain, 0 otherwise */
+
+	RealD
+		slow_drain_coeff, /* low soil water drainage coefficient   */
+		pet_scale,	/* changes relative effect of PET calculation */
+		longitude,	/* longitude of the site (radians)        */
+		latitude,	/* latitude of the site (radians)        */
+		altitude,	/* altitude a.s.l (m) of the site */
+		slope,		/* slope of the site (radians): between 0 (horizontal) and pi / 2 (vertical) */
+		aspect,		/* aspect of the site (radians): A value of \ref SW_MISSING indicates no data, ie., treat it as if slope = 0; South facing slope: aspect = 0, East = -pi / 2, West = pi / 2, North = ±pi */
+					/* SWAT2K model parameters : Neitsch S, Arnold J, Kiniry J, Williams J. 2005. Soil and water assessment tool (SWAT) theoretical documentation. version 2005. Blackland Research Center, Texas Agricultural Experiment Station: Temple, TX. */
+		TminAccu2,	/* Avg. air temp below which ppt is snow ( C) */
+		TmaxCrit,	/* Snow temperature at which snow melt starts ( C) */
+		lambdasnow,	/* Relative contribution of avg. air temperature to todays snow temperture vs. yesterday's snow temperature (0-1) */
+		RmeltMin,	/* Minimum snow melt rate on winter solstice (cm/day/C) */
+		RmeltMax,	/* Maximum snow melt rate on summer solstice (cm/day/C) */
+		t1Param1,	/* Soil temperature constants */
+		t1Param2,	/* t1Params are the parameters for the avg daily temperature at the top of the soil (T1) equation */
+		t1Param3,
+		csParam1,	/* csParams are the parameters for the soil thermal conductivity (cs) equation */
+		csParam2,
+		shParam,	/* shParam is the parameter for the specific heat capacity equation */
+		bmLimiter,	/* bmLimiter is the biomass limiter constant, for use in the T1 equation */
+		Tsoil_constant, 	/* soil temperature at a depth where soil temperature is (mostly) constant in time; for instance, approximated as the mean air temperature */
+		stDeltaX,		/* for the soil_temperature function, deltaX is the distance between profile points (default: 15) */
+		stMaxDepth,		/* for the soil_temperature function, the maxDepth of the interpolation function */
+		percentRunoff,	/* the percentage of surface water lost daily */
+		percentRunon;	/* the percentage of water that is added to surface gained daily */
+
+	unsigned int stNRGR; /* number of interpolations, for the soil_temperature function */
+	/* params for tanfunc rate calculations for evap and transp. */
+	/* tanfunc() creates a logistic-type graph if shift is positive,
+	 * the graph has a negative slope, if shift is 0, slope is positive.
+	 */
+	tanfunc_t evap, transp;
+
+	SW_LAYER_INFO **lyr; 	/* one struct per soil layer pointed to by   */
+							/* a dynamically allocated block of pointers */
+
+} SW_SITE;
+
+
+
+/* =================================================== */
+/*            Externed Global Variables                */
+/* --------------------------------------------------- */
+extern SW_SITE SW_Site;
+extern LyrIndex _TranspRgnBounds[MAX_TRANSP_REGIONS];
+extern RealD _SWCInitVal, _SWCWetVal, _SWCMinVal;
+
+
+/* =================================================== */
+/*             Global Function Declarations            */
+/* --------------------------------------------------- */
+
+void SWRC_PDF_estimate_parameters(
+	unsigned int swrc_type, unsigned int pdf_type,
+	double *swrcp,
+	double sand, double clay, double gravel
+);
+void SWRC_PDF_Cosby1984_for_Campbell1974(
+	double *swrcp,
+	double sand, double clay
+);
+
+
+Bool SWRC_check_parameters(unsigned int swrc_type, double *swrcp);
+Bool SWRC_check_parameters_for_Campbell1974(double *swrcp);
+
+void PDF_Saxton2006(
+	double *swc_sat,
+	double sand, double clay, double gravel, double width
+);
+
+RealD calculate_soilBulkDensity(RealD matricDensity, RealD fractionGravel);
+LyrIndex nlayers_bsevap(void);
+void nlayers_vegroots(LyrIndex n_transp_lyrs[]);
+
+void SW_SIT_construct(void);
+void SW_SIT_deconstruct(void);
+void SW_SIT_init_counts(void);
+void SW_SIT_read(void);
+void SW_SIT_init_run(void);
+void _echo_inputs(void);
+
+/* these used to be in Layers */
+void SW_SIT_clear_layers(void);
+LyrIndex _newlayer(void);
+void add_deepdrain_layer(void);
+
+void set_soillayers(LyrIndex nlyrs, RealF *dmax, RealF *matricd, RealF *f_gravel,
+  RealF *evco, RealF *trco_grass, RealF *trco_shrub, RealF *trco_tree,
+  RealF *trco_forb, RealF *psand, RealF *pclay, RealF *imperm, RealF *soiltemp,
+  int nRegions, RealD *regionLowerBounds);
+void derive_soilRegions(int nRegions, RealD *regionLowerBounds);
+
+#ifdef DEBUG_MEM
+	void SW_SIT_SetMemoryRefs(void);
+#endif
+
+
+#ifdef __cplusplus
+}
+#endif
+
+#endif