/*	generic.h -- contains some generic definitions
 that could be useful in any program

 USES: generic.c

 REQUIRES: none

 Chris Bennett @ LTER-CSU 6/15/2000
 5/19/2001  moved rand functions to rands.h
 10/22/2010	(drs)	replaced every occurence of F_DELTA, #define F_DELTA (10*FLT_EPSILON), with ( max( 10.*FLT_EPSILON, FLT_EPSILON*pow(10., ceil(log10(max(fabs(x),max(fabs(y), FLT_EPSILON))+1.)) ) ) ) and similar for D_DELTA
 because earlier version worked only for 0<=x<fabs(31)
 01/03/2011	(drs) macro 'isless' renamed to 'isless2'
 05/25/2012	(DLM) added interpolation() function
 05/29/2012   (DLM) added lobf(), lobfM(), & lobfCB() functions
 05/29/2012   (DLM) added squared(x) definition, this squares the value x (ie. returns the value of x^2).  the definition simply calls pow(x, 2) in the cmath library.  x must be a double. added for convenience
 03/08/2013	(clk) added abs(x) definition, this returns the absolute value of x. If x < 0, returns -x, else returns x.
 06/19/2013	(DLM) replaced isless2(), ismore(), iszero(), isequal() macros with new MUCH faster ones... these new macros make the program run about 4x faster as a whole.
 06/26/2013 (dlm)	powe(): an alternate definition of pow(x, y) for x>0... this is faster (ca. 20%) then the one in math.h, but comes with a cost as the precision is slightly lower.  The measured precision drop I was getting was at max a relative error of about 100 billion percent (12 places after the decimal point) per calculation though so I don't think it's a big deal... (though it's hard to even accurately tell)
 */

#ifndef GENERIC_H
#define GENERIC_H

#include <stdio.h>
#include <float.h>
#include <math.h>
#include <assert.h>

/***************************************************
 * Basic definitions
 ***************************************************/

/* ------ Convenience macros. ------ */
/* integer to boolean */
#define itob(i) ((i)?TRUE:FALSE)
/* integer versions */
#define max(a,b) (((a) > (b)) ? (a) : (b))
#define min(a,b) (((a) < (b)) ? (a) : (b))
/* floating point versions work for float or double */
#define fmax(a,b) ( ( GT((a),(b)) ) ? (a) : (b))
#define fmin(a,b) ( ( LT((a),(b)) ) ? (a) : (b))
/* absolute value for floating point values */
#define abs(a)  ( ((a) < 0) ? (-a) : (a) )
/* redefine sqrt for double (default) or float */
#ifdef NO_SQRTF
/* the case for Borland's compiler */
#define sqrtf sqrt
#endif

#define sqrt(x) ((sizeof(x)==sizeof(float)) ? sqrtf(x) : sqrt(x))

#define isnull(a) (NULL == (a))

/* -------  Some Time macros that should be always on ------ */
#define YearTo4Digit(y) ((TimeInt)(( (y) > 100)  \
                      ? (y)                      \
                      : ((y)<50) ? 2000+(y)      \
                                    : 1900+(y) ) )
#define WEEKDAYS 7
#define Doy2Week(d) ((TimeInt)(((d)-1) /WEEKDAYS))

/* ---------   Redefine basic types to be more malleable ---- */
typedef float RealF;
typedef double RealD;
typedef int Int;
typedef unsigned int IntU;
typedef short int IntS;
typedef unsigned short IntUS;
typedef long IntL;
#ifndef RSOILWAT
typedef enum {
	FALSE = (1 != 1), TRUE = (1 == 1)
} Bool;
#else
typedef int Bool;
#endif
typedef unsigned char byte;

/* an attempt to facilitate integer implementation of real */
/*
 typedef long IRealF
 typedef double long IRealD
 #define IF_GRAIN 10000000L
 #define F2I(x) ((IRealF)(x*IF_GRAIN))
 #define D2I(x) ((IRealD)(x*ID_GRAIN))
 #define I2F(x) ((( RealF)x/IF_GRAIN))
 #define I2D(x) ((( RealD)x/ID_GRAIN))
 */

/* --------------------------------------------------*/
/* These are facilities for logging errors.          */

<<<<<<< HEAD
=======
/**< Print macro that can be used both for rSOILWAT2 and for SOILWAT2-standalone. Use instead of (R)printf */
>>>>>>> 2a9f262c
#ifdef RSOILWAT
  #define swprintf Rprintf
#else
  #define swprintf printf
#endif

<<<<<<< HEAD
=======
/**< Print file macro that can be used both for rSOILWAT2 and for SOILWAT2-standalone. Use instead of (R)fprintf */
#ifdef RSOILWAT
  #define swfprintf Rfprintf
#else
  #define swfprintf fprintf
#endif


>>>>>>> 2a9f262c
/* constants for LogError() mode */
#define LOGNOTE  0x01
#define LOGWARN  0x02
#define LOGERROR 0x04
#define LOGEXIT  0x08
#define LOGFATAL 0x0c  /* LOGEXIT | LOGERROR */
#define MAX_ERROR 4096

extern FILE *logfp; /* REQUIRED */
/* This is the pointer to the log file.  It is declared in the
 * main module and externed here to make it available to any
 * file that needs it so all modules write to the same logfile.
 * See also the comments on 'logged' below.
 */

extern char errstr[]; /* REQUIRED */
/* declared in the main module, this is an ever-ready
 * buffer to put error text into for printing or
 * writing to the log file.
 */

extern int logged; /* REQUIRED */
/* use as a boolean: see gen_funcs.c.
 * Global variable indicates logfile written to via LogError.
 * In the main module, create a subroutine (eg, log_notify)
 * that tells the user or performs some other task based on the
 * event and include generic.h. Near the top of main(), set
 * logged = FALSE (ie, before calling LogError()) to clear the
 * flag.  Next call atexit(log_notify) to run the routine upon
 * termination.  Note that we can't declare logged as Bool
 * because Bool isn't defined in gen_funcs.c when logged is
 * declared, else we couldn't extern it here.
 */

/* --------------------------------------------------*/
/* --------------------------------------------------*/
/* The following tests account for imprecision in the
 floating point representation of either single
 or double real numbers.  Use these instead of
 the regular boolean operators.  Note that only
 the magnitude of the x operand is tested, so both
 operands (x & y) should be of the same type, or cast
 so.

 Update (DLM) : 6-19-2013 : These macros (iszero(), isequal(), isless2(), & ismore()) were taking a VERY long time to compute, so I wrote some new ones defined below.  I also rewrote the macros for LE() and GE() because they were making unnecessary calls.
 : These new macros cause the program to run about 4x faster as a whole.  The old macros are still here, but commented out for now.
 : The reason the old macros were taking sooo long is because they make lots of function calls many of which are to performance intensive functions (such as log10() and pow()) and the macros are used EVERYWHERE in the code (I'm guessing they are being called 100's of thousands of times).
 : The new macros perform the function (to account for imprecision in floating points), but do so in a less complicated way (by checking them against absolute/relative error)... the perform VERY close to the old functions (which I'm not sure why they are even making some of the calls they are as the complexity of the math is seemingly unnecessary), but not 100% the same... this shouldn't be much of an issue though because there will be errors in the floating point arithmetic at some point anyways, because that is the nature of floating point.
 : To have floating point calculations without some error is impossible by definition.  The reason why there are errors in floating point is because some numbers cannot be 100% accurately represented (like repeating decimals, PI, and the canonical example 0.1) in the scheme that floating point uses.  This makes sense if you think about it a little because numbers with a non-finite amount of digits after the decimal point cannot possibly be represented finitely by definition, so some numbers have to get cut off.
 : For the absolute error check I am using F_DELTA (D_DELTA for doubles) and for the relative error check I am using FLT_EPSILON (DBL_EPSILON for doubles).  F_DELTA is equal to 10*FLT_EPSILON, and DBL_DELTA is equal to 10*DBL_EPSILON.
 : FLT_EPSILON is defined in float.h (a part of the C STANDARD), and is equal to the smallest x such that "((1.0 + x) != 1.0)".  DBL_EPSILON is the same except for the double data type.
 : Also note that these macros should never be called with a side-effecting expression (ie x++ or ++x) as it will end up incrementing the variable more then desired... this is a problem that macros have.  This shouldn't be an issue though as these functions are only meant for floats/doubles, which are typically not used with side-effecting expressions.
 */
#define F_DELTA (10*FLT_EPSILON)
#define D_DELTA (10*DBL_EPSILON)


// new definitions for these four macros (MUCH MUCH faster, by a factor of about 4)... just trying them out for now.  The idea behind how these work is that both an absolute error and relative error check are being used in conjunction with one another.  In this for now I'm using F_DELTA for the amount of absolute error allowed and FLT_EPSILON for the amount of relative error allowed.
#define GET_F_DELTA(x, y) ( (sizeof(x) == sizeof(float)) ? (max(F_DELTA, FLT_EPSILON * max(fabs(x), fabs(y)))) : (max(D_DELTA, DBL_EPSILON * max(fabs(x), fabs(y)))) )

<<<<<<< HEAD
#define isless2(x, y) ((x) < ((y) - GET_F_DELTA(x, y)))
#define ismore(x, y) ((x) > ((y) + GET_F_DELTA(x, y)))
#define iszero(x) ( (sizeof(x) == sizeof(float)) ? (fabs(x) <= F_DELTA) : (fabs(x) <= D_DELTA) ) //for iszero(x) we just use an absolute error check, because a relative error check doesn't make sense for any number close enough to zero to be considered equal... it would be a waste of time.
#define isequal(x, y) (fabs((x) - (y)) <= GET_F_DELTA(x, y))

/* some simpler invocations */
#define ZRO(x)   iszero(x)
#define EQ(x,y)  isequal(x,y)
#define LT(x,y)  isless2(x,y)
#define GT(x,y)  ismore(x,y)
#define LE(x,y) ((x) < (y) || EQ(x,y)) //changed from "(LT(x,y)||EQ(x,y))" because it evaluates to the same result (since EQ is already doing the checking for precision errors so use < instead of LT to avoid checking for precision errors twice) and this version is faster by avoiding the expensive LT() call.
=======
/**< LT tests whether x is less than y while accounting for floating-point arithmetic */
#define LT(x, y) ((x) < ((y) - GET_F_DELTA(x, y)))
/**< GT tests whether x is greater than y while accounting for floating-point arithmetic */
#define GT(x, y) ((x) > ((y) + GET_F_DELTA(x, y)))
/**< ZRO tests whether x is equal to zero while accounting for floating-point arithmetic */
#define ZRO(x) ( (sizeof(x) == sizeof(float)) ? (fabs(x) <= F_DELTA) : (fabs(x) <= D_DELTA) ) //for iszero(x) we just use an absolute error check, because a relative error check doesn't make sense for any number close enough to zero to be considered equal... it would be a waste of time.
/**< EQ tests whether x and y are equal while accounting for floating-point arithmetic */
#define EQ(x, y) (fabs((x) - (y)) <= GET_F_DELTA(x, y))
/**< LE tests whether x is less than or equal to y while accounting for floating-point arithmetic */
#define LE(x,y) ((x) < (y) || EQ(x,y)) //changed from "(LT(x,y)||EQ(x,y))" because it evaluates to the same result (since EQ is already doing the checking for precision errors so use < instead of LT to avoid checking for precision errors twice) and this version is faster by avoiding the expensive LT() call.
/**< LE tests whether x is greater than or equal to y while accounting for floating-point arithmetic */
>>>>>>> 2a9f262c
#define GE(x,y) ((x) > (y) || EQ(x,y))

// 06/26/2013 (dlm)	powe(): an alternate definition of pow(x, y) for x>0... this is faster (ca. 20%) then the one in math.h, but comes with a cost as the precision is slightly lower.  The measured precision drop I was getting was at max a relative error of about 100 billion percent (12 places after the decimal point) per calculation though so I don't think it's a big deal... (though it's hard to even accurately tell)
#define powe(x, y) (exp((y) * log(x))) //x^y == exponential(y * ln(x)) or e^(y * ln(x)).  NOTE: this will only work when x > 0 I believe
#define squared(x) (x) * (x) // added for convenience

/***************************************************
 * Function definitions
 ***************************************************/

char *Str_TrimRight(char *s);
char *Str_TrimLeft(char *s);
char *Str_TrimLeftQ(char *s); /* "quick" version */
char *Str_ToUpper(char *s, char *r);
char *Str_ToLower(char *s, char *r);
int Str_CompareI(char *t, char *s);
void UnComment(char *s);
void LogError(FILE *fp, const int mode, const char *fmt, ...);
Bool Is_LeapYear(int yr);
double interpolation(double x1, double x2, double y1, double y2, double deltaX);
void st_getBounds(unsigned int *x1, unsigned int *x2, unsigned int *equal, unsigned int size, double depth, double bounds[]);
double lobfM(double xs[], double ys[], unsigned int n);
double lobfB(double xs[], double ys[], unsigned int n);
void lobf(double *m, double* b, double xs[], double ys[], unsigned int size);

#ifdef DEBUG
extern errstr[];
#define LogError(fp, m, fmt, p1, p2, p3, p4, p5, p6, p7, p8, p9) \
          sprintf(errstr, fmt, p1, p2, p3, p4, p5, p6, p7, p8, p9); \
          LogError(fp, m, errstr);
#endif

#ifndef strdup
  char * sw_strdup(const char * s);
  #define strdup(x) sw_strdup(x)
#endif

#define GENERIC_H
#endif<|MERGE_RESOLUTION|>--- conflicted
+++ resolved
@@ -90,18 +90,13 @@
 /* --------------------------------------------------*/
 /* These are facilities for logging errors.          */
 
-<<<<<<< HEAD
-=======
 /**< Print macro that can be used both for rSOILWAT2 and for SOILWAT2-standalone. Use instead of (R)printf */
->>>>>>> 2a9f262c
 #ifdef RSOILWAT
   #define swprintf Rprintf
 #else
   #define swprintf printf
 #endif
 
-<<<<<<< HEAD
-=======
 /**< Print file macro that can be used both for rSOILWAT2 and for SOILWAT2-standalone. Use instead of (R)fprintf */
 #ifdef RSOILWAT
   #define swfprintf Rfprintf
@@ -110,7 +105,6 @@
 #endif
 
 
->>>>>>> 2a9f262c
 /* constants for LogError() mode */
 #define LOGNOTE  0x01
 #define LOGWARN  0x02
@@ -171,19 +165,6 @@
 // new definitions for these four macros (MUCH MUCH faster, by a factor of about 4)... just trying them out for now.  The idea behind how these work is that both an absolute error and relative error check are being used in conjunction with one another.  In this for now I'm using F_DELTA for the amount of absolute error allowed and FLT_EPSILON for the amount of relative error allowed.
 #define GET_F_DELTA(x, y) ( (sizeof(x) == sizeof(float)) ? (max(F_DELTA, FLT_EPSILON * max(fabs(x), fabs(y)))) : (max(D_DELTA, DBL_EPSILON * max(fabs(x), fabs(y)))) )
 
-<<<<<<< HEAD
-#define isless2(x, y) ((x) < ((y) - GET_F_DELTA(x, y)))
-#define ismore(x, y) ((x) > ((y) + GET_F_DELTA(x, y)))
-#define iszero(x) ( (sizeof(x) == sizeof(float)) ? (fabs(x) <= F_DELTA) : (fabs(x) <= D_DELTA) ) //for iszero(x) we just use an absolute error check, because a relative error check doesn't make sense for any number close enough to zero to be considered equal... it would be a waste of time.
-#define isequal(x, y) (fabs((x) - (y)) <= GET_F_DELTA(x, y))
-
-/* some simpler invocations */
-#define ZRO(x)   iszero(x)
-#define EQ(x,y)  isequal(x,y)
-#define LT(x,y)  isless2(x,y)
-#define GT(x,y)  ismore(x,y)
-#define LE(x,y) ((x) < (y) || EQ(x,y)) //changed from "(LT(x,y)||EQ(x,y))" because it evaluates to the same result (since EQ is already doing the checking for precision errors so use < instead of LT to avoid checking for precision errors twice) and this version is faster by avoiding the expensive LT() call.
-=======
 /**< LT tests whether x is less than y while accounting for floating-point arithmetic */
 #define LT(x, y) ((x) < ((y) - GET_F_DELTA(x, y)))
 /**< GT tests whether x is greater than y while accounting for floating-point arithmetic */
@@ -195,7 +176,6 @@
 /**< LE tests whether x is less than or equal to y while accounting for floating-point arithmetic */
 #define LE(x,y) ((x) < (y) || EQ(x,y)) //changed from "(LT(x,y)||EQ(x,y))" because it evaluates to the same result (since EQ is already doing the checking for precision errors so use < instead of LT to avoid checking for precision errors twice) and this version is faster by avoiding the expensive LT() call.
 /**< LE tests whether x is greater than or equal to y while accounting for floating-point arithmetic */
->>>>>>> 2a9f262c
 #define GE(x,y) ((x) > (y) || EQ(x,y))
 
 // 06/26/2013 (dlm)	powe(): an alternate definition of pow(x, y) for x>0... this is faster (ca. 20%) then the one in math.h, but comes with a cost as the precision is slightly lower.  The measured precision drop I was getting was at max a relative error of about 100 billion percent (12 places after the decimal point) per calculation though so I don't think it's a big deal... (though it's hard to even accurately tell)
