/********************************************************/
/********************************************************/
/*  Application: SOILWAT - soilwater dynamics simulator
 *  Source file: Main.c
 *  Type: main module
 *  Purpose: Contains the main loops and initializations.
 *
 06/24/2013	(rjm)	included "SW_Site.h" and "SW_Weather.h";
 added calls at end of main() to SW_SIT_clear_layers() and SW_WTH_clear_runavg_list() to free memory
 */
/********************************************************/
/********************************************************/

/* =================================================== */
/*                INCLUDES / DEFINES                   */
/* --------------------------------------------------- */
#include <stdio.h>
#include <string.h>
#include <stdlib.h>
#ifdef RSOILWAT
#include <R.h>
#include <Rdefines.h>
#include <Rconfig.h>
#include <Rinternals.h>
#endif

#ifdef __BCC__
#include <dir.h>
#else
#include <unistd.h>
#endif
#include "generic.h"
#include "filefuncs.h"
#include "SW_Defines.h"
#include "SW_Control.h"
#include "SW_Site.h"
#include "SW_Weather.h"
#include "SW_Main_lib.c"

<<<<<<< HEAD
/* =================================================== */
/*                  Global Declarations                */
/* externed by other routines elsewhere in the program */
/* --------------------------------------------------- */

/* see generic.h and filefuncs.h for more info on these vars */
char inbuf[1024]; /* buffer used by input statements */
char errstr[MAX_ERROR]; /* used to compose an error msg    */
FILE *logfp; /* file handle for logging messages */
int logged; /* boolean: true = we logged a msg */
int addtl_yr;
/* if true, write indicator to stderr */
#ifdef RSOILWAT
extern int logFatl;
#endif
Bool QuietMode, EchoInits; /* if true, echo inits to logfile */

//function
void init_args(int argc, char **argv);

/* =================================================== */
/*                Module-Level Declarations            */
/* --------------------------------------------------- */

static void check_log(void);
static void usage(void) {
	char *s1 = "Soil water model version 2.2a (SGS-LTER Oct-2003).\n"
			"Usage: soilwat [-d startdir] [-f files.in] [-e] [-q]\n"
			"  -d : operate (chdir) in startdir (default=.)\n"
			"  -f : supply list of input files (default=files.in)\n"
			"       a preceeding path applies to all input files\n"
			"  -e : echo initial values from site and estab to logfile\n"
			"  -q : quiet mode, don't print message to check logfile.\n";
#ifndef RSOILWAT
	fprintf(stderr, "%s", s1);
	exit(0);
#else
	Rprintf("%s", s1);
	Rprintf("EXIT 0");
	warning("");
	//exit(0);
#endif
}

char _firstfile[1024];
=======
>>>>>>> b0ee1364

#ifndef RSOILWAT
/************  Main() ************************/
int main(int argc, char **argv) {
	/* =================================================== */

	logged = FALSE;
	addtl_yr = 0;
	atexit(check_log);
	logfp = stdout; /* provides a way to inform user that something */
	/* was logged.  can be changed by code (eg init file */
	/* but must be set before init_args().  see generic.h */

	init_args(argc, argv);

	SW_CTL_init_model(_firstfile);
	SW_CTL_obtain_inputs();

	SW_CTL_main();
	SW_SIT_clear_layers();
	SW_WTH_clear_runavg_list();

	return 0;
}
/*********** End of Main() *******************/
#endif
<|MERGE_RESOLUTION|>--- conflicted
+++ resolved
@@ -1,113 +1,67 @@
-/********************************************************/
-/********************************************************/
-/*  Application: SOILWAT - soilwater dynamics simulator
- *  Source file: Main.c
- *  Type: main module
- *  Purpose: Contains the main loops and initializations.
- *
- 06/24/2013	(rjm)	included "SW_Site.h" and "SW_Weather.h";
- added calls at end of main() to SW_SIT_clear_layers() and SW_WTH_clear_runavg_list() to free memory
- */
-/********************************************************/
-/********************************************************/
-
-/* =================================================== */
-/*                INCLUDES / DEFINES                   */
-/* --------------------------------------------------- */
-#include <stdio.h>
-#include <string.h>
-#include <stdlib.h>
-#ifdef RSOILWAT
-#include <R.h>
-#include <Rdefines.h>
-#include <Rconfig.h>
-#include <Rinternals.h>
-#endif
-
-#ifdef __BCC__
-#include <dir.h>
-#else
-#include <unistd.h>
-#endif
-#include "generic.h"
-#include "filefuncs.h"
-#include "SW_Defines.h"
-#include "SW_Control.h"
-#include "SW_Site.h"
-#include "SW_Weather.h"
-#include "SW_Main_lib.c"
-
-<<<<<<< HEAD
-/* =================================================== */
-/*                  Global Declarations                */
-/* externed by other routines elsewhere in the program */
-/* --------------------------------------------------- */
-
-/* see generic.h and filefuncs.h for more info on these vars */
-char inbuf[1024]; /* buffer used by input statements */
-char errstr[MAX_ERROR]; /* used to compose an error msg    */
-FILE *logfp; /* file handle for logging messages */
-int logged; /* boolean: true = we logged a msg */
-int addtl_yr;
-/* if true, write indicator to stderr */
-#ifdef RSOILWAT
-extern int logFatl;
-#endif
-Bool QuietMode, EchoInits; /* if true, echo inits to logfile */
-
-//function
-void init_args(int argc, char **argv);
-
-/* =================================================== */
-/*                Module-Level Declarations            */
-/* --------------------------------------------------- */
-
-static void check_log(void);
-static void usage(void) {
-	char *s1 = "Soil water model version 2.2a (SGS-LTER Oct-2003).\n"
-			"Usage: soilwat [-d startdir] [-f files.in] [-e] [-q]\n"
-			"  -d : operate (chdir) in startdir (default=.)\n"
-			"  -f : supply list of input files (default=files.in)\n"
-			"       a preceeding path applies to all input files\n"
-			"  -e : echo initial values from site and estab to logfile\n"
-			"  -q : quiet mode, don't print message to check logfile.\n";
-#ifndef RSOILWAT
-	fprintf(stderr, "%s", s1);
-	exit(0);
-#else
-	Rprintf("%s", s1);
-	Rprintf("EXIT 0");
-	warning("");
-	//exit(0);
-#endif
-}
-
-char _firstfile[1024];
-=======
->>>>>>> b0ee1364
-
-#ifndef RSOILWAT
-/************  Main() ************************/
-int main(int argc, char **argv) {
-	/* =================================================== */
-
-	logged = FALSE;
-	addtl_yr = 0;
-	atexit(check_log);
-	logfp = stdout; /* provides a way to inform user that something */
-	/* was logged.  can be changed by code (eg init file */
-	/* but must be set before init_args().  see generic.h */
-
-	init_args(argc, argv);
-
-	SW_CTL_init_model(_firstfile);
-	SW_CTL_obtain_inputs();
-
-	SW_CTL_main();
-	SW_SIT_clear_layers();
-	SW_WTH_clear_runavg_list();
-
-	return 0;
-}
-/*********** End of Main() *******************/
-#endif
+/********************************************************/
+/********************************************************/
+/*  Application: SOILWAT - soilwater dynamics simulator
+ *  Source file: Main.c
+ *  Type: main module
+ *  Purpose: Contains the main loops and initializations.
+ *
+ 06/24/2013	(rjm)	included "SW_Site.h" and "SW_Weather.h";
+ added calls at end of main() to SW_SIT_clear_layers() and SW_WTH_clear_runavg_list() to free memory
+ */
+/********************************************************/
+/********************************************************/
+
+/* =================================================== */
+/*                INCLUDES / DEFINES                   */
+/* --------------------------------------------------- */
+#include <stdio.h>
+#include <string.h>
+#include <stdlib.h>
+#ifdef RSOILWAT
+#include <R.h>
+#include <Rdefines.h>
+#include <Rconfig.h>
+#include <Rinternals.h>
+#endif
+
+#ifdef __BCC__
+#include <dir.h>
+#else
+#include <unistd.h>
+#endif
+#include "generic.h"
+#include "filefuncs.h"
+#include "SW_Defines.h"
+#include "SW_Control.h"
+#include "SW_Site.h"
+#include "SW_Weather.h"
+#include "SW_Main_lib.c"
+
+int addtl_yr;
+
+
+#ifndef RSOILWAT
+/************  Main() ************************/
+int main(int argc, char **argv) {
+	/* =================================================== */
+
+	logged = FALSE;
+	addtl_yr = 0;
+	atexit(check_log);
+	logfp = stdout; /* provides a way to inform user that something */
+	/* was logged.  can be changed by code (eg init file */
+	/* but must be set before init_args().  see generic.h */
+
+	init_args(argc, argv);
+
+	SW_CTL_init_model(_firstfile);
+	SW_CTL_obtain_inputs();
+
+	SW_CTL_main();
+	SW_SIT_clear_layers();
+	SW_WTH_clear_runavg_list();
+
+	return 0;
+}
+/*********** End of Main() *******************/
+#endif