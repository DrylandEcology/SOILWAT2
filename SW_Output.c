<<<<<<< HEAD
/********************************************************/
/********************************************************/
/*	Source file: Output.c
 Type: module
 Application: SOILWAT - soilwater dynamics simulator
 Purpose: Read / write and otherwise manage the
 user-specified output flags.

 COMMENTS: The algorithm for the summary bookkeeping
 is much more complicated than I'd like, but I don't
 see a cleaner way to address the need to keep
 running tabs without storing daily arrays for each
 output variable.  That might make somewhat
 simpler code, and perhaps slightly more efficient,
 but at a high cost of memory, and the original goal
 was to make this object oriented, so memory should
 be used sparingly.  Plus, much of the code is quite
 general, and the main loops are very simple indeed.

 Generally, adding a new output key is fairly simple,
 and much of the code need not be considered.
 Refer to the comment block at the very end of this
 file for details.

 Comment (06/23/2015, drs): In summary, the output of SOILWAT works as follows
 SW_OUT_flush() calls at end of year and SW_Control.c/_collect_values() calls daily
 1) SW_OUT_sum_today() that
 1.1) if end of an output period, call average_for(): converts the (previously summed values (by sumof_wth) of) SW_WEATHER_OUTPUTS portion of SW_Weather from the ‘Xsum' to the ‘Xavg'
 1.2) on each day calls collect_sums() that calls sumof_wth(): SW_Weather (simulation slot ’now') values are summed up during each output period and stored in the SW_WEATHER_OUTPUTS (output) slots 'Xsum' of SW_Weather

 2) SW_OUT_write_today() that
 2.1) calls the get_temp() etc functions via SW_Output.pfunc: the values stored in ‘Xavg’ by average_for are converted to text string 'outstr’
 2.2) outputs the text string 'outstr’ with the fresh values to a text file via SW_Output.fp_X



 History:
 9/11/01 cwb -- INITIAL CODING
 10-May-02 cwb -- Added conditionals for interfacing
 with STEPPE.  See SW_OUT_read(), SW_OUT_close_files(),
 SW_OUT_write_today(), get_temp() and get_transp().
 The changes prevent the model from opening, closing,
 and writing to files because SXW only requires periodic
 (eg, weekly) transpiration and yearly temperature
 from get_transp() and get_temp(), resp.
 --The output config file must be prepared by the SXW
 interface code such that only yearly temp and daily,
 weekly, or monthly transpiration are requested for
 periods (1,end).

 12/02 - IMPORTANT CHANGE - cwb
 refer to comments in Times.h regarding base0

 27-Aug-03 (cwb) Just a comment that this code doesn't
 handle missing values in the summaries, especially
 the averages.  This really needs to be addressed
 sometime, but for now it's the user's responsibility
 to make sure there are no missing values.  The
 model doesn't generate any on its own, but it
 still needs to be fixed, although that will take
 a bit of work to keep track of the number of
 missing days, etc.
 20090826 (drs) stricmp -> strcmp -> Str_CompareI; in SW_OUT_sum_today () added break; after default:
 20090827 (drs) changed output-strings str[12] to #define OUTSTRLEN 18; str[OUTSTRLEN]; because of sprintf(str, ...) overflow and memory corruption into for-index i
 20090909 (drs) strcmp -> Str_CompareI (not case-sensitive)
 20090915 (drs) wetdays output was not working: changed in get_wetdays() the output from sprintf(fmt, "%c%%3.0f", _Sep); to sprintf(str, "%c%i", _Sep, val);
 20091013 (drs) output period of static void get_swcBulk(void) was erroneously set to eSW_SWP instead of eSW_SWCBulk
 20091015 (drs) ppt is divided into rain and snow and all three values plust snowmelt are output into precip
 20100202 (drs) changed SW_CANOPY to SW_CANOPYEV and SW_LITTER to SW_LITTEREV;
 and eSW_Canopy to eSW_CanopyEv and eSW_Litter to eSW_LitterEv;
 added SWC_CANOPYINT, SW_LITTERINT, SW_SOILINF, SW_LYRDRAIN;
 added eSW_CanopyInt, eSW_LitterInt, eSW_SoilInf, eSW_LyrDrain;
 updated key2str, key2obj;
 added private functions get_canint(), get_litint(), get_soilinf(), get_lyrdrain();
 updated SW_OUT_construct(), sumof_swc() and average_for() with new functions and keys
 for layer drain use only for(i=0; i < SW_Site.n_layers-1; i++)
 04/16/2010 (drs) added SWC_SWA, eSW_SWABulk; updated key2str, key2obj; added private functions get_swaBulk();
 updated SW_OUT_construct(), sumof_swc()[->make calculation here] and average_for() with new functions and keys
 10/20/2010 (drs) added SW_HYDRED, eSW_HydRed; updated key2str, key2obj; added private functions get_hydred();
 updated SW_OUT_construct(), sumof_swc()[->make calculation here] and average_for() with new functions and keys
 11/16/2010 (drs) added forest intercepted water to canopy interception
 updated get_canint(), SW_OUT_construct(), sumof_swc()[->make calculation here] and average_for()
 01/03/2011	(drs) changed parameter type of str2period(), str2key(), and str2type() from 'const char *' to 'char *' to avoid 'discard qualifiers from pointer target type' in Str_ComparI()
 01/05/2011	(drs) made typecast explicit: changed in SW_OUT_write_today(): SW_Output[k].pfunc() to ((void (*)(void))SW_Output[k].pfunc)(); -> doesn't solve problem under darwin10
 -> 'abort trap' was due to str[OUTSTRLEN] being too short (OUTSTRLEN 18), changed to OUTSTRLEN 100
 01/06/2011	(drs) changed all floating-point output from %7.4f to %7.6f to avoid rounding errors in post-run output calculations
 03/06/2011	(drs) in average_for() changed loop to average hydred from "for(i=0; i < SW_Site.n_layers-1; i++)" to "ForEachSoilLayer(i)" because deepest layer was not averaged
 07/22/2011 (drs) added SW_SURFACEW and SW_EVAPSURFACE, eSW_SurfaceWater and eSW_EvapSurface; updated key2str, key2obj; added private functions get_surfaceWater() and get_evapSurface();
 updated SW_OUT_construct(), sumof_swc()[->make calculation here] and average_for() with new functions and keys
 09/12/2011	(drs)	renamed SW_EVAP to SW_EVAPSOIL, and eSW_Evap to eSW_EvapSoil;
 deleted SW_CANOPYEV, eSW_CanopyEv, SW_LITTEREV, eSW_LitterEv, SW_CANOPYINT, eSW_CanopyInt, SW_LITTERINT, and eSW_LitterInt;
 added SW_INTERCEPTION and eSW_Interception
 09/12/2011	(drs)	renamed get_evap() to get_evapSoil(); renamed get_EvapsurfaceWater() to get_evapSurface()
 deleted get_canevap(), get_litevap(), get_canint(), and get_litint()
 added get_interception()
 09/12/2011	(drs)	increased #define OUTSTRLEN from 100 to 400 (since transpiration and hydraulic redistribution will be 4x as long)
 increased static char outstr[0xff] from 0xff=255 to OUTSTRLEN
 09/12/2011	(drs)	updated SW_OUT_construct(), sumof_swc()[->make calculation here] and average_for() with new functions and keys
 09/12/2011	(drs)	added snowdepth as output to snowpack, i.e., updated updated get_snowpack(), sumof_swc()[->make calculation here] and average_for()
 09/30/2011	(drs)	in SW_OUT_read(): opening of output files: SW_Output[k].outfile is extended by SW_Files.in:SW_OutputPrefix()
 01/09/2012	(drs)	'abort trap' in get_transp due to outstr[OUTSTRLEN] being too short (OUTSTRLEN 400), changed to OUTSTRLEN 1000
 05/25/2012  (DLM) added SW_SOILTEMP to keytostr, updated keytoobj;  wrote get_soiltemp(void) function, added code in the _construct() function to link to get_soiltemp() correctly;  added code to sumof and average_for() to handle the new key
 05/25/2012  (DLM) added a few lines of nonsense to sumof_ves() function in order to get rid of the annoying compiler warnings
 06/12/2012  (DLM) changed OUTSTRLEN from 1000 to 2000
 07/02/2012  (DLM) updated # of chars in keyname & upkey arrays in SW_OUT_READ() function to account for longer keynames... for some reason it would still read them in correctly on OS X without an error, but wouldn't on JANUS.
 11/30/2012	(clk)	changed get_surfaceWater() to ouput amound of surface water, surface runoff, and snowmelt runoff, respectively.
 12/13/2012	(clk, drs)	changed get_surfaceWater() to output amount of surface water
 added get_runoff() to output surface runoff, and snowmelt runoff, respectively, in a separate file -> new version of outsetupin;
 updated key2str and OutKey
 12/14/2012 (drs)	changed OUTSTRLEN from 2000 to 3000 to prevent 'Abort trap: 6' at runtime
 01/10/2013	(clk)	in function SW_OUT_read, when creating the output files, needed to loop through this four times
 for each OutKey, giving us the output files for day, week, month, and year. Also, added
 a switch statement to acqurie the dy, wk, mo, or yr suffix based on the iteration of the for loop.
 When reading in lines from outsetup, removed PERIOD from the read in because it is unneeded in since
 we are doing all time steps.
 Removed the line SW_Output[k].period = str2period(Str_ToUpper(period, ext)), since we are no longer
 reading in a period.
 in function SW_OUT_close_files need to loop through and close all four time step files for each
 OutKey, determined which file to close based on the iteration of the for loop.
 in function SW_OUT_write_today needed to loop through the code four times for each OutKey, changing
 the period of the output for each iteration. With the for loop, I am also able to pick the
 proper FILE pointer to choose when outputting the data.
 in function average_for needed to loop through the code four times for each OutKey, changing
 the period of the output for each iteration.
 the function str2period is no longer used in the code, but will leave it in the code for now.
 01/17/2013	(clk)	in function SW_OUT_read, created an additional condition that if the keyname was TIMESTEP,
 the code would rescan the line looking for up to 5 strings. The first one would be saved
 back into keyname, while the other four would be stored in a matrix. These values would be
 the desired timesteps to output. Then you would convert these strings to periods, and store
 them in an array of integers and keep track of how many timesteps were actually read in.
 The other changes are modifications of the changes made on 01/10/2013. For all the for loops, instead of
 looping through 4 times, we now loop through for as many times as periods that we read in from the
 TIMESTEP line. Also, in all the switch cases where we increased that value which changed the period
 to the next period, we now use the array of integers that stored the period and move through that with
 each iteration.
 02/05/2013	(clk) in the function get_soiltemp(), when determing the period, the code was using SW_Output[eSW_SWCBulk].period,
 which needed to be SW_Output[eSW_SoilTemp].period, since we are looking at soil temp, not SWCM.
 04/16/2013	(clk)	Added two new ouputs: vwcMatric and swaMatric.
 in the get functions, the calculation is
 (the matric value) = (the bulk value)/(1-fractionVolBulk_gravel)
 Also changed the names of swp -> swpMatric, swc -> swcBulk, swcm -> vwcBulk, and swa -> swaBulk
 06/27/2013	(drs)	closed open files if LogError() with LOGFATAL is called in SW_OUT_read()

 07/01/2013	(clk)	Changed the outsetup file so that the TIMESTEP line could be used or not used, depending on the need
 If the TIMESTEP line is not used, need to have an additional column for the period again
 Within the code, changed the timesteps array to be two dimensional, and keep track of the periods to be used
 for each of the outputs. Then, at every for loop that was implemented for the TIMESTEP code, put in
 place a conditional that will determine which of the four possible periods are to be used for each output.
 07/09/2013	(clk)	Added forb to the outputs: transpiration, surface evaporation, interception, and hydraulic redistribution
 08/21/2013	(clk)	Modified the establisment output to actually output for each species and not just the last one in the group.
 06/23/2015 (akt)	Added output for surface temperature to get_temp()
 */
/********************************************************/
/********************************************************/

/* =================================================== */
/*                INCLUDES / DEFINES                   */
/* --------------------------------------------------- */

#include <math.h>
#include <stdio.h>
#include <stdlib.h>
#include <string.h>
#include <ctype.h>
#include "generic.h"
#include "filefuncs.h"
#include "myMemory.h"
#include "Times.h"

#include "SW_Carbon.h"
#include "SW_Defines.h"
#include "SW_Files.h"
#include "SW_Model.h"
#include "SW_Site.h"
#include "SW_SoilWater.h"
#include "SW_Times.h"
#include "SW_Output.h"
#include "SW_Weather.h"
#include "SW_VegEstab.h"
#include "SW_VegProd.h"

#ifdef RSOILWAT
#include "R.h"
#include "Rdefines.h"
#include "Rconfig.h"
#include "Rinternals.h"
#endif

/* =================================================== */
/*                  Global Variables                   */
/* --------------------------------------------------- */
extern SW_SITE SW_Site;
extern SW_SOILWAT SW_Soilwat;
extern SW_MODEL SW_Model;
extern SW_WEATHER SW_Weather;
extern SW_VEGPROD SW_VegProd;
extern SW_VEGESTAB SW_VegEstab;
extern Bool EchoInits;
extern SW_CARBON SW_Carbon;
#define OUTSTRLEN 3000 /* max output string length: in get_transp: 4*every soil layer with 14 chars */

SW_OUTPUT SW_Output[SW_OUTNKEYS]; /* declared here, externed elsewhere */

#ifdef RSOILWAT
extern RealD *p_Raet_yr, *p_Rdeep_drain_yr, *p_Restabs_yr, *p_Revap_soil_yr, *p_Revap_surface_yr, *p_Rhydred_yr, *p_Rinfiltration_yr, *p_Rinterception_yr, *p_Rpercolation_yr,
*p_Rpet_yr, *p_Rprecip_yr, *p_Rrunoff_yr, *p_Rsnowpack_yr, *p_Rsoil_temp_yr, *p_Rsurface_water_yr, *p_RvwcBulk_yr, *p_RvwcMatric_yr, *p_RswcBulk_yr, *p_RswpMatric_yr,
*p_RswaBulk_yr, *p_RswaMatric_yr, *p_Rtemp_yr, *p_Rtransp_yr, *p_Rwetdays_yr, *p_Rco2effects_yr;
extern RealD *p_Raet_mo, *p_Rdeep_drain_mo, *p_Restabs_mo, *p_Revap_soil_mo, *p_Revap_surface_mo, *p_Rhydred_mo, *p_Rinfiltration_mo, *p_Rinterception_mo, *p_Rpercolation_mo,
*p_Rpet_mo, *p_Rprecip_mo, *p_Rrunoff_mo, *p_Rsnowpack_mo, *p_Rsoil_temp_mo, *p_Rsurface_water_mo, *p_RvwcBulk_mo, *p_RvwcMatric_mo, *p_RswcBulk_mo, *p_RswpMatric_mo,
*p_RswaBulk_mo, *p_RswaMatric_mo, *p_Rtemp_mo, *p_Rtransp_mo, *p_Rwetdays_mo, *p_Rco2effects_mo;
extern RealD *p_Raet_wk, *p_Rdeep_drain_wk, *p_Restabs_wk, *p_Revap_soil_wk, *p_Revap_surface_wk, *p_Rhydred_wk, *p_Rinfiltration_wk, *p_Rinterception_wk, *p_Rpercolation_wk,
*p_Rpet_wk, *p_Rprecip_wk, *p_Rrunoff_wk, *p_Rsnowpack_wk, *p_Rsoil_temp_wk, *p_Rsurface_water_wk, *p_RvwcBulk_wk, *p_RvwcMatric_wk, *p_RswcBulk_wk, *p_RswpMatric_wk,
*p_RswaBulk_wk, *p_RswaMatric_wk, *p_Rtemp_wk, *p_Rtransp_wk, *p_Rwetdays_wk, *p_Rco2effects_wk;
extern RealD *p_Raet_dy, *p_Rdeep_drain_dy, *p_Restabs_dy, *p_Revap_soil_dy, *p_Revap_surface_dy, *p_Rhydred_dy, *p_Rinfiltration_dy, *p_Rinterception_dy, *p_Rpercolation_dy,
*p_Rpet_dy, *p_Rprecip_dy, *p_Rrunoff_dy, *p_Rsnowpack_dy, *p_Rsoil_temp_dy, *p_Rsurface_water_dy, *p_RvwcBulk_dy, *p_RvwcMatric_dy, *p_RswcBulk_dy, *p_RswpMatric_dy,
*p_RswaBulk_dy, *p_RswaMatric_dy, *p_Rtemp_dy, *p_Rtransp_dy, *p_Rwetdays_dy, *p_Rsoil_temp_dy, *p_Rco2effects_dy;
extern unsigned int yr_nrow, mo_nrow, wk_nrow, dy_nrow;
#endif

#ifdef STEPWAT
#include "../sxw.h"
extern SXW_t SXW;
#endif

Bool isPartialSoilwatOutput =FALSE;

/* =================================================== */
/*                Module-Level Variables               */
/* --------------------------------------------------- */
static char *MyFileName;
static char outstr[OUTSTRLEN];
static char _Sep; /* output delimiter */

static int numPeriod;// variable to keep track of the number of periods that are listed in the line TIMESTEP
static int numPeriods = 4;// the total number of periods that can be used in the code
static int timeSteps[SW_OUTNKEYS][4];// array to keep track of the periods that will be used for each output

static Bool bFlush; /* process partial period ? */
static TimeInt tOffset; /* 1 or 0 means we're writing previous or current period */

/* These MUST be in the same order as enum OutKey in
 * SW_Output.h */
static char *key2str[] =
{ SW_WETHR, SW_TEMP, SW_PRECIP, SW_SOILINF, SW_RUNOFF, SW_ALLH2O, SW_VWCBULK,
		SW_VWCMATRIC, SW_SWCBULK, SW_SWABULK, SW_SWAMATRIC, SW_SWPMATRIC,
		SW_SURFACEW, SW_TRANSP, SW_EVAPSOIL, SW_EVAPSURFACE, SW_INTERCEPTION,
		SW_LYRDRAIN, SW_HYDRED, SW_ET, SW_AET, SW_PET, SW_WETDAY, SW_SNOWPACK,
		SW_DEEPSWC, SW_SOILTEMP,
		SW_ALLVEG, SW_ESTAB, SW_CO2EFFECTS };
/* converts an enum output key (OutKey type) to a module  */
/* or object type. see SW_Output.h for OutKey order.         */
/* MUST be SW_OUTNKEYS of these */
static ObjType key2obj[] =
{ eWTH, eWTH, eWTH, eWTH, eWTH, eSWC, eSWC, eSWC, eSWC, eSWC, eSWC, eSWC, eSWC,
		eSWC, eSWC, eSWC, eSWC, eSWC, eSWC, eSWC, eSWC, eSWC, eSWC, eSWC, eSWC,
		eSWC, eVES, eVES, eVES };

static char *pd2str[] =
{ SW_DAY, SW_WEEK, SW_MONTH, SW_YEAR };
static char *styp2str[] =
{ SW_SUM_OFF, SW_SUM_SUM, SW_SUM_AVG, SW_SUM_FNL };

/* =================================================== */
/* =================================================== */
/*             Private Function Definitions            */
/* --------------------------------------------------- */
static void _echo_outputs(void);
static void average_for(ObjType otyp, OutPeriod pd);
#ifndef RSOILWAT
static void get_outstrleader(TimeInt pd);
#endif
static void get_temp(void);
static void get_precip(void);
static void get_vwcBulk(void);
static void get_vwcMatric(void);
static void get_swcBulk(void);
static void get_swpMatric(void);
static void get_swaBulk(void);
static void get_swaMatric(void);
static void get_surfaceWater(void);
static void get_runoff(void);
static void get_transp(void);
static void get_evapSoil(void);
static void get_evapSurface(void);
static void get_interception(void);
static void get_soilinf(void);
static void get_lyrdrain(void);
static void get_hydred(void);
static void get_aet(void);
static void get_pet(void);
static void get_wetdays(void);
static void get_snowpack(void);
static void get_deepswc(void);
static void get_estab(void);
static void get_soiltemp(void);
void get_co2effects(void); // Uses Carbon.h
static void get_none(void); /* default until defined */

static void collect_sums(ObjType otyp, OutPeriod op);
static void sumof_wth(SW_WEATHER *v, SW_WEATHER_OUTPUTS *s, OutKey k);
static void sumof_swc(SW_SOILWAT *v, SW_SOILWAT_OUTPUTS *s, OutKey k);
static void sumof_ves(SW_VEGESTAB *v, SW_VEGESTAB_OUTPUTS *s, OutKey k);

static OutPeriod str2period(char *s)
{
	/* --------------------------------------------------- */
	IntUS pd;
	for (pd = 0; Str_CompareI(s, pd2str[pd]) && pd < SW_OUTNPERIODS; pd++) ;

	return pd;
}

static OutKey str2key(char *s)
{
	/* --------------------------------------------------- */
	IntUS key;

	for (key = 0; key < SW_OUTNKEYS && Str_CompareI(s, key2str[key]); key++) ;
	if (key == SW_OUTNKEYS)
	{
		LogError(logfp, LOGFATAL, "%s : Invalid key (%s) in %s", SW_F_name(eOutput), s);
	}
	return key;
}

static OutSum str2stype(char *s)
{
	/* --------------------------------------------------- */
	OutSum styp;

	for (styp = eSW_Off; styp < SW_NSUMTYPES && Str_CompareI(s, styp2str[styp]); styp++) ;
	if (styp == SW_NSUMTYPES)
	{
		LogError(logfp, LOGFATAL, "%s : Invalid summary type (%s)\n", SW_F_name(eOutput), s);
	}
	return styp;
}

/* =================================================== */
/* =================================================== */
/*             Public Function Definitions             */
/* --------------------------------------------------- */
void SW_OUT_construct(void)
{
	/* =================================================== */
	OutKey k;

	/* note that an initializer that is called during
	 * execution (better called clean() or something)
	 * will need to free all allocated memory first
	 * before clearing structure.
	 */
	ForEachOutKey(k)
	{
		if (!isnull(SW_Output[k].outfile))
		{	//Clear memory before setting it
			Mem_Free(SW_Output[k].outfile);
			SW_Output[k].outfile = NULL;
		}
	}
	memset(&SW_Output, 0, sizeof(SW_Output));

	/* attach the printing functions for each output
	 * quantity to the appropriate element in the
	 * output structure.  Using a loop makes it convenient
	 * to simply add a line as new quantities are
	 * implemented and leave the default case for every
	 * thing else.
	 */ForEachOutKey(k)
	{
#ifdef RSOILWAT
		SW_Output[k].yr_row = 0;
		SW_Output[k].mo_row = 0;
		SW_Output[k].wk_row = 0;
		SW_Output[k].dy_row = 0;
#endif
		switch (k)
		{
		case eSW_Temp:
			SW_Output[k].pfunc = (void (*)(void)) get_temp;
			break;
		case eSW_Precip:
			SW_Output[k].pfunc = (void (*)(void)) get_precip;
			break;
		case eSW_VWCBulk:
			SW_Output[k].pfunc = (void (*)(void)) get_vwcBulk;
			break;
		case eSW_VWCMatric:
			SW_Output[k].pfunc = (void (*)(void)) get_vwcMatric;
			break;
		case eSW_SWCBulk:
			SW_Output[k].pfunc = (void (*)(void)) get_swcBulk;
			break;
		case eSW_SWPMatric:
			SW_Output[k].pfunc = (void (*)(void)) get_swpMatric;
			break;
		case eSW_SWABulk:
			SW_Output[k].pfunc = (void (*)(void)) get_swaBulk;
			break;
		case eSW_SWAMatric:
			SW_Output[k].pfunc = (void (*)(void)) get_swaMatric;
			break;
		case eSW_SurfaceWater:
			SW_Output[k].pfunc = (void (*)(void)) get_surfaceWater;
			break;
		case eSW_Runoff:
			SW_Output[k].pfunc = (void (*)(void)) get_runoff;
			break;
		case eSW_Transp:
			SW_Output[k].pfunc = (void (*)(void)) get_transp;
			break;
		case eSW_EvapSoil:
			SW_Output[k].pfunc = (void (*)(void)) get_evapSoil;
			break;
		case eSW_EvapSurface:
			SW_Output[k].pfunc = (void (*)(void)) get_evapSurface;
			break;
		case eSW_Interception:
			SW_Output[k].pfunc = (void (*)(void)) get_interception;
			break;
		case eSW_SoilInf:
			SW_Output[k].pfunc = (void (*)(void)) get_soilinf;
			break;
		case eSW_LyrDrain:
			SW_Output[k].pfunc = (void (*)(void)) get_lyrdrain;
			break;
		case eSW_HydRed:
			SW_Output[k].pfunc = (void (*)(void)) get_hydred;
			break;
		case eSW_AET:
			SW_Output[k].pfunc = (void (*)(void)) get_aet;
			break;
		case eSW_PET:
			SW_Output[k].pfunc = (void (*)(void)) get_pet;
			break;
		case eSW_WetDays:
			SW_Output[k].pfunc = (void (*)(void)) get_wetdays;
			break;
		case eSW_SnowPack:
			SW_Output[k].pfunc = (void (*)(void)) get_snowpack;
			break;
		case eSW_DeepSWC:
			SW_Output[k].pfunc = (void (*)(void)) get_deepswc;
			break;
		case eSW_SoilTemp:
			SW_Output[k].pfunc = (void (*)(void)) get_soiltemp;
			break;
		case eSW_Estab:
			SW_Output[k].pfunc = (void (*)(void)) get_estab;
			break;
		case eSW_CO2Effects:
			SW_Output[k].pfunc = (void (*)(void)) get_co2effects;
			break;
			// Creates a pointer to a function that expects void and returns void
		default:
			SW_Output[k].pfunc = (void (*)(void)) get_none;
			break;

		}
	}

	bFlush = FALSE;
	tOffset = 1;

}

void SW_OUT_new_year(void)
{
	/* =================================================== */
	/* reset the terminal output days each year  */

	OutKey k;

	ForEachOutKey(k)
	{
		if (!SW_Output[k].use)
			continue;

		if (SW_Output[k].first_orig <= SW_Model.firstdoy)
			SW_Output[k].first = SW_Model.firstdoy;
		else
			SW_Output[k].first = SW_Output[k].first_orig;

		if (SW_Output[k].last_orig >= SW_Model.lastdoy)
			SW_Output[k].last = SW_Model.lastdoy;
		else
			SW_Output[k].last = SW_Output[k].last_orig;

	}

}

void SW_OUT_read(void)
{
	/* =================================================== */
	/* read input file for output parameter setup info.
	 * 5-Nov-01 -- now disregard the specified file name's
	 *             extension and instead use the specified
	 *             period as the extension.
	 * 10-May-02 - Added conditional for interfacing to STEPPE.
	 *             We want no output when running from STEPPE
	 *             so the code to open the file is blocked out.
	 *             In fact, the only keys to process are
	 *             TRANSP, PRECIP, and TEMP.
	 */
	FILE *f;
	OutKey k;
	int x, i, itemno;
#ifndef RSOILWAT
	char str[MAX_FILENAMESIZE];
#endif
	char ext[10];

	/* these dims come from the orig format str */
	/* except for the uppercase space. */
	char timeStep[4][10], // matrix to capture all the periods entered in outsetup.in
			keyname[50], upkey[50], /* space for uppercase conversion */
			sumtype[4], upsum[4], period[10], /* should be 2 chars, but we don't want overflow from user typos */
			last[4], /* last doy for output, if "end", ==366 */
			outfile[MAX_FILENAMESIZE];
#ifndef RSOILWAT
	char prefix[MAX_FILENAMESIZE];
#endif
	int first; /* first doy for output */
	int useTimeStep = 0; /* flag to determine whether or not the line TIMESTEP exists */

	MyFileName = SW_F_name(eOutput);
	f = OpenFile(MyFileName, "r");
	itemno = 0;

	_Sep = '\t'; /* default in case it doesn't show up in the file */

	while (GetALine(f, inbuf))
	{
		itemno++; /* note extra lines will cause an error */

		x = sscanf(inbuf, "%s %s %s %d %s %s", keyname, sumtype, period, &first,
				last, outfile);
		if (Str_CompareI(keyname, "TIMESTEP") == 0)	// condition to read in the TIMESTEP line in outsetup.in
		{
			numPeriod = sscanf(inbuf, "%s %s %s %s %s", keyname, timeStep[0],
					timeStep[1], timeStep[2], timeStep[3]);	// need to rescan the line because you are looking for all strings, unlike the original scan
			numPeriod--;// decrement the count to make sure to not count keyname in the number of periods

			useTimeStep = 1;
			continue;
		}
		else
		{ // If the line TIMESTEP is present, only need to read in five variables not six, so re read line.
			if (x < 6)
			{
				if (Str_CompareI(keyname, "OUTSEP") == 0)
				{
					switch ((int) *sumtype)
					{
					case 't':
						_Sep = '\t';
						break;
					case 's':
						_Sep = ' ';
						break;
					default:
						_Sep = *sumtype;
					}
					continue;
				}
				else
				{
					CloseFile(&f);
					LogError(logfp, LOGFATAL,
							"%s : Insufficient key parameters for item %d.",
							MyFileName, itemno);
					continue;
				}
			}
			k = str2key(Str_ToUpper(keyname, upkey));
			for (i = 0; i < numPeriods; i++)
			{
				if (i < 1 && !useTimeStep)
				{
					int prd = str2period(Str_ToUpper(period, ext));
					timeSteps[k][i] = prd;
				}
				else if (i < numPeriod && useTimeStep)
				{
					int prd = str2period(Str_ToUpper(timeStep[i], ext));
					timeSteps[k][i] = prd;
				}
				else
					timeSteps[k][i] = 4;
			}
		}

		/* Check validity of output key */
		if (k == eSW_Estab)
		{
			strcpy(sumtype, "SUM");
			first = 1;
			strcpy(period, "YR");
			strcpy(last, "end");
		}
		else if ((k == eSW_AllVeg || k == eSW_ET || k == eSW_AllWthr
				|| k == eSW_AllH2O))
		{
			SW_Output[k].use = FALSE;
			LogError(logfp, LOGNOTE, "%s : Output key %s is currently unimplemented.", MyFileName, key2str[k]);
			continue;
		}

		/* check validity of summary type */
		SW_Output[k].sumtype = str2stype(Str_ToUpper(sumtype, upsum));
		if (SW_Output[k].sumtype == eSW_Fnl
				&& !(k == eSW_VWCBulk || k == eSW_VWCMatric
						|| k == eSW_SWPMatric || k == eSW_SWCBulk
						|| k == eSW_SWABulk || k == eSW_SWAMatric
						|| k == eSW_DeepSWC))
		{
			LogError(logfp, LOGWARN, "%s : Summary Type FIN with key %s is meaningless.\n" "  Using type AVG instead.", MyFileName, key2str[k]);
			SW_Output[k].sumtype = eSW_Avg;
		}

		/* verify deep drainage parameters */
		if (k == eSW_DeepSWC && SW_Output[k].sumtype != eSW_Off
				&& !SW_Site.deepdrain)
		{
			LogError(logfp, LOGWARN, "%s : DEEPSWC cannot be output if flag not set in %s.", MyFileName, SW_F_name(eOutput));
			continue;
		}
		//Set the values
		SW_Output[k].use = (SW_Output[k].sumtype == eSW_Off) ? FALSE : TRUE;
		if (SW_Output[k].use)
		{
			SW_Output[k].mykey = k;
			SW_Output[k].myobj = key2obj[k];
			SW_Output[k].period = str2period(Str_ToUpper(period, ext));
			SW_Output[k].first_orig = first;
			SW_Output[k].last_orig =
					!Str_CompareI("END", last) ? 366 : atoi(last);
			if (SW_Output[k].last_orig == 0)
			{
				CloseFile(&f);
				LogError(logfp, LOGFATAL, "%s : Invalid ending day (%s), key=%s.", MyFileName, last, keyname);
			}
		}
		//Set the outputs for the Periods
#ifdef RSOILWAT
		SW_Output[k].outfile = (char *) Str_Dup(outfile); //not really applicable
#endif
		for (i = 0; i < numPeriods; i++)
		{ /* for loop to create files for all the periods that are being used */
			/* prepare the remaining structure if use==true */
			if (SW_Output[k].use)
			{
				if (timeSteps[k][i] < 4)
				{
				//	printf( "inside Soilwat SW_Output.c : isPartialSoilwatOutput=%d \n", isPartialSoilwatOutput);
#if !defined(STEPWAT) && !defined(RSOILWAT)
					SW_OutputPrefix(prefix);
					strcpy(str, prefix);
					strcat(str, outfile);
					strcat(str, ".");
					switch (timeSteps[k][i])
					{ /* depending on iteration through, will determine what period to use from the array of period */
					case eSW_Day:
						period[0] = 'd';
						period[1] = 'y';
						period[2] = '\0';
						break;
					case eSW_Week:
						period[0] = 'w';
						period[1] = 'k';
						period[2] = '\0';
						break;
					case eSW_Month:
						period[0] = 'm';
						period[1] = 'o';
						period[2] = '\0';
						break;
					case eSW_Year:
						period[0] = 'y';
						period[1] = 'r';
						period[2] = '\0';
						break;
					}
					strcat(str, Str_ToLower(period, ext));
					SW_Output[k].outfile = (char *) Str_Dup(str);

					switch (timeSteps[k][i])
					{ /* depending on iteration through for loop, chooses the proper FILE pointer to use */
					case eSW_Day:
						SW_Output[k].fp_dy = OpenFile(SW_Output[k].outfile,
								"w");
						break;
					case eSW_Week:
						SW_Output[k].fp_wk = OpenFile(SW_Output[k].outfile,
								"w");
						break;
					case eSW_Month:
						SW_Output[k].fp_mo = OpenFile(SW_Output[k].outfile,
								"w");
						break;
					case eSW_Year:
						SW_Output[k].fp_yr = OpenFile(SW_Output[k].outfile,
								"w");
						break;
					}
#elif defined(STEPWAT)
					if (isPartialSoilwatOutput == FALSE)
					{
						SW_OutputPrefix(prefix);
						strcpy(str, prefix);
						strcat(str, outfile);
						strcat(str, ".");
						switch (timeSteps[k][i])
						{ /* depending on iteration through, will determine what period to use from the array of period */
							case eSW_Day:
							period[0] = 'd';
							period[1] = 'y';
							period[2] = '\0';
							break;
							case eSW_Week:
							period[0] = 'w';
							period[1] = 'k';
							period[2] = '\0';
							break;
							case eSW_Month:
							period[0] = 'm';
							period[1] = 'o';
							period[2] = '\0';
							break;
							case eSW_Year:
							period[0] = 'y';
							period[1] = 'r';
							period[2] = '\0';
							break;
						}
						strcat(str, Str_ToLower(period, ext));
						SW_Output[k].outfile = (char *) Str_Dup(str);

						switch (timeSteps[k][i])
						{ /* depending on iteration through for loop, chooses the proper FILE pointer to use */
							case eSW_Day:
							SW_Output[k].fp_dy = OpenFile(SW_Output[k].outfile, "w");
							break;
							case eSW_Week:
							SW_Output[k].fp_wk = OpenFile(SW_Output[k].outfile, "w");
							break;
							case eSW_Month:
							SW_Output[k].fp_mo = OpenFile(SW_Output[k].outfile, "w");
							break;
							case eSW_Year:
							SW_Output[k].fp_yr = OpenFile(SW_Output[k].outfile, "w");
							break;
						}
					}
#endif
				}
			}
		}

	}

	CloseFile(&f);

	if (EchoInits)
		_echo_outputs();
}
#ifdef RSOILWAT
void onSet_SW_OUT(SEXP OUT)
{
	int i;
	char ext[10];
	OutKey k;
	SEXP sep, timestep,useTimeStep, KEY;
	Bool continue1;
	SEXP mykey, myobj, period, sumtype, use, first, last, first_orig, last_orig, outfile;

	MyFileName = SW_F_name(eOutput);

	PROTECT(sep = GET_SLOT(OUT, install("outputSeparator")));
	_Sep = '\t';/*TODO Make this work.*/
	PROTECT(useTimeStep = GET_SLOT(OUT, install("useTimeStep")));
	PROTECT(timestep = GET_SLOT(OUT, install("timePeriods")));

	PROTECT(mykey = GET_SLOT(OUT, install("mykey")));
	PROTECT(myobj = GET_SLOT(OUT, install("myobj")));
	PROTECT(period = GET_SLOT(OUT, install("period")));
	PROTECT(sumtype = GET_SLOT(OUT, install("sumtype")));
	PROTECT(use = GET_SLOT(OUT, install("use")));
	PROTECT(first = GET_SLOT(OUT, install("first")));
	PROTECT(last = GET_SLOT(OUT, install("last")));
	PROTECT(first_orig = GET_SLOT(OUT, install("first_orig")));
	PROTECT(last_orig = GET_SLOT(OUT, install("last_orig")));
	PROTECT(outfile = GET_SLOT(OUT, install("outfile")));

	ForEachOutKey(k)
	{
		for (i = 0; i < numPeriods; i++)
		{
			if (i < 1 && !LOGICAL(useTimeStep)[0])
			{
				timeSteps[k][i] = INTEGER(period)[k];
			}
			else if(LOGICAL(useTimeStep)[0] && i<LENGTH(timestep))
			{
				timeSteps[k][i] = INTEGER(timestep)[i];
			}
			else
			{
				timeSteps[k][i] = 4;
			}
		}
		if (k == eSW_Estab)
		{
			INTEGER(sumtype)[k] = LOGICAL(use)[k]?eSW_Sum:eSW_Off;
			INTEGER(first)[k] = 1;
			INTEGER(period)[k] = 3;
			INTEGER(last)[k] = 366;
		}
		continue1 = (k == eSW_AllVeg || k == eSW_ET || k == eSW_AllWthr || k == eSW_AllH2O);
		if (continue1)
		{
			SW_Output[k].use = FALSE;
			//LogError(logfp, LOGNOTE, "Output key %s is currently unimplemented.", key2str[k]);
		}
		if (!continue1)
		{
			/* check validity of summary type */
			SW_Output[k].sumtype = INTEGER(sumtype)[k];
			if (SW_Output[k].sumtype == eSW_Fnl && !(k == eSW_VWCBulk || k == eSW_VWCMatric || k == eSW_SWPMatric || k == eSW_SWCBulk || k == eSW_SWABulk || k == eSW_SWAMatric || k == eSW_DeepSWC))
			{
				LogError(logfp, LOGWARN, "output.in : Summary Type FIN with key %s is meaningless.\n"
						"  Using type AVG instead.", key2str[k]);
				SW_Output[k].sumtype = eSW_Avg;
			}
			/* verify deep drainage parameters */
			if (k == eSW_DeepSWC && SW_Output[k].sumtype != eSW_Off && !SW_Site.deepdrain)
			{
				LogError(logfp, LOGWARN, "output.in : DEEPSWC cannot be output if flag not set in output.in.");
			}
			else
			{
				/* prepare the remaining structure if use==swTRUE */
				SW_Output[k].use = (SW_Output[k].sumtype == eSW_Off) ? FALSE : TRUE;
				if (SW_Output[k].use)
				{
					SW_Output[k].mykey = INTEGER(mykey)[k];
					SW_Output[k].myobj = INTEGER(myobj)[k];
					SW_Output[k].period = INTEGER(period)[k];
					SW_Output[k].first_orig = INTEGER(first_orig)[k];
					SW_Output[k].last_orig = INTEGER(last_orig)[k];
					if (SW_Output[k].last_orig == 0)
					{
						LogError(logfp, LOGFATAL, "output.in : Invalid ending day (%s), key=%s.", INTEGER(last)[k], key2str[k]);
					}
					SW_Output[k].outfile = Str_Dup(CHAR(STRING_ELT(outfile, k)));
				}
			}
		}
	}
	if (EchoInits)
	_echo_outputs();
	UNPROTECT(13);
}

SEXP onGet_SW_OUT(void)
{
	int i, debug = 0;
	Bool doOnce = FALSE;
	OutKey k;
	SEXP swOUT;
	SEXP OUT;
	SEXP sep;
	SEXP useTimeStep;
	SEXP timestep;
	SEXP mykey, myobj, period, sumtype, use, first, last, first_orig, last_orig, outfile;
	char *cKEY[] =
	{	"mykey", "myobj", "period", "sumtype", "use", "first", "last", "first_orig", "last_orig", "outfile"};

	if(debug) Rprintf("onGet_SW_OUT begin\n");

	PROTECT(swOUT = MAKE_CLASS("swOUT"));
	PROTECT(OUT = NEW_OBJECT(swOUT));

	PROTECT(sep=NEW_STRING(1));
	SET_STRING_ELT(sep, 0, mkCharLen(&_Sep,1));
	SET_SLOT(OUT, install("outputSeparator"), sep);

	if(debug) Rprintf("useTimeStep before assignment = %d\n", useTimeStep);
	PROTECT(useTimeStep = NEW_LOGICAL(1));
	if(numPeriod == 0)
	LOGICAL(useTimeStep)[0] = FALSE;
	else
	LOGICAL(useTimeStep)[0] = TRUE;
	if(debug)
	{
		Rprintf("useTimeStep after assignment = %d\n", useTimeStep);
		Rprintf("	- type of slot (10 = 'logical') %d\n", TYPEOF(useTimeStep));
		Rprintf("	- logvalue of slot %d\n", LOGICAL_VALUE(useTimeStep));
		if( 10 == TYPEOF(useTimeStep) )
		Rprintf("	- logdata of slot %d\n", LOGICAL_DATA(useTimeStep));
		else
		Rprintf("	- logdata of slot not available because not of type 'logical'\n");
	}
	PROTECT(timestep = NEW_INTEGER(numPeriod));

	PROTECT(mykey = NEW_INTEGER(SW_OUTNKEYS));
	PROTECT(myobj = NEW_INTEGER(SW_OUTNKEYS));
	PROTECT(period = NEW_INTEGER(SW_OUTNKEYS));
	PROTECT(sumtype = NEW_INTEGER(SW_OUTNKEYS));
	PROTECT(use = NEW_LOGICAL(SW_OUTNKEYS));
	PROTECT(first = NEW_INTEGER(SW_OUTNKEYS));
	PROTECT(last = NEW_INTEGER(SW_OUTNKEYS));
	PROTECT(first_orig = NEW_INTEGER(SW_OUTNKEYS));
	PROTECT(last_orig = NEW_INTEGER(SW_OUTNKEYS));
	PROTECT(outfile = NEW_STRING(SW_OUTNKEYS));

	ForEachOutKey(k)
	{
		if(useTimeStep && SW_Output[k].use && !doOnce)
		{
			if(debug) Rprintf("length(timestep) = %d, numPeriod = %d\n", GET_LENGTH(timestep), numPeriod);
			for (i = 0; i < numPeriod; i++)
			{
				if(debug) Rprintf("timestep, timestep[%d], and timeSteps[%d][%d] before %d assignment = %d, %d, %d\n",
						i, i, k, k, timestep, INTEGER(timestep)[i], timeSteps[k][i]);
				INTEGER(timestep)[i] = timeSteps[k][i];
				if(debug) Rprintf("timestep, timestep[%d], and timeSteps[%d][%d] after %d assignment = %d, %d, %d\n",
						i, i, k, k, timestep, INTEGER(timestep)[i], timeSteps[k][i]);
			}
			doOnce=TRUE;
		}

		INTEGER(mykey)[k] = SW_Output[k].mykey;
		INTEGER(myobj)[k] = SW_Output[k].myobj;
		INTEGER(period)[k] = SW_Output[k].period;
		INTEGER(sumtype)[k] = SW_Output[k].sumtype;
		LOGICAL(use)[k] = SW_Output[k].use;
		INTEGER(first)[k] = SW_Output[k].first;
		INTEGER(last)[k] = SW_Output[k].last;
		INTEGER(first_orig)[k] = SW_Output[k].first_orig;
		INTEGER(last_orig)[k] = SW_Output[k].last_orig;
		if(SW_Output[k].use)
		{
			SET_STRING_ELT(outfile, k, mkChar(SW_Output[k].outfile));
		}
		else
		SET_STRING_ELT(outfile, k, mkChar(""));
	}
	SET_SLOT(OUT, install("timePeriods"), timestep);

	if(debug)
	{
		Rprintf("useTimeStep slot of OUT before assignment = %d\n", GET_SLOT(OUT, install("useTimeStep")));
		Rprintf("	- type of slot %d\n", TYPEOF(GET_SLOT(OUT, install("useTimeStep"))));
		Rprintf("	- logvalue of slot %d\n", LOGICAL_VALUE(GET_SLOT(OUT, install("useTimeStep"))));
		if( 10 == TYPEOF(GET_SLOT(OUT, install("useTimeStep"))) )
		Rprintf("	- logdata of slot %d\n", LOGICAL_DATA(GET_SLOT(OUT, install("useTimeStep"))));
		else
		Rprintf("	- logdata of slot not available because not of type 'logical'\n");
	}
	SET_SLOT(OUT, install("useTimeStep"), useTimeStep);
	if(debug)
	{
		Rprintf("useTimeStep slot of OUT after assignment = %d\n", GET_SLOT(OUT, install("useTimeStep")));
		Rprintf("	- type of slot (4 = 'environments') %d\n", TYPEOF(GET_SLOT(OUT, install("useTimeStep"))));
		Rprintf("	- logvalue of slot %d\n", LOGICAL_VALUE(GET_SLOT(OUT, install("useTimeStep"))));
		if( 10 == TYPEOF(GET_SLOT(OUT, install("useTimeStep"))) )
		Rprintf("	- logdata of slot %d\n", LOGICAL_DATA(GET_SLOT(OUT, install("useTimeStep"))));
		else
		Rprintf("	- logdata of slot not available because not of type 'logical'\n");
	}

	SET_SLOT(OUT, install(cKEY[0]), mykey);
	SET_SLOT(OUT, install(cKEY[1]), myobj);
	SET_SLOT(OUT, install(cKEY[2]), period);
	SET_SLOT(OUT, install(cKEY[3]), sumtype);
	SET_SLOT(OUT, install(cKEY[4]), use);
	SET_SLOT(OUT, install(cKEY[5]), first);
	SET_SLOT(OUT, install(cKEY[6]), last);
	SET_SLOT(OUT, install(cKEY[7]), first_orig);
	SET_SLOT(OUT, install(cKEY[8]), last_orig);
	SET_SLOT(OUT, install(cKEY[9]), outfile);

	UNPROTECT(15);
	if(debug) Rprintf("onGet_SW_OUT end\n");
	return OUT;
}
#endif

void SW_OUT_close_files(void)
{
	/* --------------------------------------------------- */
	/* close all of the user-specified output files.
	 * call this routine at the end of the program run.
	 */
#if !defined(STEPWAT) && !defined(RSOILWAT)
	OutKey k;
	int i;
	ForEachOutKey(k)
	{
		if (SW_Output[k].use)
			for (i = 0; i < numPeriods; i++) /*will loop through for as many periods are being used*/
			{
				if (timeSteps[k][i] < 4)
				{
					switch (timeSteps[k][i])
					{ /*depending on iteration through loop, will close one of the time step files */
					case eSW_Day:
						CloseFile(&SW_Output[k].fp_dy);
						break;
					case eSW_Week:
						CloseFile(&SW_Output[k].fp_wk);
						break;
					case eSW_Month:
						CloseFile(&SW_Output[k].fp_mo);
						break;
					case eSW_Year:
						CloseFile(&SW_Output[k].fp_yr);
						break;
					}
				}
			}
	}
#elif defined(STEPWAT)
	if (isPartialSoilwatOutput == FALSE)
	{
		OutKey k;
		int i;
		ForEachOutKey(k)
		{
			if (SW_Output[k].use)
			for (i = 0; i < numPeriods; i++) /*will loop through for as many periods are being used*/
			{
				if (timeSteps[k][i] < 4)
				{
					switch (timeSteps[k][i])
					{ /*depending on iteration through loop, will close one of the time step files */
						case eSW_Day:
						CloseFile(&SW_Output[k].fp_dy);
						break;
						case eSW_Week:
						CloseFile(&SW_Output[k].fp_wk);
						break;
						case eSW_Month:
						CloseFile(&SW_Output[k].fp_mo);
						break;
						case eSW_Year:
						CloseFile(&SW_Output[k].fp_yr);
						break;
					}
				}
			}
		}
	}
#endif
}

void SW_OUT_flush(void)
{
	/* --------------------------------------------------- */
	/* called at year end to process the remainder of the output
	 * period.  This sets two module-level flags: bFlush and
	 * tOffset to be used in the appropriate subs.
	 */
	bFlush = TRUE;
	tOffset = 0;

	SW_OUT_sum_today(eSWC);
	SW_OUT_sum_today(eWTH);
	SW_OUT_sum_today(eVES);
	SW_OUT_write_today();

	bFlush = FALSE;
	tOffset = 1;

}

void SW_OUT_sum_today(ObjType otyp)
{
	/* =================================================== */
	/* adds today's output values to week, month and year
	 * accumulators and puts today's values in yesterday's
	 * registers. This is different from the Weather.c approach
	 * which updates Yesterday's registers during the _new_day()
	 * function. It's more logical to update yesterday just
	 * prior to today's calculations, but there's no logical
	 * need to perform _new_day() on the soilwater.
	 */
	SW_SOILWAT *s = &SW_Soilwat;
	SW_WEATHER *w = &SW_Weather;
	/*  SW_VEGESTAB *v = &SW_VegEstab;  -> we don't need to sum daily for this */

	OutPeriod pd;
	IntU size = 0;

	switch (otyp)
	{
	case eSWC:
		size = sizeof(SW_SOILWAT_OUTPUTS);
		break;
	case eWTH:
		size = sizeof(SW_WEATHER_OUTPUTS);
		break;
	case eVES:
		return; /* a stub; we don't do anything with ves until get_() */
	default:
		LogError(stdout, LOGFATAL,
				"Invalid object type in SW_OUT_sum_today().");
	}

	/* do this every day (kinda expensive but more general than before)*/
	switch (otyp)
	{
	case eSWC:
		memset(&s->dysum, 0, size);
		break;
	case eWTH:
		memset(&w->dysum, 0, size);
		break;
	default:
		break;
	}

	/* the rest only get done if new period */
	if (SW_Model.newweek || bFlush)
	{
		average_for(otyp, eSW_Week);
		switch (otyp)
		{
		case eSWC:
			memset(&s->wksum, 0, size);
			break;
		case eWTH:
			memset(&w->wksum, 0, size);
			break;
		default:
			break;
		}
	}

	if (SW_Model.newmonth || bFlush)
	{
		average_for(otyp, eSW_Month);
		switch (otyp)
		{
		case eSWC:
			memset(&s->mosum, 0, size);
			break;
		case eWTH:
			memset(&w->mosum, 0, size);
			break;
		default:
			break;
		}
	}

	if (SW_Model.newyear || bFlush)
	{
		average_for(otyp, eSW_Year);
		switch (otyp)
		{
		case eSWC:
			memset(&s->yrsum, 0, size);
			break;
		case eWTH:
			memset(&w->yrsum, 0, size);
			break;
		default:
			break;
		}
	}

	if (!bFlush)
	{
		ForEachOutPeriod(pd)
			collect_sums(otyp, pd);
	}
}

void SW_OUT_write_today(void)
{
	/* --------------------------------------------------- */
	/* all output values must have been summed, averaged or
	 * otherwise completed before this is called [now done
	 * by SW_*_sum_*<daily|yearly>()] prior.
	 * This subroutine organizes only the calling loop and
	 * sending the string to output.
	 * Each output quantity must have a print function
	 * defined and linked to SW_Output.pfunc (currently all
	 * starting with 'get_').  Those funcs return a properly
	 * formatted string to be output via the module variable
	 * 'outstr'. Furthermore, those funcs must know their
	 * own time period.  This version of the program only
	 * prints one period for each quantity.
	 *
	 * The t value tests whether the current model time is
	 * outside the output time range requested by the user.
	 * Recall that times are based at 0 rather than 1 for
	 * array indexing purposes but the user request is in
	 * natural numbers, so we add one before testing.
	 */
	/* 10-May-02 (cwb) Added conditional to interface with STEPPE.
	 *           We want no output if running from STEPPE.
	 */
	TimeInt t = 0xffff;
	OutKey k;
	Bool writeit;
	int i;

	// Adjust the model year to match simulation years for the output
    SW_Model.year += SW_Carbon.addtl_yr;

	ForEachOutKey(k)
	{
		for (i = 0; i < numPeriods; i++)
		{ /* will run through this loop for as many periods are being used */
			if (!SW_Output[k].use)
				continue;
			if (timeSteps[k][i] < 4)
			{
				writeit = TRUE;
				SW_Output[k].period = timeSteps[k][i]; /* set the desired period based on the iteration */
				switch (SW_Output[k].period)
				{
				case eSW_Day:
					t = SW_Model.doy;
					break;
				case eSW_Week:
					writeit = (SW_Model.newweek || bFlush);
					t = (SW_Model.week + 1) - tOffset;
					break;
				case eSW_Month:
					writeit = (SW_Model.newmonth || bFlush);
					t = (SW_Model.month + 1) - tOffset;
					break;
				case eSW_Year:
					writeit = (SW_Model.newyear || bFlush);
					t = SW_Output[k].first; /* always output this period */
					break;
				default:
					LogError(stdout, LOGFATAL,
							"Invalid period in SW_OUT_write_today().");
				}
				if (!writeit || t < SW_Output[k].first || t > SW_Output[k].last)
					continue;

				((void (*)(void)) SW_Output[k].pfunc)();
#if !defined(STEPWAT) && !defined(RSOILWAT)
				switch (timeSteps[k][i])
				{ /* based on iteration of for loop, determines which file to output to */
				case eSW_Day:
					fprintf(SW_Output[k].fp_dy, "%s\n", outstr);
					break;
				case eSW_Week:
					fprintf(SW_Output[k].fp_wk, "%s\n", outstr);
					break;
				case eSW_Month:
					fprintf(SW_Output[k].fp_mo, "%s\n", outstr);
					break;
				case eSW_Year:
					fprintf(SW_Output[k].fp_yr, "%s\n", outstr);
					break;
				}
#elif defined(STEPWAT)
				if (isPartialSoilwatOutput == FALSE)
				{
					switch (timeSteps[k][i])
					{ /* based on iteration of for loop, determines which file to output to */
						case eSW_Day:
						fprintf(SW_Output[k].fp_dy, "%s\n", outstr);
						break;
						case eSW_Week:
						fprintf(SW_Output[k].fp_wk, "%s\n", outstr);
						break;
						case eSW_Month:
						fprintf(SW_Output[k].fp_mo, "%s\n", outstr);
						break;
						case eSW_Year:
						fprintf(SW_Output[k].fp_yr, "%s\n", outstr);
						break;
					}
				}
#endif
			}
		}
	}

	// Revert changes to model year, as rest of the model does not use simulation years
	SW_Model.year -= SW_Carbon.addtl_yr;

}

static void get_none(void)
{
	/* --------------------------------------------------- */
	/* output routine for quantities that aren't yet implemented
	 * this just gives the main output loop something to call,
	 * rather than an empty pointer.
	 */
	outstr[0] = '\0';
}

static void get_outstrleader(TimeInt pd)
{
	/* --------------------------------------------------- */
	/* this is called from each of the remaining get_ funcs
	 * to set up the first (date) columns of the output
	 * string.  It's the same for all and easier to put in
	 * one place.
	 * Periodic output for Month and/or Week are actually
	 * printing for the PREVIOUS month or week.
	 * Also, see note on test value in _write_today() for
	 * explanation of the +1.
	 */
#ifndef RSOILWAT
	switch (pd)
	{
	case eSW_Day:
		sprintf(outstr, "%d%c%d", SW_Model.year, _Sep, SW_Model.doy);
		break;
	case eSW_Week:
		sprintf(outstr, "%d%c%d", SW_Model.year, _Sep,
				(SW_Model.week + 1) - tOffset);
		break;
	case eSW_Month:
		sprintf(outstr, "%d%c%d", SW_Model.year, _Sep,
				(SW_Model.month + 1) - tOffset);
		break;
	case eSW_Year:
		sprintf(outstr, "%d", SW_Model.year);
	}
#endif
}

void get_co2effects(void) {
	// Get the current period
	OutPeriod pd = SW_Output[eSW_CO2Effects].period;

	// Define variables
	SW_CARBON *c = &SW_Carbon;
	int i, doy, month;
	RealD grassBiomass, shrubBiomass, treeBiomass, forbBiomass, totalBiomass;
	RealD grassBioMult, shrubBioMult, treeBioMult, forbBioMult, grassWueMult, shrubWueMult, treeWueMult, forbWueMult;
	RealD grassBiolive, shrubBiolive, treeBiolive, forbBiolive, totalBiolive;
	grassBiomass = shrubBiomass = treeBiomass = forbBiomass = totalBiomass = 0;
	grassBiolive = shrubBiolive = treeBiolive = forbBiolive = totalBiolive = 0;

	// Grab the multipliers that were just used
	// No averaging or summing required
	grassBioMult = c->co2_bio_mult.grass;
	shrubBioMult = c->co2_bio_mult.shrub;
	treeBioMult = c->co2_bio_mult.tree;
	forbBioMult = c->co2_bio_mult.forb;
	grassWueMult = c->co2_wue_mult.grass;
	shrubWueMult = c->co2_wue_mult.shrub;
	treeWueMult = c->co2_wue_mult.tree;
	forbWueMult = c->co2_wue_mult.forb;

	#ifndef RSOILWAT
		char str[OUTSTRLEN];
		get_outstrleader(pd);
	#endif

	switch(pd) {
		case eSW_Day:
			doy = SW_Model.doy;

			// Grab the interpolated values
			if (GT(SW_VegProd.fractionGrass, 0.))
			{
				grassBiomass = SW_VegProd.grass.biomass_daily[doy];
				grassBiolive = SW_VegProd.grass.biolive_daily[doy];
			}
			if (GT(SW_VegProd.fractionShrub, 0.))
			{
				shrubBiomass = SW_VegProd.shrub.biomass_daily[doy];
				shrubBiolive = SW_VegProd.shrub.biolive_daily[doy];
			}
			if (GT(SW_VegProd.fractionTree, 0.))
			{
				treeBiomass = SW_VegProd.tree.biomass_daily[doy];
				treeBiolive = SW_VegProd.tree.biolive_daily[doy];
			}
			if (GT(SW_VegProd.fractionForb, 0.))
			{
				forbBiomass = SW_VegProd.forb.biomass_daily[doy];
				forbBiolive = SW_VegProd.forb.biolive_daily[doy];
			}

			totalBiomass = grassBiomass + shrubBiomass + treeBiomass + forbBiomass;
			totalBiolive = grassBiolive + shrubBiolive + treeBiolive + forbBiolive;

			#ifdef RSOILWAT
				p_Rco2effects_dy[SW_Output[eSW_CO2Effects].dy_row + dy_nrow * 0] = SW_Model.year;
				p_Rco2effects_dy[SW_Output[eSW_CO2Effects].dy_row + dy_nrow * 1] = doy;
				p_Rco2effects_dy[SW_Output[eSW_CO2Effects].dy_row + dy_nrow * 2] = grassBiomass;
				p_Rco2effects_dy[SW_Output[eSW_CO2Effects].dy_row + dy_nrow * 3] = shrubBiomass;
				p_Rco2effects_dy[SW_Output[eSW_CO2Effects].dy_row + dy_nrow * 4] = treeBiomass;
				p_Rco2effects_dy[SW_Output[eSW_CO2Effects].dy_row + dy_nrow * 5] = forbBiomass;
				p_Rco2effects_dy[SW_Output[eSW_CO2Effects].dy_row + dy_nrow * 6] = totalBiomass;
				p_Rco2effects_dy[SW_Output[eSW_CO2Effects].dy_row + dy_nrow * 7] = grassBiolive;
				p_Rco2effects_dy[SW_Output[eSW_CO2Effects].dy_row + dy_nrow * 8] = shrubBiolive;
				p_Rco2effects_dy[SW_Output[eSW_CO2Effects].dy_row + dy_nrow * 9] = treeBiolive;
				p_Rco2effects_dy[SW_Output[eSW_CO2Effects].dy_row + dy_nrow * 10] = forbBiolive;
				p_Rco2effects_dy[SW_Output[eSW_CO2Effects].dy_row + dy_nrow * 11] = totalBiolive;
				p_Rco2effects_dy[SW_Output[eSW_CO2Effects].dy_row + dy_nrow * 12] = grassBioMult;
				p_Rco2effects_dy[SW_Output[eSW_CO2Effects].dy_row + dy_nrow * 13] = shrubBioMult;
				p_Rco2effects_dy[SW_Output[eSW_CO2Effects].dy_row + dy_nrow * 14] = treeBioMult;
				p_Rco2effects_dy[SW_Output[eSW_CO2Effects].dy_row + dy_nrow * 15] = forbBioMult;
				p_Rco2effects_dy[SW_Output[eSW_CO2Effects].dy_row + dy_nrow * 16] = grassWueMult;
				p_Rco2effects_dy[SW_Output[eSW_CO2Effects].dy_row + dy_nrow * 17] = shrubWueMult;
				p_Rco2effects_dy[SW_Output[eSW_CO2Effects].dy_row + dy_nrow * 18] = treeWueMult;
				p_Rco2effects_dy[SW_Output[eSW_CO2Effects].dy_row + dy_nrow * 19] = forbWueMult;
				SW_Output[eSW_CO2Effects].dy_row++;
			#endif
			break;

		case eSW_Week:
			doy = SW_Model.doy;

			/* Get weekly values by grabbing the previous 7 days and averaging */

			// Grab last 7 days
			for (i = doy - WKDAYS; i < doy; i++)
			{
				if (GT(SW_VegProd.fractionGrass, 0.))
				{
					grassBiomass += SW_VegProd.grass.biomass_daily[i];
					grassBiolive += SW_VegProd.grass.biolive_daily[i];
				}
				if (GT(SW_VegProd.fractionShrub, 0.))
				{
					shrubBiomass += SW_VegProd.shrub.biomass_daily[i];
					shrubBiolive += SW_VegProd.shrub.biolive_daily[i];
				}
				if (GT(SW_VegProd.fractionTree, 0.))
				{
					treeBiomass += SW_VegProd.tree.biomass_daily[i];
					treeBiolive += SW_VegProd.tree.biolive_daily[i];
				}
				if (GT(SW_VegProd.fractionForb, 0.))
				{
					forbBiomass += SW_VegProd.forb.biomass_daily[i];
					forbBiolive += SW_VegProd.forb.biolive_daily[i];
				}
			}

			// Calculate averages
			grassBiomass /= 7;
			shrubBiomass /= 7;
			treeBiomass /= 7;
			forbBiomass /= 7;
			grassBiolive /= 7;
			shrubBiolive /= 7;
			treeBiolive /= 7;
			forbBiolive /= 7;

			// Sum PFT totals
			totalBiomass = grassBiomass + shrubBiomass + treeBiomass + forbBiomass;
			totalBiolive = grassBiolive + shrubBiolive + treeBiolive + forbBiolive;

			#ifdef RSOILWAT
				p_Rco2effects_wk[SW_Output[eSW_CO2Effects].wk_row + wk_nrow * 0] = SW_Model.year;
				p_Rco2effects_wk[SW_Output[eSW_CO2Effects].wk_row + wk_nrow * 1] = (SW_Model.week + 1) - tOffset;
				p_Rco2effects_wk[SW_Output[eSW_CO2Effects].wk_row + wk_nrow * 2] = grassBiomass;
				p_Rco2effects_wk[SW_Output[eSW_CO2Effects].wk_row + wk_nrow * 3] = shrubBiomass;
				p_Rco2effects_wk[SW_Output[eSW_CO2Effects].wk_row + wk_nrow * 4] = treeBiomass;
				p_Rco2effects_wk[SW_Output[eSW_CO2Effects].wk_row + wk_nrow * 5] = forbBiomass;
				p_Rco2effects_wk[SW_Output[eSW_CO2Effects].wk_row + wk_nrow * 6] = totalBiomass;
				p_Rco2effects_wk[SW_Output[eSW_CO2Effects].wk_row + wk_nrow * 7] = grassBiolive;
				p_Rco2effects_wk[SW_Output[eSW_CO2Effects].wk_row + wk_nrow * 8] = shrubBiolive;
				p_Rco2effects_wk[SW_Output[eSW_CO2Effects].wk_row + wk_nrow * 9] = treeBiolive;
				p_Rco2effects_wk[SW_Output[eSW_CO2Effects].wk_row + wk_nrow * 10] = forbBiolive;
				p_Rco2effects_wk[SW_Output[eSW_CO2Effects].wk_row + wk_nrow * 11] = totalBiolive;
				p_Rco2effects_wk[SW_Output[eSW_CO2Effects].wk_row + wk_nrow * 12] = grassBioMult;
				p_Rco2effects_wk[SW_Output[eSW_CO2Effects].wk_row + wk_nrow * 13] = shrubBioMult;
				p_Rco2effects_wk[SW_Output[eSW_CO2Effects].wk_row + wk_nrow * 14] = treeBioMult;
				p_Rco2effects_wk[SW_Output[eSW_CO2Effects].wk_row + wk_nrow * 15] = forbBioMult;
				p_Rco2effects_wk[SW_Output[eSW_CO2Effects].wk_row + wk_nrow * 16] = grassWueMult;
				p_Rco2effects_wk[SW_Output[eSW_CO2Effects].wk_row + wk_nrow * 17] = shrubWueMult;
				p_Rco2effects_wk[SW_Output[eSW_CO2Effects].wk_row + wk_nrow * 18] = treeWueMult;
				p_Rco2effects_wk[SW_Output[eSW_CO2Effects].wk_row + wk_nrow * 19] = forbWueMult;
				SW_Output[eSW_CO2Effects].wk_row++;
			#endif
			break;

		case eSW_Month:
			month = (SW_Model.month) - tOffset;

			// Daily and weekly values came from interpolating monthly values, so just use the real values here
			if (GT(SW_VegProd.fractionGrass, 0.))
			{
				grassBiomass = SW_VegProd.grass.CO2_biomass[month];
				grassBiolive = grassBiomass * SW_VegProd.grass.pct_live[month];  // Calculate biolive at the monthly level for simplicity
			}
			if (GT(SW_VegProd.fractionShrub, 0.))
			{
				shrubBiomass = SW_VegProd.shrub.CO2_biomass[month];
				shrubBiolive = shrubBiomass * SW_VegProd.shrub.pct_live[month];
			}
			if (GT(SW_VegProd.fractionTree, 0.))
			{
				treeBiomass = SW_VegProd.tree.biomass[month];
				treeBiolive = treeBiomass * SW_VegProd.tree.CO2_pct_live[month];
			}
			if (GT(SW_VegProd.fractionForb, 0.))
			{
				forbBiomass = SW_VegProd.forb.CO2_biomass[month];
				forbBiolive = forbBiomass * SW_VegProd.forb.pct_live[month];
			}

			totalBiomass = grassBiomass + shrubBiomass + treeBiomass + forbBiomass;
			totalBiolive = grassBiolive + shrubBiolive + treeBiolive + forbBiolive;

			#ifdef RSOILWAT
				p_Rco2effects_mo[SW_Output[eSW_CO2Effects].mo_row + mo_nrow * 0] = SW_Model.year;
				p_Rco2effects_mo[SW_Output[eSW_CO2Effects].mo_row + mo_nrow * 1] = month + 1;
				p_Rco2effects_mo[SW_Output[eSW_CO2Effects].mo_row + mo_nrow * 2] = grassBiomass;
				p_Rco2effects_mo[SW_Output[eSW_CO2Effects].mo_row + mo_nrow * 3] = shrubBiomass;
				p_Rco2effects_mo[SW_Output[eSW_CO2Effects].mo_row + mo_nrow * 4] = treeBiomass;
				p_Rco2effects_mo[SW_Output[eSW_CO2Effects].mo_row + mo_nrow * 5] = forbBiomass;
				p_Rco2effects_mo[SW_Output[eSW_CO2Effects].mo_row + mo_nrow * 6] = totalBiomass;
				p_Rco2effects_mo[SW_Output[eSW_CO2Effects].mo_row + mo_nrow * 7] = grassBiolive;
				p_Rco2effects_mo[SW_Output[eSW_CO2Effects].mo_row + mo_nrow * 8] = shrubBiolive;
				p_Rco2effects_mo[SW_Output[eSW_CO2Effects].mo_row + mo_nrow * 9] = treeBiolive;
				p_Rco2effects_mo[SW_Output[eSW_CO2Effects].mo_row + mo_nrow * 10] = forbBiolive;
				p_Rco2effects_mo[SW_Output[eSW_CO2Effects].mo_row + mo_nrow * 11] = totalBiolive;
				p_Rco2effects_mo[SW_Output[eSW_CO2Effects].mo_row + mo_nrow * 12] = grassBioMult;
				p_Rco2effects_mo[SW_Output[eSW_CO2Effects].mo_row + mo_nrow * 13] = shrubBioMult;
				p_Rco2effects_mo[SW_Output[eSW_CO2Effects].mo_row + mo_nrow * 14] = treeBioMult;
				p_Rco2effects_mo[SW_Output[eSW_CO2Effects].mo_row + mo_nrow * 15] = forbBioMult;
				p_Rco2effects_mo[SW_Output[eSW_CO2Effects].mo_row + mo_nrow * 16] = grassWueMult;
				p_Rco2effects_mo[SW_Output[eSW_CO2Effects].mo_row + mo_nrow * 17] = shrubWueMult;
				p_Rco2effects_mo[SW_Output[eSW_CO2Effects].mo_row + mo_nrow * 18] = treeWueMult;
				p_Rco2effects_mo[SW_Output[eSW_CO2Effects].mo_row + mo_nrow * 19] = forbWueMult;
				SW_Output[eSW_CO2Effects].mo_row++;
			#endif
			break;

		case eSW_Year:
			// Get totals per PFT
			for (i = 0; i < 12; i++) {
				if (GT(SW_VegProd.fractionGrass, 0.))
				{
					grassBiomass += SW_VegProd.grass.CO2_biomass[i];
					grassBiolive += grassBiomass * SW_VegProd.grass.pct_live[i];
				}
				if (GT(SW_VegProd.fractionShrub, 0.))
				{
					shrubBiomass += SW_VegProd.shrub.CO2_biomass[i];
					shrubBiolive += shrubBiomass * SW_VegProd.shrub.pct_live[i];
				}
				if (GT(SW_VegProd.fractionTree, 0.))
				{
				  treeBiomass += SW_VegProd.tree.biomass[i];
				  treeBiolive += treeBiomass * SW_VegProd.tree.CO2_pct_live[i];
				}
				if (GT(SW_VegProd.fractionForb, 0.))
				{
					forbBiomass += SW_VegProd.forb.CO2_biomass[i];
					forbBiolive += forbBiomass * SW_VegProd.forb.pct_live[i];
				}
			}

			// Calculate averages
			grassBiomass /= 12;
			shrubBiomass /= 12;
			treeBiomass  /= 12;
			forbBiomass  /= 12;
			grassBiolive /= 12;
			shrubBiolive /= 12;
			treeBiolive /= 12;
			forbBiolive /= 12;

			// Sum PFT totals
			totalBiomass = grassBiomass + shrubBiomass + treeBiomass + forbBiomass;
			totalBiolive = grassBiolive + shrubBiolive + treeBiolive + forbBiolive;

			#ifdef RSOILWAT
				p_Rco2effects_yr[SW_Output[eSW_CO2Effects].yr_row + yr_nrow * 0] = SW_Model.year;
				p_Rco2effects_yr[SW_Output[eSW_CO2Effects].yr_row + yr_nrow * 1] = grassBiomass;
				p_Rco2effects_yr[SW_Output[eSW_CO2Effects].yr_row + yr_nrow * 2] = shrubBiomass;
				p_Rco2effects_yr[SW_Output[eSW_CO2Effects].yr_row + yr_nrow * 3] = treeBiomass;
				p_Rco2effects_yr[SW_Output[eSW_CO2Effects].yr_row + yr_nrow * 4] = forbBiomass;
				p_Rco2effects_yr[SW_Output[eSW_CO2Effects].yr_row + yr_nrow * 5] = totalBiomass;
				p_Rco2effects_yr[SW_Output[eSW_CO2Effects].yr_row + yr_nrow * 6] = grassBiolive;
				p_Rco2effects_yr[SW_Output[eSW_CO2Effects].yr_row + yr_nrow * 7] = shrubBiolive;
				p_Rco2effects_yr[SW_Output[eSW_CO2Effects].yr_row + yr_nrow * 8] = treeBiolive;
				p_Rco2effects_yr[SW_Output[eSW_CO2Effects].yr_row + yr_nrow * 9] = forbBiolive;
				p_Rco2effects_yr[SW_Output[eSW_CO2Effects].yr_row + yr_nrow * 10] = totalBiolive;
				p_Rco2effects_yr[SW_Output[eSW_CO2Effects].yr_row + yr_nrow * 11] = grassBioMult;
				p_Rco2effects_yr[SW_Output[eSW_CO2Effects].yr_row + yr_nrow * 12] = shrubBioMult;
				p_Rco2effects_yr[SW_Output[eSW_CO2Effects].yr_row + yr_nrow * 13] = treeBioMult;
				p_Rco2effects_yr[SW_Output[eSW_CO2Effects].yr_row + yr_nrow * 14] = forbBioMult;
				p_Rco2effects_yr[SW_Output[eSW_CO2Effects].yr_row + yr_nrow * 15] = grassWueMult;
				p_Rco2effects_yr[SW_Output[eSW_CO2Effects].yr_row + yr_nrow * 16] = shrubWueMult;
				p_Rco2effects_yr[SW_Output[eSW_CO2Effects].yr_row + yr_nrow * 17] = treeWueMult;
				p_Rco2effects_yr[SW_Output[eSW_CO2Effects].yr_row + yr_nrow * 18] = forbWueMult;
				SW_Output[eSW_CO2Effects].yr_row++;
			#endif
			break;
	}

	#ifndef RSOILWAT
		sprintf(str, "%c%f%c%f%c%f%c%f%c%f%c%f%c%f%c%f%c%f%c%f%c%f%c%f%c%f%c%f%c%f%c%f%c%f%c%f",
		_Sep, grassBiomass,
		_Sep, shrubBiomass,
		_Sep, treeBiomass,
		_Sep, forbBiomass,
		_Sep, totalBiomass,
		_Sep, grassBiolive,
		_Sep, shrubBiolive,
		_Sep, treeBiolive,
		_Sep, forbBiolive,
		_Sep, totalBiolive,
		_Sep, grassBioMult,
		_Sep, shrubBioMult,
		_Sep, treeBioMult,
		_Sep, forbBioMult,
		_Sep, grassWueMult,
		_Sep, shrubWueMult,
		_Sep, treeWueMult,
		_Sep, forbWueMult);
		strcat(outstr, str);
	#endif
}

static void get_estab(void)
{
	/* --------------------------------------------------- */
	/* the establishment check produces, for each species in
	 * the given set, a day of year >=0 that the species
	 * established itself in the current year.  The output
	 * will be a single row of numbers for each year.  Each
	 * column represents a species in the order it was entered
	 * in the estabs.in file.  The value will be the day that
	 * the species established, or 0 if it didn't establish
	 * this year.
	 */
	SW_VEGESTAB *v = &SW_VegEstab;
	OutPeriod pd = SW_Output[eSW_Estab].period;
	IntU i;
	char str[10];
#ifndef RSOILWAT
	get_outstrleader(pd);
#else
	switch(pd)
	{
		case eSW_Day:
		p_Restabs_dy[SW_Output[eSW_Estab].dy_row + dy_nrow * 0] = SW_Model.year;
		p_Restabs_dy[SW_Output[eSW_Estab].dy_row + dy_nrow * 1] = SW_Model.doy;
		break;
		case eSW_Week:
		p_Restabs_wk[SW_Output[eSW_Estab].wk_row + wk_nrow * 0] = SW_Model.year;
		p_Restabs_wk[SW_Output[eSW_Estab].wk_row + wk_nrow * 1] = (SW_Model.week + 1) - tOffset;
		break;
		case eSW_Month:
		p_Restabs_mo[SW_Output[eSW_Estab].mo_row + mo_nrow * 0] = SW_Model.year;
		p_Restabs_mo[SW_Output[eSW_Estab].mo_row + mo_nrow * 1] = (SW_Model.month + 1) - tOffset;
		break;
		case eSW_Year:
		p_Restabs_yr[SW_Output[eSW_Estab].yr_row + yr_nrow * 0] = SW_Model.year;
		break;
	}
#endif
	for (i = 0; i < v->count; i++)
	{
#ifndef RSOILWAT
		sprintf(str, "%c%d", _Sep, v->parms[i]->estab_doy);
		strcat(outstr, str);
#else
		switch(pd)
		{
			case eSW_Day:
			p_Restabs_dy[SW_Output[eSW_Estab].dy_row + dy_nrow * (i + 2)] = v->parms[i]->estab_doy;
			break;
			case eSW_Week:
			p_Restabs_wk[SW_Output[eSW_Estab].wk_row + wk_nrow * (i + 2)] = v->parms[i]->estab_doy;
			break;
			case eSW_Month:
			p_Restabs_mo[SW_Output[eSW_Estab].mo_row + mo_nrow * (i + 2)] = v->parms[i]->estab_doy;
			break;
			case eSW_Year:
			p_Restabs_yr[SW_Output[eSW_Estab].yr_row + yr_nrow * (i + 1)] = v->parms[i]->estab_doy;
			break;
		}
#endif
	}
#ifdef RSOILWAT
	switch(pd)
	{
		case eSW_Day:
		SW_Output[eSW_Estab].dy_row++;
		break;
		case eSW_Week:
		SW_Output[eSW_Estab].wk_row++;
		break;
		case eSW_Month:
		SW_Output[eSW_Estab].mo_row++;
		break;
		case eSW_Year:
		SW_Output[eSW_Estab].yr_row++;
		break;
	}
#endif

}

static void get_temp(void)
{
	/* --------------------------------------------------- */
	/* each of these get_<envparm> -type funcs return a
	 * formatted string of the appropriate type and are
	 * pointed to by SW_Output[k].pfunc so they can be called
	 * anonymously by looping over the Output[k] list
	 * (see _output_today() for usage.)
	 * they all use the module-level string outstr[].
	 */
	/* 10-May-02 (cwb) Added conditionals for interfacing with STEPPE
	 * 05-Mar-03 (cwb) Added code for max,min,avg. Previously, only avg was output.
	 * 22 June-15 (akt)  Added code for adding surfaceTemp at output
	 */
	SW_WEATHER *v = &SW_Weather;
	OutPeriod pd = SW_Output[eSW_Temp].period;
	RealD v_avg = SW_MISSING;
	RealD v_min = SW_MISSING, v_max = SW_MISSING;
	RealD surfaceTempVal = SW_MISSING;

#if !defined(STEPWAT) && !defined(RSOILWAT)
	char str[OUTSTRLEN];
	get_outstrleader(pd);
#elif defined(STEPWAT)
	char str[OUTSTRLEN];
	if (isPartialSoilwatOutput == FALSE)
	{
		get_outstrleader(pd);
	}
#endif

	switch (pd)
	{
	case eSW_Day:
#ifndef RSOILWAT
		v_max = v->dysum.temp_max;
		v_min = v->dysum.temp_min;
		v_avg = v->dysum.temp_avg;
		surfaceTempVal = v->dysum.surfaceTemp;
#else
		p_Rtemp_dy[SW_Output[eSW_Temp].dy_row + dy_nrow * 0] = SW_Model.year;
		p_Rtemp_dy[SW_Output[eSW_Temp].dy_row + dy_nrow * 1] = SW_Model.doy;
		p_Rtemp_dy[SW_Output[eSW_Temp].dy_row + dy_nrow * 2] = v->dysum.temp_max;
		p_Rtemp_dy[SW_Output[eSW_Temp].dy_row + dy_nrow * 3] = v->dysum.temp_min;
		p_Rtemp_dy[SW_Output[eSW_Temp].dy_row + dy_nrow * 4] = v->dysum.temp_avg;
		p_Rtemp_dy[SW_Output[eSW_Temp].dy_row + dy_nrow * 5] = v->dysum.surfaceTemp;
		SW_Output[eSW_Temp].dy_row++;
#endif
		break;
	case eSW_Week:
#ifndef RSOILWAT
		v_max = v->wkavg.temp_max;
		v_min = v->wkavg.temp_min;
		v_avg = v->wkavg.temp_avg;
		surfaceTempVal = v->wkavg.surfaceTemp;
#else
		p_Rtemp_wk[SW_Output[eSW_Temp].wk_row + wk_nrow * 0] = SW_Model.year;
		p_Rtemp_wk[SW_Output[eSW_Temp].wk_row + wk_nrow * 1] = (SW_Model.week + 1) - tOffset;
		p_Rtemp_wk[SW_Output[eSW_Temp].wk_row + wk_nrow * 2] = v->wkavg.temp_max;
		p_Rtemp_wk[SW_Output[eSW_Temp].wk_row + wk_nrow * 3] = v->wkavg.temp_min;
		p_Rtemp_wk[SW_Output[eSW_Temp].wk_row + wk_nrow * 4] = v->wkavg.temp_avg;
		p_Rtemp_wk[SW_Output[eSW_Temp].wk_row + wk_nrow * 5] = v->wkavg.surfaceTemp;
		SW_Output[eSW_Temp].wk_row++;
#endif
		break;
	case eSW_Month:
#ifndef RSOILWAT
		v_max = v->moavg.temp_max;
		v_min = v->moavg.temp_min;
		v_avg = v->moavg.temp_avg;
		surfaceTempVal = v->moavg.surfaceTemp;
#else
		p_Rtemp_mo[SW_Output[eSW_Temp].mo_row + mo_nrow * 0] = SW_Model.year;
		p_Rtemp_mo[SW_Output[eSW_Temp].mo_row + mo_nrow * 1] = (SW_Model.month + 1) - tOffset;
		p_Rtemp_mo[SW_Output[eSW_Temp].mo_row + mo_nrow * 2] = v->moavg.temp_max;
		p_Rtemp_mo[SW_Output[eSW_Temp].mo_row + mo_nrow * 3] = v->moavg.temp_min;
		p_Rtemp_mo[SW_Output[eSW_Temp].mo_row + mo_nrow * 4] = v->moavg.temp_avg;
		p_Rtemp_mo[SW_Output[eSW_Temp].mo_row + mo_nrow * 5] = v->moavg.surfaceTemp;
		SW_Output[eSW_Temp].mo_row++;
#endif
		break;
	case eSW_Year:
#ifndef RSOILWAT
		v_max = v->yravg.temp_max;
		v_min = v->yravg.temp_min;
		v_avg = v->yravg.temp_avg;
		surfaceTempVal = v->yravg.surfaceTemp;
#else
		p_Rtemp_yr[SW_Output[eSW_Temp].yr_row + yr_nrow * 0] = SW_Model.year;
		p_Rtemp_yr[SW_Output[eSW_Temp].yr_row + yr_nrow * 1] = v->yravg.temp_max;
		p_Rtemp_yr[SW_Output[eSW_Temp].yr_row + yr_nrow * 2] = v->yravg.temp_min;
		p_Rtemp_yr[SW_Output[eSW_Temp].yr_row + yr_nrow * 3] = v->yravg.temp_avg;
		p_Rtemp_yr[SW_Output[eSW_Temp].yr_row + yr_nrow * 4] = v->yravg.surfaceTemp;
		SW_Output[eSW_Temp].yr_row++;
#endif
		break;
	}

#if !defined(STEPWAT) && !defined(RSOILWAT)
	sprintf(str, "%c%7.6f%c%7.6f%c%7.6f%c%7.6f", _Sep, v_max, _Sep, v_min, _Sep,
			v_avg, _Sep, surfaceTempVal);
	strcat(outstr, str);
#elif defined(STEPWAT)

	if (isPartialSoilwatOutput == FALSE)
	{
		sprintf(str, "%c%7.6f%c%7.6f%c%7.6f%c%7.6f", _Sep, v_max, _Sep, v_min, _Sep, v_avg, _Sep, surfaceTempVal);
		strcat(outstr, str);
	}
	else
	{

		if (pd != eSW_Year)
		LogError(logfp, LOGFATAL, "Invalid output period for TEMP; should be YR %7.6f, %7.6f",v_max, v_min); //added v_max, v_min for compiler
		SXW.temp = v_avg;
		SXW.surfaceTemp = surfaceTempVal;
	}
#endif
}

static void get_precip(void)
{
	/* --------------------------------------------------- */
	/* 	20091015 (drs) ppt is divided into rain and snow and all three values are output into precip */
	SW_WEATHER *v = &SW_Weather;
	OutPeriod pd = SW_Output[eSW_Precip].period;
	RealD val_ppt = SW_MISSING, val_rain = SW_MISSING, val_snow = SW_MISSING,
			val_snowmelt = SW_MISSING, val_snowloss = SW_MISSING;

#if !defined(STEPWAT) && !defined(RSOILWAT)
	char str[OUTSTRLEN];
	get_outstrleader(pd);

#elif defined(STEPWAT)
	char str[OUTSTRLEN];
	if (isPartialSoilwatOutput == FALSE)
	{
		get_outstrleader(pd);
	}
#endif

	switch (pd)
	{
	case eSW_Day:
#ifndef RSOILWAT
		val_ppt = v->dysum.ppt;
		val_rain = v->dysum.rain;
		val_snow = v->dysum.snow;
		val_snowmelt = v->dysum.snowmelt;
		val_snowloss = v->dysum.snowloss;
#else
		p_Rprecip_dy[SW_Output[eSW_Precip].dy_row + dy_nrow * 0] = SW_Model.year;
		p_Rprecip_dy[SW_Output[eSW_Precip].dy_row + dy_nrow * 1] = SW_Model.doy;
		p_Rprecip_dy[SW_Output[eSW_Precip].dy_row + dy_nrow * 2] = v->dysum.ppt;
		p_Rprecip_dy[SW_Output[eSW_Precip].dy_row + dy_nrow * 3] = v->dysum.rain;
		p_Rprecip_dy[SW_Output[eSW_Precip].dy_row + dy_nrow * 4] = v->dysum.snow;
		p_Rprecip_dy[SW_Output[eSW_Precip].dy_row + dy_nrow * 5] = v->dysum.snowmelt;
		p_Rprecip_dy[SW_Output[eSW_Precip].dy_row + dy_nrow * 6] = v->dysum.snowloss;
		SW_Output[eSW_Precip].dy_row++;
#endif
		break;
	case eSW_Week:
#ifndef RSOILWAT
		val_ppt = v->wkavg.ppt;
		val_rain = v->wkavg.rain;
		val_snow = v->wkavg.snow;
		val_snowmelt = v->wkavg.snowmelt;
		val_snowloss = v->wkavg.snowloss;
#else
		p_Rprecip_wk[SW_Output[eSW_Precip].wk_row + wk_nrow * 0] = SW_Model.year;
		p_Rprecip_wk[SW_Output[eSW_Precip].wk_row + wk_nrow * 1] = (SW_Model.week + 1) - tOffset;
		p_Rprecip_wk[SW_Output[eSW_Precip].wk_row + wk_nrow * 2] = v->wkavg.ppt;
		p_Rprecip_wk[SW_Output[eSW_Precip].wk_row + wk_nrow * 3] = v->wkavg.rain;
		p_Rprecip_wk[SW_Output[eSW_Precip].wk_row + wk_nrow * 4] = v->wkavg.snow;
		p_Rprecip_wk[SW_Output[eSW_Precip].wk_row + wk_nrow * 5] = v->wkavg.snowmelt;
		p_Rprecip_wk[SW_Output[eSW_Precip].wk_row + wk_nrow * 6] = v->wkavg.snowloss;
		SW_Output[eSW_Precip].wk_row++;
#endif
		break;
	case eSW_Month:
#ifndef RSOILWAT
		val_ppt = v->moavg.ppt;
		val_rain = v->moavg.rain;
		val_snow = v->moavg.snow;
		val_snowmelt = v->moavg.snowmelt;
		val_snowloss = v->moavg.snowloss;
#else
		p_Rprecip_mo[SW_Output[eSW_Precip].mo_row + mo_nrow * 0] = SW_Model.year;
		p_Rprecip_mo[SW_Output[eSW_Precip].mo_row + mo_nrow * 1] = (SW_Model.month + 1) - tOffset;
		p_Rprecip_mo[SW_Output[eSW_Precip].mo_row + mo_nrow * 2] = v->moavg.ppt;
		p_Rprecip_mo[SW_Output[eSW_Precip].mo_row + mo_nrow * 3] = v->moavg.rain;
		p_Rprecip_mo[SW_Output[eSW_Precip].mo_row + mo_nrow * 4] = v->moavg.snow;
		p_Rprecip_mo[SW_Output[eSW_Precip].mo_row + mo_nrow * 5] = v->moavg.snowmelt;
		p_Rprecip_mo[SW_Output[eSW_Precip].mo_row + mo_nrow * 6] = v->moavg.snowloss;
		SW_Output[eSW_Precip].mo_row++;
#endif
		break;
	case eSW_Year:
#ifndef RSOILWAT
		val_ppt = v->yravg.ppt;
		val_rain = v->yravg.rain;
		val_snow = v->yravg.snow;
		val_snowmelt = v->yravg.snowmelt;
		val_snowloss = v->yravg.snowloss;
		break;
#else
		p_Rprecip_yr[SW_Output[eSW_Precip].yr_row + yr_nrow * 0] = SW_Model.year;
		p_Rprecip_yr[SW_Output[eSW_Precip].yr_row + yr_nrow * 1] = v->yravg.ppt;
		p_Rprecip_yr[SW_Output[eSW_Precip].yr_row + yr_nrow * 2] = v->yravg.rain;
		p_Rprecip_yr[SW_Output[eSW_Precip].yr_row + yr_nrow * 3] = v->yravg.snow;
		p_Rprecip_yr[SW_Output[eSW_Precip].yr_row + yr_nrow * 4] = v->yravg.snowmelt;
		p_Rprecip_yr[SW_Output[eSW_Precip].yr_row + yr_nrow * 5] = v->yravg.snowloss;
		SW_Output[eSW_Precip].yr_row++;
#endif
	}

#if !defined(STEPWAT) && !defined(RSOILWAT)
	sprintf(str, "%c%7.6f%c%7.6f%c%7.6f%c%7.6f%c%7.6f", _Sep, val_ppt, _Sep,
			val_rain, _Sep, val_snow, _Sep, val_snowmelt, _Sep, val_snowloss);
	strcat(outstr, str);
#elif defined(STEPWAT)
	if (isPartialSoilwatOutput == FALSE)
	{
		sprintf(str, "%c%7.6f%c%7.6f%c%7.6f%c%7.6f%c%7.6f", _Sep, val_ppt, _Sep, val_rain, _Sep, val_snow, _Sep, val_snowmelt, _Sep, val_snowloss);
		strcat(outstr, str);
	}
	else
	{

		if (pd != eSW_Year)
		LogError(logfp, LOGFATAL, "Invalid output period for PRECIP; should be YR, %7.6f,%7.6f,%7.6f,%7.6f", val_snowloss, val_snowmelt, val_snow, val_rain); //added extra for compiler
		SXW.ppt = val_ppt;
	}
#endif
}

static void get_vwcBulk(void)
{
	/* --------------------------------------------------- */
	LyrIndex i;
	SW_SOILWAT *v = &SW_Soilwat;
	OutPeriod pd = SW_Output[eSW_VWCBulk].period;
	RealD *val = malloc(sizeof(RealD) * SW_Site.n_layers);
	ForEachSoilLayer(i)
		val[i] = SW_MISSING;

#if !defined(STEPWAT) && !defined(RSOILWAT)
	char str[OUTSTRLEN];
#elif defined(STEPWAT)
	char str[OUTSTRLEN];
#endif

	get_outstrleader(pd);
	switch (pd)
	{ /* vwcBulk at this point is identical to swcBulk */
	case eSW_Day:
#ifndef RSOILWAT
		ForEachSoilLayer(i)
			val[i] = v->dysum.vwcBulk[i] / SW_Site.lyr[i]->width;
#else
		p_RvwcBulk_dy[SW_Output[eSW_VWCBulk].dy_row + dy_nrow * 0] = SW_Model.year;
		p_RvwcBulk_dy[SW_Output[eSW_VWCBulk].dy_row + dy_nrow * 1] = SW_Model.doy;
		ForEachSoilLayer(i)
		p_RvwcBulk_dy[SW_Output[eSW_VWCBulk].dy_row + dy_nrow * (i + 2)] = v->dysum.vwcBulk[i] / SW_Site.lyr[i]->width;
		SW_Output[eSW_VWCBulk].dy_row++;
#endif
		break;
	case eSW_Week:
#ifndef RSOILWAT
		ForEachSoilLayer(i)
			val[i] = v->wkavg.vwcBulk[i] / SW_Site.lyr[i]->width;
#else
		p_RvwcBulk_wk[SW_Output[eSW_VWCBulk].wk_row + wk_nrow * 0] = SW_Model.year;
		p_RvwcBulk_wk[SW_Output[eSW_VWCBulk].wk_row + wk_nrow * 1] = (SW_Model.week + 1) - tOffset;
		ForEachSoilLayer(i)
		p_RvwcBulk_wk[SW_Output[eSW_VWCBulk].wk_row + wk_nrow * (i + 2)] = v->wkavg.vwcBulk[i] / SW_Site.lyr[i]->width;
		SW_Output[eSW_VWCBulk].wk_row++;
#endif
		break;
	case eSW_Month:
#ifndef RSOILWAT
		ForEachSoilLayer(i)
			val[i] = v->moavg.vwcBulk[i] / SW_Site.lyr[i]->width;
#else
		p_RvwcBulk_mo[SW_Output[eSW_VWCBulk].mo_row + mo_nrow * 0] = SW_Model.year;
		p_RvwcBulk_mo[SW_Output[eSW_VWCBulk].mo_row + mo_nrow * 1] = (SW_Model.month + 1) - tOffset;
		ForEachSoilLayer(i)
		p_RvwcBulk_mo[SW_Output[eSW_VWCBulk].mo_row + mo_nrow * (i + 2)] = v->moavg.vwcBulk[i] / SW_Site.lyr[i]->width;
		SW_Output[eSW_VWCBulk].mo_row++;
#endif
		break;
	case eSW_Year:
#ifndef RSOILWAT
		ForEachSoilLayer(i)
			val[i] = v->yravg.vwcBulk[i] / SW_Site.lyr[i]->width;
#else
		p_RvwcBulk_yr[SW_Output[eSW_VWCBulk].yr_row + yr_nrow * 0] = SW_Model.year;
		ForEachSoilLayer(i)
		p_RvwcBulk_yr[SW_Output[eSW_VWCBulk].yr_row + yr_nrow * (i + 1)] = v->yravg.vwcBulk[i] / SW_Site.lyr[i]->width;
		SW_Output[eSW_VWCBulk].yr_row++;
#endif
		break;
	}
#if !defined(STEPWAT) && !defined(RSOILWAT)
	ForEachSoilLayer(i)
	{
		sprintf(str, "%c%7.6f", _Sep, val[i]);
		strcat(outstr, str);
	}
#elif defined(STEPWAT)

	if (isPartialSoilwatOutput == FALSE)
	{
		ForEachSoilLayer(i)
			{
				sprintf(str, "%c%7.6f", _Sep, val[i]);
				strcat(outstr, str);
			}
	}
	/*ForEachSoilLayer(i) {
	 switch (pd) {
	 case eSW_Day: p = t->doy-1; break; // print current but as index
	 case eSW_Week: p = t->week-1; break; // print previous to current
	 case eSW_Month: p = t->month-1; break; // print previous to current
	 // YEAR should never be used with STEPWAT //
	 }
	 if (bFlush) p++;
	 SXW.swc[Ilp(i,p)] = val[i];
	 }*/
#endif
	free(val);
}

static void get_vwcMatric(void)
{
	/* --------------------------------------------------- */
	LyrIndex i;
	SW_SOILWAT *v = &SW_Soilwat;
	OutPeriod pd = SW_Output[eSW_VWCMatric].period;
	RealD convert;
	RealD *val = malloc(sizeof(RealD) * SW_Site.n_layers);
	ForEachSoilLayer(i)
		val[i] = SW_MISSING;

#if !defined(STEPWAT) && !defined(RSOILWAT)
	char str[OUTSTRLEN];
#elif defined(STEPWAT)
	char str[OUTSTRLEN];
#endif

	get_outstrleader(pd);
	/* vwcMatric at this point is identical to swcBulk */
	switch (pd)
	{
	case eSW_Day:
#ifndef RSOILWAT
		ForEachSoilLayer(i)
		{
			convert = 1. / (1. - SW_Site.lyr[i]->fractionVolBulk_gravel)
					/ SW_Site.lyr[i]->width;
			val[i] = v->dysum.vwcMatric[i] * convert;
		}
#else
		p_RvwcMatric_dy[SW_Output[eSW_VWCMatric].dy_row + dy_nrow * 0] = SW_Model.year;
		p_RvwcMatric_dy[SW_Output[eSW_VWCMatric].dy_row + dy_nrow * 1] = SW_Model.doy;
		ForEachSoilLayer(i)
		{
			convert = 1. / (1. - SW_Site.lyr[i]->fractionVolBulk_gravel) / SW_Site.lyr[i]->width;
			p_RvwcMatric_dy[SW_Output[eSW_VWCMatric].dy_row + dy_nrow * (i + 2)] = v->dysum.vwcMatric[i] * convert;
		}
		SW_Output[eSW_VWCMatric].dy_row++;
#endif
		break;
	case eSW_Week:
#ifndef RSOILWAT
		ForEachSoilLayer(i)
		{
			convert = 1. / (1. - SW_Site.lyr[i]->fractionVolBulk_gravel)
					/ SW_Site.lyr[i]->width;
			val[i] = v->wkavg.vwcMatric[i] * convert;
		}
#else
		p_RvwcMatric_wk[SW_Output[eSW_VWCMatric].wk_row + wk_nrow * 0] = SW_Model.year;
		p_RvwcMatric_wk[SW_Output[eSW_VWCMatric].wk_row + wk_nrow * 1] = (SW_Model.week + 1) - tOffset;
		ForEachSoilLayer(i)
		{
			convert = 1. / (1. - SW_Site.lyr[i]->fractionVolBulk_gravel) / SW_Site.lyr[i]->width;
			p_RvwcMatric_wk[SW_Output[eSW_VWCMatric].wk_row + wk_nrow * (i + 2)] = v->wkavg.vwcMatric[i] * convert;
		}
		SW_Output[eSW_VWCMatric].wk_row++;
#endif
		break;
	case eSW_Month:
#ifndef RSOILWAT
		ForEachSoilLayer(i)
		{
			convert = 1. / (1. - SW_Site.lyr[i]->fractionVolBulk_gravel)
					/ SW_Site.lyr[i]->width;
			val[i] = v->moavg.vwcMatric[i] * convert;
		}
#else
		p_RvwcMatric_mo[SW_Output[eSW_VWCMatric].mo_row + mo_nrow * 0] = SW_Model.year;
		p_RvwcMatric_mo[SW_Output[eSW_VWCMatric].mo_row + mo_nrow * 1] = (SW_Model.month + 1) - tOffset;
		ForEachSoilLayer(i)
		{
			convert = 1. / (1. - SW_Site.lyr[i]->fractionVolBulk_gravel) / SW_Site.lyr[i]->width;
			p_RvwcMatric_mo[SW_Output[eSW_VWCMatric].mo_row + mo_nrow * (i + 2)] = v->moavg.vwcMatric[i] * convert;
		}
		SW_Output[eSW_VWCMatric].mo_row++;
#endif
		break;
	case eSW_Year:
#ifndef RSOILWAT
		ForEachSoilLayer(i)
		{
			convert = 1. / (1. - SW_Site.lyr[i]->fractionVolBulk_gravel)
					/ SW_Site.lyr[i]->width;
			val[i] = v->yravg.vwcMatric[i] * convert;
		}
#else
		p_RvwcMatric_yr[SW_Output[eSW_VWCMatric].yr_row + yr_nrow * 0] = SW_Model.year;
		ForEachSoilLayer(i)
		{
			convert = 1. / (1. - SW_Site.lyr[i]->fractionVolBulk_gravel) / SW_Site.lyr[i]->width;
      p_RvwcMatric_yr[SW_Output[eSW_VWCMatric].yr_row + yr_nrow * (i + 1)] = v->yravg.vwcMatric[i] * convert;
		}
		SW_Output[eSW_VWCMatric].yr_row++;
#endif
		break;
	}
#if !defined(STEPWAT) && !defined(RSOILWAT)
	ForEachSoilLayer(i)
	{
		sprintf(str, "%c%7.6f", _Sep, val[i]);
		strcat(outstr, str);
	}
#elif defined(STEPWAT)
	if (isPartialSoilwatOutput == FALSE)
	{
		ForEachSoilLayer(i)
		{
			sprintf(str, "%c%7.6f", _Sep, val[i]);
			strcat(outstr, str);
		}

	}

	/*ForEachSoilLayer(i)
	 {
	 switch (pd) {
	 case eSW_Day: p = t->doy-1; break; // print current but as index
	 case eSW_Week: p = t->week-1; break; // print previous to current
	 case eSW_Month: p = t->month-1; break; // print previous to current
	 // YEAR should never be used with STEPWAT
	 }
	 if (bFlush) p++;
	 SXW.swc[Ilp(i,p)] = val[i];
	 }*/
#endif
	free(val);
}

static void get_swcBulk(void)
{
	/* --------------------------------------------------- */
	/* added 21-Oct-03, cwb */
#ifdef STEPWAT
	TimeInt p;
	SW_MODEL *t = &SW_Model;

#endif
	LyrIndex i;
	SW_SOILWAT *v = &SW_Soilwat;
	OutPeriod pd = SW_Output[eSW_SWCBulk].period;
	RealD val = SW_MISSING;
#if !defined(STEPWAT) && !defined(RSOILWAT)
	char str[OUTSTRLEN];
	get_outstrleader(pd);
	ForEachSoilLayer(i)
	{
		switch (pd)
		{
		case eSW_Day:
			val = v->dysum.swcBulk[i];
			break;
		case eSW_Week:
			val = v->wkavg.swcBulk[i];
			break;
		case eSW_Month:
			val = v->moavg.swcBulk[i];
			break;
		case eSW_Year:
			val = v->yravg.swcBulk[i];
			break;
		}
		sprintf(str, "%c%7.6f", _Sep, val);
		strcat(outstr, str);
	}
#elif defined(RSOILWAT)
	switch (pd)
	{
		case eSW_Day:
		p_RswcBulk_dy[SW_Output[eSW_SWCBulk].dy_row + dy_nrow * 0] = SW_Model.year;
		p_RswcBulk_dy[SW_Output[eSW_SWCBulk].dy_row + dy_nrow * 1] = SW_Model.doy;
		ForEachSoilLayer(i)
		p_RswcBulk_dy[SW_Output[eSW_SWCBulk].dy_row + dy_nrow * (i + 2)] = v->dysum.swcBulk[i];
		SW_Output[eSW_SWCBulk].dy_row++;
		break;
		case eSW_Week:
		p_RswcBulk_wk[SW_Output[eSW_SWCBulk].wk_row + wk_nrow * 0] = SW_Model.year;
		p_RswcBulk_wk[SW_Output[eSW_SWCBulk].wk_row + wk_nrow * 1] = (SW_Model.week + 1) - tOffset;
		ForEachSoilLayer(i)
		p_RswcBulk_wk[SW_Output[eSW_SWCBulk].wk_row + wk_nrow * (i + 2)] = v->wkavg.swcBulk[i];
		SW_Output[eSW_SWCBulk].wk_row++;
		break;
		case eSW_Month:
		p_RswcBulk_mo[SW_Output[eSW_SWCBulk].mo_row + mo_nrow * 0] = SW_Model.year;
		p_RswcBulk_mo[SW_Output[eSW_SWCBulk].mo_row + mo_nrow * 1] = (SW_Model.month + 1) - tOffset;
		ForEachSoilLayer(i)
		p_RswcBulk_mo[SW_Output[eSW_SWCBulk].mo_row + mo_nrow * (i + 2)] = v->moavg.swcBulk[i];
		SW_Output[eSW_SWCBulk].mo_row++;
		break;
		case eSW_Year:
		p_RswcBulk_yr[SW_Output[eSW_SWCBulk].yr_row + yr_nrow * 0] = SW_Model.year;
		ForEachSoilLayer(i)
		p_RswcBulk_yr[SW_Output[eSW_SWCBulk].yr_row + yr_nrow * (i + 1)] = v->yravg.swcBulk[i];
		SW_Output[eSW_SWCBulk].yr_row++;
		break;
	}
#elif defined(STEPWAT)
	char str[OUTSTRLEN];
	if (isPartialSoilwatOutput == FALSE)
	{
		get_outstrleader(pd);
		ForEachSoilLayer(i)
		{
			switch (pd)
			{
				case eSW_Day:
				val = v->dysum.swcBulk[i];
				break;
				case eSW_Week:
				val = v->wkavg.swcBulk[i];
				break;
				case eSW_Month:
				val = v->moavg.swcBulk[i];
				break;
				case eSW_Year:
				val = v->yravg.swcBulk[i];
				break;
			}
			sprintf(str, "%c%7.6f", _Sep, val);
			strcat(outstr, str);
		}

	}
	else
	{
		ForEachSoilLayer(i)
		{
			switch (pd)
			{
				case eSW_Day:
				p = t->doy-1;
				val = v->dysum.swcBulk[i];
				break; // print current but as index
				case eSW_Week:
				p = t->week-1;
				val = v->wkavg.swcBulk[i];
				break;// print previous to current
				case eSW_Month:
				p = t->month-1;
				val = v->moavg.swcBulk[i];
				break;// print previous to current
				// YEAR should never be used with STEPWAT
			}
			if (bFlush) p++;
			SXW.swc[Ilp(i,p)] = val;
		}
	}
#endif
}

static void get_swpMatric(void)
{
	/* --------------------------------------------------- */
	/* can't take arithmetic average of swp because it's
	 * exponential.  At this time (until I remember to look
	 * up whether harmonic or some other average is better
	 * and fix this) we're not averaging swp but converting
	 * the averaged swc.  This also avoids converting for
	 * each day.
	 *
	 * added 12-Oct-03, cwb */

	LyrIndex i;
	SW_SOILWAT *v = &SW_Soilwat;
	OutPeriod pd = SW_Output[eSW_SWPMatric].period;
	RealD val = SW_MISSING;
#ifndef RSOILWAT
	char str[OUTSTRLEN];

	get_outstrleader(pd);
	ForEachSoilLayer(i)
	{
		switch (pd)
		{ /* swpMatric at this point is identical to swcBulk */
		case eSW_Day:
			val = SW_SWCbulk2SWPmatric(SW_Site.lyr[i]->fractionVolBulk_gravel,
					v->dysum.swpMatric[i], i);
			break;
		case eSW_Week:
			val = SW_SWCbulk2SWPmatric(SW_Site.lyr[i]->fractionVolBulk_gravel,
					v->wkavg.swpMatric[i], i);
			break;
		case eSW_Month:
			val = SW_SWCbulk2SWPmatric(SW_Site.lyr[i]->fractionVolBulk_gravel,
					v->moavg.swpMatric[i], i);
			break;
		case eSW_Year:
			val = SW_SWCbulk2SWPmatric(SW_Site.lyr[i]->fractionVolBulk_gravel,
					v->yravg.swpMatric[i], i);
			break;
		}

		sprintf(str, "%c%7.6f", _Sep, val);
		strcat(outstr, str);
	}
#else
	switch (pd)
	{
		case eSW_Day:
		p_RswpMatric_dy[SW_Output[eSW_SWPMatric].dy_row + dy_nrow * 0] = SW_Model.year;
		p_RswpMatric_dy[SW_Output[eSW_SWPMatric].dy_row + dy_nrow * 1] = SW_Model.doy;
		ForEachSoilLayer(i)
		p_RswpMatric_dy[SW_Output[eSW_SWPMatric].dy_row + dy_nrow * (i + 2)] = SW_SWCbulk2SWPmatric(SW_Site.lyr[i]->fractionVolBulk_gravel, v->dysum.swpMatric[i], i);
		SW_Output[eSW_SWPMatric].dy_row++;
		break;
		case eSW_Week:
		p_RswpMatric_wk[SW_Output[eSW_SWPMatric].wk_row + wk_nrow * 0] = SW_Model.year;
		p_RswpMatric_wk[SW_Output[eSW_SWPMatric].wk_row + wk_nrow * 1] = (SW_Model.week + 1) - tOffset;
		ForEachSoilLayer(i)
		p_RswpMatric_wk[SW_Output[eSW_SWPMatric].wk_row + wk_nrow * (i + 2)] = SW_SWCbulk2SWPmatric(SW_Site.lyr[i]->fractionVolBulk_gravel, v->wkavg.swpMatric[i], i);
		SW_Output[eSW_SWPMatric].wk_row++;
		break;
		case eSW_Month:
		p_RswpMatric_mo[SW_Output[eSW_SWPMatric].mo_row + mo_nrow * 0] = SW_Model.year;
		p_RswpMatric_mo[SW_Output[eSW_SWPMatric].mo_row + mo_nrow * 1] = (SW_Model.month + 1) - tOffset;
		ForEachSoilLayer(i)
		p_RswpMatric_mo[SW_Output[eSW_SWPMatric].mo_row + mo_nrow * (i + 2)] = SW_SWCbulk2SWPmatric(SW_Site.lyr[i]->fractionVolBulk_gravel, v->moavg.swpMatric[i], i);
		SW_Output[eSW_SWPMatric].mo_row++;
		break;
		case eSW_Year:
		p_RswpMatric_yr[SW_Output[eSW_SWPMatric].yr_row + yr_nrow * 0] = SW_Model.year;
		ForEachSoilLayer(i)
		p_RswpMatric_yr[SW_Output[eSW_SWPMatric].yr_row + yr_nrow * (i + 1)] = SW_SWCbulk2SWPmatric(SW_Site.lyr[i]->fractionVolBulk_gravel, v->yravg.swpMatric[i], i);
		SW_Output[eSW_SWPMatric].yr_row++;
		break;
	}
#endif
}

static void get_swaBulk(void)
{
	/* --------------------------------------------------- */

	LyrIndex i;
	SW_SOILWAT *v = &SW_Soilwat;
	OutPeriod pd = SW_Output[eSW_SWABulk].period;
	RealD val = SW_MISSING;
#ifndef RSOILWAT
	char str[OUTSTRLEN];
	get_outstrleader(pd);
	ForEachSoilLayer(i)
	{
		switch (pd)
		{
		case eSW_Day:
			val = v->dysum.swaBulk[i];
			break;
		case eSW_Week:
			val = v->wkavg.swaBulk[i];
			break;
		case eSW_Month:
			val = v->moavg.swaBulk[i];
			break;
		case eSW_Year:
			val = v->yravg.swaBulk[i];
			break;
		}

		sprintf(str, "%c%7.6f", _Sep, val);
		strcat(outstr, str);
	}
#else
	switch (pd)
	{
		case eSW_Day:
		p_RswaBulk_dy[SW_Output[eSW_SWABulk].dy_row + dy_nrow * 0] = SW_Model.year;
		p_RswaBulk_dy[SW_Output[eSW_SWABulk].dy_row + dy_nrow * 1] = SW_Model.doy;
		ForEachSoilLayer(i)
		p_RswaBulk_dy[SW_Output[eSW_SWABulk].dy_row + dy_nrow * (i + 2)] = v->dysum.swaBulk[i];
		SW_Output[eSW_SWABulk].dy_row++;
		break;
		case eSW_Week:
		p_RswaBulk_wk[SW_Output[eSW_SWABulk].wk_row + wk_nrow * 0] = SW_Model.year;
		p_RswaBulk_wk[SW_Output[eSW_SWABulk].wk_row + wk_nrow * 1] = (SW_Model.week + 1) - tOffset;
		ForEachSoilLayer(i)
		p_RswaBulk_wk[SW_Output[eSW_SWABulk].wk_row + wk_nrow * (i + 2)] = v->wkavg.swaBulk[i];
		SW_Output[eSW_SWABulk].wk_row++;
		break;
		case eSW_Month:
		p_RswaBulk_mo[SW_Output[eSW_SWABulk].mo_row + mo_nrow * 0] = SW_Model.year;
		p_RswaBulk_mo[SW_Output[eSW_SWABulk].mo_row + mo_nrow * 1] = (SW_Model.month + 1) - tOffset;
		ForEachSoilLayer(i)
		p_RswaBulk_mo[SW_Output[eSW_SWABulk].mo_row + mo_nrow * (i + 2)] = v->moavg.swaBulk[i];
		SW_Output[eSW_SWABulk].mo_row++;
		break;
		case eSW_Year:
		p_RswaBulk_yr[SW_Output[eSW_SWABulk].yr_row + yr_nrow * 0] = SW_Model.year;
		ForEachSoilLayer(i)
		p_RswaBulk_yr[SW_Output[eSW_SWABulk].yr_row + yr_nrow * (i + 1)] = v->yravg.swaBulk[i];
		SW_Output[eSW_SWABulk].yr_row++;
		break;
	}
#endif
}

static void get_swaMatric(void)
{
	/* --------------------------------------------------- */

	LyrIndex i;
	SW_SOILWAT *v = &SW_Soilwat;
	OutPeriod pd = SW_Output[eSW_SWAMatric].period;
	RealD val = SW_MISSING, convert;
#ifndef RSOILWAT
	char str[OUTSTRLEN];
	get_outstrleader(pd);
	ForEachSoilLayer(i)
	{ /* swaMatric at this point is identical to swaBulk */
		convert = 1. / (1. - SW_Site.lyr[i]->fractionVolBulk_gravel);
		switch (pd)
		{
		case eSW_Day:
			val = v->dysum.swaMatric[i] * convert;
			break;
		case eSW_Week:
			val = v->wkavg.swaMatric[i] * convert;
			break;
		case eSW_Month:
			val = v->moavg.swaMatric[i] * convert;
			break;
		case eSW_Year:
			val = v->yravg.swaMatric[i] * convert;
			break;
		}
		sprintf(str, "%c%7.6f", _Sep, val);
		strcat(outstr, str);
	}
#else
	switch (pd)
	{
		case eSW_Day:
		p_RswaMatric_dy[SW_Output[eSW_SWAMatric].dy_row + dy_nrow * 0] = SW_Model.year;
		p_RswaMatric_dy[SW_Output[eSW_SWAMatric].dy_row + dy_nrow * 1] = SW_Model.doy;
		ForEachSoilLayer(i)
		{
			convert = 1. / (1. - SW_Site.lyr[i]->fractionVolBulk_gravel);
			p_RswaMatric_dy[SW_Output[eSW_SWAMatric].dy_row + dy_nrow * (i + 2)] = v->dysum.swaMatric[i] * convert;
		}
		SW_Output[eSW_SWAMatric].dy_row++;
		break;
		case eSW_Week:
		p_RswaMatric_wk[SW_Output[eSW_SWAMatric].wk_row + wk_nrow * 0] = SW_Model.year;
		p_RswaMatric_wk[SW_Output[eSW_SWAMatric].wk_row + wk_nrow * 1] = (SW_Model.week + 1) - tOffset;
		ForEachSoilLayer(i)
		{
			convert = 1. / (1. - SW_Site.lyr[i]->fractionVolBulk_gravel);
			p_RswaMatric_wk[SW_Output[eSW_SWAMatric].wk_row + wk_nrow * (i + 2)] = v->wkavg.swaMatric[i] * convert;
		}
		SW_Output[eSW_SWAMatric].wk_row++;
		break;
		case eSW_Month:
		p_RswaMatric_mo[SW_Output[eSW_SWAMatric].mo_row + mo_nrow * 0] = SW_Model.year;
		p_RswaMatric_mo[SW_Output[eSW_SWAMatric].mo_row + mo_nrow * 1] = (SW_Model.month + 1) - tOffset;
		ForEachSoilLayer(i)
		{
			convert = 1. / (1. - SW_Site.lyr[i]->fractionVolBulk_gravel);
			p_RswaMatric_mo[SW_Output[eSW_SWAMatric].mo_row + mo_nrow * (i + 2)] = v->moavg.swaMatric[i] * convert;
		}
		SW_Output[eSW_SWAMatric].mo_row++;
		break;
		case eSW_Year:
		p_RswaMatric_yr[SW_Output[eSW_SWAMatric].yr_row + yr_nrow * 0] = SW_Model.year;
		ForEachSoilLayer(i)
		{
			convert = 1. / (1. - SW_Site.lyr[i]->fractionVolBulk_gravel);
			p_RswaMatric_yr[SW_Output[eSW_SWAMatric].yr_row + yr_nrow * (i + 1)] = v->yravg.swaMatric[i] * convert;
		}
		SW_Output[eSW_SWAMatric].yr_row++;
		break;
	}
#endif
}

static void get_surfaceWater(void)
{
	/* --------------------------------------------------- */
	SW_SOILWAT *v = &SW_Soilwat;
	OutPeriod pd = SW_Output[eSW_SurfaceWater].period;
	RealD val_surfacewater = SW_MISSING;
#ifndef RSOILWAT
	char str[OUTSTRLEN];
	get_outstrleader(pd);
	switch (pd)
	{
	case eSW_Day:
		val_surfacewater = v->dysum.surfaceWater;
		break;
	case eSW_Week:
		val_surfacewater = v->wkavg.surfaceWater;
		break;
	case eSW_Month:
		val_surfacewater = v->moavg.surfaceWater;
		break;
	case eSW_Year:
		val_surfacewater = v->yravg.surfaceWater;
		break;
	}
	sprintf(str, "%c%7.6f", _Sep, val_surfacewater);
	strcat(outstr, str);
#else
	switch (pd)
	{
		case eSW_Day:
		p_Rsurface_water_dy[SW_Output[eSW_SurfaceWater].dy_row + dy_nrow * 0] = SW_Model.year;
		p_Rsurface_water_dy[SW_Output[eSW_SurfaceWater].dy_row + dy_nrow * 1] = SW_Model.doy;
		p_Rsurface_water_dy[SW_Output[eSW_SurfaceWater].dy_row + dy_nrow * 2] = v->dysum.surfaceWater;
		SW_Output[eSW_SurfaceWater].dy_row++;
		break;
		case eSW_Week:
		p_Rsurface_water_wk[SW_Output[eSW_SurfaceWater].wk_row + wk_nrow * 0] = SW_Model.year;
		p_Rsurface_water_wk[SW_Output[eSW_SurfaceWater].wk_row + wk_nrow * 1] = (SW_Model.week + 1) - tOffset;
		p_Rsurface_water_wk[SW_Output[eSW_SurfaceWater].wk_row + wk_nrow * 2] = v->wkavg.surfaceWater;
		SW_Output[eSW_SurfaceWater].wk_row++;
		break;
		case eSW_Month:
		p_Rsurface_water_mo[SW_Output[eSW_SurfaceWater].mo_row + mo_nrow * 0] = SW_Model.year;
		p_Rsurface_water_mo[SW_Output[eSW_SurfaceWater].mo_row + mo_nrow * 1] = (SW_Model.month + 1) - tOffset;
		p_Rsurface_water_mo[SW_Output[eSW_SurfaceWater].mo_row + mo_nrow * 2] = v->moavg.surfaceWater;
		SW_Output[eSW_SurfaceWater].mo_row++;
		break;
		case eSW_Year:
		p_Rsurface_water_yr[SW_Output[eSW_SurfaceWater].yr_row + yr_nrow * 0] = SW_Model.year;
		p_Rsurface_water_yr[SW_Output[eSW_SurfaceWater].yr_row + yr_nrow * 1] = v->yravg.surfaceWater;
		SW_Output[eSW_SurfaceWater].yr_row++;
		break;
	}
#endif
}

static void get_runoff(void)
{
	/* --------------------------------------------------- */
	/* (12/13/2012) (clk) Added function to output runoff variables */

	SW_WEATHER *w = &SW_Weather;
	OutPeriod pd = SW_Output[eSW_Runoff].period;
	RealD val_totalRunoff = SW_MISSING, val_surfaceRunoff = SW_MISSING,
			val_snowRunoff = SW_MISSING;
#ifndef RSOILWAT
	char str[OUTSTRLEN];
	get_outstrleader(pd);
	switch (pd)
	{
	case eSW_Day:
		val_surfaceRunoff = w->dysum.surfaceRunoff;
		val_snowRunoff = w->dysum.snowRunoff;
		break;
	case eSW_Week:
		val_surfaceRunoff = w->wkavg.surfaceRunoff;
		val_snowRunoff = w->wkavg.snowRunoff;
		break;
	case eSW_Month:
		val_surfaceRunoff = w->moavg.surfaceRunoff;
		val_snowRunoff = w->moavg.snowRunoff;
		break;
	case eSW_Year:
		val_surfaceRunoff = w->yravg.surfaceRunoff;
		val_snowRunoff = w->yravg.snowRunoff;
		break;
	}
	val_totalRunoff = val_surfaceRunoff + val_snowRunoff;
	sprintf(str, "%c%7.6f%c%7.6f%c%7.6f", _Sep, val_totalRunoff, _Sep, val_surfaceRunoff, _Sep, val_snowRunoff);
	strcat(outstr, str);
#else
	switch (pd)
	{
		case eSW_Day:
		p_Rrunoff_dy[SW_Output[eSW_Runoff].dy_row + dy_nrow * 0] = SW_Model.year;
		p_Rrunoff_dy[SW_Output[eSW_Runoff].dy_row + dy_nrow * 1] = SW_Model.doy;
		p_Rrunoff_dy[SW_Output[eSW_Runoff].dy_row + dy_nrow * 2] = (w->dysum.surfaceRunoff + w->dysum.snowRunoff);
		p_Rrunoff_dy[SW_Output[eSW_Runoff].dy_row + dy_nrow * 3] = w->dysum.surfaceRunoff;
		p_Rrunoff_dy[SW_Output[eSW_Runoff].dy_row + dy_nrow * 4] = w->dysum.snowRunoff;
		SW_Output[eSW_Runoff].dy_row++;
		break;
		case eSW_Week:
		p_Rrunoff_wk[SW_Output[eSW_Runoff].wk_row + wk_nrow * 0] = SW_Model.year;
		p_Rrunoff_wk[SW_Output[eSW_Runoff].wk_row + wk_nrow * 1] = (SW_Model.week + 1) - tOffset;
		p_Rrunoff_wk[SW_Output[eSW_Runoff].wk_row + wk_nrow * 2] = (w->wkavg.surfaceRunoff + w->wkavg.snowRunoff);
		p_Rrunoff_wk[SW_Output[eSW_Runoff].wk_row + wk_nrow * 3] = w->wkavg.surfaceRunoff;
		p_Rrunoff_wk[SW_Output[eSW_Runoff].wk_row + wk_nrow * 4] = w->wkavg.snowRunoff;
		SW_Output[eSW_Runoff].wk_row++;
		break;
		case eSW_Month:
		p_Rrunoff_mo[SW_Output[eSW_Runoff].mo_row + mo_nrow * 0] = SW_Model.year;
		p_Rrunoff_mo[SW_Output[eSW_Runoff].mo_row + mo_nrow * 1] = (SW_Model.month + 1) - tOffset;
		p_Rrunoff_mo[SW_Output[eSW_Runoff].mo_row + mo_nrow * 2] = (w->moavg.surfaceRunoff + w->moavg.snowRunoff);
		p_Rrunoff_mo[SW_Output[eSW_Runoff].mo_row + mo_nrow * 3] = w->moavg.surfaceRunoff;
		p_Rrunoff_mo[SW_Output[eSW_Runoff].mo_row + mo_nrow * 4] = w->moavg.snowRunoff;
		SW_Output[eSW_Runoff].mo_row++;
		break;
		case eSW_Year:
		p_Rrunoff_yr[SW_Output[eSW_Runoff].yr_row + yr_nrow * 0] = SW_Model.year;
		p_Rrunoff_yr[SW_Output[eSW_Runoff].yr_row + yr_nrow * 1] = (w->yravg.surfaceRunoff + w->yravg.snowRunoff);
		p_Rrunoff_yr[SW_Output[eSW_Runoff].yr_row + yr_nrow * 2] = w->yravg.surfaceRunoff;
		p_Rrunoff_yr[SW_Output[eSW_Runoff].yr_row + yr_nrow * 3] = w->yravg.snowRunoff;
		SW_Output[eSW_Runoff].yr_row++;
		break;
	}
#endif
}

static void get_transp(void)
{
	/* --------------------------------------------------- */
	/* 10-May-02 (cwb) Added conditional code to interface
	 *           with STEPPE.
	 */
	LyrIndex i;
	SW_SOILWAT *v = &SW_Soilwat;
	OutPeriod pd = SW_Output[eSW_Transp].period;
	RealD *val = malloc(sizeof(RealD) * SW_Site.n_layers);
#if !defined(STEPWAT) && !defined(RSOILWAT)
	char str[OUTSTRLEN];
#elif defined(STEPWAT)
	char str[OUTSTRLEN];
	TimeInt p;
	SW_MODEL *t = &SW_Model;
#endif
	ForEachSoilLayer(i)
		val[i] = 0;

#ifdef RSOILWAT
	switch (pd)
	{
		case eSW_Day:
		p_Rtransp_dy[SW_Output[eSW_Transp].dy_row + dy_nrow * 0] = SW_Model.year;
		p_Rtransp_dy[SW_Output[eSW_Transp].dy_row + dy_nrow * 1] = SW_Model.doy;
		break;
		case eSW_Week:
		p_Rtransp_wk[SW_Output[eSW_Transp].wk_row + wk_nrow * 0] = SW_Model.year;
		p_Rtransp_wk[SW_Output[eSW_Transp].wk_row + wk_nrow * 1] = (SW_Model.week + 1) - tOffset;
		break;
		case eSW_Month:
		p_Rtransp_mo[SW_Output[eSW_Transp].mo_row + mo_nrow * 0] = SW_Model.year;
		p_Rtransp_mo[SW_Output[eSW_Transp].mo_row + mo_nrow * 1] = (SW_Model.month + 1) - tOffset;
		break;
		case eSW_Year:
		p_Rtransp_yr[SW_Output[eSW_Transp].yr_row + yr_nrow * 0] = SW_Model.year;
		break;
	}
#endif

#ifndef RSOILWAT
	get_outstrleader(pd);
	/* total transpiration */
	ForEachSoilLayer(i)
	{
		switch (pd)
		{
		case eSW_Day:
			val[i] = v->dysum.transp_total[i];
			break;
		case eSW_Week:
			val[i] = v->wkavg.transp_total[i];
			break;
		case eSW_Month:
			val[i] = v->moavg.transp_total[i];
			break;
		case eSW_Year:
			val[i] = v->yravg.transp_total[i];
			break;
		}
	}
#else
	switch (pd)
	{
		case eSW_Day:
		ForEachSoilLayer(i)
		p_Rtransp_dy[SW_Output[eSW_Transp].dy_row + dy_nrow * (i + 2)] = v->dysum.transp_total[i];
		break;
		case eSW_Week:
		ForEachSoilLayer(i)
		p_Rtransp_wk[SW_Output[eSW_Transp].wk_row + wk_nrow * (i + 2)] = v->wkavg.transp_total[i];
		break;
		case eSW_Month:
		ForEachSoilLayer(i)
		p_Rtransp_mo[SW_Output[eSW_Transp].mo_row + mo_nrow * (i + 2)] = v->moavg.transp_total[i];
		break;
		case eSW_Year:
		ForEachSoilLayer(i)
		p_Rtransp_yr[SW_Output[eSW_Transp].yr_row + yr_nrow * (i + 1)] = v->yravg.transp_total[i];
		break;
	}
#endif

#if !defined(STEPWAT) && !defined(RSOILWAT)
	ForEachSoilLayer(i)
	{
		sprintf(str, "%c%7.6f", _Sep, val[i]);
		strcat(outstr, str);
	}
#elif defined(STEPWAT)

	if (isPartialSoilwatOutput == FALSE)
	{
		ForEachSoilLayer(i)
		{
			sprintf(str, "%c%7.6f", _Sep, val[i]);
			strcat(outstr, str);
		}
	}
	else
	{

		ForEachSoilLayer(i)
		{
			switch (pd)
			{
				case eSW_Day: p = t->doy-1; break; /* print current but as index */
				case eSW_Week: p = t->week-1; break; /* print previous to current */
				case eSW_Month: p = t->month-1; break; /* print previous to current */
				/* YEAR should never be used with STEPWAT */
			}
			if (bFlush) p++;
			SXW.transpTotal[Ilp(i,p)] = val[i];
		}
	}
#endif

#ifndef RSOILWAT
	/* tree-component transpiration */ForEachSoilLayer(i)
	{
		switch (pd)
		{
		case eSW_Day:
			val[i] = v->dysum.transp_tree[i];
			break;
		case eSW_Week:
			val[i] = v->wkavg.transp_tree[i];
			break;
		case eSW_Month:
			val[i] = v->moavg.transp_tree[i];
			break;
		case eSW_Year:
			val[i] = v->yravg.transp_tree[i];
			break;
		}
	}
#else
	switch (pd)
	{
		case eSW_Day:
		ForEachSoilLayer(i)
		p_Rtransp_dy[SW_Output[eSW_Transp].dy_row + dy_nrow * (i + 2) + (dy_nrow * SW_Site.n_layers * 1)] = v->dysum.transp_tree[i];
		break;
		case eSW_Week:
		ForEachSoilLayer(i)
		p_Rtransp_wk[SW_Output[eSW_Transp].wk_row + wk_nrow * (i + 2) + (wk_nrow * SW_Site.n_layers * 1)] = v->wkavg.transp_tree[i];
		break;
		case eSW_Month:
		ForEachSoilLayer(i)
		p_Rtransp_mo[SW_Output[eSW_Transp].mo_row + mo_nrow * (i + 2) + (mo_nrow * SW_Site.n_layers * 1)] = v->moavg.transp_tree[i];
		break;
		case eSW_Year:
		ForEachSoilLayer(i)
		p_Rtransp_yr[SW_Output[eSW_Transp].yr_row + yr_nrow * (i + 1) + (yr_nrow * SW_Site.n_layers * 1)] = v->yravg.transp_tree[i];
		break;
	}
#endif

#if !defined(STEPWAT) && !defined(RSOILWAT)
	ForEachSoilLayer(i)
	{
		sprintf(str, "%c%7.6f", _Sep, val[i]);
		strcat(outstr, str);
	}
#elif defined(STEPWAT)
	if (isPartialSoilwatOutput == FALSE)
	{
		ForEachSoilLayer(i)
		{
			sprintf(str, "%c%7.6f", _Sep, val[i]);
			strcat(outstr, str);
		}
	}
	else
	{

		ForEachSoilLayer(i)
		{
			switch (pd)
			{
				case eSW_Day: p = t->doy-1; break; /* print current but as index */
				case eSW_Week: p = t->week-1; break; /* print previous to current */
				case eSW_Month: p = t->month-1; break; /* print previous to current */
				/* YEAR should never be used with STEPWAT */
			}
			if (bFlush) p++;
			SXW.transpTrees[Ilp(i,p)] = val[i];
		}
	}
#endif

#ifndef RSOILWAT
	/* shrub-component transpiration */ForEachSoilLayer(i)
	{
		switch (pd)
		{
		case eSW_Day:
			val[i] = v->dysum.transp_shrub[i];
			break;
		case eSW_Week:
			val[i] = v->wkavg.transp_shrub[i];
			break;
		case eSW_Month:
			val[i] = v->moavg.transp_shrub[i];
			break;
		case eSW_Year:
			val[i] = v->yravg.transp_shrub[i];
			break;
		}
	}
#else
	switch (pd)
	{
		case eSW_Day:
		ForEachSoilLayer(i)
		p_Rtransp_dy[SW_Output[eSW_Transp].dy_row + dy_nrow * (i + 2) + (dy_nrow * SW_Site.n_layers * 2)] = v->dysum.transp_shrub[i];
		break;
		case eSW_Week:
		ForEachSoilLayer(i)
		p_Rtransp_wk[SW_Output[eSW_Transp].wk_row + wk_nrow * (i + 2) + (wk_nrow * SW_Site.n_layers * 2)] = v->wkavg.transp_shrub[i];
		break;
		case eSW_Month:
		ForEachSoilLayer(i)
		p_Rtransp_mo[SW_Output[eSW_Transp].mo_row + mo_nrow * (i + 2) + (mo_nrow * SW_Site.n_layers * 2)] = v->moavg.transp_shrub[i];
		break;
		case eSW_Year:
		ForEachSoilLayer(i)
		p_Rtransp_yr[SW_Output[eSW_Transp].yr_row + yr_nrow * (i + 1) + (yr_nrow * SW_Site.n_layers * 2)] = v->yravg.transp_shrub[i];
		break;
	}
#endif

#if !defined(STEPWAT) && !defined(RSOILWAT)
	ForEachSoilLayer(i)
	{
		sprintf(str, "%c%7.6f", _Sep, val[i]);
		strcat(outstr, str);
	}
#elif defined(STEPWAT)
	if (isPartialSoilwatOutput == FALSE)
	{
		ForEachSoilLayer(i)
		{
			sprintf(str, "%c%7.6f", _Sep, val[i]);
			strcat(outstr, str);
		}
	}
	else
	{

		ForEachSoilLayer(i)
		{
			switch (pd)
			{
				case eSW_Day: p = t->doy-1; break; /* print current but as index */
				case eSW_Week: p = t->week-1; break; /* print previous to current */
				case eSW_Month: p = t->month-1; break; /* print previous to current */
				/* YEAR should never be used with STEPWAT */
			}
			if (bFlush) p++;
			SXW.transpShrubs[Ilp(i,p)] = val[i];
		}
	}
#endif

#ifndef RSOILWAT
	/* forb-component transpiration */ForEachSoilLayer(i)
	{
		switch (pd)
		{
		case eSW_Day:
			val[i] = v->dysum.transp_forb[i];
			break;
		case eSW_Week:
			val[i] = v->wkavg.transp_forb[i];
			break;
		case eSW_Month:
			val[i] = v->moavg.transp_forb[i];
			break;
		case eSW_Year:
			val[i] = v->yravg.transp_forb[i];
			break;
		}
	}
#else
	switch (pd)
	{
		case eSW_Day:
		ForEachSoilLayer(i)
		p_Rtransp_dy[SW_Output[eSW_Transp].dy_row + dy_nrow * (i + 2) + (dy_nrow * SW_Site.n_layers * 3)] = v->dysum.transp_forb[i];
		break;
		case eSW_Week:
		ForEachSoilLayer(i)
		p_Rtransp_wk[SW_Output[eSW_Transp].wk_row + wk_nrow * (i + 2) + (wk_nrow * SW_Site.n_layers * 3)] = v->wkavg.transp_forb[i];
		break;
		case eSW_Month:
		ForEachSoilLayer(i)
		p_Rtransp_mo[SW_Output[eSW_Transp].mo_row + mo_nrow * (i + 2) + (mo_nrow * SW_Site.n_layers * 3)] = v->moavg.transp_forb[i];
		break;
		case eSW_Year:
		ForEachSoilLayer(i)
		p_Rtransp_yr[SW_Output[eSW_Transp].yr_row + yr_nrow * (i + 1) + (yr_nrow * SW_Site.n_layers * 3)] = v->yravg.transp_forb[i];
		break;
	}
#endif

#if !defined(STEPWAT) && !defined(RSOILWAT)
	ForEachSoilLayer(i)
	{
		sprintf(str, "%c%7.6f", _Sep, val[i]);
		strcat(outstr, str);
	}
#elif defined(STEPWAT)
	if (isPartialSoilwatOutput == FALSE)
	{
		ForEachSoilLayer(i)
		{
			sprintf(str, "%c%7.6f", _Sep, val[i]);
			strcat(outstr, str);
		}
	}
	else
	{

		ForEachSoilLayer(i)
		{
			switch (pd)
			{
				case eSW_Day: p = t->doy-1; break; /* print current but as index */
				case eSW_Week: p = t->week-1; break; /* print previous to current */
				case eSW_Month: p = t->month-1; break; /* print previous to current */
				/* YEAR should never be used with STEPWAT */
			}
			if (bFlush) p++;
			SXW.transpForbs[Ilp(i,p)] = val[i];
		}
	}
#endif

#ifndef RSOILWAT
	/* grass-component transpiration */
	ForEachSoilLayer(i)
	{
		switch (pd)
		{
		case eSW_Day:
			val[i] = v->dysum.transp_grass[i];
			break;
		case eSW_Week:
			val[i] = v->wkavg.transp_grass[i];
			break;
		case eSW_Month:
			val[i] = v->moavg.transp_grass[i];
			break;
		case eSW_Year:
			val[i] = v->yravg.transp_grass[i];
			break;
		}
	}
#else
	switch (pd)
	{
		case eSW_Day:
		ForEachSoilLayer(i)
		p_Rtransp_dy[SW_Output[eSW_Transp].dy_row + dy_nrow * (i + 2) + (dy_nrow * SW_Site.n_layers * 4)] = v->dysum.transp_grass[i];
		SW_Output[eSW_Transp].dy_row++;
		break;
		case eSW_Week:
		ForEachSoilLayer(i)
		p_Rtransp_wk[SW_Output[eSW_Transp].wk_row + wk_nrow * (i + 2) + (wk_nrow * SW_Site.n_layers * 4)] = v->wkavg.transp_grass[i];
		SW_Output[eSW_Transp].wk_row++;
		break;
		case eSW_Month:
		ForEachSoilLayer(i)
		p_Rtransp_mo[SW_Output[eSW_Transp].mo_row + mo_nrow * (i + 2) + (mo_nrow * SW_Site.n_layers * 4)] = v->moavg.transp_grass[i];
		SW_Output[eSW_Transp].mo_row++;
		break;
		case eSW_Year:
		ForEachSoilLayer(i)
		p_Rtransp_yr[SW_Output[eSW_Transp].yr_row + yr_nrow * (i + 1) + (yr_nrow * SW_Site.n_layers * 4)] = v->yravg.transp_grass[i];
		SW_Output[eSW_Transp].yr_row++;
		break;
	}
#endif

#if !defined(STEPWAT) && !defined(RSOILWAT)
	ForEachSoilLayer(i)
	{
		sprintf(str, "%c%7.6f", _Sep, val[i]);
		strcat(outstr, str);
	}
#elif defined(STEPWAT)
	if (isPartialSoilwatOutput == FALSE)
	{
		ForEachSoilLayer(i)
		{
			sprintf(str, "%c%7.6f", _Sep, val[i]);
			strcat(outstr, str);
		}
	}
	else
	{

		ForEachSoilLayer(i)
		{
			switch (pd)
			{
				case eSW_Day: p = t->doy-1; break; /* print current but as index */
				case eSW_Week: p = t->week-1; break; /* print previous to current */
				case eSW_Month: p = t->month-1; break; /* print previous to current */
				/* YEAR should never be used with STEPWAT */
			}
			if (bFlush) p++;
			SXW.transpGrasses[Ilp(i,p)] = val[i];
		}
	}
#endif
	free(val);
}

static void get_evapSoil(void)
{
	/* --------------------------------------------------- */
	LyrIndex i;
	SW_SOILWAT *v = &SW_Soilwat;
	OutPeriod pd = SW_Output[eSW_EvapSoil].period;
	RealD val = SW_MISSING;

#ifndef RSOILWAT
	char str[OUTSTRLEN];
	get_outstrleader(pd);
	ForEachEvapLayer(i)
	{
		switch (pd)
		{
		case eSW_Day:
			val = v->dysum.evap[i];
			break;
		case eSW_Week:
			val = v->wkavg.evap[i];
			break;
		case eSW_Month:
			val = v->moavg.evap[i];
			break;
		case eSW_Year:
			val = v->yravg.evap[i];
			break;
		}
		sprintf(str, "%c%7.6f", _Sep, val);
		strcat(outstr, str);
	}
#else
	switch (pd)
	{
		case eSW_Day:
		p_Revap_soil_dy[SW_Output[eSW_EvapSoil].dy_row + dy_nrow * 0] = SW_Model.year;
		p_Revap_soil_dy[SW_Output[eSW_EvapSoil].dy_row + dy_nrow * 1] = SW_Model.doy;
		ForEachEvapLayer(i)
		p_Revap_soil_dy[SW_Output[eSW_EvapSoil].dy_row + dy_nrow * (i + 2)] = v->dysum.evap[i];
		SW_Output[eSW_EvapSoil].dy_row++;
		break;
		case eSW_Week:
		p_Revap_soil_wk[SW_Output[eSW_EvapSoil].wk_row + wk_nrow * 0] = SW_Model.year;
		p_Revap_soil_wk[SW_Output[eSW_EvapSoil].wk_row + wk_nrow * 1] = (SW_Model.week + 1) - tOffset;
		ForEachEvapLayer(i)
		p_Revap_soil_wk[SW_Output[eSW_EvapSoil].wk_row + wk_nrow * (i + 2)] = v->wkavg.evap[i];
		SW_Output[eSW_EvapSoil].wk_row++;
		break;
		case eSW_Month:
		p_Revap_soil_mo[SW_Output[eSW_EvapSoil].mo_row + mo_nrow * 0] = SW_Model.year;
		p_Revap_soil_mo[SW_Output[eSW_EvapSoil].mo_row + mo_nrow * 1] = (SW_Model.month + 1) - tOffset;
		ForEachEvapLayer(i)
		p_Revap_soil_mo[SW_Output[eSW_EvapSoil].mo_row + mo_nrow * (i + 2)] = v->moavg.evap[i];
		SW_Output[eSW_EvapSoil].mo_row++;
		break;
		case eSW_Year:
		p_Revap_soil_yr[SW_Output[eSW_EvapSoil].yr_row + yr_nrow * 0] = SW_Model.year;
		ForEachEvapLayer(i)
		p_Revap_soil_yr[SW_Output[eSW_EvapSoil].yr_row + yr_nrow * (i + 1)] = v->yravg.evap[i];
		SW_Output[eSW_EvapSoil].yr_row++;
		break;
	}
#endif
}

static void get_evapSurface(void)
{
	/* --------------------------------------------------- */
	SW_SOILWAT *v = &SW_Soilwat;
	OutPeriod pd = SW_Output[eSW_EvapSurface].period;
	RealD val_tot = SW_MISSING, val_tree = SW_MISSING, val_forb = SW_MISSING,
			val_shrub = SW_MISSING, val_grass = SW_MISSING, val_litter =
					SW_MISSING, val_water = SW_MISSING;

#ifndef RSOILWAT
	char str[OUTSTRLEN];
	get_outstrleader(pd);
	switch (pd)
	{
	case eSW_Day:
		val_tot = v->dysum.total_evap;
		val_tree = v->dysum.tree_evap;
		val_forb = v->dysum.forb_evap;
		val_shrub = v->dysum.shrub_evap;
		val_grass = v->dysum.grass_evap;
		val_litter = v->dysum.litter_evap;
		val_water = v->dysum.surfaceWater_evap;
		break;
	case eSW_Week:
		val_tot = v->wkavg.total_evap;
		val_tree = v->wkavg.tree_evap;
		val_forb = v->wkavg.forb_evap;
		val_shrub = v->wkavg.shrub_evap;
		val_grass = v->wkavg.grass_evap;
		val_litter = v->wkavg.litter_evap;
		val_water = v->wkavg.surfaceWater_evap;
		break;
	case eSW_Month:
		val_tot = v->moavg.total_evap;
		val_tree = v->moavg.tree_evap;
		val_forb = v->moavg.forb_evap;
		val_shrub = v->moavg.shrub_evap;
		val_grass = v->moavg.grass_evap;
		val_litter = v->moavg.litter_evap;
		val_water = v->moavg.surfaceWater_evap;
		break;
	case eSW_Year:
		val_tot = v->yravg.total_evap;
		val_tree = v->yravg.tree_evap;
		val_forb = v->yravg.forb_evap;
		val_shrub = v->yravg.shrub_evap;
		val_grass = v->yravg.grass_evap;
		val_litter = v->yravg.litter_evap;
		val_water = v->yravg.surfaceWater_evap;
		break;
	}
	sprintf(str, "%c%7.6f%c%7.6f%c%7.6f%c%7.6f%c%7.6f%c%7.6f%c%7.6f", _Sep, val_tot, _Sep, val_tree, _Sep, val_shrub, _Sep, val_forb, _Sep, val_grass, _Sep, val_litter, _Sep, val_water);
	strcat(outstr, str);
#else
	switch (pd)
	{
		case eSW_Day:
		p_Revap_surface_dy[SW_Output[eSW_EvapSurface].dy_row + dy_nrow * 0] = SW_Model.year;
		p_Revap_surface_dy[SW_Output[eSW_EvapSurface].dy_row + dy_nrow * 1] = SW_Model.doy;
		p_Revap_surface_dy[SW_Output[eSW_EvapSurface].dy_row + dy_nrow * 2] = v->dysum.total_evap;
		p_Revap_surface_dy[SW_Output[eSW_EvapSurface].dy_row + dy_nrow * 3] = v->dysum.tree_evap;
		p_Revap_surface_dy[SW_Output[eSW_EvapSurface].dy_row + dy_nrow * 4] = v->dysum.shrub_evap;
		p_Revap_surface_dy[SW_Output[eSW_EvapSurface].dy_row + dy_nrow * 5] = v->dysum.forb_evap;
		p_Revap_surface_dy[SW_Output[eSW_EvapSurface].dy_row + dy_nrow * 6] = v->dysum.grass_evap;
		p_Revap_surface_dy[SW_Output[eSW_EvapSurface].dy_row + dy_nrow * 7] = v->dysum.litter_evap;
		p_Revap_surface_dy[SW_Output[eSW_EvapSurface].dy_row + dy_nrow * 8] = v->dysum.surfaceWater_evap;
		SW_Output[eSW_EvapSurface].dy_row++;
		break;
		case eSW_Week:
		p_Revap_surface_wk[SW_Output[eSW_EvapSurface].wk_row + wk_nrow * 0] = SW_Model.year;
		p_Revap_surface_wk[SW_Output[eSW_EvapSurface].wk_row + wk_nrow * 1] = (SW_Model.week + 1) - tOffset;
		p_Revap_surface_wk[SW_Output[eSW_EvapSurface].wk_row + wk_nrow * 2] = v->wkavg.total_evap;
		p_Revap_surface_wk[SW_Output[eSW_EvapSurface].wk_row + wk_nrow * 3] = v->wkavg.tree_evap;
		p_Revap_surface_wk[SW_Output[eSW_EvapSurface].wk_row + wk_nrow * 4] = v->wkavg.shrub_evap;
		p_Revap_surface_wk[SW_Output[eSW_EvapSurface].wk_row + wk_nrow * 5] = v->wkavg.forb_evap;
		p_Revap_surface_wk[SW_Output[eSW_EvapSurface].wk_row + wk_nrow * 6] = v->wkavg.grass_evap;
		p_Revap_surface_wk[SW_Output[eSW_EvapSurface].wk_row + wk_nrow * 7] = v->wkavg.litter_evap;
		p_Revap_surface_wk[SW_Output[eSW_EvapSurface].wk_row + wk_nrow * 8] = v->wkavg.surfaceWater_evap;
		SW_Output[eSW_EvapSurface].wk_row++;
		break;
		case eSW_Month:
		p_Revap_surface_mo[SW_Output[eSW_EvapSurface].mo_row + mo_nrow * 0] = SW_Model.year;
		p_Revap_surface_mo[SW_Output[eSW_EvapSurface].mo_row + mo_nrow * 1] = (SW_Model.month + 1) - tOffset;
		p_Revap_surface_mo[SW_Output[eSW_EvapSurface].mo_row + mo_nrow * 2] = v->moavg.total_evap;
		p_Revap_surface_mo[SW_Output[eSW_EvapSurface].mo_row + mo_nrow * 3] = v->moavg.tree_evap;
		p_Revap_surface_mo[SW_Output[eSW_EvapSurface].mo_row + mo_nrow * 4] = v->moavg.shrub_evap;
		p_Revap_surface_mo[SW_Output[eSW_EvapSurface].mo_row + mo_nrow * 5] = v->moavg.forb_evap;
		p_Revap_surface_mo[SW_Output[eSW_EvapSurface].mo_row + mo_nrow * 6] = v->moavg.grass_evap;
		p_Revap_surface_mo[SW_Output[eSW_EvapSurface].mo_row + mo_nrow * 7] = v->moavg.litter_evap;
		p_Revap_surface_mo[SW_Output[eSW_EvapSurface].mo_row + mo_nrow * 8] = v->moavg.surfaceWater_evap;
		SW_Output[eSW_EvapSurface].mo_row++;
		break;
		case eSW_Year:
		p_Revap_surface_yr[SW_Output[eSW_EvapSurface].yr_row + yr_nrow * 0] = SW_Model.year;
		p_Revap_surface_yr[SW_Output[eSW_EvapSurface].yr_row + yr_nrow * 1] = v->yravg.total_evap;
		p_Revap_surface_yr[SW_Output[eSW_EvapSurface].yr_row + yr_nrow * 2] = v->yravg.tree_evap;
		p_Revap_surface_yr[SW_Output[eSW_EvapSurface].yr_row + yr_nrow * 3] = v->yravg.shrub_evap;
		p_Revap_surface_yr[SW_Output[eSW_EvapSurface].yr_row + yr_nrow * 4] = v->yravg.forb_evap;
		p_Revap_surface_yr[SW_Output[eSW_EvapSurface].yr_row + yr_nrow * 5] = v->yravg.grass_evap;
		p_Revap_surface_yr[SW_Output[eSW_EvapSurface].yr_row + yr_nrow * 6] = v->yravg.litter_evap;
		p_Revap_surface_yr[SW_Output[eSW_EvapSurface].yr_row + yr_nrow * 7] = v->yravg.surfaceWater_evap;
		SW_Output[eSW_EvapSurface].yr_row++;
		break;
	}
#endif
}

static void get_interception(void)
{
	/* --------------------------------------------------- */
	SW_SOILWAT *v = &SW_Soilwat;
	OutPeriod pd = SW_Output[eSW_Interception].period;
	RealD val_tot = SW_MISSING, val_tree = SW_MISSING, val_forb = SW_MISSING,
			val_shrub = SW_MISSING, val_grass = SW_MISSING, val_litter =
					SW_MISSING;

#ifndef RSOILWAT
	char str[OUTSTRLEN];
	get_outstrleader(pd);
	switch (pd)
	{
	case eSW_Day:
		val_tot = v->dysum.total_int;
		val_tree = v->dysum.tree_int;
		val_forb = v->dysum.forb_int;
		val_shrub = v->dysum.shrub_int;
		val_grass = v->dysum.grass_int;
		val_litter = v->dysum.litter_int;
		break;
	case eSW_Week:
		val_tot = v->wkavg.total_int;
		val_tree = v->wkavg.tree_int;
		val_forb = v->wkavg.forb_int;
		val_shrub = v->wkavg.shrub_int;
		val_grass = v->wkavg.grass_int;
		val_litter = v->wkavg.litter_int;
		break;
	case eSW_Month:
		val_tot = v->moavg.total_int;
		val_tree = v->moavg.tree_int;
		val_forb = v->moavg.forb_int;
		val_shrub = v->moavg.shrub_int;
		val_grass = v->moavg.grass_int;
		val_litter = v->moavg.litter_int;
		break;
	case eSW_Year:
		val_tot = v->yravg.total_int;
		val_tree = v->yravg.tree_int;
		val_forb = v->yravg.forb_int;
		val_shrub = v->yravg.shrub_int;
		val_grass = v->yravg.grass_int;
		val_litter = v->yravg.litter_int;
		break;
	}
	sprintf(str, "%c%7.6f%c%7.6f%c%7.6f%c%7.6f%c%7.6f%c%7.6f", _Sep, val_tot, _Sep, val_tree, _Sep, val_shrub, _Sep, val_forb, _Sep, val_grass, _Sep, val_litter);
	strcat(outstr, str);
#else
	switch (pd)
	{
		case eSW_Day:
		p_Rinterception_dy[SW_Output[eSW_Interception].dy_row + dy_nrow * 0] = SW_Model.year;
		p_Rinterception_dy[SW_Output[eSW_Interception].dy_row + dy_nrow * 1] = SW_Model.doy;
		p_Rinterception_dy[SW_Output[eSW_Interception].dy_row + dy_nrow * 2] = v->dysum.total_int;
		p_Rinterception_dy[SW_Output[eSW_Interception].dy_row + dy_nrow * 3] = v->dysum.tree_int;
		p_Rinterception_dy[SW_Output[eSW_Interception].dy_row + dy_nrow * 4] = v->dysum.shrub_int;
		p_Rinterception_dy[SW_Output[eSW_Interception].dy_row + dy_nrow * 5] = v->dysum.forb_int;
		p_Rinterception_dy[SW_Output[eSW_Interception].dy_row + dy_nrow * 6] = v->dysum.grass_int;
		p_Rinterception_dy[SW_Output[eSW_Interception].dy_row + dy_nrow * 7] = v->dysum.litter_int;
		SW_Output[eSW_Interception].dy_row++;
		break;
		case eSW_Week:
		p_Rinterception_wk[SW_Output[eSW_Interception].wk_row + wk_nrow * 0] = SW_Model.year;
		p_Rinterception_wk[SW_Output[eSW_Interception].wk_row + wk_nrow * 1] = (SW_Model.week + 1) - tOffset;
		p_Rinterception_wk[SW_Output[eSW_Interception].wk_row + wk_nrow * 2] = v->wkavg.total_int;
		p_Rinterception_wk[SW_Output[eSW_Interception].wk_row + wk_nrow * 3] = v->wkavg.tree_int;
		p_Rinterception_wk[SW_Output[eSW_Interception].wk_row + wk_nrow * 4] = v->wkavg.shrub_int;
		p_Rinterception_wk[SW_Output[eSW_Interception].wk_row + wk_nrow * 5] = v->wkavg.forb_int;
		p_Rinterception_wk[SW_Output[eSW_Interception].wk_row + wk_nrow * 6] = v->wkavg.grass_int;
		p_Rinterception_wk[SW_Output[eSW_Interception].wk_row + wk_nrow * 7] = v->wkavg.litter_int;
		SW_Output[eSW_Interception].wk_row++;
		break;
		case eSW_Month:
		p_Rinterception_mo[SW_Output[eSW_Interception].mo_row + mo_nrow * 0] = SW_Model.year;
		p_Rinterception_mo[SW_Output[eSW_Interception].mo_row + mo_nrow * 1] = (SW_Model.month + 1) - tOffset;
		p_Rinterception_mo[SW_Output[eSW_Interception].mo_row + mo_nrow * 2] = v->moavg.total_int;
		p_Rinterception_mo[SW_Output[eSW_Interception].mo_row + mo_nrow * 3] = v->moavg.tree_int;
		p_Rinterception_mo[SW_Output[eSW_Interception].mo_row + mo_nrow * 4] = v->moavg.shrub_int;
		p_Rinterception_mo[SW_Output[eSW_Interception].mo_row + mo_nrow * 5] = v->moavg.forb_int;
		p_Rinterception_mo[SW_Output[eSW_Interception].mo_row + mo_nrow * 6] = v->moavg.grass_int;
		p_Rinterception_mo[SW_Output[eSW_Interception].mo_row + mo_nrow * 7] = v->moavg.litter_int;
		SW_Output[eSW_Interception].mo_row++;
		break;
		case eSW_Year:
		p_Rinterception_yr[SW_Output[eSW_Interception].yr_row + yr_nrow * 0] = SW_Model.year;
		p_Rinterception_yr[SW_Output[eSW_Interception].yr_row + yr_nrow * 1] = v->yravg.total_int;
		p_Rinterception_yr[SW_Output[eSW_Interception].yr_row + yr_nrow * 2] = v->yravg.tree_int;
		p_Rinterception_yr[SW_Output[eSW_Interception].yr_row + yr_nrow * 3] = v->yravg.shrub_int;
		p_Rinterception_yr[SW_Output[eSW_Interception].yr_row + yr_nrow * 4] = v->yravg.forb_int;
		p_Rinterception_yr[SW_Output[eSW_Interception].yr_row + yr_nrow * 5] = v->yravg.grass_int;
		p_Rinterception_yr[SW_Output[eSW_Interception].yr_row + yr_nrow * 6] = v->yravg.litter_int;
		SW_Output[eSW_Interception].yr_row++;
		break;
	}
#endif
}

static void get_soilinf(void)
{
	/* --------------------------------------------------- */
	/* 20100202 (drs) added */
	/* 20110219 (drs) added runoff */
	/* 12/13/2012	(clk)	moved runoff, now named snowRunoff, to get_runoff(); */
	SW_WEATHER *v = &SW_Weather;
	OutPeriod pd = SW_Output[eSW_SoilInf].period;
	RealD val_inf = SW_MISSING;
#ifndef RSOILWAT
	char str[OUTSTRLEN];
	get_outstrleader(pd);
	switch (pd)
	{
	case eSW_Day:
		val_inf = v->dysum.soil_inf;
		break;
	case eSW_Week:
		val_inf = v->wkavg.soil_inf;
		break;
	case eSW_Month:
		val_inf = v->moavg.soil_inf;
		break;
	case eSW_Year:
		val_inf = v->yravg.soil_inf;
		break;
	}
	sprintf(str, "%c%7.6f", _Sep, val_inf);
	strcat(outstr, str);
#else
	switch (pd)
	{
		case eSW_Day:
		p_Rinfiltration_dy[SW_Output[eSW_SoilInf].dy_row + dy_nrow * 0] = SW_Model.year;
		p_Rinfiltration_dy[SW_Output[eSW_SoilInf].dy_row + dy_nrow * 1] = SW_Model.doy;
		p_Rinfiltration_dy[SW_Output[eSW_SoilInf].dy_row + dy_nrow * 2] = v->dysum.soil_inf;
		SW_Output[eSW_SoilInf].dy_row++;
		break;
		case eSW_Week:
		p_Rinfiltration_wk[SW_Output[eSW_SoilInf].wk_row + wk_nrow * 0] = SW_Model.year;
		p_Rinfiltration_wk[SW_Output[eSW_SoilInf].wk_row + wk_nrow * 1] = (SW_Model.week + 1) - tOffset;
		p_Rinfiltration_wk[SW_Output[eSW_SoilInf].wk_row + wk_nrow * 2] = v->wkavg.soil_inf;
		SW_Output[eSW_SoilInf].wk_row++;
		break;
		case eSW_Month:
		p_Rinfiltration_mo[SW_Output[eSW_SoilInf].mo_row + mo_nrow * 0] = SW_Model.year;
		p_Rinfiltration_mo[SW_Output[eSW_SoilInf].mo_row + mo_nrow * 1] = (SW_Model.month + 1) - tOffset;
		p_Rinfiltration_mo[SW_Output[eSW_SoilInf].mo_row + mo_nrow * 2] = v->moavg.soil_inf;
		SW_Output[eSW_SoilInf].mo_row++;
		break;
		case eSW_Year:
		p_Rinfiltration_yr[SW_Output[eSW_SoilInf].yr_row + yr_nrow * 0] = SW_Model.year;
		p_Rinfiltration_yr[SW_Output[eSW_SoilInf].yr_row + yr_nrow * 1] = v->yravg.soil_inf;
		SW_Output[eSW_SoilInf].yr_row++;
		break;
	}
#endif
}

static void get_lyrdrain(void)
{
	/* --------------------------------------------------- */
	/* 20100202 (drs) added */
	LyrIndex i;
	SW_SOILWAT *v = &SW_Soilwat;
	OutPeriod pd = SW_Output[eSW_LyrDrain].period;
	RealD val = SW_MISSING;
#ifndef RSOILWAT
	char str[OUTSTRLEN];
	get_outstrleader(pd);
	for (i = 0; i < SW_Site.n_layers - 1; i++)
	{
		switch (pd)
		{
		case eSW_Day:
			val = v->dysum.lyrdrain[i];
			break;
		case eSW_Week:
			val = v->wkavg.lyrdrain[i];
			break;
		case eSW_Month:
			val = v->moavg.lyrdrain[i];
			break;
		case eSW_Year:
			val = v->yravg.lyrdrain[i];
			break;
		}
		sprintf(str, "%c%7.6f", _Sep, val);
		strcat(outstr, str);
	}
#else
	switch (pd)
	{
		case eSW_Day:
		p_Rpercolation_dy[SW_Output[eSW_LyrDrain].dy_row + dy_nrow * 0] = SW_Model.year;
		p_Rpercolation_dy[SW_Output[eSW_LyrDrain].dy_row + dy_nrow * 1] = SW_Model.doy;
		for (i = 0; i < SW_Site.n_layers - 1; i++)
		{
			p_Rpercolation_dy[SW_Output[eSW_LyrDrain].dy_row + dy_nrow * (i + 2)] = v->dysum.lyrdrain[i];
		}
		SW_Output[eSW_LyrDrain].dy_row++;
		break;
		case eSW_Week:
		p_Rpercolation_wk[SW_Output[eSW_LyrDrain].wk_row + wk_nrow * 0] = SW_Model.year;
		p_Rpercolation_wk[SW_Output[eSW_LyrDrain].wk_row + wk_nrow * 1] = (SW_Model.week + 1) - tOffset;
		for (i = 0; i < SW_Site.n_layers - 1; i++)
		{
			p_Rpercolation_wk[SW_Output[eSW_LyrDrain].wk_row + wk_nrow * (i + 2)] = v->wkavg.lyrdrain[i];
		}
		SW_Output[eSW_LyrDrain].wk_row++;
		break;
		case eSW_Month:
		p_Rpercolation_mo[SW_Output[eSW_LyrDrain].mo_row + mo_nrow * 0] = SW_Model.year;
		p_Rpercolation_mo[SW_Output[eSW_LyrDrain].mo_row + mo_nrow * 1] = (SW_Model.month + 1) - tOffset;
		for (i = 0; i < SW_Site.n_layers - 1; i++)
		{
			p_Rpercolation_mo[SW_Output[eSW_LyrDrain].mo_row + mo_nrow * (i + 2)] = v->moavg.lyrdrain[i];
		}
		SW_Output[eSW_LyrDrain].mo_row++;
		break;
		case eSW_Year:
		p_Rpercolation_yr[SW_Output[eSW_LyrDrain].yr_row + yr_nrow * 0] = SW_Model.year;
		for (i = 0; i < SW_Site.n_layers - 1; i++)
		{
			p_Rpercolation_yr[SW_Output[eSW_LyrDrain].yr_row + yr_nrow * (i + 1)] = v->yravg.lyrdrain[i];
		}
		SW_Output[eSW_LyrDrain].yr_row++;
		break;
	}
#endif
}

static void get_hydred(void)
{
	/* --------------------------------------------------- */
	/* 20101020 (drs) added */
	LyrIndex i;
	SW_SOILWAT *v = &SW_Soilwat;
	OutPeriod pd = SW_Output[eSW_HydRed].period;
	RealD val = SW_MISSING;
#ifndef RSOILWAT
	char str[OUTSTRLEN];
	get_outstrleader(pd);
	/* total output */ForEachSoilLayer(i)
	{
		switch (pd)
		{
		case eSW_Day:
			val = v->dysum.hydred_total[i];
			break;
		case eSW_Week:
			val = v->wkavg.hydred_total[i];
			break;
		case eSW_Month:
			val = v->moavg.hydred_total[i];
			break;
		case eSW_Year:
			val = v->yravg.hydred_total[i];
			break;
		}

		sprintf(str, "%c%7.6f", _Sep, val);
		strcat(outstr, str);
	}
	/* tree output */ForEachSoilLayer(i)
	{
		switch (pd)
		{
		case eSW_Day:
			val = v->dysum.hydred_tree[i];
			break;
		case eSW_Week:
			val = v->wkavg.hydred_tree[i];
			break;
		case eSW_Month:
			val = v->moavg.hydred_tree[i];
			break;
		case eSW_Year:
			val = v->yravg.hydred_tree[i];
			break;
		}

		sprintf(str, "%c%7.6f", _Sep, val);
		strcat(outstr, str);
	}
	/* shrub output */ForEachSoilLayer(i)
	{
		switch (pd)
		{
		case eSW_Day:
			val = v->dysum.hydred_shrub[i];
			break;
		case eSW_Week:
			val = v->wkavg.hydred_shrub[i];
			break;
		case eSW_Month:
			val = v->moavg.hydred_shrub[i];
			break;
		case eSW_Year:
			val = v->yravg.hydred_shrub[i];
			break;
		}

		sprintf(str, "%c%7.6f", _Sep, val);
		strcat(outstr, str);
	}
	/* forb output */ForEachSoilLayer(i)
	{
		switch (pd)
		{
		case eSW_Day:
			val = v->dysum.hydred_forb[i];
			break;
		case eSW_Week:
			val = v->wkavg.hydred_forb[i];
			break;
		case eSW_Month:
			val = v->moavg.hydred_forb[i];
			break;
		case eSW_Year:
			val = v->yravg.hydred_forb[i];
			break;
		}

		sprintf(str, "%c%7.6f", _Sep, val);
		strcat(outstr, str);
	}
	/* grass output */
	ForEachSoilLayer(i)
	{
		switch (pd)
		{
		case eSW_Day:
			val = v->dysum.hydred_grass[i];
			break;
		case eSW_Week:
			val = v->wkavg.hydred_grass[i];
			break;
		case eSW_Month:
			val = v->moavg.hydred_grass[i];
			break;
		case eSW_Year:
			val = v->yravg.hydred_grass[i];
			break;
		}

		sprintf(str, "%c%7.6f", _Sep, val);
		strcat(outstr, str);
	}
#else
	/* Date Info output */
	switch (pd)
	{
		case eSW_Day:
		p_Rhydred_dy[SW_Output[eSW_HydRed].dy_row + dy_nrow * 0] = SW_Model.year;
		p_Rhydred_dy[SW_Output[eSW_HydRed].dy_row + dy_nrow * 1] = SW_Model.doy;
		break;
		case eSW_Week:
		p_Rhydred_wk[SW_Output[eSW_HydRed].wk_row + wk_nrow * 0] = SW_Model.year;
		p_Rhydred_wk[SW_Output[eSW_HydRed].wk_row + wk_nrow * 1] = (SW_Model.week + 1) - tOffset;
		break;
		case eSW_Month:
		p_Rhydred_mo[SW_Output[eSW_HydRed].mo_row + mo_nrow * 0] = SW_Model.year;
		p_Rhydred_mo[SW_Output[eSW_HydRed].mo_row + mo_nrow * 1] = (SW_Model.month + 1) - tOffset;
		break;
		case eSW_Year:
		p_Rhydred_yr[SW_Output[eSW_HydRed].yr_row + yr_nrow * 0] = SW_Model.year;
		break;
	}

	/* total output */
	switch (pd)
	{
		case eSW_Day:
		ForEachSoilLayer(i)
		p_Rhydred_dy[SW_Output[eSW_HydRed].dy_row + dy_nrow * (i + 2) + (dy_nrow * SW_Site.n_layers * 0)] = v->dysum.hydred_total[i];
		break;
		case eSW_Week:
		ForEachSoilLayer(i)
		p_Rhydred_wk[SW_Output[eSW_HydRed].wk_row + wk_nrow * (i + 2) + (wk_nrow * SW_Site.n_layers * 0)] = v->wkavg.hydred_total[i];
		break;
		case eSW_Month:
		ForEachSoilLayer(i)
		p_Rhydred_mo[SW_Output[eSW_HydRed].mo_row + mo_nrow * (i + 2) + (mo_nrow * SW_Site.n_layers * 0)] = v->moavg.hydred_total[i];
		break;
		case eSW_Year:
		ForEachSoilLayer(i)
		p_Rhydred_yr[SW_Output[eSW_HydRed].yr_row + yr_nrow * (i + 1) + (yr_nrow * SW_Site.n_layers * 0)] = v->yravg.hydred_total[i];
		break;
	}

	/* tree output */
	switch (pd)
	{
		case eSW_Day:
		ForEachSoilLayer(i)
		p_Rhydred_dy[SW_Output[eSW_HydRed].dy_row + dy_nrow * (i + 2) + (dy_nrow * SW_Site.n_layers * 1)] = v->dysum.hydred_tree[i];
		break;
		case eSW_Week:
		ForEachSoilLayer(i)
		p_Rhydred_wk[SW_Output[eSW_HydRed].wk_row + wk_nrow * (i + 2) + (wk_nrow * SW_Site.n_layers * 1)] = v->wkavg.hydred_tree[i];
		break;
		case eSW_Month:
		ForEachSoilLayer(i)
		p_Rhydred_mo[SW_Output[eSW_HydRed].mo_row + mo_nrow * (i + 2) + (mo_nrow * SW_Site.n_layers * 1)] = v->moavg.hydred_tree[i];
		break;
		case eSW_Year:
		ForEachSoilLayer(i)
		p_Rhydred_yr[SW_Output[eSW_HydRed].yr_row + yr_nrow * (i + 1) + (yr_nrow * SW_Site.n_layers * 1)] = v->yravg.hydred_tree[i];
		break;
	}

	/* shrub output */
	switch (pd)
	{
		case eSW_Day:
		ForEachSoilLayer(i)
		p_Rhydred_dy[SW_Output[eSW_HydRed].dy_row + dy_nrow * (i + 2) + (dy_nrow * SW_Site.n_layers * 2)] = v->dysum.hydred_shrub[i];
		break;
		case eSW_Week:
		ForEachSoilLayer(i)
		p_Rhydred_wk[SW_Output[eSW_HydRed].wk_row + wk_nrow * (i + 2) + (wk_nrow * SW_Site.n_layers * 2)] = v->wkavg.hydred_shrub[i];
		break;
		case eSW_Month:
		ForEachSoilLayer(i)
		p_Rhydred_mo[SW_Output[eSW_HydRed].mo_row + mo_nrow * (i + 2) + (mo_nrow * SW_Site.n_layers * 2)] = v->moavg.hydred_shrub[i];
		break;
		case eSW_Year:
		ForEachSoilLayer(i)
		p_Rhydred_yr[SW_Output[eSW_HydRed].yr_row + yr_nrow * (i + 1) + (yr_nrow * SW_Site.n_layers * 2)] = v->yravg.hydred_shrub[i];
		break;
	}

	/* forb output */
	switch (pd)
	{
		case eSW_Day:
		ForEachSoilLayer(i)
		p_Rhydred_dy[SW_Output[eSW_HydRed].dy_row + dy_nrow * (i + 2) + (dy_nrow * SW_Site.n_layers * 3)] = v->dysum.hydred_forb[i];
		break;
		case eSW_Week:
		ForEachSoilLayer(i)
		p_Rhydred_wk[SW_Output[eSW_HydRed].wk_row + wk_nrow * (i + 2) + (wk_nrow * SW_Site.n_layers * 3)] = v->wkavg.hydred_forb[i];
		break;
		case eSW_Month:
		ForEachSoilLayer(i)
		p_Rhydred_mo[SW_Output[eSW_HydRed].mo_row + mo_nrow * (i + 2) + (mo_nrow * SW_Site.n_layers * 3)] = v->moavg.hydred_forb[i];
		break;
		case eSW_Year:
		ForEachSoilLayer(i)
		p_Rhydred_yr[SW_Output[eSW_HydRed].yr_row + yr_nrow * (i + 1) + (yr_nrow * SW_Site.n_layers * 3)] = v->yravg.hydred_forb[i];
		break;
	}

	/* grass output */
	switch (pd)
	{
		case eSW_Day:
		ForEachSoilLayer(i)
		p_Rhydred_dy[SW_Output[eSW_HydRed].dy_row + dy_nrow * (i + 2) + (dy_nrow * SW_Site.n_layers * 4)] = v->dysum.hydred_grass[i];
		SW_Output[eSW_HydRed].dy_row++;
		break;
		case eSW_Week:
		ForEachSoilLayer(i)
		p_Rhydred_wk[SW_Output[eSW_HydRed].wk_row + wk_nrow * (i + 2) + (wk_nrow * SW_Site.n_layers * 4)] = v->wkavg.hydred_grass[i];
		SW_Output[eSW_HydRed].wk_row++;
		break;
		case eSW_Month:
		ForEachSoilLayer(i)
		p_Rhydred_mo[SW_Output[eSW_HydRed].mo_row + mo_nrow * (i + 2) + (mo_nrow * SW_Site.n_layers * 4)] = v->moavg.hydred_grass[i];
		SW_Output[eSW_HydRed].mo_row++;
		break;
		case eSW_Year:
		ForEachSoilLayer(i)
		p_Rhydred_yr[SW_Output[eSW_HydRed].yr_row + yr_nrow * (i + 1) + (yr_nrow * SW_Site.n_layers * 4)] = v->yravg.hydred_grass[i];
		SW_Output[eSW_HydRed].yr_row++;
		break;
	}
#endif
}

static void get_aet(void)
{
	/* --------------------------------------------------- */
	SW_SOILWAT *v = &SW_Soilwat;
	OutPeriod pd = SW_Output[eSW_AET].period;
	RealD val = SW_MISSING;
#if !defined(STEPWAT) && !defined(RSOILWAT)
	char str[20];
#elif defined(STEPWAT)
	char str[20];
#endif

#ifndef RSOILWAT
	get_outstrleader(pd);
	switch (pd)
	{
	case eSW_Day:
		val = v->dysum.aet;
		break;
	case eSW_Week:
		val = v->wkavg.aet;
		break;
	case eSW_Month:
		val = v->moavg.aet;
		break;
	case eSW_Year:
		val = v->yravg.aet;
		break;
	}
#else
	switch (pd)
	{
		case eSW_Day:
		p_Raet_dy[SW_Output[eSW_AET].dy_row + dy_nrow * 0] = SW_Model.year;
		p_Raet_dy[SW_Output[eSW_AET].dy_row + dy_nrow * 1] = SW_Model.doy;
		p_Raet_dy[SW_Output[eSW_AET].dy_row + dy_nrow * 2] = v->dysum.aet;
		SW_Output[eSW_AET].dy_row++;
		break;
		case eSW_Week:
		p_Raet_wk[SW_Output[eSW_AET].wk_row + wk_nrow * 0] = SW_Model.year;
		p_Raet_wk[SW_Output[eSW_AET].wk_row + wk_nrow * 1] = (SW_Model.week + 1) - tOffset;
		p_Raet_wk[SW_Output[eSW_AET].wk_row + wk_nrow * 2] = v->wkavg.aet;
		SW_Output[eSW_AET].wk_row++;
		break;
		case eSW_Month:
		p_Raet_mo[SW_Output[eSW_AET].mo_row + mo_nrow * 0] = SW_Model.year;
		p_Raet_mo[SW_Output[eSW_AET].mo_row + mo_nrow * 1] = (SW_Model.month + 1) - tOffset;
		p_Raet_mo[SW_Output[eSW_AET].mo_row + mo_nrow * 2] = v->moavg.aet;
		SW_Output[eSW_AET].mo_row++;
		break;
		case eSW_Year:
		p_Raet_yr[SW_Output[eSW_AET].yr_row + yr_nrow * 0] = SW_Model.year;
		p_Raet_yr[SW_Output[eSW_AET].yr_row + yr_nrow * 1] = v->yravg.aet;
		SW_Output[eSW_AET].yr_row++;
		break;
	}
#endif

#if !defined(STEPWAT) && !defined(RSOILWAT)
	sprintf(str, "%c%7.6f", _Sep, val);
	strcat(outstr, str);
#elif defined(STEPWAT)
	if (isPartialSoilwatOutput == FALSE)
	{
		sprintf(str, "%c%7.6f", _Sep, val);
		strcat(outstr, str);
	}
	else
	{
		SXW.aet += val;
	}
#endif
}

static void get_pet(void)
{
	/* --------------------------------------------------- */
	SW_SOILWAT *v = &SW_Soilwat;
	OutPeriod pd = SW_Output[eSW_PET].period;
	RealD val = SW_MISSING;
#ifndef RSOILWAT
	char str[20];
	get_outstrleader(pd);
	switch (pd)
	{
	case eSW_Day:
		val = v->dysum.pet;
		break;
	case eSW_Week:
		val = v->wkavg.pet;
		break;
	case eSW_Month:
		val = v->moavg.pet;
		break;
	case eSW_Year:
		val = v->yravg.pet;
		break;
	}
	sprintf(str, "%c%7.6f", _Sep, val);
	strcat(outstr, str);
#else
	switch (pd)
	{
		case eSW_Day:
		p_Rpet_dy[SW_Output[eSW_PET].dy_row + dy_nrow * 0] = SW_Model.year;
		p_Rpet_dy[SW_Output[eSW_PET].dy_row + dy_nrow * 1] = SW_Model.doy;
		p_Rpet_dy[SW_Output[eSW_PET].dy_row + dy_nrow * 2] = v->dysum.pet;
		SW_Output[eSW_PET].dy_row++;
		break;
		case eSW_Week:
		p_Rpet_wk[SW_Output[eSW_PET].wk_row + wk_nrow * 0] = SW_Model.year;
		p_Rpet_wk[SW_Output[eSW_PET].wk_row + wk_nrow * 1] = (SW_Model.week + 1) - tOffset;
		p_Rpet_wk[SW_Output[eSW_PET].wk_row + wk_nrow * 2] = v->wkavg.pet;
		SW_Output[eSW_PET].wk_row++;
		break;
		case eSW_Month:
		p_Rpet_mo[SW_Output[eSW_PET].mo_row + mo_nrow * 0] = SW_Model.year;
		p_Rpet_mo[SW_Output[eSW_PET].mo_row + mo_nrow * 1] = (SW_Model.month + 1) - tOffset;
		p_Rpet_mo[SW_Output[eSW_PET].mo_row + mo_nrow * 2] = v->moavg.pet;
		SW_Output[eSW_PET].mo_row++;
		break;
		case eSW_Year:
		p_Rpet_yr[SW_Output[eSW_PET].yr_row + yr_nrow * 0] = SW_Model.year;
		p_Rpet_yr[SW_Output[eSW_PET].yr_row + yr_nrow * 1] = v->yravg.pet;
		SW_Output[eSW_PET].yr_row++;
		break;
	}
#endif
}

static void get_wetdays(void)
{
	/* --------------------------------------------------- */
	LyrIndex i;
	SW_SOILWAT *v = &SW_Soilwat;
	OutPeriod pd = SW_Output[eSW_WetDays].period;
#ifndef RSOILWAT
	char str[OUTSTRLEN];
	int val = 99;
	get_outstrleader(pd);
	ForEachSoilLayer(i)
	{
		switch (pd)
		{
		case eSW_Day:
			val = (v->is_wet[i]) ? 1 : 0;
			break;
		case eSW_Week:
			val = (int) v->wkavg.wetdays[i];
			break;
		case eSW_Month:
			val = (int) v->moavg.wetdays[i];
			break;
		case eSW_Year:
			val = (int) v->yravg.wetdays[i];
			break;
		}
		sprintf(str, "%c%i", _Sep, val);
		strcat(outstr, str);
	}
#else
	switch (pd)
	{
		case eSW_Day:
		p_Rwetdays_dy[SW_Output[eSW_WetDays].dy_row + dy_nrow * 0] = SW_Model.year;
		p_Rwetdays_dy[SW_Output[eSW_WetDays].dy_row + dy_nrow * 1] = SW_Model.doy;
		ForEachSoilLayer(i)
		{
			p_Rwetdays_dy[SW_Output[eSW_WetDays].dy_row + dy_nrow * (i + 2)] = (v->is_wet[i]) ? 1 : 0;
		}
		SW_Output[eSW_WetDays].dy_row++;
		break;
		case eSW_Week:
		p_Rwetdays_wk[SW_Output[eSW_WetDays].wk_row + wk_nrow * 0] = SW_Model.year;
		p_Rwetdays_wk[SW_Output[eSW_WetDays].wk_row + wk_nrow * 1] = (SW_Model.week + 1) - tOffset;
		ForEachSoilLayer(i)
		{
			p_Rwetdays_wk[SW_Output[eSW_WetDays].wk_row + wk_nrow * (i + 2)] = (int) v->wkavg.wetdays[i];
		}
		SW_Output[eSW_WetDays].wk_row++;
		break;
		case eSW_Month:
		p_Rwetdays_mo[SW_Output[eSW_WetDays].mo_row + mo_nrow * 0] = SW_Model.year;
		p_Rwetdays_mo[SW_Output[eSW_WetDays].mo_row + mo_nrow * 1] = (SW_Model.month + 1) - tOffset;
		ForEachSoilLayer(i)
		{
			p_Rwetdays_mo[SW_Output[eSW_WetDays].mo_row + mo_nrow * (i + 2)] = (int) v->moavg.wetdays[i];
		}
		SW_Output[eSW_WetDays].mo_row++;
		break;
		case eSW_Year:
		p_Rwetdays_yr[SW_Output[eSW_WetDays].yr_row + yr_nrow * 0] = SW_Model.year;
		ForEachSoilLayer(i)
		{
			p_Rwetdays_yr[SW_Output[eSW_WetDays].yr_row + yr_nrow * (i + 1)] = (int) v->yravg.wetdays[i];
		}
		SW_Output[eSW_WetDays].yr_row++;
		break;
	}
#endif
}

static void get_snowpack(void)
{
	/* --------------------------------------------------- */
	SW_SOILWAT *v = &SW_Soilwat;
	OutPeriod pd = SW_Output[eSW_SnowPack].period;
#ifndef RSOILWAT
	char str[OUTSTRLEN];
	RealD val_swe = SW_MISSING, val_depth = SW_MISSING;
	get_outstrleader(pd);
	switch (pd)
	{
	case eSW_Day:
		val_swe = v->dysum.snowpack;
		val_depth = v->dysum.snowdepth;
		break;
	case eSW_Week:
		val_swe = v->wkavg.snowpack;
		val_depth = v->wkavg.snowdepth;
		break;
	case eSW_Month:
		val_swe = v->moavg.snowpack;
		val_depth = v->moavg.snowdepth;
		break;
	case eSW_Year:
		val_swe = v->yravg.snowpack;
		val_depth = v->yravg.snowdepth;
		break;
	}
	sprintf(str, "%c%7.6f%c%7.6f", _Sep, val_swe, _Sep, val_depth);
	strcat(outstr, str);
#else
	switch (pd)
	{
		case eSW_Day:
		p_Rsnowpack_dy[SW_Output[eSW_SnowPack].dy_row + dy_nrow * 0] = SW_Model.year;
		p_Rsnowpack_dy[SW_Output[eSW_SnowPack].dy_row + dy_nrow * 1] = SW_Model.doy;
		p_Rsnowpack_dy[SW_Output[eSW_SnowPack].dy_row + dy_nrow * 2] = v->dysum.snowpack;
		p_Rsnowpack_dy[SW_Output[eSW_SnowPack].dy_row + dy_nrow * 3] = v->dysum.snowdepth;
		SW_Output[eSW_SnowPack].dy_row++;
		break;
		case eSW_Week:
		p_Rsnowpack_wk[SW_Output[eSW_SnowPack].wk_row + wk_nrow * 0] = SW_Model.year;
		p_Rsnowpack_wk[SW_Output[eSW_SnowPack].wk_row + wk_nrow * 1] = (SW_Model.week + 1) - tOffset;
		p_Rsnowpack_wk[SW_Output[eSW_SnowPack].wk_row + wk_nrow * 2] = v->wkavg.snowpack;
		p_Rsnowpack_wk[SW_Output[eSW_SnowPack].wk_row + wk_nrow * 3] = v->wkavg.snowdepth;
		SW_Output[eSW_SnowPack].wk_row++;
		break;
		case eSW_Month:
		p_Rsnowpack_mo[SW_Output[eSW_SnowPack].mo_row + mo_nrow * 0] = SW_Model.year;
		p_Rsnowpack_mo[SW_Output[eSW_SnowPack].mo_row + mo_nrow * 1] = (SW_Model.month + 1) - tOffset;
		p_Rsnowpack_mo[SW_Output[eSW_SnowPack].mo_row + mo_nrow * 2] = v->moavg.snowpack;
		p_Rsnowpack_mo[SW_Output[eSW_SnowPack].mo_row + mo_nrow * 3] = v->moavg.snowdepth;
		SW_Output[eSW_SnowPack].mo_row++;
		break;
		case eSW_Year:
		p_Rsnowpack_yr[SW_Output[eSW_SnowPack].yr_row + yr_nrow * 0] = SW_Model.year;
		p_Rsnowpack_yr[SW_Output[eSW_SnowPack].yr_row + yr_nrow * 1] = v->yravg.snowpack;
		p_Rsnowpack_yr[SW_Output[eSW_SnowPack].yr_row + yr_nrow * 2] = v->yravg.snowdepth;
		SW_Output[eSW_SnowPack].yr_row++;
		break;
	}
#endif
}

static void get_deepswc(void)
{
	/* --------------------------------------------------- */
	SW_SOILWAT *v = &SW_Soilwat;
	OutPeriod pd = SW_Output[eSW_DeepSWC].period;
#ifndef RSOILWAT
	char str[OUTSTRLEN];
	RealD val = SW_MISSING;
	get_outstrleader(pd);
	switch (pd)
	{
	case eSW_Day:
		val = v->dysum.deep;
		break;
	case eSW_Week:
		val = v->wkavg.deep;
		break;
	case eSW_Month:
		val = v->moavg.deep;
		break;
	case eSW_Year:
		val = v->yravg.deep;
		break;
	}
	sprintf(str, "%c%7.6f", _Sep, val);
	strcat(outstr, str);
#else
	switch (pd)
	{
		case eSW_Day:
		p_Rdeep_drain_dy[SW_Output[eSW_DeepSWC].dy_row + dy_nrow * 0] = SW_Model.year;
		p_Rdeep_drain_dy[SW_Output[eSW_DeepSWC].dy_row + dy_nrow * 1] = SW_Model.doy;
		p_Rdeep_drain_dy[SW_Output[eSW_DeepSWC].dy_row + dy_nrow * 2] = v->dysum.deep;
		SW_Output[eSW_DeepSWC].dy_row++;
		break;
		case eSW_Week:
		p_Rdeep_drain_wk[SW_Output[eSW_DeepSWC].wk_row + wk_nrow * 0] = SW_Model.year;
		p_Rdeep_drain_wk[SW_Output[eSW_DeepSWC].wk_row + wk_nrow * 1] = (SW_Model.week + 1) - tOffset;
		p_Rdeep_drain_wk[SW_Output[eSW_DeepSWC].wk_row + wk_nrow * 2] = v->wkavg.deep;
		SW_Output[eSW_DeepSWC].wk_row++;
		break;
		case eSW_Month:
		p_Rdeep_drain_mo[SW_Output[eSW_DeepSWC].mo_row + mo_nrow * 0] = SW_Model.year;
		p_Rdeep_drain_mo[SW_Output[eSW_DeepSWC].mo_row + mo_nrow * 1] = (SW_Model.month + 1) - tOffset;
		p_Rdeep_drain_mo[SW_Output[eSW_DeepSWC].mo_row + mo_nrow * 2] = v->moavg.deep;
		SW_Output[eSW_DeepSWC].mo_row++;
		break;
		case eSW_Year:
		p_Rdeep_drain_yr[SW_Output[eSW_DeepSWC].yr_row + yr_nrow * 0] = SW_Model.year;
		p_Rdeep_drain_yr[SW_Output[eSW_DeepSWC].yr_row + yr_nrow * 1] = v->yravg.deep;
		SW_Output[eSW_DeepSWC].yr_row++;
		break;
	}
#endif
}

static void get_soiltemp(void)
{
	/* --------------------------------------------------- */
	LyrIndex i;
	SW_SOILWAT *v = &SW_Soilwat;
	OutPeriod pd = SW_Output[eSW_SoilTemp].period;
#ifndef RSOILWAT
	RealD val = SW_MISSING;
	char str[OUTSTRLEN];
	get_outstrleader(pd);
	ForEachSoilLayer(i)
	{
		switch (pd)
		{
		case eSW_Day:
			val = v->dysum.sTemp[i];
			break;
		case eSW_Week:
			val = v->wkavg.sTemp[i];
			break;
		case eSW_Month:
			val = v->moavg.sTemp[i];
			break;
		case eSW_Year:
			val = v->yravg.sTemp[i];
			break;
		}
		sprintf(str, "%c%7.6f", _Sep, val);
		strcat(outstr, str);
	}
#else
	switch (pd)
	{
		case eSW_Day:
		p_Rsoil_temp_dy[SW_Output[eSW_SoilTemp].dy_row + dy_nrow * 0] = SW_Model.year;
		p_Rsoil_temp_dy[SW_Output[eSW_SoilTemp].dy_row + dy_nrow * 1] = SW_Model.doy;
		ForEachSoilLayer(i)
		{
			p_Rsoil_temp_dy[SW_Output[eSW_SoilTemp].dy_row + dy_nrow * (i + 2)] = v->dysum.sTemp[i];
		}
		SW_Output[eSW_SoilTemp].dy_row++;
		break;
		case eSW_Week:
		p_Rsoil_temp_wk[SW_Output[eSW_SoilTemp].wk_row + wk_nrow * 0] = SW_Model.year;
		p_Rsoil_temp_wk[SW_Output[eSW_SoilTemp].wk_row + wk_nrow * 1] = (SW_Model.week + 1) - tOffset;
		ForEachSoilLayer(i)
		{
			p_Rsoil_temp_wk[SW_Output[eSW_SoilTemp].wk_row + wk_nrow * (i + 2)] = v->wkavg.sTemp[i];
		}
		SW_Output[eSW_SoilTemp].wk_row++;
		break;
		case eSW_Month:
		p_Rsoil_temp_mo[SW_Output[eSW_SoilTemp].mo_row + mo_nrow * 0] = SW_Model.year;
		p_Rsoil_temp_mo[SW_Output[eSW_SoilTemp].mo_row + mo_nrow * 1] = (SW_Model.month + 1) - tOffset;
		ForEachSoilLayer(i)
		{
			p_Rsoil_temp_mo[SW_Output[eSW_SoilTemp].mo_row + mo_nrow * (i + 2)] = v->moavg.sTemp[i];
		}
		SW_Output[eSW_SoilTemp].mo_row++;
		break;
		case eSW_Year:
		p_Rsoil_temp_yr[SW_Output[eSW_SoilTemp].yr_row + yr_nrow * 0] = SW_Model.year;
		ForEachSoilLayer(i)
		{
			p_Rsoil_temp_yr[SW_Output[eSW_SoilTemp].yr_row + yr_nrow * (i + 1)] = v->yravg.sTemp[i];
		}
		SW_Output[eSW_SoilTemp].yr_row++;
		break;
	}
#endif
}

static void sumof_ves(SW_VEGESTAB *v, SW_VEGESTAB_OUTPUTS *s, OutKey k)
{
	/* --------------------------------------------------- */
	/* k is always eSW_Estab, and this only gets called yearly */
	/* in fact, there's nothing to do here as the get_estab()
	 * function does everything needed.  This stub is here only
	 * to facilitate the loop everything else uses.
	 * That is, until we need to start outputting as-yet-unknown
	 * establishment variables.
	 */

// just a few lines of nonsense to supress the compile warnings, doesn't actually do anything
	if (&v == &v)
		if (&s == &s)
			if (k != 0)
				return;

}

static void sumof_wth(SW_WEATHER *v, SW_WEATHER_OUTPUTS *s, OutKey k)
{
	/* --------------------------------------------------- */
	/* 	20091015 (drs) ppt is divided into rain and snow and all three values are output into precip */

	switch (k)
	{

	case eSW_Temp:
		s->temp_max += v->now.temp_max[Today];
		s->temp_min += v->now.temp_min[Today];
		s->temp_avg += v->now.temp_avg[Today];
		//added surfaceTemp for sum
		s->surfaceTemp += v->surfaceTemp;
		break;
	case eSW_Precip:
		s->ppt += v->now.ppt[Today];
		s->rain += v->now.rain[Today];
		s->snow += v->now.snow[Today];
		s->snowmelt += v->now.snowmelt[Today];
		s->snowloss += v->now.snowloss[Today];
		break;
	case eSW_SoilInf:
		s->soil_inf += v->soil_inf;
		break;
	case eSW_Runoff:
		s->snowRunoff += v->snowRunoff;
		s->surfaceRunoff += v->surfaceRunoff;
		break;
	default:
		LogError(stderr, LOGFATAL, "PGMR: Invalid key in sumof_wth(%s)", key2str[k]);
	}

}

static void sumof_swc(SW_SOILWAT *v, SW_SOILWAT_OUTPUTS *s, OutKey k)
{
	/* --------------------------------------------------- */
	LyrIndex i;

	switch (k)
	{

	case eSW_VWCBulk: /* get swcBulk and convert later */
		ForEachSoilLayer(i)
			s->vwcBulk[i] += v->swcBulk[Today][i];
		break;

	case eSW_VWCMatric: /* get swcBulk and convert later */
		ForEachSoilLayer(i)
			s->vwcMatric[i] += v->swcBulk[Today][i];
		break;

	case eSW_SWCBulk:
		ForEachSoilLayer(i)
			s->swcBulk[i] += v->swcBulk[Today][i];
		break;

	case eSW_SWPMatric: /* can't avg swp so get swcBulk and convert later */
		ForEachSoilLayer(i)
			s->swpMatric[i] += v->swcBulk[Today][i];
		break;

	case eSW_SWABulk:
		ForEachSoilLayer(i)
			s->swaBulk[i] += fmax(
					v->swcBulk[Today][i] - SW_Site.lyr[i]->swcBulk_wiltpt, 0.);
		break;

	case eSW_SWAMatric: /* get swaBulk and convert later */
		ForEachSoilLayer(i)
			s->swaMatric[i] += fmax(
					v->swcBulk[Today][i] - SW_Site.lyr[i]->swcBulk_wiltpt, 0.);
		break;

	case eSW_SurfaceWater:
		s->surfaceWater += v->surfaceWater;
		break;

	case eSW_Transp:
		ForEachSoilLayer(i)
		{
			s->transp_total[i] += v->transpiration_tree[i]
					+ v->transpiration_forb[i] + v->transpiration_shrub[i]
					+ v->transpiration_grass[i];
			s->transp_tree[i] += v->transpiration_tree[i];
			s->transp_shrub[i] += v->transpiration_shrub[i];
			s->transp_forb[i] += v->transpiration_forb[i];
			s->transp_grass[i] += v->transpiration_grass[i];
		}
		break;

	case eSW_EvapSoil:
		ForEachEvapLayer(i)
			s->evap[i] += v->evaporation[i];
		break;

	case eSW_EvapSurface:
		s->total_evap += v->tree_evap + v->forb_evap + v->shrub_evap
				+ v->grass_evap + v->litter_evap + v->surfaceWater_evap;
		s->tree_evap += v->tree_evap;
		s->shrub_evap += v->shrub_evap;
		s->forb_evap += v->forb_evap;
		s->grass_evap += v->grass_evap;
		s->litter_evap += v->litter_evap;
		s->surfaceWater_evap += v->surfaceWater_evap;
		break;

	case eSW_Interception:
		s->total_int += v->tree_int + v->forb_int + v->shrub_int + v->grass_int
				+ v->litter_int;
		s->tree_int += v->tree_int;
		s->shrub_int += v->shrub_int;
		s->forb_int += v->forb_int;
		s->grass_int += v->grass_int;
		s->litter_int += v->litter_int;
		break;

	case eSW_LyrDrain:
		for (i = 0; i < SW_Site.n_layers - 1; i++)
			s->lyrdrain[i] += v->drain[i];
		break;

	case eSW_HydRed:
		ForEachSoilLayer(i)
		{
			s->hydred_total[i] += v->hydred_tree[i] + v->hydred_forb[i]
					+ v->hydred_shrub[i] + v->hydred_grass[i];
			s->hydred_tree[i] += v->hydred_tree[i];
			s->hydred_shrub[i] += v->hydred_shrub[i];
			s->hydred_forb[i] += v->hydred_forb[i];
			s->hydred_grass[i] += v->hydred_grass[i];
		}
		break;

	case eSW_AET:
		s->aet += v->aet;
		break;

	case eSW_PET:
		s->pet += v->pet;
		break;

	case eSW_WetDays:
		ForEachSoilLayer(i)
			if (v->is_wet[i])
				s->wetdays[i]++;
		break;

	case eSW_SnowPack:
		s->snowpack += v->snowpack[Today];
		s->snowdepth += v->snowdepth;
		break;

	case eSW_DeepSWC:
		s->deep += v->swcBulk[Today][SW_Site.deep_lyr];
		break;

	case eSW_SoilTemp:
		ForEachSoilLayer(i)
			s->sTemp[i] += v->sTemp[i];
		break;

	default:
		LogError(stderr, LOGFATAL, "PGMR: Invalid key in sumof_swc(%s)", key2str[k]);
	}
}

static void average_for(ObjType otyp, OutPeriod pd)
{
	/* --------------------------------------------------- */
	/* separates the task of obtaining a periodic average.
	 * no need to average days, so this should never be
	 * called with eSW_Day.
	 * Enter this routine just after the summary period
	 * is completed, so the current week and month will be
	 * one greater than the period being summarized.
	 */
	/* 	20091015 (drs) ppt is divided into rain and snow and all three values are output into precip */
	SW_SOILWAT_OUTPUTS *savg = NULL, *ssumof = NULL;
	SW_WEATHER_OUTPUTS *wavg = NULL, *wsumof = NULL;
	TimeInt curr_pd = 0;
	RealD div = 0.; /* if sumtype=AVG, days in period; if sumtype=SUM, 1 */
	OutKey k;
	LyrIndex i;
	int j;

	if (!(otyp == eSWC || otyp == eWTH))
		LogError(stdout, LOGFATAL, "Invalid object type in OUT_averagefor().");

	ForEachOutKey(k)
	{
		for (j = 0; j < numPeriods; j++)
		{ /* loop through this code for as many periods that are being used */
			if (!SW_Output[k].use)
				continue;
			if (timeSteps[k][j] < 4)
			{
				SW_Output[k].period = timeSteps[k][j]; /* set the period to use based on the iteration of the for loop */
				switch (pd)
				{
				case eSW_Week:
					curr_pd = (SW_Model.week + 1) - tOffset;
					savg = (SW_SOILWAT_OUTPUTS *) &SW_Soilwat.wkavg;
					ssumof = (SW_SOILWAT_OUTPUTS *) &SW_Soilwat.wksum;
					wavg = (SW_WEATHER_OUTPUTS *) &SW_Weather.wkavg;
					wsumof = (SW_WEATHER_OUTPUTS *) &SW_Weather.wksum;
					div = (bFlush) ? SW_Model.lastdoy % WKDAYS : WKDAYS;
					break;

				case eSW_Month:
					curr_pd = (SW_Model.month + 1) - tOffset;
					savg = (SW_SOILWAT_OUTPUTS *) &SW_Soilwat.moavg;
					ssumof = (SW_SOILWAT_OUTPUTS *) &SW_Soilwat.mosum;
					wavg = (SW_WEATHER_OUTPUTS *) &SW_Weather.moavg;
					wsumof = (SW_WEATHER_OUTPUTS *) &SW_Weather.mosum;
					div = Time_days_in_month(SW_Model.month - tOffset);
					break;

				case eSW_Year:
					curr_pd = SW_Output[k].first;
					savg = (SW_SOILWAT_OUTPUTS *) &SW_Soilwat.yravg;
					ssumof = (SW_SOILWAT_OUTPUTS *) &SW_Soilwat.yrsum;
					wavg = (SW_WEATHER_OUTPUTS *) &SW_Weather.yravg;
					wsumof = (SW_WEATHER_OUTPUTS *) &SW_Weather.yrsum;
					div = SW_Output[k].last - SW_Output[k].first + 1;
					break;

				default:
					LogError(stdout, LOGFATAL, "Programmer: Invalid period in average_for().");
				} /* end switch(pd) */

				if (SW_Output[k].period != pd || SW_Output[k].myobj != otyp
						|| curr_pd < SW_Output[k].first
						|| curr_pd > SW_Output[k].last)
					continue;

				if (SW_Output[k].sumtype == eSW_Sum)
					div = 1.;

				/* notice that all valid keys are in this switch */
				switch (k)
				{

				case eSW_Temp:
					wavg->temp_max = wsumof->temp_max / div;
					wavg->temp_min = wsumof->temp_min / div;
					wavg->temp_avg = wsumof->temp_avg / div;
					//added surfaceTemp for avg operation
					wavg->surfaceTemp = wsumof->surfaceTemp / div;
					break;

				case eSW_Precip:
					wavg->ppt = wsumof->ppt / div;
					wavg->rain = wsumof->rain / div;
					wavg->snow = wsumof->snow / div;
					wavg->snowmelt = wsumof->snowmelt / div;
					wavg->snowloss = wsumof->snowloss / div;
					break;

				case eSW_SoilInf:
					wavg->soil_inf = wsumof->soil_inf / div;
					break;

				case eSW_Runoff:
					wavg->snowRunoff = wsumof->snowRunoff / div;
					wavg->surfaceRunoff = wsumof->surfaceRunoff / div;
					break;

				case eSW_SoilTemp:
					ForEachSoilLayer(i)
						savg->sTemp[i] =
								(SW_Output[k].sumtype == eSW_Fnl) ?
										SW_Soilwat.sTemp[i] :
										ssumof->sTemp[i] / div;
					break;

				case eSW_VWCBulk:
					ForEachSoilLayer(i)
						/* vwcBulk at this point is identical to swcBulk */
						savg->vwcBulk[i] =
								(SW_Output[k].sumtype == eSW_Fnl) ?
										SW_Soilwat.swcBulk[Yesterday][i] :
										ssumof->vwcBulk[i] / div;
					break;

				case eSW_VWCMatric:
					ForEachSoilLayer(i)
						/* vwcMatric at this point is identical to swcBulk */
						savg->vwcMatric[i] =
								(SW_Output[k].sumtype == eSW_Fnl) ?
										SW_Soilwat.swcBulk[Yesterday][i] :
										ssumof->vwcMatric[i] / div;
					break;

				case eSW_SWCBulk:
					ForEachSoilLayer(i)
						savg->swcBulk[i] =
								(SW_Output[k].sumtype == eSW_Fnl) ?
										SW_Soilwat.swcBulk[Yesterday][i] :
										ssumof->swcBulk[i] / div;
					break;

				case eSW_SWPMatric:
					ForEachSoilLayer(i)
						/* swpMatric at this point is identical to swcBulk */
						savg->swpMatric[i] =
								(SW_Output[k].sumtype == eSW_Fnl) ?
										SW_Soilwat.swcBulk[Yesterday][i] :
										ssumof->swpMatric[i] / div;
					break;

				case eSW_SWABulk:
					ForEachSoilLayer(i)
						savg->swaBulk[i] =
								(SW_Output[k].sumtype == eSW_Fnl) ?
										fmax(
												SW_Soilwat.swcBulk[Yesterday][i]
														- SW_Site.lyr[i]->swcBulk_wiltpt,
												0.) :
										ssumof->swaBulk[i] / div;
					break;

				case eSW_SWAMatric: /* swaMatric at this point is identical to swaBulk */
					ForEachSoilLayer(i)
						savg->swaMatric[i] =
								(SW_Output[k].sumtype == eSW_Fnl) ?
										fmax(
												SW_Soilwat.swcBulk[Yesterday][i]
														- SW_Site.lyr[i]->swcBulk_wiltpt,
												0.) :
										ssumof->swaMatric[i] / div;
					break;

				case eSW_DeepSWC:
					savg->deep =
							(SW_Output[k].sumtype == eSW_Fnl) ?
									SW_Soilwat.swcBulk[Yesterday][SW_Site.deep_lyr] :
									ssumof->deep / div;
					break;

				case eSW_SurfaceWater:
					savg->surfaceWater = ssumof->surfaceWater / div;
					break;

				case eSW_Transp:
					ForEachSoilLayer(i)
					{
						savg->transp_total[i] = ssumof->transp_total[i] / div;
						savg->transp_tree[i] = ssumof->transp_tree[i] / div;
						savg->transp_shrub[i] = ssumof->transp_shrub[i] / div;
						savg->transp_forb[i] = ssumof->transp_forb[i] / div;
						savg->transp_grass[i] = ssumof->transp_grass[i] / div;
					}
					break;

				case eSW_EvapSoil:
					ForEachEvapLayer(i)
						savg->evap[i] = ssumof->evap[i] / div;
					break;

				case eSW_EvapSurface:
					savg->total_evap = ssumof->total_evap / div;
					savg->tree_evap = ssumof->tree_evap / div;
					savg->shrub_evap = ssumof->shrub_evap / div;
					savg->forb_evap = ssumof->forb_evap / div;
					savg->grass_evap = ssumof->grass_evap / div;
					savg->litter_evap = ssumof->litter_evap / div;
					savg->surfaceWater_evap = ssumof->surfaceWater_evap / div;
					break;

				case eSW_Interception:
					savg->total_int = ssumof->total_int / div;
					savg->tree_int = ssumof->tree_int / div;
					savg->shrub_int = ssumof->shrub_int / div;
					savg->forb_int = ssumof->forb_int / div;
					savg->grass_int = ssumof->grass_int / div;
					savg->litter_int = ssumof->litter_int / div;
					break;

				case eSW_AET:
					savg->aet = ssumof->aet / div;
					break;

				case eSW_LyrDrain:
					for (i = 0; i < SW_Site.n_layers - 1; i++)
						savg->lyrdrain[i] = ssumof->lyrdrain[i] / div;
					break;

				case eSW_HydRed:
					ForEachSoilLayer(i)
					{
						savg->hydred_total[i] = ssumof->hydred_total[i] / div;
						savg->hydred_tree[i] = ssumof->hydred_tree[i] / div;
						savg->hydred_shrub[i] = ssumof->hydred_shrub[i] / div;
						savg->hydred_forb[i] = ssumof->hydred_forb[i] / div;
						savg->hydred_grass[i] = ssumof->hydred_grass[i] / div;
					}
					break;

				case eSW_PET:
					savg->pet = ssumof->pet / div;
					break;

				case eSW_WetDays:
					ForEachSoilLayer(i)
						savg->wetdays[i] = ssumof->wetdays[i] / div;
					break;

				case eSW_SnowPack:
					savg->snowpack = ssumof->snowpack / div;
					savg->snowdepth = ssumof->snowdepth / div;
					break;

				case eSW_Estab: /* do nothing, no averaging required */
					break;

				case eSW_CO2Effects: /* do nothing, custom averaging required */
					break;

				default:

					LogError(stderr, LOGFATAL, "PGMR: Invalid key in average_for(%s)", key2str[k]);
				}
			}
		} /* end of for loop */
	} /* end ForEachKey */
}

static void collect_sums(ObjType otyp, OutPeriod op)
{
	/* --------------------------------------------------- */

	SW_SOILWAT *s = &SW_Soilwat;
	SW_SOILWAT_OUTPUTS *ssum = NULL;
	SW_WEATHER *w = &SW_Weather;
	SW_WEATHER_OUTPUTS *wsum = NULL;
	SW_VEGESTAB *v = &SW_VegEstab; /* vegestab only gets summed yearly */
	SW_VEGESTAB_OUTPUTS *vsum = NULL;

	TimeInt pd = 0;
	OutKey k;

	ForEachOutKey(k)
	{
		if (otyp != SW_Output[k].myobj || !SW_Output[k].use)
			continue;
		switch (op)
		{
		case eSW_Day:
			pd = SW_Model.doy;
			ssum = &s->dysum;
			wsum = &w->dysum;
			break;
		case eSW_Week:
			pd = SW_Model.week + 1;
			ssum = &s->wksum;
			wsum = &w->wksum;
			break;
		case eSW_Month:
			pd = SW_Model.month + 1;
			ssum = &s->mosum;
			wsum = &w->mosum;
			break;
		case eSW_Year:
			pd = SW_Model.doy;
			ssum = &s->yrsum;
			wsum = &w->yrsum;
			vsum = &v->yrsum; /* yearly, y'see */
			break;
		default:
			LogError(logfp, LOGFATAL, "PGMR: Invalid outperiod in collect_sums()");
		}

		if (pd >= SW_Output[k].first && pd <= SW_Output[k].last)
		{
			switch (otyp)
			{
			case eSWC:
				sumof_swc(s, ssum, k);
				break;
			case eWTH:
				sumof_wth(w, wsum, k);
				break;
			case eVES:
				sumof_ves(v, vsum, k);
				break;
			default:
				break;
			}
		}

	} /* end ForEachOutKey */
}

static void _echo_outputs(void)
{
	/* --------------------------------------------------- */

	OutKey k;

	strcpy(errstr, "\n===============================================\n"
			"  Output Configuration:\n");
	ForEachOutKey(k)
	{
		if (!SW_Output[k].use)
			continue;
		strcat(errstr, "---------------------------\nKey ");
		strcat(errstr, key2str[k]);
		strcat(errstr, "\n\tSummary Type: ");
		strcat(errstr, styp2str[SW_Output[k].sumtype]);
		strcat(errstr, "\n\tOutput Period: ");
		strcat(errstr, pd2str[SW_Output[k].period]);
		sprintf(outstr, "\n\tStart period: %d", SW_Output[k].first_orig);
		strcat(errstr, outstr);
		sprintf(outstr, "\n\tEnd period  : %d", SW_Output[k].last_orig);
		strcat(errstr, outstr);
		strcat(errstr, "\n\tOutput File: ");
		strcat(errstr, SW_Output[k].outfile);
		strcat(errstr, "\n");
	}

	strcat(errstr, "\n----------  End of Output Configuration ---------- \n");
	LogError(logfp, LOGNOTE, errstr);

}

#ifdef DEBUG_MEM
#include "myMemory.h"
/*======================================================*/
void SW_OUT_SetMemoryRefs( void)
{
	/* when debugging memory problems, use the bookkeeping
	 code in myMemory.c
	 This routine sets the known memory refs in this module
	 so they can be  checked for leaks, etc.  Includes
	 malloc-ed memory in SOILWAT.  All refs will have been
	 cleared by a call to ClearMemoryRefs() before this, and
	 will be checked via CheckMemoryRefs() after this, most
	 likely in the main() function.
	 */
	OutKey k;

	ForEachOutKey(k)
	{
		if (SW_Output[k].use)
		NoteMemoryRef(SW_Output[k].outfile);
	}

}

#endif

/*==================================================================

 Description of the algorithm.

 There is a structure array (SW_OUTPUT) that contains the
 information from the outsetup.in file. This structure is filled in
 the initialization process by matching defined macros of valid keys
 with enumeration variables used as indices into the structure
 array.  A similar combination of text macros and enumeration
 constants handles the TIMEPERIOD conversion from text to numeric
 index.

 Each structure element of the array contains the output period
 code, start and end values, output file name, opened file pointer
 for output, on/off status, and a pointer to the function that
 prepares a complete line of formatted output per output period.

 A _construct() function clears the entire structure array to set
 values and flags to zero, and then assigns each specific print
 function name to the associated element's print function pointer.
 This allows the print function to be called via a simple loop that
 runs through all of the output keys.  Those output objects that are
 turned off are ignored and the print function is not called.  Thus,
 to add a new output variable, a new print function must be added to
 the loop in addition to adding the new macro and enumeration keys
 for it.  Oh, and a line or two of summarizing code.

 After initialization, each valid output key has an element in the
 structure array that "knows" its parameters and whether it is on or
 off.  There is still space allocated for the "off" keys but they
 are ignored by the use flag.

 During the daily execution loop of the model, values for each of
 the output objects are accumulated via a call to
 SW_OUT_sum_today(x) function with x being a special enumeration
 code that defines the actual module object to be summed (see
 SW_Output.h).  This enumeration code breaks up the many output
 variables into a few simple types so that adding a new output
 variable is simplified by putting it into its proper category.

 When the _sum_today() function is called, it calls the averaging
 function which puts the sum, average, etc into the output
 accumulators--(dy|wk|mo|yr)avg--then conditionally clears the
 summary accumulators--(dy|wk|mo|yr)sum--if a new period has
 occurred (in preparation for the new period), then calls the
 function to handle collecting the summaries called collect_sums().

 The collect_sums() function needs the object type (eg, eSWC, eWTH)
 and the output period (eg, dy, wk, etc) and then, for each valid
 output key, it assigns a pointer to the appropriate object's
 summary sub-structure.  (This is where the complexity of this
 approach starts to become a bit clumsy, but it nonetheless tends to
 keep the overall code size down.) After assigning the pointer to
 the summary structure, the pointers are passed to a routine to
 actually do the accumulation for the various output objects
 (currently SWC and WTH).  No other arithmetic is performed here.
 This routine is only called, however, if the current day or period
 falls within the range specified by the user.  Otherwise, the
 accumulators will remain zero.  Also, the period check is used in
 other places to determine whether to bother with averaging and
 printing.

 Once a period other than daily has passed, the accumulated values
 are averaged or summed as appropriate within the average_for()
 subroutine as mentioned above.

 After the averaging function, the values are ready to format for
 output.  The SW_OUT_write_today() routine is called from the
 end_day() function in main().  Any quantities that have finished
 their period by the current day are written out.  This requires
 testing of all of the output quantities periods each day but makes
 the code quite simple.  This is a reasonable tradeoff since there
 are only a few quantities to test; this should outweight the costs
 of having to read and understand ugly code.

 So to summarize, adding another output quantity requires several steps.
 - Add an appropriate element to the SW_*_OUTPUTS substructure of the
 main object (eg SW_Soilwat) to hold the output value.
 - Define a new key string and add a macro definition and enumeration
 to the appropriate list in Output.h.  Be sure the new key's position
 in the list doesn't interfere with the ForEach*() loops.
 - Increase the value of SW_OUTNKEYS macro in Output.h.
 - Add the macro and enum keys to the key2str and key2obj lists in
 SW_Output.c as appropriate, IN THE SAME LIST POSITION.
 - Create and declare a get_*() function that returns the correctly
 formatted string for output.
 - Add a line to link the get_ function to the appropriate element in
 the SW_OUTPUT array in _construct().
 - Add new code to the switch statement in sumof_*() to handle the new
 key.
 - Add new code to the switch statement in average_for() to do the
 summarizing.

 That should do it.  However, new code is about to be added to Output.c
 and outsetup.in that will allow quantities to be summarized by summing
 or averaging.  Possibly in the future, more types of options will be
 added (eg, geometric average, stddev, who knows).  Thus, new keys will
 be needed to handle those operations within the average_for()
 function, but the rest of the code will be the same.


 Comment (06/23/2015, akt): Adding Output at SOILWAT for further using at RSOILWAT and STEP as well

 Above details is good enough for knowing how to add a new output at soilwat.
 However here we are adding some more details about how we can add this output for further using that to RSOILWAT and STEP side as well.

 At the top with Comment (06/23/2015, drs): details about how output of SOILWAT works.

 Example : Adding extra place holder at existing output of SOILWAT for both STEP and RSOILWAT:
 - Adding extra place holder for existing output for both STEP and RSOILWAT: example adding extra output surfaceTemp at SW_WEATHER.
 We need to modified SW_Weather.h with adding a placeholder at SW_WEATHER and at inner structure SW_WEATHER_OUTPUTS.
 - Then somewhere this surfaceTemp value need to set at SW_WEATHER placeholder, here we add this atSW_Flow.c
 - Further modify file SW_Output.c ; add sum of surfaceTemp at function sumof_wth(). Then use this
 sum value to calculate average of surfaceTemp at function average_for().
 - Then go to function get_temp(), add extra placeholder like surfaceTempVal that will store this average surfaceTemp value.
 Add this value to both STEP and RSOILWAT side code of this function for all the periods like weekly, monthly and yearly (for
 daily set day sum value of surfaceTemp not avg), add this surfaceTempVal at end of this get_Temp() function for finally
 printing in output file.
 - Pass this surfaceTempVal to sxw.h file from STEP, by adding extra placeholder at sxw.h so that STEP model can use this value there.
 - For using this surfaceTemp value in RSOILWAT side of function get_Temp(), increment index of p_Rtemp output array
 by one and add this sum value  for daily and avg value for other periods at last index.
 - Further need to modify SW_R_lib.c, for newOutput we need to add new pointers;
 functions start() and onGetOutput() will need to be modified. For this example adding extra placeholder at existing TEMP output so
 only function onGetOutput() need to be modified; add placeholder name for surfaceTemp at array Ctemp_names[] and then 	increment
 number of columns for Rtemp outputs (Rtemp_columns) by one.
 - At RSOILWAT further we will need to modify L_swOutput.R and G_swOut.R. At L_swOutput.R increment number of columns for swOutput_TEMP.

 So to summarize, adding extra place holder at existing output of SOILWAT for both STEP and RSOILWAT side code above steps are useful.

 However, adding another new output quantity requires several steps for SOILWAT and both STEP and RSOILWAT side code as well.
 So adding more information to above details (for adding  another new output quantity that can further use in both STEP and RSOILWAT) :
 - We need to modify SW_R_lib.c of SOILWAT; add new pointers; functions start()  and onGetOutput() will need to be modified.
 - The sw_output.c of SOILWAT will need to be modified for new output quantity; add new pointers here too for RSOILWAT.
 - We will need to also read in the new config params from outputsetup_v30.in ; then we  will need to accumulate the new values ;
 write them out to file and assign the values to the RSOILWAT pointers.
 - At RSOILWAT we will need to modify L_swOutput.R and G_swOut.R

 */
=======
/********************************************************/
/********************************************************/
/*	Source file: Output.c
 Type: module
 Application: SOILWAT - soilwater dynamics simulator
 Purpose: Read / write and otherwise manage the
 user-specified output flags.

 COMMENTS: The algorithm for the summary bookkeeping
 is much more complicated than I'd like, but I don't
 see a cleaner way to address the need to keep
 running tabs without storing daily arrays for each
 output variable.  That might make somewhat
 simpler code, and perhaps slightly more efficient,
 but at a high cost of memory, and the original goal
 was to make this object oriented, so memory should
 be used sparingly.  Plus, much of the code is quite
 general, and the main loops are very simple indeed.

 Generally, adding a new output key is fairly simple,
 and much of the code need not be considered.
 Refer to the comment block at the very end of this
 file for details.

 Comment (06/23/2015, drs): In summary, the output of SOILWAT works as follows
 SW_OUT_flush() calls at end of year and SW_Control.c/_collect_values() calls daily
 1) SW_OUT_sum_today() that
 1.1) if end of an output period, call average_for(): converts the (previously summed values (by sumof_wth) of) SW_WEATHER_OUTPUTS portion of SW_Weather from the ‘Xsum' to the ‘Xavg'
 1.2) on each day calls collect_sums() that calls sumof_wth(): SW_Weather (simulation slot ’now') values are summed up during each output period and stored in the SW_WEATHER_OUTPUTS (output) slots 'Xsum' of SW_Weather

 2) SW_OUT_write_today() that
 2.1) calls the get_temp() etc functions via SW_Output.pfunc: the values stored in ‘Xavg’ by average_for are converted to text string 'outstr’
 2.2) outputs the text string 'outstr’ with the fresh values to a text file via SW_Output.fp_X



 History:
 9/11/01 cwb -- INITIAL CODING
 10-May-02 cwb -- Added conditionals for interfacing
 with STEPPE.  See SW_OUT_read(), SW_OUT_close_files(),
 SW_OUT_write_today(), get_temp() and get_transp().
 The changes prevent the model from opening, closing,
 and writing to files because SXW only requires periodic
 (eg, weekly) transpiration and yearly temperature
 from get_transp() and get_temp(), resp.
 --The output config file must be prepared by the SXW
 interface code such that only yearly temp and daily,
 weekly, or monthly transpiration are requested for
 periods (1,end).

 12/02 - IMPORTANT CHANGE - cwb
 refer to comments in Times.h regarding base0

 27-Aug-03 (cwb) Just a comment that this code doesn't
 handle missing values in the summaries, especially
 the averages.  This really needs to be addressed
 sometime, but for now it's the user's responsibility
 to make sure there are no missing values.  The
 model doesn't generate any on its own, but it
 still needs to be fixed, although that will take
 a bit of work to keep track of the number of
 missing days, etc.
 20090826 (drs) stricmp -> strcmp -> Str_CompareI; in SW_OUT_sum_today () added break; after default:
 20090827 (drs) changed output-strings str[12] to #define OUTSTRLEN 18; str[OUTSTRLEN]; because of sprintf(str, ...) overflow and memory corruption into for-index i
 20090909 (drs) strcmp -> Str_CompareI (not case-sensitive)
 20090915 (drs) wetdays output was not working: changed in get_wetdays() the output from sprintf(fmt, "%c%%3.0f", _Sep); to sprintf(str, "%c%i", _Sep, val);
 20091013 (drs) output period of static void get_swcBulk(void) was erroneously set to eSW_SWP instead of eSW_SWCBulk
 20091015 (drs) ppt is divided into rain and snow and all three values plust snowmelt are output into precip
 20100202 (drs) changed SW_CANOPY to SW_CANOPYEV and SW_LITTER to SW_LITTEREV;
 and eSW_Canopy to eSW_CanopyEv and eSW_Litter to eSW_LitterEv;
 added SWC_CANOPYINT, SW_LITTERINT, SW_SOILINF, SW_LYRDRAIN;
 added eSW_CanopyInt, eSW_LitterInt, eSW_SoilInf, eSW_LyrDrain;
 updated key2str, key2obj;
 added private functions get_canint(), get_litint(), get_soilinf(), get_lyrdrain();
 updated SW_OUT_construct(), sumof_swc() and average_for() with new functions and keys
 for layer drain use only for(i=0; i < SW_Site.n_layers-1; i++)
 04/16/2010 (drs) added SWC_SWA, eSW_SWABulk; updated key2str, key2obj; added private functions get_swaBulk();
 updated SW_OUT_construct(), sumof_swc()[->make calculation here] and average_for() with new functions and keys
 10/20/2010 (drs) added SW_HYDRED, eSW_HydRed; updated key2str, key2obj; added private functions get_hydred();
 updated SW_OUT_construct(), sumof_swc()[->make calculation here] and average_for() with new functions and keys
 11/16/2010 (drs) added forest intercepted water to canopy interception
 updated get_canint(), SW_OUT_construct(), sumof_swc()[->make calculation here] and average_for()
 01/03/2011	(drs) changed parameter type of str2period(), str2key(), and str2type() from 'const char *' to 'char *' to avoid 'discard qualifiers from pointer target type' in Str_ComparI()
 01/05/2011	(drs) made typecast explicit: changed in SW_OUT_write_today(): SW_Output[k].pfunc() to ((void (*)(void))SW_Output[k].pfunc)(); -> doesn't solve problem under darwin10
 -> 'abort trap' was due to str[OUTSTRLEN] being too short (OUTSTRLEN 18), changed to OUTSTRLEN 100
 01/06/2011	(drs) changed all floating-point output from %7.4f to %7.6f to avoid rounding errors in post-run output calculations
 03/06/2011	(drs) in average_for() changed loop to average hydred from "for(i=0; i < SW_Site.n_layers-1; i++)" to "ForEachSoilLayer(i)" because deepest layer was not averaged
 07/22/2011 (drs) added SW_SURFACEW and SW_EVAPSURFACE, eSW_SurfaceWater and eSW_EvapSurface; updated key2str, key2obj; added private functions get_surfaceWater() and get_evapSurface();
 updated SW_OUT_construct(), sumof_swc()[->make calculation here] and average_for() with new functions and keys
 09/12/2011	(drs)	renamed SW_EVAP to SW_EVAPSOIL, and eSW_Evap to eSW_EvapSoil;
 deleted SW_CANOPYEV, eSW_CanopyEv, SW_LITTEREV, eSW_LitterEv, SW_CANOPYINT, eSW_CanopyInt, SW_LITTERINT, and eSW_LitterInt;
 added SW_INTERCEPTION and eSW_Interception
 09/12/2011	(drs)	renamed get_evap() to get_evapSoil(); renamed get_EvapsurfaceWater() to get_evapSurface()
 deleted get_canevap(), get_litevap(), get_canint(), and get_litint()
 added get_interception()
 09/12/2011	(drs)	increased #define OUTSTRLEN from 100 to 400 (since transpiration and hydraulic redistribution will be 4x as long)
 increased static char outstr[0xff] from 0xff=255 to OUTSTRLEN
 09/12/2011	(drs)	updated SW_OUT_construct(), sumof_swc()[->make calculation here] and average_for() with new functions and keys
 09/12/2011	(drs)	added snowdepth as output to snowpack, i.e., updated updated get_snowpack(), sumof_swc()[->make calculation here] and average_for()
 09/30/2011	(drs)	in SW_OUT_read(): opening of output files: SW_Output[k].outfile is extended by SW_Files.in:SW_OutputPrefix()
 01/09/2012	(drs)	'abort trap' in get_transp due to outstr[OUTSTRLEN] being too short (OUTSTRLEN 400), changed to OUTSTRLEN 1000
 05/25/2012  (DLM) added SW_SOILTEMP to keytostr, updated keytoobj;  wrote get_soiltemp(void) function, added code in the _construct() function to link to get_soiltemp() correctly;  added code to sumof and average_for() to handle the new key
 05/25/2012  (DLM) added a few lines of nonsense to sumof_ves() function in order to get rid of the annoying compiler warnings
 06/12/2012  (DLM) changed OUTSTRLEN from 1000 to 2000
 07/02/2012  (DLM) updated # of chars in keyname & upkey arrays in SW_OUT_READ() function to account for longer keynames... for some reason it would still read them in correctly on OS X without an error, but wouldn't on JANUS.
 11/30/2012	(clk)	changed get_surfaceWater() to ouput amound of surface water, surface runoff, and snowmelt runoff, respectively.
 12/13/2012	(clk, drs)	changed get_surfaceWater() to output amount of surface water
 added get_runoff() to output surface runoff, and snowmelt runoff, respectively, in a separate file -> new version of outsetupin;
 updated key2str and OutKey
 12/14/2012 (drs)	changed OUTSTRLEN from 2000 to 3000 to prevent 'Abort trap: 6' at runtime
 01/10/2013	(clk)	in function SW_OUT_read, when creating the output files, needed to loop through this four times
 for each OutKey, giving us the output files for day, week, month, and year. Also, added
 a switch statement to acqurie the dy, wk, mo, or yr suffix based on the iteration of the for loop.
 When reading in lines from outsetup, removed PERIOD from the read in because it is unneeded in since
 we are doing all time steps.
 Removed the line SW_Output[k].period = str2period(Str_ToUpper(period, ext)), since we are no longer
 reading in a period.
 in function SW_OUT_close_files need to loop through and close all four time step files for each
 OutKey, determined which file to close based on the iteration of the for loop.
 in function SW_OUT_write_today needed to loop through the code four times for each OutKey, changing
 the period of the output for each iteration. With the for loop, I am also able to pick the
 proper FILE pointer to choose when outputting the data.
 in function average_for needed to loop through the code four times for each OutKey, changing
 the period of the output for each iteration.
 the function str2period is no longer used in the code, but will leave it in the code for now.
 01/17/2013	(clk)	in function SW_OUT_read, created an additional condition that if the keyname was TIMESTEP,
 the code would rescan the line looking for up to 5 strings. The first one would be saved
 back into keyname, while the other four would be stored in a matrix. These values would be
 the desired timesteps to output. Then you would convert these strings to periods, and store
 them in an array of integers and keep track of how many timesteps were actually read in.
 The other changes are modifications of the changes made on 01/10/2013. For all the for loops, instead of
 looping through 4 times, we now loop through for as many times as periods that we read in from the
 TIMESTEP line. Also, in all the switch cases where we increased that value which changed the period
 to the next period, we now use the array of integers that stored the period and move through that with
 each iteration.
 02/05/2013	(clk) in the function get_soiltemp(), when determing the period, the code was using SW_Output[eSW_SWCBulk].period,
 which needed to be SW_Output[eSW_SoilTemp].period, since we are looking at soil temp, not SWCM.
 04/16/2013	(clk)	Added two new ouputs: vwcMatric and swaMatric.
 in the get functions, the calculation is
 (the matric value) = (the bulk value)/(1-fractionVolBulk_gravel)
 Also changed the names of swp -> swpMatric, swc -> swcBulk, swcm -> vwcBulk, and swa -> swaBulk
 06/27/2013	(drs)	closed open files if LogError() with LOGFATAL is called in SW_OUT_read()

 07/01/2013	(clk)	Changed the outsetup file so that the TIMESTEP line could be used or not used, depending on the need
 If the TIMESTEP line is not used, need to have an additional column for the period again
 Within the code, changed the timesteps array to be two dimensional, and keep track of the periods to be used
 for each of the outputs. Then, at every for loop that was implemented for the TIMESTEP code, put in
 place a conditional that will determine which of the four possible periods are to be used for each output.
 07/09/2013	(clk)	Added forb to the outputs: transpiration, surface evaporation, interception, and hydraulic redistribution
 08/21/2013	(clk)	Modified the establisment output to actually output for each species and not just the last one in the group.
 06/23/2015 (akt)	Added output for surface temperature to get_temp()
 */
/********************************************************/
/********************************************************/

/* =================================================== */
/*                INCLUDES / DEFINES                   */
/* --------------------------------------------------- */

#include <math.h>
#include <stdio.h>
#include <stdlib.h>
#include <string.h>
#include <ctype.h>
#include "generic.h"
#include "filefuncs.h"
#include "myMemory.h"
#include "Times.h"

#include "SW_Defines.h"

#include "SW_Files.h"
#include "SW_Model.h"
#include "SW_Site.h"
#include "SW_SoilWater.h"
#include "SW_Times.h"
#include "SW_Output.h"
#include "SW_Weather.h"
#include "SW_VegEstab.h"

#ifdef RSOILWAT
#include "R.h"
#include "Rdefines.h"
#include "Rconfig.h"
#include "Rinternals.h"
#endif

/* =================================================== */
/*                  Global Variables                   */
/* --------------------------------------------------- */
extern SW_SITE SW_Site;
extern SW_SOILWAT SW_Soilwat;
extern SW_MODEL SW_Model;
extern SW_WEATHER SW_Weather;
extern SW_VEGESTAB SW_VegEstab;
extern Bool EchoInits;

#define OUTSTRLEN 3000 /* max output string length: in get_transp: 4*every soil layer with 14 chars */

SW_OUTPUT SW_Output[SW_OUTNKEYS]; /* declared here, externed elsewhere */

#ifdef RSOILWAT
extern RealD *p_Raet_yr, *p_Rdeep_drain_yr, *p_Restabs_yr, *p_Revap_soil_yr, *p_Revap_surface_yr, *p_Rhydred_yr, *p_Rinfiltration_yr, *p_Rinterception_yr, *p_Rpercolation_yr,
*p_Rpet_yr, *p_Rprecip_yr, *p_Rrunoff_yr, *p_Rsnowpack_yr, *p_Rsoil_temp_yr, *p_Rsurface_water_yr, *p_RvwcBulk_yr, *p_RvwcMatric_yr, *p_RswcBulk_yr, *p_RswpMatric_yr,
*p_RswaBulk_yr, *p_RswaMatric_yr, *p_Rtemp_yr, *p_Rtransp_yr, *p_Rwetdays_yr;
extern RealD *p_Raet_mo, *p_Rdeep_drain_mo, *p_Restabs_mo, *p_Revap_soil_mo, *p_Revap_surface_mo, *p_Rhydred_mo, *p_Rinfiltration_mo, *p_Rinterception_mo, *p_Rpercolation_mo,
*p_Rpet_mo, *p_Rprecip_mo, *p_Rrunoff_mo, *p_Rsnowpack_mo, *p_Rsoil_temp_mo, *p_Rsurface_water_mo, *p_RvwcBulk_mo, *p_RvwcMatric_mo, *p_RswcBulk_mo, *p_RswpMatric_mo,
*p_RswaBulk_mo, *p_RswaMatric_mo, *p_Rtemp_mo, *p_Rtransp_mo, *p_Rwetdays_mo;
extern RealD *p_Raet_wk, *p_Rdeep_drain_wk, *p_Restabs_wk, *p_Revap_soil_wk, *p_Revap_surface_wk, *p_Rhydred_wk, *p_Rinfiltration_wk, *p_Rinterception_wk, *p_Rpercolation_wk,
*p_Rpet_wk, *p_Rprecip_wk, *p_Rrunoff_wk, *p_Rsnowpack_wk, *p_Rsoil_temp_wk, *p_Rsurface_water_wk, *p_RvwcBulk_wk, *p_RvwcMatric_wk, *p_RswcBulk_wk, *p_RswpMatric_wk,
*p_RswaBulk_wk, *p_RswaMatric_wk, *p_Rtemp_wk, *p_Rtransp_wk, *p_Rwetdays_wk;
extern RealD *p_Raet_dy, *p_Rdeep_drain_dy, *p_Restabs_dy, *p_Revap_soil_dy, *p_Revap_surface_dy, *p_Rhydred_dy, *p_Rinfiltration_dy, *p_Rinterception_dy, *p_Rpercolation_dy,
*p_Rpet_dy, *p_Rprecip_dy, *p_Rrunoff_dy, *p_Rsnowpack_dy, *p_Rsoil_temp_dy, *p_Rsurface_water_dy, *p_RvwcBulk_dy, *p_RvwcMatric_dy, *p_RswcBulk_dy, *p_RswpMatric_dy,
*p_RswaBulk_dy, *p_RswaMatric_dy, *p_Rtemp_dy, *p_Rtransp_dy, *p_Rwetdays_dy, *p_Rsoil_temp_dy;
extern unsigned int yr_nrow, mo_nrow, wk_nrow, dy_nrow;
#endif

#ifdef STEPWAT
#include "../sxw.h"
extern SXW_t SXW;
#endif

Bool isPartialSoilwatOutput =FALSE;

/* =================================================== */
/*                Module-Level Variables               */
/* --------------------------------------------------- */
static char *MyFileName;
static char outstr[OUTSTRLEN];
static char _Sep; /* output delimiter */

static int numPeriod;// variable to keep track of the number of periods that are listed in the line TIMESTEP
static int numPeriods = 4;// the total number of periods that can be used in the code
static int timeSteps[SW_OUTNKEYS][4];// array to keep track of the periods that will be used for each output

static Bool bFlush; /* process partial period ? */
static TimeInt tOffset; /* 1 or 0 means we're writing previous or current period */

/* These MUST be in the same order as enum OutKey in
 * SW_Output.h */
static char const *key2str[] =
{ SW_WETHR, SW_TEMP, SW_PRECIP, SW_SOILINF, SW_RUNOFF, SW_ALLH2O, SW_VWCBULK,
		SW_VWCMATRIC, SW_SWCBULK, SW_SWABULK, SW_SWAMATRIC, SW_SWPMATRIC,
		SW_SURFACEW, SW_TRANSP, SW_EVAPSOIL, SW_EVAPSURFACE, SW_INTERCEPTION,
		SW_LYRDRAIN, SW_HYDRED, SW_ET, SW_AET, SW_PET, SW_WETDAY, SW_SNOWPACK,
		SW_DEEPSWC, SW_SOILTEMP,
		SW_ALLVEG, SW_ESTAB };
/* converts an enum output key (OutKey type) to a module  */
/* or object type. see SW_Output.h for OutKey order.         */
/* MUST be SW_OUTNKEYS of these */
static ObjType key2obj[] =
{ eWTH, eWTH, eWTH, eWTH, eWTH, eSWC, eSWC, eSWC, eSWC, eSWC, eSWC, eSWC, eSWC,
		eSWC, eSWC, eSWC, eSWC, eSWC, eSWC, eSWC, eSWC, eSWC, eSWC, eSWC, eSWC,
		eSWC, eVES, eVES };
static char const *pd2str[] =
{ SW_DAY, SW_WEEK, SW_MONTH, SW_YEAR };
static char const *styp2str[] =
{ SW_SUM_OFF, SW_SUM_SUM, SW_SUM_AVG, SW_SUM_FNL };

/* =================================================== */
/* =================================================== */
/*             Private Function Definitions            */
/* --------------------------------------------------- */
static void _echo_outputs(void);
static void average_for(ObjType otyp, OutPeriod pd);
#ifndef RSOILWAT
static void get_outstrleader(TimeInt pd);
#endif
static void get_temp(void);
static void get_precip(void);
static void get_vwcBulk(void);
static void get_vwcMatric(void);
static void get_swcBulk(void);
static void get_swpMatric(void);
static void get_swaBulk(void);
static void get_swaMatric(void);
static void get_surfaceWater(void);
static void get_runoff(void);
static void get_transp(void);
static void get_evapSoil(void);
static void get_evapSurface(void);
static void get_interception(void);
static void get_soilinf(void);
static void get_lyrdrain(void);
static void get_hydred(void);
static void get_aet(void);
static void get_pet(void);
static void get_wetdays(void);
static void get_snowpack(void);
static void get_deepswc(void);
static void get_estab(void);
static void get_soiltemp(void);
static void get_none(void); /* default until defined */

static void collect_sums(ObjType otyp, OutPeriod op);
static void sumof_wth(SW_WEATHER *v, SW_WEATHER_OUTPUTS *s, OutKey k);
static void sumof_swc(SW_SOILWAT *v, SW_SOILWAT_OUTPUTS *s, OutKey k);
static void sumof_ves(SW_VEGESTAB *v, SW_VEGESTAB_OUTPUTS *s, OutKey k);

static OutPeriod str2period(char *s)
{
	/* --------------------------------------------------- */
	IntUS pd;
	for (pd = 0; Str_CompareI(s, (char *)pd2str[pd]) && pd < SW_OUTNPERIODS; pd++) ;

	return (OutPeriod) pd;
}

static OutKey str2key(char *s)
{
	/* --------------------------------------------------- */
	IntUS key;

	for (key = 0; key < SW_OUTNKEYS && Str_CompareI(s, (char *)key2str[key]); key++) ;
	if (key == SW_OUTNKEYS)
	{
		LogError(logfp, LOGFATAL, "%s : Invalid key (%s) in %s", SW_F_name(eOutput), s);
	}
	return (OutKey) key;
}

static OutSum str2stype(char *s)
{
	/* --------------------------------------------------- */
	IntUS styp;

	for (styp = eSW_Off; styp < SW_NSUMTYPES && Str_CompareI(s, (char *)styp2str[styp]); styp++) ;
	if (styp == SW_NSUMTYPES)
	{
		LogError(logfp, LOGFATAL, "%s : Invalid summary type (%s)\n", SW_F_name(eOutput), s);
	}
	return (OutSum) styp;
}

/* =================================================== */
/* =================================================== */
/*             Public Function Definitions             */
/* --------------------------------------------------- */
void SW_OUT_construct(void)
{
	/* =================================================== */
	OutKey k;

	/* note that an initializer that is called during
	 * execution (better called clean() or something)
	 * will need to free all allocated memory first
	 * before clearing structure.
	 */
	ForEachOutKey(k)
	{
		if (!isnull(SW_Output[k].outfile))
		{	//Clear memory before setting it
			Mem_Free(SW_Output[k].outfile);
			SW_Output[k].outfile = NULL;
		}
	}
	memset(&SW_Output, 0, sizeof(SW_Output));

	/* attach the printing functions for each output
	 * quantity to the appropriate element in the
	 * output structure.  Using a loop makes it convenient
	 * to simply add a line as new quantities are
	 * implemented and leave the default case for every
	 * thing else.
	 */ForEachOutKey(k)
	{
#ifdef RSOILWAT
		SW_Output[k].yr_row = 0;
		SW_Output[k].mo_row = 0;
		SW_Output[k].wk_row = 0;
		SW_Output[k].dy_row = 0;
#endif
		switch (k)
		{
		case eSW_Temp:
			SW_Output[k].pfunc = (void (*)(void)) get_temp;
			break;
		case eSW_Precip:
			SW_Output[k].pfunc = (void (*)(void)) get_precip;
			break;
		case eSW_VWCBulk:
			SW_Output[k].pfunc = (void (*)(void)) get_vwcBulk;
			break;
		case eSW_VWCMatric:
			SW_Output[k].pfunc = (void (*)(void)) get_vwcMatric;
			break;
		case eSW_SWCBulk:
			SW_Output[k].pfunc = (void (*)(void)) get_swcBulk;
			break;
		case eSW_SWPMatric:
			SW_Output[k].pfunc = (void (*)(void)) get_swpMatric;
			break;
		case eSW_SWABulk:
			SW_Output[k].pfunc = (void (*)(void)) get_swaBulk;
			break;
		case eSW_SWAMatric:
			SW_Output[k].pfunc = (void (*)(void)) get_swaMatric;
			break;
		case eSW_SurfaceWater:
			SW_Output[k].pfunc = (void (*)(void)) get_surfaceWater;
			break;
		case eSW_Runoff:
			SW_Output[k].pfunc = (void (*)(void)) get_runoff;
			break;
		case eSW_Transp:
			SW_Output[k].pfunc = (void (*)(void)) get_transp;
			break;
		case eSW_EvapSoil:
			SW_Output[k].pfunc = (void (*)(void)) get_evapSoil;
			break;
		case eSW_EvapSurface:
			SW_Output[k].pfunc = (void (*)(void)) get_evapSurface;
			break;
		case eSW_Interception:
			SW_Output[k].pfunc = (void (*)(void)) get_interception;
			break;
		case eSW_SoilInf:
			SW_Output[k].pfunc = (void (*)(void)) get_soilinf;
			break;
		case eSW_LyrDrain:
			SW_Output[k].pfunc = (void (*)(void)) get_lyrdrain;
			break;
		case eSW_HydRed:
			SW_Output[k].pfunc = (void (*)(void)) get_hydred;
			break;
		case eSW_AET:
			SW_Output[k].pfunc = (void (*)(void)) get_aet;
			break;
		case eSW_PET:
			SW_Output[k].pfunc = (void (*)(void)) get_pet;
			break;
		case eSW_WetDays:
			SW_Output[k].pfunc = (void (*)(void)) get_wetdays;
			break;
		case eSW_SnowPack:
			SW_Output[k].pfunc = (void (*)(void)) get_snowpack;
			break;
		case eSW_DeepSWC:
			SW_Output[k].pfunc = (void (*)(void)) get_deepswc;
			break;
		case eSW_SoilTemp:
			SW_Output[k].pfunc = (void (*)(void)) get_soiltemp;
			break;
		case eSW_Estab:
			SW_Output[k].pfunc = (void (*)(void)) get_estab;
			break;
		default:
			SW_Output[k].pfunc = (void (*)(void)) get_none;
			break;

		}
	}

	bFlush = FALSE;
	tOffset = 1;

}

void SW_OUT_new_year(void)
{
	/* =================================================== */
	/* reset the terminal output days each year  */

	OutKey k;

	ForEachOutKey(k)
	{
		if (!SW_Output[k].use)
			continue;

		if (SW_Output[k].first_orig <= SW_Model.firstdoy)
			SW_Output[k].first = SW_Model.firstdoy;
		else
			SW_Output[k].first = SW_Output[k].first_orig;

		if (SW_Output[k].last_orig >= SW_Model.lastdoy)
			SW_Output[k].last = SW_Model.lastdoy;
		else
			SW_Output[k].last = SW_Output[k].last_orig;

	}

}

void SW_OUT_read(void)
{
	/* =================================================== */
	/* read input file for output parameter setup info.
	 * 5-Nov-01 -- now disregard the specified file name's
	 *             extension and instead use the specified
	 *             period as the extension.
	 * 10-May-02 - Added conditional for interfacing to STEPPE.
	 *             We want no output when running from STEPPE
	 *             so the code to open the file is blocked out.
	 *             In fact, the only keys to process are
	 *             TRANSP, PRECIP, and TEMP.
	 */
	FILE *f;
	OutKey k;
	int x, i, itemno;
#ifndef RSOILWAT
	char str[MAX_FILENAMESIZE];
#endif
	char ext[10];

	/* these dims come from the orig format str */
	/* except for the uppercase space. */
	char timeStep[4][10], // matrix to capture all the periods entered in outsetup.in
			keyname[50], upkey[50], /* space for uppercase conversion */
			sumtype[4], upsum[4], period[10], /* should be 2 chars, but we don't want overflow from user typos */
			last[4], /* last doy for output, if "end", ==366 */
			outfile[MAX_FILENAMESIZE];
#ifndef RSOILWAT
	char prefix[MAX_FILENAMESIZE];
#endif
	int first; /* first doy for output */
	int useTimeStep = 0; /* flag to determine whether or not the line TIMESTEP exists */

	MyFileName = SW_F_name(eOutput);
	f = OpenFile(MyFileName, "r");
	itemno = 0;

	_Sep = '\t'; /* default in case it doesn't show up in the file */

	while (GetALine(f, inbuf))
	{
		itemno++; /* note extra lines will cause an error */

		x = sscanf(inbuf, "%s %s %s %d %s %s", keyname, sumtype, period, &first,
				last, outfile);
		if (Str_CompareI(keyname, (char *)"TIMESTEP") == 0)	// condition to read in the TIMESTEP line in outsetup.in
		{
			numPeriod = sscanf(inbuf, "%s %s %s %s %s", keyname, timeStep[0],
					timeStep[1], timeStep[2], timeStep[3]);	// need to rescan the line because you are looking for all strings, unlike the original scan
			numPeriod--;// decrement the count to make sure to not count keyname in the number of periods

			useTimeStep = 1;
			continue;
		}
		else
		{ // If the line TIMESTEP is present, only need to read in five variables not six, so re read line.
			if (x < 6)
			{
				if (Str_CompareI(keyname, (char *)"OUTSEP") == 0)
				{
					switch ((int) *sumtype)
					{
					case 't':
						_Sep = '\t';
						break;
					case 's':
						_Sep = ' ';
						break;
					default:
						_Sep = *sumtype;
					}
					continue;
				}
				else
				{
					CloseFile(&f);
					LogError(logfp, LOGFATAL,
							"%s : Insufficient key parameters for item %d.",
							MyFileName, itemno);
					continue;
				}
			}
			k = str2key(Str_ToUpper(keyname, upkey));
			for (i = 0; i < numPeriods; i++)
			{
				if (i < 1 && !useTimeStep)
				{
					int prd = str2period(Str_ToUpper(period, ext));
					timeSteps[k][i] = prd;
				}
				else if (i < numPeriod && useTimeStep)
				{
					int prd = str2period(Str_ToUpper(timeStep[i], ext));
					timeSteps[k][i] = prd;
				}
				else
					timeSteps[k][i] = 4;
			}
		}

		/* Check validity of output key */
		if (k == eSW_Estab)
		{
			strcpy(sumtype, "SUM");
			first = 1;
			strcpy(period, "YR");
			strcpy(last, "end");
		}
		else if ((k == eSW_AllVeg || k == eSW_ET || k == eSW_AllWthr
				|| k == eSW_AllH2O))
		{
			SW_Output[k].use = FALSE;
			LogError(logfp, LOGNOTE, "%s : Output key %s is currently unimplemented.", MyFileName, key2str[k]);
			continue;
		}

		/* check validity of summary type */
		SW_Output[k].sumtype = str2stype(Str_ToUpper(sumtype, upsum));
		if (SW_Output[k].sumtype == eSW_Fnl
				&& !(k == eSW_VWCBulk || k == eSW_VWCMatric
						|| k == eSW_SWPMatric || k == eSW_SWCBulk
						|| k == eSW_SWABulk || k == eSW_SWAMatric
						|| k == eSW_DeepSWC))
		{
			LogError(logfp, LOGWARN, "%s : Summary Type FIN with key %s is meaningless.\n" "  Using type AVG instead.", MyFileName, key2str[k]);
			SW_Output[k].sumtype = eSW_Avg;
		}

		/* verify deep drainage parameters */
		if (k == eSW_DeepSWC && SW_Output[k].sumtype != eSW_Off
				&& !SW_Site.deepdrain)
		{
			LogError(logfp, LOGWARN, "%s : DEEPSWC cannot be output if flag not set in %s.", MyFileName, SW_F_name(eOutput));
			continue;
		}
		//Set the values
		SW_Output[k].use = (SW_Output[k].sumtype == eSW_Off) ? FALSE : TRUE;
		if (SW_Output[k].use)
		{
			SW_Output[k].mykey = k;
			SW_Output[k].myobj = key2obj[k];
			SW_Output[k].period = str2period(Str_ToUpper(period, ext));
			SW_Output[k].first_orig = first;
			SW_Output[k].last_orig =
					!Str_CompareI("END", (char *)last) ? 366 : atoi(last);
			if (SW_Output[k].last_orig == 0)
			{
				CloseFile(&f);
				LogError(logfp, LOGFATAL, "%s : Invalid ending day (%s), key=%s.", MyFileName, last, keyname);
			}
		}
		//Set the outputs for the Periods
#ifdef RSOILWAT
		SW_Output[k].outfile = (char *) Str_Dup(outfile); //not really applicable
#endif
		for (i = 0; i < numPeriods; i++)
		{ /* for loop to create files for all the periods that are being used */
			/* prepare the remaining structure if use==true */
			if (SW_Output[k].use)
			{
				if (timeSteps[k][i] < 4)
				{
				//	swprintf( "inside Soilwat SW_Output.c : isPartialSoilwatOutput=%d \n", isPartialSoilwatOutput);
#if !defined(STEPWAT) && !defined(RSOILWAT)
					SW_OutputPrefix(prefix);
					strcpy(str, prefix);
					strcat(str, outfile);
					strcat(str, ".");
					switch (timeSteps[k][i])
					{ /* depending on iteration through, will determine what period to use from the array of period */
					case eSW_Day:
						period[0] = 'd';
						period[1] = 'y';
						period[2] = '\0';
						break;
					case eSW_Week:
						period[0] = 'w';
						period[1] = 'k';
						period[2] = '\0';
						break;
					case eSW_Month:
						period[0] = 'm';
						period[1] = 'o';
						period[2] = '\0';
						break;
					case eSW_Year:
						period[0] = 'y';
						period[1] = 'r';
						period[2] = '\0';
						break;
					}
					strcat(str, Str_ToLower(period, ext));
					SW_Output[k].outfile = (char *) Str_Dup(str);

					switch (timeSteps[k][i])
					{ /* depending on iteration through for loop, chooses the proper FILE pointer to use */
					case eSW_Day:
						SW_Output[k].fp_dy = OpenFile(SW_Output[k].outfile,
								"w");
						break;
					case eSW_Week:
						SW_Output[k].fp_wk = OpenFile(SW_Output[k].outfile,
								"w");
						break;
					case eSW_Month:
						SW_Output[k].fp_mo = OpenFile(SW_Output[k].outfile,
								"w");
						break;
					case eSW_Year:
						SW_Output[k].fp_yr = OpenFile(SW_Output[k].outfile,
								"w");
						break;
					}
#elif defined(STEPWAT)
					if (isPartialSoilwatOutput == FALSE)
					{
						SW_OutputPrefix(prefix);
						strcpy(str, prefix);
						strcat(str, outfile);
						strcat(str, ".");
						switch (timeSteps[k][i])
						{ /* depending on iteration through, will determine what period to use from the array of period */
							case eSW_Day:
							period[0] = 'd';
							period[1] = 'y';
							period[2] = '\0';
							break;
							case eSW_Week:
							period[0] = 'w';
							period[1] = 'k';
							period[2] = '\0';
							break;
							case eSW_Month:
							period[0] = 'm';
							period[1] = 'o';
							period[2] = '\0';
							break;
							case eSW_Year:
							period[0] = 'y';
							period[1] = 'r';
							period[2] = '\0';
							break;
						}
						strcat(str, Str_ToLower(period, ext));
						SW_Output[k].outfile = (char *) Str_Dup(str);

						switch (timeSteps[k][i])
						{ /* depending on iteration through for loop, chooses the proper FILE pointer to use */
							case eSW_Day:
							SW_Output[k].fp_dy = OpenFile(SW_Output[k].outfile, "w");
							break;
							case eSW_Week:
							SW_Output[k].fp_wk = OpenFile(SW_Output[k].outfile, "w");
							break;
							case eSW_Month:
							SW_Output[k].fp_mo = OpenFile(SW_Output[k].outfile, "w");
							break;
							case eSW_Year:
							SW_Output[k].fp_yr = OpenFile(SW_Output[k].outfile, "w");
							break;
						}
					}
#endif
				}
			}
		}

	}

	CloseFile(&f);

	if (EchoInits)
		_echo_outputs();
}
#ifdef RSOILWAT
void onSet_SW_OUT(SEXP OUT)
{
	int i;
	char ext[10];
	OutKey k;
	SEXP sep, timestep,useTimeStep, KEY;
	Bool continue1;
	SEXP mykey, myobj, period, sumtype, use, first, last, first_orig, last_orig, outfile;

	MyFileName = SW_F_name(eOutput);

	PROTECT(sep = GET_SLOT(OUT, install("outputSeparator")));
	_Sep = '\t';/*TODO Make this work.*/
	PROTECT(useTimeStep = GET_SLOT(OUT, install("useTimeStep")));
	PROTECT(timestep = GET_SLOT(OUT, install("timePeriods")));

	PROTECT(mykey = GET_SLOT(OUT, install("mykey")));
	PROTECT(myobj = GET_SLOT(OUT, install("myobj")));
	PROTECT(period = GET_SLOT(OUT, install("period")));
	PROTECT(sumtype = GET_SLOT(OUT, install("sumtype")));
	PROTECT(use = GET_SLOT(OUT, install("use")));
	PROTECT(first = GET_SLOT(OUT, install("first")));
	PROTECT(last = GET_SLOT(OUT, install("last")));
	PROTECT(first_orig = GET_SLOT(OUT, install("first_orig")));
	PROTECT(last_orig = GET_SLOT(OUT, install("last_orig")));
	PROTECT(outfile = GET_SLOT(OUT, install("outfile")));

	ForEachOutKey(k)
	{
		for (i = 0; i < numPeriods; i++)
		{
			if (i < 1 && !LOGICAL(useTimeStep)[0])
			{
				timeSteps[k][i] = INTEGER(period)[k];
			}
			else if(LOGICAL(useTimeStep)[0] && i<LENGTH(timestep))
			{
				timeSteps[k][i] = INTEGER(timestep)[i];
			}
			else
			{
				timeSteps[k][i] = 4;
			}
		}
		if (k == eSW_Estab)
		{
			INTEGER(sumtype)[k] = LOGICAL(use)[k]?eSW_Sum:eSW_Off;
			INTEGER(first)[k] = 1;
			INTEGER(period)[k] = 3;
			INTEGER(last)[k] = 366;
		}
		continue1 = (k == eSW_AllVeg || k == eSW_ET || k == eSW_AllWthr || k == eSW_AllH2O);
		if (continue1)
		{
			SW_Output[k].use = FALSE;
			//LogError(logfp, LOGNOTE, "Output key %s is currently unimplemented.", key2str[k]);
		}
		if (!continue1)
		{
			/* check validity of summary type */
			SW_Output[k].sumtype = INTEGER(sumtype)[k];
			if (SW_Output[k].sumtype == eSW_Fnl && !(k == eSW_VWCBulk || k == eSW_VWCMatric || k == eSW_SWPMatric || k == eSW_SWCBulk || k == eSW_SWABulk || k == eSW_SWAMatric || k == eSW_DeepSWC))
			{
				LogError(logfp, LOGWARN, "output.in : Summary Type FIN with key %s is meaningless.\n"
						"  Using type AVG instead.", key2str[k]);
				SW_Output[k].sumtype = eSW_Avg;
			}
			/* verify deep drainage parameters */
			if (k == eSW_DeepSWC && SW_Output[k].sumtype != eSW_Off && !SW_Site.deepdrain)
			{
				LogError(logfp, LOGWARN, "output.in : DEEPSWC cannot be output if flag not set in output.in.");
			}
			else
			{
				/* prepare the remaining structure if use==swTRUE */
				SW_Output[k].use = (SW_Output[k].sumtype == eSW_Off) ? FALSE : TRUE;
				if (SW_Output[k].use)
				{
					SW_Output[k].mykey = INTEGER(mykey)[k];
					SW_Output[k].myobj = INTEGER(myobj)[k];
					SW_Output[k].period = INTEGER(period)[k];
					SW_Output[k].first_orig = INTEGER(first_orig)[k];
					SW_Output[k].last_orig = INTEGER(last_orig)[k];
					if (SW_Output[k].last_orig == 0)
					{
						LogError(logfp, LOGFATAL, "output.in : Invalid ending day (%s), key=%s.", INTEGER(last)[k], key2str[k]);
					}
					SW_Output[k].outfile = Str_Dup(CHAR(STRING_ELT(outfile, k)));
				}
			}
		}
	}
	if (EchoInits)
	_echo_outputs();
	UNPROTECT(13);
}

SEXP onGet_SW_OUT(void)
{
	int i, debug = 0;
	Bool doOnce = FALSE;
	OutKey k;
	SEXP swOUT;
	SEXP OUT;
	SEXP sep;
	SEXP useTimeStep;
	SEXP timestep;
	SEXP mykey, myobj, period, sumtype, use, first, last, first_orig, last_orig, outfile;
	char *cKEY[] =
	{	"mykey", "myobj", "period", "sumtype", "use", "first", "last", "first_orig", "last_orig", "outfile"};

	if (debug) swprintf("onGet_SW_OUT begin\n");

	PROTECT(swOUT = MAKE_CLASS("swOUT"));
	PROTECT(OUT = NEW_OBJECT(swOUT));

	PROTECT(sep=NEW_STRING(1));
	SET_STRING_ELT(sep, 0, mkCharLen(&_Sep,1));
	SET_SLOT(OUT, install("outputSeparator"), sep);

	if (debug) swprintf("useTimeStep before assignment = %d\n", useTimeStep);
	PROTECT(useTimeStep = NEW_LOGICAL(1));
	if(numPeriod == 0)
		LOGICAL(useTimeStep)[0] = FALSE;
	else
		LOGICAL(useTimeStep)[0] = TRUE;

	if (debug) {
		swprintf("useTimeStep after assignment = %d\n", useTimeStep);
		swprintf("	- type of slot (10 = 'logical') %d\n", TYPEOF(useTimeStep));
		swprintf("	- logvalue of slot %d\n", LOGICAL_VALUE(useTimeStep));
		if ( 10 == TYPEOF(useTimeStep) )
			swprintf("	- logdata of slot %d\n", LOGICAL_DATA(useTimeStep));
		else
			swprintf("	- logdata of slot not available because not of type 'logical'\n");
	}
	PROTECT(timestep = NEW_INTEGER(numPeriod));

	PROTECT(mykey = NEW_INTEGER(SW_OUTNKEYS));
	PROTECT(myobj = NEW_INTEGER(SW_OUTNKEYS));
	PROTECT(period = NEW_INTEGER(SW_OUTNKEYS));
	PROTECT(sumtype = NEW_INTEGER(SW_OUTNKEYS));
	PROTECT(use = NEW_LOGICAL(SW_OUTNKEYS));
	PROTECT(first = NEW_INTEGER(SW_OUTNKEYS));
	PROTECT(last = NEW_INTEGER(SW_OUTNKEYS));
	PROTECT(first_orig = NEW_INTEGER(SW_OUTNKEYS));
	PROTECT(last_orig = NEW_INTEGER(SW_OUTNKEYS));
	PROTECT(outfile = NEW_STRING(SW_OUTNKEYS));

	ForEachOutKey(k)
	{
		if(useTimeStep && SW_Output[k].use && !doOnce)
		{
			if (debug) swprintf("length(timestep) = %d, numPeriod = %d\n", GET_LENGTH(timestep), numPeriod);
			for (i = 0; i < numPeriod; i++)
			{
				if (debug) swprintf("timestep, timestep[%d], and timeSteps[%d][%d] before %d assignment = %d, %d, %d\n",
						i, i, k, k, timestep, INTEGER(timestep)[i], timeSteps[k][i]);
				INTEGER(timestep)[i] = timeSteps[k][i];
				if (debug) swprintf("timestep, timestep[%d], and timeSteps[%d][%d] after %d assignment = %d, %d, %d\n",
						i, i, k, k, timestep, INTEGER(timestep)[i], timeSteps[k][i]);
			}
			doOnce=TRUE;
		}

		INTEGER(mykey)[k] = SW_Output[k].mykey;
		INTEGER(myobj)[k] = SW_Output[k].myobj;
		INTEGER(period)[k] = SW_Output[k].period;
		INTEGER(sumtype)[k] = SW_Output[k].sumtype;
		LOGICAL(use)[k] = SW_Output[k].use;
		INTEGER(first)[k] = SW_Output[k].first;
		INTEGER(last)[k] = SW_Output[k].last;
		INTEGER(first_orig)[k] = SW_Output[k].first_orig;
		INTEGER(last_orig)[k] = SW_Output[k].last_orig;
		if(SW_Output[k].use)
		{
			SET_STRING_ELT(outfile, k, mkChar(SW_Output[k].outfile));
		}
		else
		SET_STRING_ELT(outfile, k, mkChar(""));
	}
	SET_SLOT(OUT, install("timePeriods"), timestep);

	if(debug)
	{
		swprintf("useTimeStep slot of OUT before assignment = %d\n", GET_SLOT(OUT, install("useTimeStep")));
		swprintf("	- type of slot %d\n", TYPEOF(GET_SLOT(OUT, install("useTimeStep"))));
		swprintf("	- logvalue of slot %d\n", LOGICAL_VALUE(GET_SLOT(OUT, install("useTimeStep"))));
		if( 10 == TYPEOF(GET_SLOT(OUT, install("useTimeStep"))) )
		swprintf("	- logdata of slot %d\n", LOGICAL_DATA(GET_SLOT(OUT, install("useTimeStep"))));
		else
		swprintf("	- logdata of slot not available because not of type 'logical'\n");
	}
	SET_SLOT(OUT, install("useTimeStep"), useTimeStep);
	if(debug)
	{
		swprintf("useTimeStep slot of OUT after assignment = %d\n", GET_SLOT(OUT, install("useTimeStep")));
		swprintf("	- type of slot (4 = 'environments') %d\n", TYPEOF(GET_SLOT(OUT, install("useTimeStep"))));
		swprintf("	- logvalue of slot %d\n", LOGICAL_VALUE(GET_SLOT(OUT, install("useTimeStep"))));
		if( 10 == TYPEOF(GET_SLOT(OUT, install("useTimeStep"))) )
		swprintf("	- logdata of slot %d\n", LOGICAL_DATA(GET_SLOT(OUT, install("useTimeStep"))));
		else
		swprintf("	- logdata of slot not available because not of type 'logical'\n");
	}

	SET_SLOT(OUT, install(cKEY[0]), mykey);
	SET_SLOT(OUT, install(cKEY[1]), myobj);
	SET_SLOT(OUT, install(cKEY[2]), period);
	SET_SLOT(OUT, install(cKEY[3]), sumtype);
	SET_SLOT(OUT, install(cKEY[4]), use);
	SET_SLOT(OUT, install(cKEY[5]), first);
	SET_SLOT(OUT, install(cKEY[6]), last);
	SET_SLOT(OUT, install(cKEY[7]), first_orig);
	SET_SLOT(OUT, install(cKEY[8]), last_orig);
	SET_SLOT(OUT, install(cKEY[9]), outfile);

	UNPROTECT(15);
	if(debug) swprintf("onGet_SW_OUT end\n");
	return OUT;
}
#endif

void SW_OUT_close_files(void)
{
	/* --------------------------------------------------- */
	/* close all of the user-specified output files.
	 * call this routine at the end of the program run.
	 */
#if !defined(STEPWAT) && !defined(RSOILWAT)
	OutKey k;
	int i;
	ForEachOutKey(k)
	{
		if (SW_Output[k].use)
			for (i = 0; i < numPeriods; i++) /*will loop through for as many periods are being used*/
			{
				if (timeSteps[k][i] < 4)
				{
					switch (timeSteps[k][i])
					{ /*depending on iteration through loop, will close one of the time step files */
					case eSW_Day:
						CloseFile(&SW_Output[k].fp_dy);
						break;
					case eSW_Week:
						CloseFile(&SW_Output[k].fp_wk);
						break;
					case eSW_Month:
						CloseFile(&SW_Output[k].fp_mo);
						break;
					case eSW_Year:
						CloseFile(&SW_Output[k].fp_yr);
						break;
					}
				}
			}
	}
#elif defined(STEPWAT)
	if (isPartialSoilwatOutput == FALSE)
	{
		OutKey k;
		int i;
		ForEachOutKey(k)
		{
			if (SW_Output[k].use)
			for (i = 0; i < numPeriods; i++) /*will loop through for as many periods are being used*/
			{
				if (timeSteps[k][i] < 4)
				{
					switch (timeSteps[k][i])
					{ /*depending on iteration through loop, will close one of the time step files */
						case eSW_Day:
						CloseFile(&SW_Output[k].fp_dy);
						break;
						case eSW_Week:
						CloseFile(&SW_Output[k].fp_wk);
						break;
						case eSW_Month:
						CloseFile(&SW_Output[k].fp_mo);
						break;
						case eSW_Year:
						CloseFile(&SW_Output[k].fp_yr);
						break;
					}
				}
			}
		}
	}
#endif
}

void SW_OUT_flush(void)
{
	/* --------------------------------------------------- */
	/* called at year end to process the remainder of the output
	 * period.  This sets two module-level flags: bFlush and
	 * tOffset to be used in the appropriate subs.
	 */
	bFlush = TRUE;
	tOffset = 0;

	SW_OUT_sum_today(eSWC);
	SW_OUT_sum_today(eWTH);
	SW_OUT_sum_today(eVES);
	SW_OUT_write_today();

	bFlush = FALSE;
	tOffset = 1;

}

void SW_OUT_sum_today(ObjType otyp)
{
	/* =================================================== */
	/* adds today's output values to week, month and year
	 * accumulators and puts today's values in yesterday's
	 * registers. This is different from the Weather.c approach
	 * which updates Yesterday's registers during the _new_day()
	 * function. It's more logical to update yesterday just
	 * prior to today's calculations, but there's no logical
	 * need to perform _new_day() on the soilwater.
	 */
	SW_SOILWAT *s = &SW_Soilwat;
	SW_WEATHER *w = &SW_Weather;
	/*  SW_VEGESTAB *v = &SW_VegEstab;  -> we don't need to sum daily for this */

	OutPeriod pd;
	IntU size = 0;

	switch (otyp)
	{
	case eSWC:
		size = sizeof(SW_SOILWAT_OUTPUTS);
		break;
	case eWTH:
		size = sizeof(SW_WEATHER_OUTPUTS);
		break;
	case eVES:
		return; /* a stub; we don't do anything with ves until get_() */
	default:
		LogError(logfp, LOGFATAL,
				"Invalid object type in SW_OUT_sum_today().");
	}

	/* do this every day (kinda expensive but more general than before)*/
	switch (otyp)
	{
	case eSWC:
		memset(&s->dysum, 0, size);
		break;
	case eWTH:
		memset(&w->dysum, 0, size);
		break;
	default:
		break;
	}

	/* the rest only get done if new period */
	if (SW_Model.newweek || bFlush)
	{
		average_for(otyp, eSW_Week);
		switch (otyp)
		{
		case eSWC:
			memset(&s->wksum, 0, size);
			break;
		case eWTH:
			memset(&w->wksum, 0, size);
			break;
		default:
			break;
		}
	}

	if (SW_Model.newmonth || bFlush)
	{
		average_for(otyp, eSW_Month);
		switch (otyp)
		{
		case eSWC:
			memset(&s->mosum, 0, size);
			break;
		case eWTH:
			memset(&w->mosum, 0, size);
			break;
		default:
			break;
		}
	}

	if (SW_Model.newyear || bFlush)
	{
		average_for(otyp, eSW_Year);
		switch (otyp)
		{
		case eSWC:
			memset(&s->yrsum, 0, size);
			break;
		case eWTH:
			memset(&w->yrsum, 0, size);
			break;
		default:
			break;
		}
	}

	if (!bFlush)
	{
		ForEachOutPeriod(pd)
			collect_sums(otyp, pd);
	}
}

void SW_OUT_write_today(void)
{
	/* --------------------------------------------------- */
	/* all output values must have been summed, averaged or
	 * otherwise completed before this is called [now done
	 * by SW_*_sum_*<daily|yearly>()] prior.
	 * This subroutine organizes only the calling loop and
	 * sending the string to output.
	 * Each output quantity must have a print function
	 * defined and linked to SW_Output.pfunc (currently all
	 * starting with 'get_').  Those funcs return a properly
	 * formatted string to be output via the module variable
	 * 'outstr'. Furthermore, those funcs must know their
	 * own time period.  This version of the program only
	 * prints one period for each quantity.
	 *
	 * The t value tests whether the current model time is
	 * outside the output time range requested by the user.
	 * Recall that times are based at 0 rather than 1 for
	 * array indexing purposes but the user request is in
	 * natural numbers, so we add one before testing.
	 */
	/* 10-May-02 (cwb) Added conditional to interface with STEPPE.
	 *           We want no output if running from STEPPE.
	 */
	TimeInt t = 0xffff;
	OutKey k;
	Bool writeit;
	int i;

	ForEachOutKey(k)
	{
		for (i = 0; i < numPeriods; i++)
		{ /* will run through this loop for as many periods are being used */
			if (!SW_Output[k].use)
				continue;
			if (timeSteps[k][i] < 4)
			{
				writeit = TRUE;
				SW_Output[k].period = timeSteps[k][i]; /* set the desired period based on the iteration */
				switch (SW_Output[k].period)
				{
				case eSW_Day:
					t = SW_Model.doy;
					break;
				case eSW_Week:
					writeit = (Bool) (SW_Model.newweek || bFlush);
					t = (SW_Model.week + 1) - tOffset;
					break;
				case eSW_Month:
					writeit = (Bool) (SW_Model.newmonth || bFlush);
					t = (SW_Model.month + 1) - tOffset;
					break;
				case eSW_Year:
					writeit = (Bool) (SW_Model.newyear || bFlush);
					t = SW_Output[k].first; /* always output this period */
					break;
				default:
					LogError(logfp, LOGFATAL,
							"Invalid period in SW_OUT_write_today().");
				}
				if (!writeit || t < SW_Output[k].first || t > SW_Output[k].last)
					continue;

				((void (*)(void)) SW_Output[k].pfunc)();
#if !defined(STEPWAT) && !defined(RSOILWAT)
				switch (timeSteps[k][i])
				{ /* based on iteration of for loop, determines which file to output to */
				case eSW_Day:
					fprintf(SW_Output[k].fp_dy, "%s\n", outstr);
					break;
				case eSW_Week:
					fprintf(SW_Output[k].fp_wk, "%s\n", outstr);
					break;
				case eSW_Month:
					fprintf(SW_Output[k].fp_mo, "%s\n", outstr);
					break;
				case eSW_Year:
					fprintf(SW_Output[k].fp_yr, "%s\n", outstr);
					break;
				}
#elif defined(STEPWAT)
				if (isPartialSoilwatOutput == FALSE)
				{
					switch (timeSteps[k][i])
					{ /* based on iteration of for loop, determines which file to output to */
						case eSW_Day:
						fprintf(SW_Output[k].fp_dy, "%s\n", outstr);
						break;
						case eSW_Week:
						fprintf(SW_Output[k].fp_wk, "%s\n", outstr);
						break;
						case eSW_Month:
						fprintf(SW_Output[k].fp_mo, "%s\n", outstr);
						break;
						case eSW_Year:
						fprintf(SW_Output[k].fp_yr, "%s\n", outstr);
						break;
					}
				}
#endif
			}
		}
	}

}

static void get_none(void)
{
	/* --------------------------------------------------- */
	/* output routine for quantities that aren't yet implemented
	 * this just gives the main output loop something to call,
	 * rather than an empty pointer.
	 */
	outstr[0] = '\0';
}

static void get_outstrleader(TimeInt pd)
{
	/* --------------------------------------------------- */
	/* this is called from each of the remaining get_ funcs
	 * to set up the first (date) columns of the output
	 * string.  It's the same for all and easier to put in
	 * one place.
	 * Periodic output for Month and/or Week are actually
	 * printing for the PREVIOUS month or week.
	 * Also, see note on test value in _write_today() for
	 * explanation of the +1.
	 */
#ifndef RSOILWAT
	switch (pd)
	{
	case eSW_Day:
		sprintf(outstr, "%d%c%d", SW_Model.year, _Sep, SW_Model.doy);
		break;
	case eSW_Week:
		sprintf(outstr, "%d%c%d", SW_Model.year, _Sep,
				(SW_Model.week + 1) - tOffset);
		break;
	case eSW_Month:
		sprintf(outstr, "%d%c%d", SW_Model.year, _Sep,
				(SW_Model.month + 1) - tOffset);
		break;
	case eSW_Year:
		sprintf(outstr, "%d", SW_Model.year);
	}
#endif
}

static void get_estab(void)
{
	/* --------------------------------------------------- */
	/* the establishment check produces, for each species in
	 * the given set, a day of year >=0 that the species
	 * established itself in the current year.  The output
	 * will be a single row of numbers for each year.  Each
	 * column represents a species in the order it was entered
	 * in the estabs.in file.  The value will be the day that
	 * the species established, or 0 if it didn't establish
	 * this year.
	 */
	SW_VEGESTAB *v = &SW_VegEstab;
	OutPeriod pd = SW_Output[eSW_Estab].period;
	IntU i;
	char str[10];
#ifndef RSOILWAT
	get_outstrleader(pd);
#else
	switch(pd)
	{
		case eSW_Day:
		p_Restabs_dy[SW_Output[eSW_Estab].dy_row + dy_nrow * 0] = SW_Model.year;
		p_Restabs_dy[SW_Output[eSW_Estab].dy_row + dy_nrow * 1] = SW_Model.doy;
		break;
		case eSW_Week:
		p_Restabs_wk[SW_Output[eSW_Estab].wk_row + wk_nrow * 0] = SW_Model.year;
		p_Restabs_wk[SW_Output[eSW_Estab].wk_row + wk_nrow * 1] = (SW_Model.week + 1) - tOffset;
		break;
		case eSW_Month:
		p_Restabs_mo[SW_Output[eSW_Estab].mo_row + mo_nrow * 0] = SW_Model.year;
		p_Restabs_mo[SW_Output[eSW_Estab].mo_row + mo_nrow * 1] = (SW_Model.month + 1) - tOffset;
		break;
		case eSW_Year:
		p_Restabs_yr[SW_Output[eSW_Estab].yr_row + yr_nrow * 0] = SW_Model.year;
		break;
	}
#endif
	for (i = 0; i < v->count; i++)
	{
#ifndef RSOILWAT
		sprintf(str, "%c%d", _Sep, v->parms[i]->estab_doy);
		strcat(outstr, str);
#else
		switch(pd)
		{
			case eSW_Day:
			p_Restabs_dy[SW_Output[eSW_Estab].dy_row + dy_nrow * (i + 2)] = v->parms[i]->estab_doy;
			break;
			case eSW_Week:
			p_Restabs_wk[SW_Output[eSW_Estab].wk_row + wk_nrow * (i + 2)] = v->parms[i]->estab_doy;
			break;
			case eSW_Month:
			p_Restabs_mo[SW_Output[eSW_Estab].mo_row + mo_nrow * (i + 2)] = v->parms[i]->estab_doy;
			break;
			case eSW_Year:
			p_Restabs_yr[SW_Output[eSW_Estab].yr_row + yr_nrow * (i + 1)] = v->parms[i]->estab_doy;
			break;
		}
#endif
	}
#ifdef RSOILWAT
	switch(pd)
	{
		case eSW_Day:
		SW_Output[eSW_Estab].dy_row++;
		break;
		case eSW_Week:
		SW_Output[eSW_Estab].wk_row++;
		break;
		case eSW_Month:
		SW_Output[eSW_Estab].mo_row++;
		break;
		case eSW_Year:
		SW_Output[eSW_Estab].yr_row++;
		break;
	}
#endif

}

static void get_temp(void)
{
	/* --------------------------------------------------- */
	/* each of these get_<envparm> -type funcs return a
	 * formatted string of the appropriate type and are
	 * pointed to by SW_Output[k].pfunc so they can be called
	 * anonymously by looping over the Output[k] list
	 * (see _output_today() for usage.)
	 * they all use the module-level string outstr[].
	 */
	/* 10-May-02 (cwb) Added conditionals for interfacing with STEPPE
	 * 05-Mar-03 (cwb) Added code for max,min,avg. Previously, only avg was output.
	 * 22 June-15 (akt)  Added code for adding surfaceTemp at output
	 */
	SW_WEATHER *v = &SW_Weather;
	OutPeriod pd = SW_Output[eSW_Temp].period;
	RealD v_avg = SW_MISSING;
	RealD v_min = SW_MISSING, v_max = SW_MISSING;
	RealD surfaceTempVal = SW_MISSING;

#if !defined(STEPWAT) && !defined(RSOILWAT)
	char str[OUTSTRLEN];
	get_outstrleader(pd);
#elif defined(STEPWAT)
	char str[OUTSTRLEN];
	if (isPartialSoilwatOutput == FALSE)
	{
		get_outstrleader(pd);
	}
#endif

	switch (pd)
	{
	case eSW_Day:
#ifndef RSOILWAT
		v_max = v->dysum.temp_max;
		v_min = v->dysum.temp_min;
		v_avg = v->dysum.temp_avg;
		surfaceTempVal = v->dysum.surfaceTemp;
#else
		p_Rtemp_dy[SW_Output[eSW_Temp].dy_row + dy_nrow * 0] = SW_Model.year;
		p_Rtemp_dy[SW_Output[eSW_Temp].dy_row + dy_nrow * 1] = SW_Model.doy;
		p_Rtemp_dy[SW_Output[eSW_Temp].dy_row + dy_nrow * 2] = v->dysum.temp_max;
		p_Rtemp_dy[SW_Output[eSW_Temp].dy_row + dy_nrow * 3] = v->dysum.temp_min;
		p_Rtemp_dy[SW_Output[eSW_Temp].dy_row + dy_nrow * 4] = v->dysum.temp_avg;
		p_Rtemp_dy[SW_Output[eSW_Temp].dy_row + dy_nrow * 5] = v->dysum.surfaceTemp;
		SW_Output[eSW_Temp].dy_row++;
#endif
		break;
	case eSW_Week:
#ifndef RSOILWAT
		v_max = v->wkavg.temp_max;
		v_min = v->wkavg.temp_min;
		v_avg = v->wkavg.temp_avg;
		surfaceTempVal = v->wkavg.surfaceTemp;
#else
		p_Rtemp_wk[SW_Output[eSW_Temp].wk_row + wk_nrow * 0] = SW_Model.year;
		p_Rtemp_wk[SW_Output[eSW_Temp].wk_row + wk_nrow * 1] = (SW_Model.week + 1) - tOffset;
		p_Rtemp_wk[SW_Output[eSW_Temp].wk_row + wk_nrow * 2] = v->wkavg.temp_max;
		p_Rtemp_wk[SW_Output[eSW_Temp].wk_row + wk_nrow * 3] = v->wkavg.temp_min;
		p_Rtemp_wk[SW_Output[eSW_Temp].wk_row + wk_nrow * 4] = v->wkavg.temp_avg;
		p_Rtemp_wk[SW_Output[eSW_Temp].wk_row + wk_nrow * 5] = v->wkavg.surfaceTemp;
		SW_Output[eSW_Temp].wk_row++;
#endif
		break;
	case eSW_Month:
#ifndef RSOILWAT
		v_max = v->moavg.temp_max;
		v_min = v->moavg.temp_min;
		v_avg = v->moavg.temp_avg;
		surfaceTempVal = v->moavg.surfaceTemp;
#else
		p_Rtemp_mo[SW_Output[eSW_Temp].mo_row + mo_nrow * 0] = SW_Model.year;
		p_Rtemp_mo[SW_Output[eSW_Temp].mo_row + mo_nrow * 1] = (SW_Model.month + 1) - tOffset;
		p_Rtemp_mo[SW_Output[eSW_Temp].mo_row + mo_nrow * 2] = v->moavg.temp_max;
		p_Rtemp_mo[SW_Output[eSW_Temp].mo_row + mo_nrow * 3] = v->moavg.temp_min;
		p_Rtemp_mo[SW_Output[eSW_Temp].mo_row + mo_nrow * 4] = v->moavg.temp_avg;
		p_Rtemp_mo[SW_Output[eSW_Temp].mo_row + mo_nrow * 5] = v->moavg.surfaceTemp;
		SW_Output[eSW_Temp].mo_row++;
#endif
		break;
	case eSW_Year:
#ifndef RSOILWAT
		v_max = v->yravg.temp_max;
		v_min = v->yravg.temp_min;
		v_avg = v->yravg.temp_avg;
		surfaceTempVal = v->yravg.surfaceTemp;
#else
		p_Rtemp_yr[SW_Output[eSW_Temp].yr_row + yr_nrow * 0] = SW_Model.year;
		p_Rtemp_yr[SW_Output[eSW_Temp].yr_row + yr_nrow * 1] = v->yravg.temp_max;
		p_Rtemp_yr[SW_Output[eSW_Temp].yr_row + yr_nrow * 2] = v->yravg.temp_min;
		p_Rtemp_yr[SW_Output[eSW_Temp].yr_row + yr_nrow * 3] = v->yravg.temp_avg;
		p_Rtemp_yr[SW_Output[eSW_Temp].yr_row + yr_nrow * 4] = v->yravg.surfaceTemp;
		SW_Output[eSW_Temp].yr_row++;
#endif
		break;
	}

#if !defined(STEPWAT) && !defined(RSOILWAT)
	sprintf(str, "%c%7.6f%c%7.6f%c%7.6f%c%7.6f", _Sep, v_max, _Sep, v_min, _Sep,
			v_avg, _Sep, surfaceTempVal);
	strcat(outstr, str);
#elif defined(STEPWAT)

	if (isPartialSoilwatOutput == FALSE)
	{
		sprintf(str, "%c%7.6f%c%7.6f%c%7.6f%c%7.6f", _Sep, v_max, _Sep, v_min, _Sep, v_avg, _Sep, surfaceTempVal);
		strcat(outstr, str);
	}
	else
	{

		if (pd != eSW_Year)
		LogError(logfp, LOGFATAL, "Invalid output period for TEMP; should be YR %7.6f, %7.6f",v_max, v_min); //added v_max, v_min for compiler
		SXW.temp = v_avg;
		SXW.surfaceTemp = surfaceTempVal;
	}
#endif
}

static void get_precip(void)
{
	/* --------------------------------------------------- */
	/* 	20091015 (drs) ppt is divided into rain and snow and all three values are output into precip */
	SW_WEATHER *v = &SW_Weather;
	OutPeriod pd = SW_Output[eSW_Precip].period;
	RealD val_ppt = SW_MISSING, val_rain = SW_MISSING, val_snow = SW_MISSING,
			val_snowmelt = SW_MISSING, val_snowloss = SW_MISSING;

#if !defined(STEPWAT) && !defined(RSOILWAT)
	char str[OUTSTRLEN];
	get_outstrleader(pd);

#elif defined(STEPWAT)
	char str[OUTSTRLEN];
	if (isPartialSoilwatOutput == FALSE)
	{
		get_outstrleader(pd);
	}
#endif

	switch (pd)
	{
	case eSW_Day:
#ifndef RSOILWAT
		val_ppt = v->dysum.ppt;
		val_rain = v->dysum.rain;
		val_snow = v->dysum.snow;
		val_snowmelt = v->dysum.snowmelt;
		val_snowloss = v->dysum.snowloss;
#else
		p_Rprecip_dy[SW_Output[eSW_Precip].dy_row + dy_nrow * 0] = SW_Model.year;
		p_Rprecip_dy[SW_Output[eSW_Precip].dy_row + dy_nrow * 1] = SW_Model.doy;
		p_Rprecip_dy[SW_Output[eSW_Precip].dy_row + dy_nrow * 2] = v->dysum.ppt;
		p_Rprecip_dy[SW_Output[eSW_Precip].dy_row + dy_nrow * 3] = v->dysum.rain;
		p_Rprecip_dy[SW_Output[eSW_Precip].dy_row + dy_nrow * 4] = v->dysum.snow;
		p_Rprecip_dy[SW_Output[eSW_Precip].dy_row + dy_nrow * 5] = v->dysum.snowmelt;
		p_Rprecip_dy[SW_Output[eSW_Precip].dy_row + dy_nrow * 6] = v->dysum.snowloss;
		SW_Output[eSW_Precip].dy_row++;
#endif
		break;
	case eSW_Week:
#ifndef RSOILWAT
		val_ppt = v->wkavg.ppt;
		val_rain = v->wkavg.rain;
		val_snow = v->wkavg.snow;
		val_snowmelt = v->wkavg.snowmelt;
		val_snowloss = v->wkavg.snowloss;
#else
		p_Rprecip_wk[SW_Output[eSW_Precip].wk_row + wk_nrow * 0] = SW_Model.year;
		p_Rprecip_wk[SW_Output[eSW_Precip].wk_row + wk_nrow * 1] = (SW_Model.week + 1) - tOffset;
		p_Rprecip_wk[SW_Output[eSW_Precip].wk_row + wk_nrow * 2] = v->wkavg.ppt;
		p_Rprecip_wk[SW_Output[eSW_Precip].wk_row + wk_nrow * 3] = v->wkavg.rain;
		p_Rprecip_wk[SW_Output[eSW_Precip].wk_row + wk_nrow * 4] = v->wkavg.snow;
		p_Rprecip_wk[SW_Output[eSW_Precip].wk_row + wk_nrow * 5] = v->wkavg.snowmelt;
		p_Rprecip_wk[SW_Output[eSW_Precip].wk_row + wk_nrow * 6] = v->wkavg.snowloss;
		SW_Output[eSW_Precip].wk_row++;
#endif
		break;
	case eSW_Month:
#ifndef RSOILWAT
		val_ppt = v->moavg.ppt;
		val_rain = v->moavg.rain;
		val_snow = v->moavg.snow;
		val_snowmelt = v->moavg.snowmelt;
		val_snowloss = v->moavg.snowloss;
#else
		p_Rprecip_mo[SW_Output[eSW_Precip].mo_row + mo_nrow * 0] = SW_Model.year;
		p_Rprecip_mo[SW_Output[eSW_Precip].mo_row + mo_nrow * 1] = (SW_Model.month + 1) - tOffset;
		p_Rprecip_mo[SW_Output[eSW_Precip].mo_row + mo_nrow * 2] = v->moavg.ppt;
		p_Rprecip_mo[SW_Output[eSW_Precip].mo_row + mo_nrow * 3] = v->moavg.rain;
		p_Rprecip_mo[SW_Output[eSW_Precip].mo_row + mo_nrow * 4] = v->moavg.snow;
		p_Rprecip_mo[SW_Output[eSW_Precip].mo_row + mo_nrow * 5] = v->moavg.snowmelt;
		p_Rprecip_mo[SW_Output[eSW_Precip].mo_row + mo_nrow * 6] = v->moavg.snowloss;
		SW_Output[eSW_Precip].mo_row++;
#endif
		break;
	case eSW_Year:
#ifndef RSOILWAT
		val_ppt = v->yravg.ppt;
		val_rain = v->yravg.rain;
		val_snow = v->yravg.snow;
		val_snowmelt = v->yravg.snowmelt;
		val_snowloss = v->yravg.snowloss;
		break;
#else
		p_Rprecip_yr[SW_Output[eSW_Precip].yr_row + yr_nrow * 0] = SW_Model.year;
		p_Rprecip_yr[SW_Output[eSW_Precip].yr_row + yr_nrow * 1] = v->yravg.ppt;
		p_Rprecip_yr[SW_Output[eSW_Precip].yr_row + yr_nrow * 2] = v->yravg.rain;
		p_Rprecip_yr[SW_Output[eSW_Precip].yr_row + yr_nrow * 3] = v->yravg.snow;
		p_Rprecip_yr[SW_Output[eSW_Precip].yr_row + yr_nrow * 4] = v->yravg.snowmelt;
		p_Rprecip_yr[SW_Output[eSW_Precip].yr_row + yr_nrow * 5] = v->yravg.snowloss;
		SW_Output[eSW_Precip].yr_row++;
#endif
	}

#if !defined(STEPWAT) && !defined(RSOILWAT)
	sprintf(str, "%c%7.6f%c%7.6f%c%7.6f%c%7.6f%c%7.6f", _Sep, val_ppt, _Sep,
			val_rain, _Sep, val_snow, _Sep, val_snowmelt, _Sep, val_snowloss);
	strcat(outstr, str);
#elif defined(STEPWAT)
	if (isPartialSoilwatOutput == FALSE)
	{
		sprintf(str, "%c%7.6f%c%7.6f%c%7.6f%c%7.6f%c%7.6f", _Sep, val_ppt, _Sep, val_rain, _Sep, val_snow, _Sep, val_snowmelt, _Sep, val_snowloss);
		strcat(outstr, str);
	}
	else
	{

		if (pd != eSW_Year)
		LogError(logfp, LOGFATAL, "Invalid output period for PRECIP; should be YR, %7.6f,%7.6f,%7.6f,%7.6f", val_snowloss, val_snowmelt, val_snow, val_rain); //added extra for compiler
		SXW.ppt = val_ppt;
	}
#endif
}

static void get_vwcBulk(void)
{
	/* --------------------------------------------------- */
	LyrIndex i;
	SW_SOILWAT *v = &SW_Soilwat;
	OutPeriod pd = SW_Output[eSW_VWCBulk].period;
	RealD *val = (RealD *) malloc(sizeof(RealD) * SW_Site.n_layers);
	ForEachSoilLayer(i)
		val[i] = SW_MISSING;

#if !defined(STEPWAT) && !defined(RSOILWAT)
	char str[OUTSTRLEN];
#elif defined(STEPWAT)
	char str[OUTSTRLEN];
#endif

	get_outstrleader(pd);
	switch (pd)
	{ /* vwcBulk at this point is identical to swcBulk */
	case eSW_Day:
#ifndef RSOILWAT
		ForEachSoilLayer(i)
			val[i] = v->dysum.vwcBulk[i] / SW_Site.lyr[i]->width;
#else
		p_RvwcBulk_dy[SW_Output[eSW_VWCBulk].dy_row + dy_nrow * 0] = SW_Model.year;
		p_RvwcBulk_dy[SW_Output[eSW_VWCBulk].dy_row + dy_nrow * 1] = SW_Model.doy;
		ForEachSoilLayer(i)
		p_RvwcBulk_dy[SW_Output[eSW_VWCBulk].dy_row + dy_nrow * (i + 2)] = v->dysum.vwcBulk[i] / SW_Site.lyr[i]->width;
		SW_Output[eSW_VWCBulk].dy_row++;
#endif
		break;
	case eSW_Week:
#ifndef RSOILWAT
		ForEachSoilLayer(i)
			val[i] = v->wkavg.vwcBulk[i] / SW_Site.lyr[i]->width;
#else
		p_RvwcBulk_wk[SW_Output[eSW_VWCBulk].wk_row + wk_nrow * 0] = SW_Model.year;
		p_RvwcBulk_wk[SW_Output[eSW_VWCBulk].wk_row + wk_nrow * 1] = (SW_Model.week + 1) - tOffset;
		ForEachSoilLayer(i)
		p_RvwcBulk_wk[SW_Output[eSW_VWCBulk].wk_row + wk_nrow * (i + 2)] = v->wkavg.vwcBulk[i] / SW_Site.lyr[i]->width;
		SW_Output[eSW_VWCBulk].wk_row++;
#endif
		break;
	case eSW_Month:
#ifndef RSOILWAT
		ForEachSoilLayer(i)
			val[i] = v->moavg.vwcBulk[i] / SW_Site.lyr[i]->width;
#else
		p_RvwcBulk_mo[SW_Output[eSW_VWCBulk].mo_row + mo_nrow * 0] = SW_Model.year;
		p_RvwcBulk_mo[SW_Output[eSW_VWCBulk].mo_row + mo_nrow * 1] = (SW_Model.month + 1) - tOffset;
		ForEachSoilLayer(i)
		p_RvwcBulk_mo[SW_Output[eSW_VWCBulk].mo_row + mo_nrow * (i + 2)] = v->moavg.vwcBulk[i] / SW_Site.lyr[i]->width;
		SW_Output[eSW_VWCBulk].mo_row++;
#endif
		break;
	case eSW_Year:
#ifndef RSOILWAT
		ForEachSoilLayer(i)
			val[i] = v->yravg.vwcBulk[i] / SW_Site.lyr[i]->width;
#else
		p_RvwcBulk_yr[SW_Output[eSW_VWCBulk].yr_row + yr_nrow * 0] = SW_Model.year;
		ForEachSoilLayer(i)
		p_RvwcBulk_yr[SW_Output[eSW_VWCBulk].yr_row + yr_nrow * (i + 1)] = v->yravg.vwcBulk[i] / SW_Site.lyr[i]->width;
		SW_Output[eSW_VWCBulk].yr_row++;
#endif
		break;
	}
#if !defined(STEPWAT) && !defined(RSOILWAT)
	ForEachSoilLayer(i)
	{
		sprintf(str, "%c%7.6f", _Sep, val[i]);
		strcat(outstr, str);
	}
#elif defined(STEPWAT)

	if (isPartialSoilwatOutput == FALSE)
	{
		ForEachSoilLayer(i)
			{
				sprintf(str, "%c%7.6f", _Sep, val[i]);
				strcat(outstr, str);
			}
	}
	/*ForEachSoilLayer(i) {
	 switch (pd) {
	 case eSW_Day: p = t->doy-1; break; // print current but as index
	 case eSW_Week: p = t->week-1; break; // print previous to current
	 case eSW_Month: p = t->month-1; break; // print previous to current
	 // YEAR should never be used with STEPWAT //
	 }
	 if (bFlush) p++;
	 SXW.swc[Ilp(i,p)] = val[i];
	 }*/
#endif
	free(val);
}

static void get_vwcMatric(void)
{
	/* --------------------------------------------------- */
	LyrIndex i;
	SW_SOILWAT *v = &SW_Soilwat;
	OutPeriod pd = SW_Output[eSW_VWCMatric].period;
	RealD convert;
	RealD *val = (RealD *) malloc(sizeof(RealD) * SW_Site.n_layers);
	ForEachSoilLayer(i)
		val[i] = SW_MISSING;

#if !defined(STEPWAT) && !defined(RSOILWAT)
	char str[OUTSTRLEN];
#elif defined(STEPWAT)
	char str[OUTSTRLEN];
#endif

	get_outstrleader(pd);
	/* vwcMatric at this point is identical to swcBulk */
	switch (pd)
	{
	case eSW_Day:
#ifndef RSOILWAT
		ForEachSoilLayer(i)
		{
			convert = 1. / (1. - SW_Site.lyr[i]->fractionVolBulk_gravel)
					/ SW_Site.lyr[i]->width;
			val[i] = v->dysum.vwcMatric[i] * convert;
		}
#else
		p_RvwcMatric_dy[SW_Output[eSW_VWCMatric].dy_row + dy_nrow * 0] = SW_Model.year;
		p_RvwcMatric_dy[SW_Output[eSW_VWCMatric].dy_row + dy_nrow * 1] = SW_Model.doy;
		ForEachSoilLayer(i)
		{
			convert = 1. / (1. - SW_Site.lyr[i]->fractionVolBulk_gravel) / SW_Site.lyr[i]->width;
			p_RvwcMatric_dy[SW_Output[eSW_VWCMatric].dy_row + dy_nrow * (i + 2)] = v->dysum.vwcMatric[i] * convert;
		}
		SW_Output[eSW_VWCMatric].dy_row++;
#endif
		break;
	case eSW_Week:
#ifndef RSOILWAT
		ForEachSoilLayer(i)
		{
			convert = 1. / (1. - SW_Site.lyr[i]->fractionVolBulk_gravel)
					/ SW_Site.lyr[i]->width;
			val[i] = v->wkavg.vwcMatric[i] * convert;
		}
#else
		p_RvwcMatric_wk[SW_Output[eSW_VWCMatric].wk_row + wk_nrow * 0] = SW_Model.year;
		p_RvwcMatric_wk[SW_Output[eSW_VWCMatric].wk_row + wk_nrow * 1] = (SW_Model.week + 1) - tOffset;
		ForEachSoilLayer(i)
		{
			convert = 1. / (1. - SW_Site.lyr[i]->fractionVolBulk_gravel) / SW_Site.lyr[i]->width;
			p_RvwcMatric_wk[SW_Output[eSW_VWCMatric].wk_row + wk_nrow * (i + 2)] = v->wkavg.vwcMatric[i] * convert;
		}
		SW_Output[eSW_VWCMatric].wk_row++;
#endif
		break;
	case eSW_Month:
#ifndef RSOILWAT
		ForEachSoilLayer(i)
		{
			convert = 1. / (1. - SW_Site.lyr[i]->fractionVolBulk_gravel)
					/ SW_Site.lyr[i]->width;
			val[i] = v->moavg.vwcMatric[i] * convert;
		}
#else
		p_RvwcMatric_mo[SW_Output[eSW_VWCMatric].mo_row + mo_nrow * 0] = SW_Model.year;
		p_RvwcMatric_mo[SW_Output[eSW_VWCMatric].mo_row + mo_nrow * 1] = (SW_Model.month + 1) - tOffset;
		ForEachSoilLayer(i)
		{
			convert = 1. / (1. - SW_Site.lyr[i]->fractionVolBulk_gravel) / SW_Site.lyr[i]->width;
			p_RvwcMatric_mo[SW_Output[eSW_VWCMatric].mo_row + mo_nrow * (i + 2)] = v->moavg.vwcMatric[i] * convert;
		}
		SW_Output[eSW_VWCMatric].mo_row++;
#endif
		break;
	case eSW_Year:
#ifndef RSOILWAT
		ForEachSoilLayer(i)
		{
			convert = 1. / (1. - SW_Site.lyr[i]->fractionVolBulk_gravel)
					/ SW_Site.lyr[i]->width;
			val[i] = v->yravg.vwcMatric[i] * convert;
		}
#else
		p_RvwcMatric_yr[SW_Output[eSW_VWCMatric].yr_row + yr_nrow * 0] = SW_Model.year;
		ForEachSoilLayer(i)
		{
			convert = 1. / (1. - SW_Site.lyr[i]->fractionVolBulk_gravel) / SW_Site.lyr[i]->width;
      p_RvwcMatric_yr[SW_Output[eSW_VWCMatric].yr_row + yr_nrow * (i + 1)] = v->yravg.vwcMatric[i] * convert;
		}
		SW_Output[eSW_VWCMatric].yr_row++;
#endif
		break;
	}
#if !defined(STEPWAT) && !defined(RSOILWAT)
	ForEachSoilLayer(i)
	{
		sprintf(str, "%c%7.6f", _Sep, val[i]);
		strcat(outstr, str);
	}
#elif defined(STEPWAT)
	if (isPartialSoilwatOutput == FALSE)
	{
		ForEachSoilLayer(i)
		{
			sprintf(str, "%c%7.6f", _Sep, val[i]);
			strcat(outstr, str);
		}

	}

	/*ForEachSoilLayer(i)
	 {
	 switch (pd) {
	 case eSW_Day: p = t->doy-1; break; // print current but as index
	 case eSW_Week: p = t->week-1; break; // print previous to current
	 case eSW_Month: p = t->month-1; break; // print previous to current
	 // YEAR should never be used with STEPWAT
	 }
	 if (bFlush) p++;
	 SXW.swc[Ilp(i,p)] = val[i];
	 }*/
#endif
	free(val);
}

static void get_swcBulk(void)
{
	/* --------------------------------------------------- */
	/* added 21-Oct-03, cwb */
#ifdef STEPWAT
	TimeInt p;
	SW_MODEL *t = &SW_Model;

#endif
	LyrIndex i;
	SW_SOILWAT *v = &SW_Soilwat;
	OutPeriod pd = SW_Output[eSW_SWCBulk].period;
	RealD val = SW_MISSING;
#if !defined(STEPWAT) && !defined(RSOILWAT)
	char str[OUTSTRLEN];
	get_outstrleader(pd);
	ForEachSoilLayer(i)
	{
		switch (pd)
		{
		case eSW_Day:
			val = v->dysum.swcBulk[i];
			break;
		case eSW_Week:
			val = v->wkavg.swcBulk[i];
			break;
		case eSW_Month:
			val = v->moavg.swcBulk[i];
			break;
		case eSW_Year:
			val = v->yravg.swcBulk[i];
			break;
		}
		sprintf(str, "%c%7.6f", _Sep, val);
		strcat(outstr, str);
	}
#elif defined(RSOILWAT)
	switch (pd)
	{
		case eSW_Day:
		p_RswcBulk_dy[SW_Output[eSW_SWCBulk].dy_row + dy_nrow * 0] = SW_Model.year;
		p_RswcBulk_dy[SW_Output[eSW_SWCBulk].dy_row + dy_nrow * 1] = SW_Model.doy;
		ForEachSoilLayer(i)
		p_RswcBulk_dy[SW_Output[eSW_SWCBulk].dy_row + dy_nrow * (i + 2)] = v->dysum.swcBulk[i];
		SW_Output[eSW_SWCBulk].dy_row++;
		break;
		case eSW_Week:
		p_RswcBulk_wk[SW_Output[eSW_SWCBulk].wk_row + wk_nrow * 0] = SW_Model.year;
		p_RswcBulk_wk[SW_Output[eSW_SWCBulk].wk_row + wk_nrow * 1] = (SW_Model.week + 1) - tOffset;
		ForEachSoilLayer(i)
		p_RswcBulk_wk[SW_Output[eSW_SWCBulk].wk_row + wk_nrow * (i + 2)] = v->wkavg.swcBulk[i];
		SW_Output[eSW_SWCBulk].wk_row++;
		break;
		case eSW_Month:
		p_RswcBulk_mo[SW_Output[eSW_SWCBulk].mo_row + mo_nrow * 0] = SW_Model.year;
		p_RswcBulk_mo[SW_Output[eSW_SWCBulk].mo_row + mo_nrow * 1] = (SW_Model.month + 1) - tOffset;
		ForEachSoilLayer(i)
		p_RswcBulk_mo[SW_Output[eSW_SWCBulk].mo_row + mo_nrow * (i + 2)] = v->moavg.swcBulk[i];
		SW_Output[eSW_SWCBulk].mo_row++;
		break;
		case eSW_Year:
		p_RswcBulk_yr[SW_Output[eSW_SWCBulk].yr_row + yr_nrow * 0] = SW_Model.year;
		ForEachSoilLayer(i)
		p_RswcBulk_yr[SW_Output[eSW_SWCBulk].yr_row + yr_nrow * (i + 1)] = v->yravg.swcBulk[i];
		SW_Output[eSW_SWCBulk].yr_row++;
		break;
	}
#elif defined(STEPWAT)
	char str[OUTSTRLEN];
	if (isPartialSoilwatOutput == FALSE)
	{
		get_outstrleader(pd);
		ForEachSoilLayer(i)
		{
			switch (pd)
			{
				case eSW_Day:
				val = v->dysum.swcBulk[i];
				break;
				case eSW_Week:
				val = v->wkavg.swcBulk[i];
				break;
				case eSW_Month:
				val = v->moavg.swcBulk[i];
				break;
				case eSW_Year:
				val = v->yravg.swcBulk[i];
				break;
			}
			sprintf(str, "%c%7.6f", _Sep, val);
			strcat(outstr, str);
		}

	}
	else
	{
		ForEachSoilLayer(i)
		{
			switch (pd)
			{
				case eSW_Day:
				p = t->doy-1;
				val = v->dysum.swcBulk[i];
				break; // print current but as index
				case eSW_Week:
				p = t->week-1;
				val = v->wkavg.swcBulk[i];
				break;// print previous to current
				case eSW_Month:
				p = t->month-1;
				val = v->moavg.swcBulk[i];
				break;// print previous to current
				// YEAR should never be used with STEPWAT
			}
			if (bFlush) p++;
			SXW.swc[Ilp(i,p)] = val;
		}
	}
#endif
}

static void get_swpMatric(void)
{
	/* --------------------------------------------------- */
	/* can't take arithmetic average of swp because it's
	 * exponential.  At this time (until I remember to look
	 * up whether harmonic or some other average is better
	 * and fix this) we're not averaging swp but converting
	 * the averaged swc.  This also avoids converting for
	 * each day.
	 *
	 * added 12-Oct-03, cwb */

	LyrIndex i;
	SW_SOILWAT *v = &SW_Soilwat;
	OutPeriod pd = SW_Output[eSW_SWPMatric].period;
	RealD val = SW_MISSING;
#ifndef RSOILWAT
	char str[OUTSTRLEN];

	get_outstrleader(pd);
	ForEachSoilLayer(i)
	{
		switch (pd)
		{ /* swpMatric at this point is identical to swcBulk */
		case eSW_Day:
			val = SW_SWCbulk2SWPmatric(SW_Site.lyr[i]->fractionVolBulk_gravel,
					v->dysum.swpMatric[i], i);
			break;
		case eSW_Week:
			val = SW_SWCbulk2SWPmatric(SW_Site.lyr[i]->fractionVolBulk_gravel,
					v->wkavg.swpMatric[i], i);
			break;
		case eSW_Month:
			val = SW_SWCbulk2SWPmatric(SW_Site.lyr[i]->fractionVolBulk_gravel,
					v->moavg.swpMatric[i], i);
			break;
		case eSW_Year:
			val = SW_SWCbulk2SWPmatric(SW_Site.lyr[i]->fractionVolBulk_gravel,
					v->yravg.swpMatric[i], i);
			break;
		}

		sprintf(str, "%c%7.6f", _Sep, val);
		strcat(outstr, str);
	}
#else
	switch (pd)
	{
		case eSW_Day:
		p_RswpMatric_dy[SW_Output[eSW_SWPMatric].dy_row + dy_nrow * 0] = SW_Model.year;
		p_RswpMatric_dy[SW_Output[eSW_SWPMatric].dy_row + dy_nrow * 1] = SW_Model.doy;
		ForEachSoilLayer(i)
		p_RswpMatric_dy[SW_Output[eSW_SWPMatric].dy_row + dy_nrow * (i + 2)] = SW_SWCbulk2SWPmatric(SW_Site.lyr[i]->fractionVolBulk_gravel, v->dysum.swpMatric[i], i);
		SW_Output[eSW_SWPMatric].dy_row++;
		break;
		case eSW_Week:
		p_RswpMatric_wk[SW_Output[eSW_SWPMatric].wk_row + wk_nrow * 0] = SW_Model.year;
		p_RswpMatric_wk[SW_Output[eSW_SWPMatric].wk_row + wk_nrow * 1] = (SW_Model.week + 1) - tOffset;
		ForEachSoilLayer(i)
		p_RswpMatric_wk[SW_Output[eSW_SWPMatric].wk_row + wk_nrow * (i + 2)] = SW_SWCbulk2SWPmatric(SW_Site.lyr[i]->fractionVolBulk_gravel, v->wkavg.swpMatric[i], i);
		SW_Output[eSW_SWPMatric].wk_row++;
		break;
		case eSW_Month:
		p_RswpMatric_mo[SW_Output[eSW_SWPMatric].mo_row + mo_nrow * 0] = SW_Model.year;
		p_RswpMatric_mo[SW_Output[eSW_SWPMatric].mo_row + mo_nrow * 1] = (SW_Model.month + 1) - tOffset;
		ForEachSoilLayer(i)
		p_RswpMatric_mo[SW_Output[eSW_SWPMatric].mo_row + mo_nrow * (i + 2)] = SW_SWCbulk2SWPmatric(SW_Site.lyr[i]->fractionVolBulk_gravel, v->moavg.swpMatric[i], i);
		SW_Output[eSW_SWPMatric].mo_row++;
		break;
		case eSW_Year:
		p_RswpMatric_yr[SW_Output[eSW_SWPMatric].yr_row + yr_nrow * 0] = SW_Model.year;
		ForEachSoilLayer(i)
		p_RswpMatric_yr[SW_Output[eSW_SWPMatric].yr_row + yr_nrow * (i + 1)] = SW_SWCbulk2SWPmatric(SW_Site.lyr[i]->fractionVolBulk_gravel, v->yravg.swpMatric[i], i);
		SW_Output[eSW_SWPMatric].yr_row++;
		break;
	}
#endif
}

static void get_swaBulk(void)
{
	/* --------------------------------------------------- */

	LyrIndex i;
	SW_SOILWAT *v = &SW_Soilwat;
	OutPeriod pd = SW_Output[eSW_SWABulk].period;
	RealD val = SW_MISSING;
#ifndef RSOILWAT
	char str[OUTSTRLEN];
	get_outstrleader(pd);
	ForEachSoilLayer(i)
	{
		switch (pd)
		{
		case eSW_Day:
			val = v->dysum.swaBulk[i];
			break;
		case eSW_Week:
			val = v->wkavg.swaBulk[i];
			break;
		case eSW_Month:
			val = v->moavg.swaBulk[i];
			break;
		case eSW_Year:
			val = v->yravg.swaBulk[i];
			break;
		}

		sprintf(str, "%c%7.6f", _Sep, val);
		strcat(outstr, str);
	}
#else
	switch (pd)
	{
		case eSW_Day:
		p_RswaBulk_dy[SW_Output[eSW_SWABulk].dy_row + dy_nrow * 0] = SW_Model.year;
		p_RswaBulk_dy[SW_Output[eSW_SWABulk].dy_row + dy_nrow * 1] = SW_Model.doy;
		ForEachSoilLayer(i)
		p_RswaBulk_dy[SW_Output[eSW_SWABulk].dy_row + dy_nrow * (i + 2)] = v->dysum.swaBulk[i];
		SW_Output[eSW_SWABulk].dy_row++;
		break;
		case eSW_Week:
		p_RswaBulk_wk[SW_Output[eSW_SWABulk].wk_row + wk_nrow * 0] = SW_Model.year;
		p_RswaBulk_wk[SW_Output[eSW_SWABulk].wk_row + wk_nrow * 1] = (SW_Model.week + 1) - tOffset;
		ForEachSoilLayer(i)
		p_RswaBulk_wk[SW_Output[eSW_SWABulk].wk_row + wk_nrow * (i + 2)] = v->wkavg.swaBulk[i];
		SW_Output[eSW_SWABulk].wk_row++;
		break;
		case eSW_Month:
		p_RswaBulk_mo[SW_Output[eSW_SWABulk].mo_row + mo_nrow * 0] = SW_Model.year;
		p_RswaBulk_mo[SW_Output[eSW_SWABulk].mo_row + mo_nrow * 1] = (SW_Model.month + 1) - tOffset;
		ForEachSoilLayer(i)
		p_RswaBulk_mo[SW_Output[eSW_SWABulk].mo_row + mo_nrow * (i + 2)] = v->moavg.swaBulk[i];
		SW_Output[eSW_SWABulk].mo_row++;
		break;
		case eSW_Year:
		p_RswaBulk_yr[SW_Output[eSW_SWABulk].yr_row + yr_nrow * 0] = SW_Model.year;
		ForEachSoilLayer(i)
		p_RswaBulk_yr[SW_Output[eSW_SWABulk].yr_row + yr_nrow * (i + 1)] = v->yravg.swaBulk[i];
		SW_Output[eSW_SWABulk].yr_row++;
		break;
	}
#endif
}

static void get_swaMatric(void)
{
	/* --------------------------------------------------- */

	LyrIndex i;
	SW_SOILWAT *v = &SW_Soilwat;
	OutPeriod pd = SW_Output[eSW_SWAMatric].period;
	RealD val = SW_MISSING, convert;
#ifndef RSOILWAT
	char str[OUTSTRLEN];
	get_outstrleader(pd);
	ForEachSoilLayer(i)
	{ /* swaMatric at this point is identical to swaBulk */
		convert = 1. / (1. - SW_Site.lyr[i]->fractionVolBulk_gravel);
		switch (pd)
		{
		case eSW_Day:
			val = v->dysum.swaMatric[i] * convert;
			break;
		case eSW_Week:
			val = v->wkavg.swaMatric[i] * convert;
			break;
		case eSW_Month:
			val = v->moavg.swaMatric[i] * convert;
			break;
		case eSW_Year:
			val = v->yravg.swaMatric[i] * convert;
			break;
		}
		sprintf(str, "%c%7.6f", _Sep, val);
		strcat(outstr, str);
	}
#else
	switch (pd)
	{
		case eSW_Day:
		p_RswaMatric_dy[SW_Output[eSW_SWAMatric].dy_row + dy_nrow * 0] = SW_Model.year;
		p_RswaMatric_dy[SW_Output[eSW_SWAMatric].dy_row + dy_nrow * 1] = SW_Model.doy;
		ForEachSoilLayer(i)
		{
			convert = 1. / (1. - SW_Site.lyr[i]->fractionVolBulk_gravel);
			p_RswaMatric_dy[SW_Output[eSW_SWAMatric].dy_row + dy_nrow * (i + 2)] = v->dysum.swaMatric[i] * convert;
		}
		SW_Output[eSW_SWAMatric].dy_row++;
		break;
		case eSW_Week:
		p_RswaMatric_wk[SW_Output[eSW_SWAMatric].wk_row + wk_nrow * 0] = SW_Model.year;
		p_RswaMatric_wk[SW_Output[eSW_SWAMatric].wk_row + wk_nrow * 1] = (SW_Model.week + 1) - tOffset;
		ForEachSoilLayer(i)
		{
			convert = 1. / (1. - SW_Site.lyr[i]->fractionVolBulk_gravel);
			p_RswaMatric_wk[SW_Output[eSW_SWAMatric].wk_row + wk_nrow * (i + 2)] = v->wkavg.swaMatric[i] * convert;
		}
		SW_Output[eSW_SWAMatric].wk_row++;
		break;
		case eSW_Month:
		p_RswaMatric_mo[SW_Output[eSW_SWAMatric].mo_row + mo_nrow * 0] = SW_Model.year;
		p_RswaMatric_mo[SW_Output[eSW_SWAMatric].mo_row + mo_nrow * 1] = (SW_Model.month + 1) - tOffset;
		ForEachSoilLayer(i)
		{
			convert = 1. / (1. - SW_Site.lyr[i]->fractionVolBulk_gravel);
			p_RswaMatric_mo[SW_Output[eSW_SWAMatric].mo_row + mo_nrow * (i + 2)] = v->moavg.swaMatric[i] * convert;
		}
		SW_Output[eSW_SWAMatric].mo_row++;
		break;
		case eSW_Year:
		p_RswaMatric_yr[SW_Output[eSW_SWAMatric].yr_row + yr_nrow * 0] = SW_Model.year;
		ForEachSoilLayer(i)
		{
			convert = 1. / (1. - SW_Site.lyr[i]->fractionVolBulk_gravel);
			p_RswaMatric_yr[SW_Output[eSW_SWAMatric].yr_row + yr_nrow * (i + 1)] = v->yravg.swaMatric[i] * convert;
		}
		SW_Output[eSW_SWAMatric].yr_row++;
		break;
	}
#endif
}

static void get_surfaceWater(void)
{
	/* --------------------------------------------------- */
	SW_SOILWAT *v = &SW_Soilwat;
	OutPeriod pd = SW_Output[eSW_SurfaceWater].period;
	RealD val_surfacewater = SW_MISSING;
#ifndef RSOILWAT
	char str[OUTSTRLEN];
	get_outstrleader(pd);
	switch (pd)
	{
	case eSW_Day:
		val_surfacewater = v->dysum.surfaceWater;
		break;
	case eSW_Week:
		val_surfacewater = v->wkavg.surfaceWater;
		break;
	case eSW_Month:
		val_surfacewater = v->moavg.surfaceWater;
		break;
	case eSW_Year:
		val_surfacewater = v->yravg.surfaceWater;
		break;
	}
	sprintf(str, "%c%7.6f", _Sep, val_surfacewater);
	strcat(outstr, str);
#else
	switch (pd)
	{
		case eSW_Day:
		p_Rsurface_water_dy[SW_Output[eSW_SurfaceWater].dy_row + dy_nrow * 0] = SW_Model.year;
		p_Rsurface_water_dy[SW_Output[eSW_SurfaceWater].dy_row + dy_nrow * 1] = SW_Model.doy;
		p_Rsurface_water_dy[SW_Output[eSW_SurfaceWater].dy_row + dy_nrow * 2] = v->dysum.surfaceWater;
		SW_Output[eSW_SurfaceWater].dy_row++;
		break;
		case eSW_Week:
		p_Rsurface_water_wk[SW_Output[eSW_SurfaceWater].wk_row + wk_nrow * 0] = SW_Model.year;
		p_Rsurface_water_wk[SW_Output[eSW_SurfaceWater].wk_row + wk_nrow * 1] = (SW_Model.week + 1) - tOffset;
		p_Rsurface_water_wk[SW_Output[eSW_SurfaceWater].wk_row + wk_nrow * 2] = v->wkavg.surfaceWater;
		SW_Output[eSW_SurfaceWater].wk_row++;
		break;
		case eSW_Month:
		p_Rsurface_water_mo[SW_Output[eSW_SurfaceWater].mo_row + mo_nrow * 0] = SW_Model.year;
		p_Rsurface_water_mo[SW_Output[eSW_SurfaceWater].mo_row + mo_nrow * 1] = (SW_Model.month + 1) - tOffset;
		p_Rsurface_water_mo[SW_Output[eSW_SurfaceWater].mo_row + mo_nrow * 2] = v->moavg.surfaceWater;
		SW_Output[eSW_SurfaceWater].mo_row++;
		break;
		case eSW_Year:
		p_Rsurface_water_yr[SW_Output[eSW_SurfaceWater].yr_row + yr_nrow * 0] = SW_Model.year;
		p_Rsurface_water_yr[SW_Output[eSW_SurfaceWater].yr_row + yr_nrow * 1] = v->yravg.surfaceWater;
		SW_Output[eSW_SurfaceWater].yr_row++;
		break;
	}
#endif
}

static void get_runoff(void)
{
	/* --------------------------------------------------- */
	/* (12/13/2012) (clk) Added function to output runoff variables */

	SW_WEATHER *w = &SW_Weather;
	OutPeriod pd = SW_Output[eSW_Runoff].period;
	RealD val_totalRunoff = SW_MISSING, val_surfaceRunoff = SW_MISSING,
			val_snowRunoff = SW_MISSING;
#ifndef RSOILWAT
	char str[OUTSTRLEN];
	get_outstrleader(pd);
	switch (pd)
	{
	case eSW_Day:
		val_surfaceRunoff = w->dysum.surfaceRunoff;
		val_snowRunoff = w->dysum.snowRunoff;
		break;
	case eSW_Week:
		val_surfaceRunoff = w->wkavg.surfaceRunoff;
		val_snowRunoff = w->wkavg.snowRunoff;
		break;
	case eSW_Month:
		val_surfaceRunoff = w->moavg.surfaceRunoff;
		val_snowRunoff = w->moavg.snowRunoff;
		break;
	case eSW_Year:
		val_surfaceRunoff = w->yravg.surfaceRunoff;
		val_snowRunoff = w->yravg.snowRunoff;
		break;
	}
	val_totalRunoff = val_surfaceRunoff + val_snowRunoff;
	sprintf(str, "%c%7.6f%c%7.6f%c%7.6f", _Sep, val_totalRunoff, _Sep, val_surfaceRunoff, _Sep, val_snowRunoff);
	strcat(outstr, str);
#else
	switch (pd)
	{
		case eSW_Day:
		p_Rrunoff_dy[SW_Output[eSW_Runoff].dy_row + dy_nrow * 0] = SW_Model.year;
		p_Rrunoff_dy[SW_Output[eSW_Runoff].dy_row + dy_nrow * 1] = SW_Model.doy;
		p_Rrunoff_dy[SW_Output[eSW_Runoff].dy_row + dy_nrow * 2] = (w->dysum.surfaceRunoff + w->dysum.snowRunoff);
		p_Rrunoff_dy[SW_Output[eSW_Runoff].dy_row + dy_nrow * 3] = w->dysum.surfaceRunoff;
		p_Rrunoff_dy[SW_Output[eSW_Runoff].dy_row + dy_nrow * 4] = w->dysum.snowRunoff;
		SW_Output[eSW_Runoff].dy_row++;
		break;
		case eSW_Week:
		p_Rrunoff_wk[SW_Output[eSW_Runoff].wk_row + wk_nrow * 0] = SW_Model.year;
		p_Rrunoff_wk[SW_Output[eSW_Runoff].wk_row + wk_nrow * 1] = (SW_Model.week + 1) - tOffset;
		p_Rrunoff_wk[SW_Output[eSW_Runoff].wk_row + wk_nrow * 2] = (w->wkavg.surfaceRunoff + w->wkavg.snowRunoff);
		p_Rrunoff_wk[SW_Output[eSW_Runoff].wk_row + wk_nrow * 3] = w->wkavg.surfaceRunoff;
		p_Rrunoff_wk[SW_Output[eSW_Runoff].wk_row + wk_nrow * 4] = w->wkavg.snowRunoff;
		SW_Output[eSW_Runoff].wk_row++;
		break;
		case eSW_Month:
		p_Rrunoff_mo[SW_Output[eSW_Runoff].mo_row + mo_nrow * 0] = SW_Model.year;
		p_Rrunoff_mo[SW_Output[eSW_Runoff].mo_row + mo_nrow * 1] = (SW_Model.month + 1) - tOffset;
		p_Rrunoff_mo[SW_Output[eSW_Runoff].mo_row + mo_nrow * 2] = (w->moavg.surfaceRunoff + w->moavg.snowRunoff);
		p_Rrunoff_mo[SW_Output[eSW_Runoff].mo_row + mo_nrow * 3] = w->moavg.surfaceRunoff;
		p_Rrunoff_mo[SW_Output[eSW_Runoff].mo_row + mo_nrow * 4] = w->moavg.snowRunoff;
		SW_Output[eSW_Runoff].mo_row++;
		break;
		case eSW_Year:
		p_Rrunoff_yr[SW_Output[eSW_Runoff].yr_row + yr_nrow * 0] = SW_Model.year;
		p_Rrunoff_yr[SW_Output[eSW_Runoff].yr_row + yr_nrow * 1] = (w->yravg.surfaceRunoff + w->yravg.snowRunoff);
		p_Rrunoff_yr[SW_Output[eSW_Runoff].yr_row + yr_nrow * 2] = w->yravg.surfaceRunoff;
		p_Rrunoff_yr[SW_Output[eSW_Runoff].yr_row + yr_nrow * 3] = w->yravg.snowRunoff;
		SW_Output[eSW_Runoff].yr_row++;
		break;
	}
#endif
}

static void get_transp(void)
{
	/* --------------------------------------------------- */
	/* 10-May-02 (cwb) Added conditional code to interface
	 *           with STEPPE.
	 */
	LyrIndex i;
	SW_SOILWAT *v = &SW_Soilwat;
	OutPeriod pd = SW_Output[eSW_Transp].period;
	RealD *val = (RealD *) malloc(sizeof(RealD) * SW_Site.n_layers);
#if !defined(STEPWAT) && !defined(RSOILWAT)
	char str[OUTSTRLEN];
#elif defined(STEPWAT)
	char str[OUTSTRLEN];
	TimeInt p;
	SW_MODEL *t = &SW_Model;
#endif
	ForEachSoilLayer(i)
		val[i] = 0;

#ifdef RSOILWAT
	switch (pd)
	{
		case eSW_Day:
		p_Rtransp_dy[SW_Output[eSW_Transp].dy_row + dy_nrow * 0] = SW_Model.year;
		p_Rtransp_dy[SW_Output[eSW_Transp].dy_row + dy_nrow * 1] = SW_Model.doy;
		break;
		case eSW_Week:
		p_Rtransp_wk[SW_Output[eSW_Transp].wk_row + wk_nrow * 0] = SW_Model.year;
		p_Rtransp_wk[SW_Output[eSW_Transp].wk_row + wk_nrow * 1] = (SW_Model.week + 1) - tOffset;
		break;
		case eSW_Month:
		p_Rtransp_mo[SW_Output[eSW_Transp].mo_row + mo_nrow * 0] = SW_Model.year;
		p_Rtransp_mo[SW_Output[eSW_Transp].mo_row + mo_nrow * 1] = (SW_Model.month + 1) - tOffset;
		break;
		case eSW_Year:
		p_Rtransp_yr[SW_Output[eSW_Transp].yr_row + yr_nrow * 0] = SW_Model.year;
		break;
	}
#endif

#ifndef RSOILWAT
	get_outstrleader(pd);
	/* total transpiration */
	ForEachSoilLayer(i)
	{
		switch (pd)
		{
		case eSW_Day:
			val[i] = v->dysum.transp_total[i];
			break;
		case eSW_Week:
			val[i] = v->wkavg.transp_total[i];
			break;
		case eSW_Month:
			val[i] = v->moavg.transp_total[i];
			break;
		case eSW_Year:
			val[i] = v->yravg.transp_total[i];
			break;
		}
	}
#else
	switch (pd)
	{
		case eSW_Day:
		ForEachSoilLayer(i)
		p_Rtransp_dy[SW_Output[eSW_Transp].dy_row + dy_nrow * (i + 2)] = v->dysum.transp_total[i];
		break;
		case eSW_Week:
		ForEachSoilLayer(i)
		p_Rtransp_wk[SW_Output[eSW_Transp].wk_row + wk_nrow * (i + 2)] = v->wkavg.transp_total[i];
		break;
		case eSW_Month:
		ForEachSoilLayer(i)
		p_Rtransp_mo[SW_Output[eSW_Transp].mo_row + mo_nrow * (i + 2)] = v->moavg.transp_total[i];
		break;
		case eSW_Year:
		ForEachSoilLayer(i)
		p_Rtransp_yr[SW_Output[eSW_Transp].yr_row + yr_nrow * (i + 1)] = v->yravg.transp_total[i];
		break;
	}
#endif

#if !defined(STEPWAT) && !defined(RSOILWAT)
	ForEachSoilLayer(i)
	{
		sprintf(str, "%c%7.6f", _Sep, val[i]);
		strcat(outstr, str);
	}
#elif defined(STEPWAT)

	if (isPartialSoilwatOutput == FALSE)
	{
		ForEachSoilLayer(i)
		{
			sprintf(str, "%c%7.6f", _Sep, val[i]);
			strcat(outstr, str);
		}
	}
	else
	{

		ForEachSoilLayer(i)
		{
			switch (pd)
			{
				case eSW_Day: p = t->doy-1; break; /* print current but as index */
				case eSW_Week: p = t->week-1; break; /* print previous to current */
				case eSW_Month: p = t->month-1; break; /* print previous to current */
				/* YEAR should never be used with STEPWAT */
			}
			if (bFlush) p++;
			SXW.transpTotal[Ilp(i,p)] = val[i];
		}
	}
#endif

#ifndef RSOILWAT
	/* tree-component transpiration */ForEachSoilLayer(i)
	{
		switch (pd)
		{
		case eSW_Day:
			val[i] = v->dysum.transp_tree[i];
			break;
		case eSW_Week:
			val[i] = v->wkavg.transp_tree[i];
			break;
		case eSW_Month:
			val[i] = v->moavg.transp_tree[i];
			break;
		case eSW_Year:
			val[i] = v->yravg.transp_tree[i];
			break;
		}
	}
#else
	switch (pd)
	{
		case eSW_Day:
		ForEachSoilLayer(i)
		p_Rtransp_dy[SW_Output[eSW_Transp].dy_row + dy_nrow * (i + 2) + (dy_nrow * SW_Site.n_layers * 1)] = v->dysum.transp_tree[i];
		break;
		case eSW_Week:
		ForEachSoilLayer(i)
		p_Rtransp_wk[SW_Output[eSW_Transp].wk_row + wk_nrow * (i + 2) + (wk_nrow * SW_Site.n_layers * 1)] = v->wkavg.transp_tree[i];
		break;
		case eSW_Month:
		ForEachSoilLayer(i)
		p_Rtransp_mo[SW_Output[eSW_Transp].mo_row + mo_nrow * (i + 2) + (mo_nrow * SW_Site.n_layers * 1)] = v->moavg.transp_tree[i];
		break;
		case eSW_Year:
		ForEachSoilLayer(i)
		p_Rtransp_yr[SW_Output[eSW_Transp].yr_row + yr_nrow * (i + 1) + (yr_nrow * SW_Site.n_layers * 1)] = v->yravg.transp_tree[i];
		break;
	}
#endif

#if !defined(STEPWAT) && !defined(RSOILWAT)
	ForEachSoilLayer(i)
	{
		sprintf(str, "%c%7.6f", _Sep, val[i]);
		strcat(outstr, str);
	}
#elif defined(STEPWAT)
	if (isPartialSoilwatOutput == FALSE)
	{
		ForEachSoilLayer(i)
		{
			sprintf(str, "%c%7.6f", _Sep, val[i]);
			strcat(outstr, str);
		}
	}
	else
	{

		ForEachSoilLayer(i)
		{
			switch (pd)
			{
				case eSW_Day: p = t->doy-1; break; /* print current but as index */
				case eSW_Week: p = t->week-1; break; /* print previous to current */
				case eSW_Month: p = t->month-1; break; /* print previous to current */
				/* YEAR should never be used with STEPWAT */
			}
			if (bFlush) p++;
			SXW.transpTrees[Ilp(i,p)] = val[i];
		}
	}
#endif

#ifndef RSOILWAT
	/* shrub-component transpiration */ForEachSoilLayer(i)
	{
		switch (pd)
		{
		case eSW_Day:
			val[i] = v->dysum.transp_shrub[i];
			break;
		case eSW_Week:
			val[i] = v->wkavg.transp_shrub[i];
			break;
		case eSW_Month:
			val[i] = v->moavg.transp_shrub[i];
			break;
		case eSW_Year:
			val[i] = v->yravg.transp_shrub[i];
			break;
		}
	}
#else
	switch (pd)
	{
		case eSW_Day:
		ForEachSoilLayer(i)
		p_Rtransp_dy[SW_Output[eSW_Transp].dy_row + dy_nrow * (i + 2) + (dy_nrow * SW_Site.n_layers * 2)] = v->dysum.transp_shrub[i];
		break;
		case eSW_Week:
		ForEachSoilLayer(i)
		p_Rtransp_wk[SW_Output[eSW_Transp].wk_row + wk_nrow * (i + 2) + (wk_nrow * SW_Site.n_layers * 2)] = v->wkavg.transp_shrub[i];
		break;
		case eSW_Month:
		ForEachSoilLayer(i)
		p_Rtransp_mo[SW_Output[eSW_Transp].mo_row + mo_nrow * (i + 2) + (mo_nrow * SW_Site.n_layers * 2)] = v->moavg.transp_shrub[i];
		break;
		case eSW_Year:
		ForEachSoilLayer(i)
		p_Rtransp_yr[SW_Output[eSW_Transp].yr_row + yr_nrow * (i + 1) + (yr_nrow * SW_Site.n_layers * 2)] = v->yravg.transp_shrub[i];
		break;
	}
#endif

#if !defined(STEPWAT) && !defined(RSOILWAT)
	ForEachSoilLayer(i)
	{
		sprintf(str, "%c%7.6f", _Sep, val[i]);
		strcat(outstr, str);
	}
#elif defined(STEPWAT)
	if (isPartialSoilwatOutput == FALSE)
	{
		ForEachSoilLayer(i)
		{
			sprintf(str, "%c%7.6f", _Sep, val[i]);
			strcat(outstr, str);
		}
	}
	else
	{

		ForEachSoilLayer(i)
		{
			switch (pd)
			{
				case eSW_Day: p = t->doy-1; break; /* print current but as index */
				case eSW_Week: p = t->week-1; break; /* print previous to current */
				case eSW_Month: p = t->month-1; break; /* print previous to current */
				/* YEAR should never be used with STEPWAT */
			}
			if (bFlush) p++;
			SXW.transpShrubs[Ilp(i,p)] = val[i];
		}
	}
#endif

#ifndef RSOILWAT
	/* forb-component transpiration */ForEachSoilLayer(i)
	{
		switch (pd)
		{
		case eSW_Day:
			val[i] = v->dysum.transp_forb[i];
			break;
		case eSW_Week:
			val[i] = v->wkavg.transp_forb[i];
			break;
		case eSW_Month:
			val[i] = v->moavg.transp_forb[i];
			break;
		case eSW_Year:
			val[i] = v->yravg.transp_forb[i];
			break;
		}
	}
#else
	switch (pd)
	{
		case eSW_Day:
		ForEachSoilLayer(i)
		p_Rtransp_dy[SW_Output[eSW_Transp].dy_row + dy_nrow * (i + 2) + (dy_nrow * SW_Site.n_layers * 3)] = v->dysum.transp_forb[i];
		break;
		case eSW_Week:
		ForEachSoilLayer(i)
		p_Rtransp_wk[SW_Output[eSW_Transp].wk_row + wk_nrow * (i + 2) + (wk_nrow * SW_Site.n_layers * 3)] = v->wkavg.transp_forb[i];
		break;
		case eSW_Month:
		ForEachSoilLayer(i)
		p_Rtransp_mo[SW_Output[eSW_Transp].mo_row + mo_nrow * (i + 2) + (mo_nrow * SW_Site.n_layers * 3)] = v->moavg.transp_forb[i];
		break;
		case eSW_Year:
		ForEachSoilLayer(i)
		p_Rtransp_yr[SW_Output[eSW_Transp].yr_row + yr_nrow * (i + 1) + (yr_nrow * SW_Site.n_layers * 3)] = v->yravg.transp_forb[i];
		break;
	}
#endif

#if !defined(STEPWAT) && !defined(RSOILWAT)
	ForEachSoilLayer(i)
	{
		sprintf(str, "%c%7.6f", _Sep, val[i]);
		strcat(outstr, str);
	}
#elif defined(STEPWAT)
	if (isPartialSoilwatOutput == FALSE)
	{
		ForEachSoilLayer(i)
		{
			sprintf(str, "%c%7.6f", _Sep, val[i]);
			strcat(outstr, str);
		}
	}
	else
	{

		ForEachSoilLayer(i)
		{
			switch (pd)
			{
				case eSW_Day: p = t->doy-1; break; /* print current but as index */
				case eSW_Week: p = t->week-1; break; /* print previous to current */
				case eSW_Month: p = t->month-1; break; /* print previous to current */
				/* YEAR should never be used with STEPWAT */
			}
			if (bFlush) p++;
			SXW.transpForbs[Ilp(i,p)] = val[i];
		}
	}
#endif

#ifndef RSOILWAT
	/* grass-component transpiration */
	ForEachSoilLayer(i)
	{
		switch (pd)
		{
		case eSW_Day:
			val[i] = v->dysum.transp_grass[i];
			break;
		case eSW_Week:
			val[i] = v->wkavg.transp_grass[i];
			break;
		case eSW_Month:
			val[i] = v->moavg.transp_grass[i];
			break;
		case eSW_Year:
			val[i] = v->yravg.transp_grass[i];
			break;
		}
	}
#else
	switch (pd)
	{
		case eSW_Day:
		ForEachSoilLayer(i)
		p_Rtransp_dy[SW_Output[eSW_Transp].dy_row + dy_nrow * (i + 2) + (dy_nrow * SW_Site.n_layers * 4)] = v->dysum.transp_grass[i];
		SW_Output[eSW_Transp].dy_row++;
		break;
		case eSW_Week:
		ForEachSoilLayer(i)
		p_Rtransp_wk[SW_Output[eSW_Transp].wk_row + wk_nrow * (i + 2) + (wk_nrow * SW_Site.n_layers * 4)] = v->wkavg.transp_grass[i];
		SW_Output[eSW_Transp].wk_row++;
		break;
		case eSW_Month:
		ForEachSoilLayer(i)
		p_Rtransp_mo[SW_Output[eSW_Transp].mo_row + mo_nrow * (i + 2) + (mo_nrow * SW_Site.n_layers * 4)] = v->moavg.transp_grass[i];
		SW_Output[eSW_Transp].mo_row++;
		break;
		case eSW_Year:
		ForEachSoilLayer(i)
		p_Rtransp_yr[SW_Output[eSW_Transp].yr_row + yr_nrow * (i + 1) + (yr_nrow * SW_Site.n_layers * 4)] = v->yravg.transp_grass[i];
		SW_Output[eSW_Transp].yr_row++;
		break;
	}
#endif

#if !defined(STEPWAT) && !defined(RSOILWAT)
	ForEachSoilLayer(i)
	{
		sprintf(str, "%c%7.6f", _Sep, val[i]);
		strcat(outstr, str);
	}
#elif defined(STEPWAT)
	if (isPartialSoilwatOutput == FALSE)
	{
		ForEachSoilLayer(i)
		{
			sprintf(str, "%c%7.6f", _Sep, val[i]);
			strcat(outstr, str);
		}
	}
	else
	{

		ForEachSoilLayer(i)
		{
			switch (pd)
			{
				case eSW_Day: p = t->doy-1; break; /* print current but as index */
				case eSW_Week: p = t->week-1; break; /* print previous to current */
				case eSW_Month: p = t->month-1; break; /* print previous to current */
				/* YEAR should never be used with STEPWAT */
			}
			if (bFlush) p++;
			SXW.transpGrasses[Ilp(i,p)] = val[i];
		}
	}
#endif
	free(val);
}

static void get_evapSoil(void)
{
	/* --------------------------------------------------- */
	LyrIndex i;
	SW_SOILWAT *v = &SW_Soilwat;
	OutPeriod pd = SW_Output[eSW_EvapSoil].period;
	RealD val = SW_MISSING;

#ifndef RSOILWAT
	char str[OUTSTRLEN];
	get_outstrleader(pd);
	ForEachEvapLayer(i)
	{
		switch (pd)
		{
		case eSW_Day:
			val = v->dysum.evap[i];
			break;
		case eSW_Week:
			val = v->wkavg.evap[i];
			break;
		case eSW_Month:
			val = v->moavg.evap[i];
			break;
		case eSW_Year:
			val = v->yravg.evap[i];
			break;
		}
		sprintf(str, "%c%7.6f", _Sep, val);
		strcat(outstr, str);
	}
#else
	switch (pd)
	{
		case eSW_Day:
		p_Revap_soil_dy[SW_Output[eSW_EvapSoil].dy_row + dy_nrow * 0] = SW_Model.year;
		p_Revap_soil_dy[SW_Output[eSW_EvapSoil].dy_row + dy_nrow * 1] = SW_Model.doy;
		ForEachEvapLayer(i)
		p_Revap_soil_dy[SW_Output[eSW_EvapSoil].dy_row + dy_nrow * (i + 2)] = v->dysum.evap[i];
		SW_Output[eSW_EvapSoil].dy_row++;
		break;
		case eSW_Week:
		p_Revap_soil_wk[SW_Output[eSW_EvapSoil].wk_row + wk_nrow * 0] = SW_Model.year;
		p_Revap_soil_wk[SW_Output[eSW_EvapSoil].wk_row + wk_nrow * 1] = (SW_Model.week + 1) - tOffset;
		ForEachEvapLayer(i)
		p_Revap_soil_wk[SW_Output[eSW_EvapSoil].wk_row + wk_nrow * (i + 2)] = v->wkavg.evap[i];
		SW_Output[eSW_EvapSoil].wk_row++;
		break;
		case eSW_Month:
		p_Revap_soil_mo[SW_Output[eSW_EvapSoil].mo_row + mo_nrow * 0] = SW_Model.year;
		p_Revap_soil_mo[SW_Output[eSW_EvapSoil].mo_row + mo_nrow * 1] = (SW_Model.month + 1) - tOffset;
		ForEachEvapLayer(i)
		p_Revap_soil_mo[SW_Output[eSW_EvapSoil].mo_row + mo_nrow * (i + 2)] = v->moavg.evap[i];
		SW_Output[eSW_EvapSoil].mo_row++;
		break;
		case eSW_Year:
		p_Revap_soil_yr[SW_Output[eSW_EvapSoil].yr_row + yr_nrow * 0] = SW_Model.year;
		ForEachEvapLayer(i)
		p_Revap_soil_yr[SW_Output[eSW_EvapSoil].yr_row + yr_nrow * (i + 1)] = v->yravg.evap[i];
		SW_Output[eSW_EvapSoil].yr_row++;
		break;
	}
#endif
}

static void get_evapSurface(void)
{
	/* --------------------------------------------------- */
	SW_SOILWAT *v = &SW_Soilwat;
	OutPeriod pd = SW_Output[eSW_EvapSurface].period;
	RealD val_tot = SW_MISSING, val_tree = SW_MISSING, val_forb = SW_MISSING,
			val_shrub = SW_MISSING, val_grass = SW_MISSING, val_litter =
					SW_MISSING, val_water = SW_MISSING;

#ifndef RSOILWAT
	char str[OUTSTRLEN];
	get_outstrleader(pd);
	switch (pd)
	{
	case eSW_Day:
		val_tot = v->dysum.total_evap;
		val_tree = v->dysum.tree_evap;
		val_forb = v->dysum.forb_evap;
		val_shrub = v->dysum.shrub_evap;
		val_grass = v->dysum.grass_evap;
		val_litter = v->dysum.litter_evap;
		val_water = v->dysum.surfaceWater_evap;
		break;
	case eSW_Week:
		val_tot = v->wkavg.total_evap;
		val_tree = v->wkavg.tree_evap;
		val_forb = v->wkavg.forb_evap;
		val_shrub = v->wkavg.shrub_evap;
		val_grass = v->wkavg.grass_evap;
		val_litter = v->wkavg.litter_evap;
		val_water = v->wkavg.surfaceWater_evap;
		break;
	case eSW_Month:
		val_tot = v->moavg.total_evap;
		val_tree = v->moavg.tree_evap;
		val_forb = v->moavg.forb_evap;
		val_shrub = v->moavg.shrub_evap;
		val_grass = v->moavg.grass_evap;
		val_litter = v->moavg.litter_evap;
		val_water = v->moavg.surfaceWater_evap;
		break;
	case eSW_Year:
		val_tot = v->yravg.total_evap;
		val_tree = v->yravg.tree_evap;
		val_forb = v->yravg.forb_evap;
		val_shrub = v->yravg.shrub_evap;
		val_grass = v->yravg.grass_evap;
		val_litter = v->yravg.litter_evap;
		val_water = v->yravg.surfaceWater_evap;
		break;
	}
	sprintf(str, "%c%7.6f%c%7.6f%c%7.6f%c%7.6f%c%7.6f%c%7.6f%c%7.6f", _Sep, val_tot, _Sep, val_tree, _Sep, val_shrub, _Sep, val_forb, _Sep, val_grass, _Sep, val_litter, _Sep, val_water);
	strcat(outstr, str);
#else
	switch (pd)
	{
		case eSW_Day:
		p_Revap_surface_dy[SW_Output[eSW_EvapSurface].dy_row + dy_nrow * 0] = SW_Model.year;
		p_Revap_surface_dy[SW_Output[eSW_EvapSurface].dy_row + dy_nrow * 1] = SW_Model.doy;
		p_Revap_surface_dy[SW_Output[eSW_EvapSurface].dy_row + dy_nrow * 2] = v->dysum.total_evap;
		p_Revap_surface_dy[SW_Output[eSW_EvapSurface].dy_row + dy_nrow * 3] = v->dysum.tree_evap;
		p_Revap_surface_dy[SW_Output[eSW_EvapSurface].dy_row + dy_nrow * 4] = v->dysum.shrub_evap;
		p_Revap_surface_dy[SW_Output[eSW_EvapSurface].dy_row + dy_nrow * 5] = v->dysum.forb_evap;
		p_Revap_surface_dy[SW_Output[eSW_EvapSurface].dy_row + dy_nrow * 6] = v->dysum.grass_evap;
		p_Revap_surface_dy[SW_Output[eSW_EvapSurface].dy_row + dy_nrow * 7] = v->dysum.litter_evap;
		p_Revap_surface_dy[SW_Output[eSW_EvapSurface].dy_row + dy_nrow * 8] = v->dysum.surfaceWater_evap;
		SW_Output[eSW_EvapSurface].dy_row++;
		break;
		case eSW_Week:
		p_Revap_surface_wk[SW_Output[eSW_EvapSurface].wk_row + wk_nrow * 0] = SW_Model.year;
		p_Revap_surface_wk[SW_Output[eSW_EvapSurface].wk_row + wk_nrow * 1] = (SW_Model.week + 1) - tOffset;
		p_Revap_surface_wk[SW_Output[eSW_EvapSurface].wk_row + wk_nrow * 2] = v->wkavg.total_evap;
		p_Revap_surface_wk[SW_Output[eSW_EvapSurface].wk_row + wk_nrow * 3] = v->wkavg.tree_evap;
		p_Revap_surface_wk[SW_Output[eSW_EvapSurface].wk_row + wk_nrow * 4] = v->wkavg.shrub_evap;
		p_Revap_surface_wk[SW_Output[eSW_EvapSurface].wk_row + wk_nrow * 5] = v->wkavg.forb_evap;
		p_Revap_surface_wk[SW_Output[eSW_EvapSurface].wk_row + wk_nrow * 6] = v->wkavg.grass_evap;
		p_Revap_surface_wk[SW_Output[eSW_EvapSurface].wk_row + wk_nrow * 7] = v->wkavg.litter_evap;
		p_Revap_surface_wk[SW_Output[eSW_EvapSurface].wk_row + wk_nrow * 8] = v->wkavg.surfaceWater_evap;
		SW_Output[eSW_EvapSurface].wk_row++;
		break;
		case eSW_Month:
		p_Revap_surface_mo[SW_Output[eSW_EvapSurface].mo_row + mo_nrow * 0] = SW_Model.year;
		p_Revap_surface_mo[SW_Output[eSW_EvapSurface].mo_row + mo_nrow * 1] = (SW_Model.month + 1) - tOffset;
		p_Revap_surface_mo[SW_Output[eSW_EvapSurface].mo_row + mo_nrow * 2] = v->moavg.total_evap;
		p_Revap_surface_mo[SW_Output[eSW_EvapSurface].mo_row + mo_nrow * 3] = v->moavg.tree_evap;
		p_Revap_surface_mo[SW_Output[eSW_EvapSurface].mo_row + mo_nrow * 4] = v->moavg.shrub_evap;
		p_Revap_surface_mo[SW_Output[eSW_EvapSurface].mo_row + mo_nrow * 5] = v->moavg.forb_evap;
		p_Revap_surface_mo[SW_Output[eSW_EvapSurface].mo_row + mo_nrow * 6] = v->moavg.grass_evap;
		p_Revap_surface_mo[SW_Output[eSW_EvapSurface].mo_row + mo_nrow * 7] = v->moavg.litter_evap;
		p_Revap_surface_mo[SW_Output[eSW_EvapSurface].mo_row + mo_nrow * 8] = v->moavg.surfaceWater_evap;
		SW_Output[eSW_EvapSurface].mo_row++;
		break;
		case eSW_Year:
		p_Revap_surface_yr[SW_Output[eSW_EvapSurface].yr_row + yr_nrow * 0] = SW_Model.year;
		p_Revap_surface_yr[SW_Output[eSW_EvapSurface].yr_row + yr_nrow * 1] = v->yravg.total_evap;
		p_Revap_surface_yr[SW_Output[eSW_EvapSurface].yr_row + yr_nrow * 2] = v->yravg.tree_evap;
		p_Revap_surface_yr[SW_Output[eSW_EvapSurface].yr_row + yr_nrow * 3] = v->yravg.shrub_evap;
		p_Revap_surface_yr[SW_Output[eSW_EvapSurface].yr_row + yr_nrow * 4] = v->yravg.forb_evap;
		p_Revap_surface_yr[SW_Output[eSW_EvapSurface].yr_row + yr_nrow * 5] = v->yravg.grass_evap;
		p_Revap_surface_yr[SW_Output[eSW_EvapSurface].yr_row + yr_nrow * 6] = v->yravg.litter_evap;
		p_Revap_surface_yr[SW_Output[eSW_EvapSurface].yr_row + yr_nrow * 7] = v->yravg.surfaceWater_evap;
		SW_Output[eSW_EvapSurface].yr_row++;
		break;
	}
#endif
}

static void get_interception(void)
{
	/* --------------------------------------------------- */
	SW_SOILWAT *v = &SW_Soilwat;
	OutPeriod pd = SW_Output[eSW_Interception].period;
	RealD val_tot = SW_MISSING, val_tree = SW_MISSING, val_forb = SW_MISSING,
			val_shrub = SW_MISSING, val_grass = SW_MISSING, val_litter =
					SW_MISSING;

#ifndef RSOILWAT
	char str[OUTSTRLEN];
	get_outstrleader(pd);
	switch (pd)
	{
	case eSW_Day:
		val_tot = v->dysum.total_int;
		val_tree = v->dysum.tree_int;
		val_forb = v->dysum.forb_int;
		val_shrub = v->dysum.shrub_int;
		val_grass = v->dysum.grass_int;
		val_litter = v->dysum.litter_int;
		break;
	case eSW_Week:
		val_tot = v->wkavg.total_int;
		val_tree = v->wkavg.tree_int;
		val_forb = v->wkavg.forb_int;
		val_shrub = v->wkavg.shrub_int;
		val_grass = v->wkavg.grass_int;
		val_litter = v->wkavg.litter_int;
		break;
	case eSW_Month:
		val_tot = v->moavg.total_int;
		val_tree = v->moavg.tree_int;
		val_forb = v->moavg.forb_int;
		val_shrub = v->moavg.shrub_int;
		val_grass = v->moavg.grass_int;
		val_litter = v->moavg.litter_int;
		break;
	case eSW_Year:
		val_tot = v->yravg.total_int;
		val_tree = v->yravg.tree_int;
		val_forb = v->yravg.forb_int;
		val_shrub = v->yravg.shrub_int;
		val_grass = v->yravg.grass_int;
		val_litter = v->yravg.litter_int;
		break;
	}
	sprintf(str, "%c%7.6f%c%7.6f%c%7.6f%c%7.6f%c%7.6f%c%7.6f", _Sep, val_tot, _Sep, val_tree, _Sep, val_shrub, _Sep, val_forb, _Sep, val_grass, _Sep, val_litter);
	strcat(outstr, str);
#else
	switch (pd)
	{
		case eSW_Day:
		p_Rinterception_dy[SW_Output[eSW_Interception].dy_row + dy_nrow * 0] = SW_Model.year;
		p_Rinterception_dy[SW_Output[eSW_Interception].dy_row + dy_nrow * 1] = SW_Model.doy;
		p_Rinterception_dy[SW_Output[eSW_Interception].dy_row + dy_nrow * 2] = v->dysum.total_int;
		p_Rinterception_dy[SW_Output[eSW_Interception].dy_row + dy_nrow * 3] = v->dysum.tree_int;
		p_Rinterception_dy[SW_Output[eSW_Interception].dy_row + dy_nrow * 4] = v->dysum.shrub_int;
		p_Rinterception_dy[SW_Output[eSW_Interception].dy_row + dy_nrow * 5] = v->dysum.forb_int;
		p_Rinterception_dy[SW_Output[eSW_Interception].dy_row + dy_nrow * 6] = v->dysum.grass_int;
		p_Rinterception_dy[SW_Output[eSW_Interception].dy_row + dy_nrow * 7] = v->dysum.litter_int;
		SW_Output[eSW_Interception].dy_row++;
		break;
		case eSW_Week:
		p_Rinterception_wk[SW_Output[eSW_Interception].wk_row + wk_nrow * 0] = SW_Model.year;
		p_Rinterception_wk[SW_Output[eSW_Interception].wk_row + wk_nrow * 1] = (SW_Model.week + 1) - tOffset;
		p_Rinterception_wk[SW_Output[eSW_Interception].wk_row + wk_nrow * 2] = v->wkavg.total_int;
		p_Rinterception_wk[SW_Output[eSW_Interception].wk_row + wk_nrow * 3] = v->wkavg.tree_int;
		p_Rinterception_wk[SW_Output[eSW_Interception].wk_row + wk_nrow * 4] = v->wkavg.shrub_int;
		p_Rinterception_wk[SW_Output[eSW_Interception].wk_row + wk_nrow * 5] = v->wkavg.forb_int;
		p_Rinterception_wk[SW_Output[eSW_Interception].wk_row + wk_nrow * 6] = v->wkavg.grass_int;
		p_Rinterception_wk[SW_Output[eSW_Interception].wk_row + wk_nrow * 7] = v->wkavg.litter_int;
		SW_Output[eSW_Interception].wk_row++;
		break;
		case eSW_Month:
		p_Rinterception_mo[SW_Output[eSW_Interception].mo_row + mo_nrow * 0] = SW_Model.year;
		p_Rinterception_mo[SW_Output[eSW_Interception].mo_row + mo_nrow * 1] = (SW_Model.month + 1) - tOffset;
		p_Rinterception_mo[SW_Output[eSW_Interception].mo_row + mo_nrow * 2] = v->moavg.total_int;
		p_Rinterception_mo[SW_Output[eSW_Interception].mo_row + mo_nrow * 3] = v->moavg.tree_int;
		p_Rinterception_mo[SW_Output[eSW_Interception].mo_row + mo_nrow * 4] = v->moavg.shrub_int;
		p_Rinterception_mo[SW_Output[eSW_Interception].mo_row + mo_nrow * 5] = v->moavg.forb_int;
		p_Rinterception_mo[SW_Output[eSW_Interception].mo_row + mo_nrow * 6] = v->moavg.grass_int;
		p_Rinterception_mo[SW_Output[eSW_Interception].mo_row + mo_nrow * 7] = v->moavg.litter_int;
		SW_Output[eSW_Interception].mo_row++;
		break;
		case eSW_Year:
		p_Rinterception_yr[SW_Output[eSW_Interception].yr_row + yr_nrow * 0] = SW_Model.year;
		p_Rinterception_yr[SW_Output[eSW_Interception].yr_row + yr_nrow * 1] = v->yravg.total_int;
		p_Rinterception_yr[SW_Output[eSW_Interception].yr_row + yr_nrow * 2] = v->yravg.tree_int;
		p_Rinterception_yr[SW_Output[eSW_Interception].yr_row + yr_nrow * 3] = v->yravg.shrub_int;
		p_Rinterception_yr[SW_Output[eSW_Interception].yr_row + yr_nrow * 4] = v->yravg.forb_int;
		p_Rinterception_yr[SW_Output[eSW_Interception].yr_row + yr_nrow * 5] = v->yravg.grass_int;
		p_Rinterception_yr[SW_Output[eSW_Interception].yr_row + yr_nrow * 6] = v->yravg.litter_int;
		SW_Output[eSW_Interception].yr_row++;
		break;
	}
#endif
}

static void get_soilinf(void)
{
	/* --------------------------------------------------- */
	/* 20100202 (drs) added */
	/* 20110219 (drs) added runoff */
	/* 12/13/2012	(clk)	moved runoff, now named snowRunoff, to get_runoff(); */
	SW_WEATHER *v = &SW_Weather;
	OutPeriod pd = SW_Output[eSW_SoilInf].period;
	RealD val_inf = SW_MISSING;
#ifndef RSOILWAT
	char str[OUTSTRLEN];
	get_outstrleader(pd);
	switch (pd)
	{
	case eSW_Day:
		val_inf = v->dysum.soil_inf;
		break;
	case eSW_Week:
		val_inf = v->wkavg.soil_inf;
		break;
	case eSW_Month:
		val_inf = v->moavg.soil_inf;
		break;
	case eSW_Year:
		val_inf = v->yravg.soil_inf;
		break;
	}
	sprintf(str, "%c%7.6f", _Sep, val_inf);
	strcat(outstr, str);
#else
	switch (pd)
	{
		case eSW_Day:
		p_Rinfiltration_dy[SW_Output[eSW_SoilInf].dy_row + dy_nrow * 0] = SW_Model.year;
		p_Rinfiltration_dy[SW_Output[eSW_SoilInf].dy_row + dy_nrow * 1] = SW_Model.doy;
		p_Rinfiltration_dy[SW_Output[eSW_SoilInf].dy_row + dy_nrow * 2] = v->dysum.soil_inf;
		SW_Output[eSW_SoilInf].dy_row++;
		break;
		case eSW_Week:
		p_Rinfiltration_wk[SW_Output[eSW_SoilInf].wk_row + wk_nrow * 0] = SW_Model.year;
		p_Rinfiltration_wk[SW_Output[eSW_SoilInf].wk_row + wk_nrow * 1] = (SW_Model.week + 1) - tOffset;
		p_Rinfiltration_wk[SW_Output[eSW_SoilInf].wk_row + wk_nrow * 2] = v->wkavg.soil_inf;
		SW_Output[eSW_SoilInf].wk_row++;
		break;
		case eSW_Month:
		p_Rinfiltration_mo[SW_Output[eSW_SoilInf].mo_row + mo_nrow * 0] = SW_Model.year;
		p_Rinfiltration_mo[SW_Output[eSW_SoilInf].mo_row + mo_nrow * 1] = (SW_Model.month + 1) - tOffset;
		p_Rinfiltration_mo[SW_Output[eSW_SoilInf].mo_row + mo_nrow * 2] = v->moavg.soil_inf;
		SW_Output[eSW_SoilInf].mo_row++;
		break;
		case eSW_Year:
		p_Rinfiltration_yr[SW_Output[eSW_SoilInf].yr_row + yr_nrow * 0] = SW_Model.year;
		p_Rinfiltration_yr[SW_Output[eSW_SoilInf].yr_row + yr_nrow * 1] = v->yravg.soil_inf;
		SW_Output[eSW_SoilInf].yr_row++;
		break;
	}
#endif
}

static void get_lyrdrain(void)
{
	/* --------------------------------------------------- */
	/* 20100202 (drs) added */
	LyrIndex i;
	SW_SOILWAT *v = &SW_Soilwat;
	OutPeriod pd = SW_Output[eSW_LyrDrain].period;
	RealD val = SW_MISSING;
#ifndef RSOILWAT
	char str[OUTSTRLEN];
	get_outstrleader(pd);
	for (i = 0; i < SW_Site.n_layers - 1; i++)
	{
		switch (pd)
		{
		case eSW_Day:
			val = v->dysum.lyrdrain[i];
			break;
		case eSW_Week:
			val = v->wkavg.lyrdrain[i];
			break;
		case eSW_Month:
			val = v->moavg.lyrdrain[i];
			break;
		case eSW_Year:
			val = v->yravg.lyrdrain[i];
			break;
		}
		sprintf(str, "%c%7.6f", _Sep, val);
		strcat(outstr, str);
	}
#else
	switch (pd)
	{
		case eSW_Day:
		p_Rpercolation_dy[SW_Output[eSW_LyrDrain].dy_row + dy_nrow * 0] = SW_Model.year;
		p_Rpercolation_dy[SW_Output[eSW_LyrDrain].dy_row + dy_nrow * 1] = SW_Model.doy;
		for (i = 0; i < SW_Site.n_layers - 1; i++)
		{
			p_Rpercolation_dy[SW_Output[eSW_LyrDrain].dy_row + dy_nrow * (i + 2)] = v->dysum.lyrdrain[i];
		}
		SW_Output[eSW_LyrDrain].dy_row++;
		break;
		case eSW_Week:
		p_Rpercolation_wk[SW_Output[eSW_LyrDrain].wk_row + wk_nrow * 0] = SW_Model.year;
		p_Rpercolation_wk[SW_Output[eSW_LyrDrain].wk_row + wk_nrow * 1] = (SW_Model.week + 1) - tOffset;
		for (i = 0; i < SW_Site.n_layers - 1; i++)
		{
			p_Rpercolation_wk[SW_Output[eSW_LyrDrain].wk_row + wk_nrow * (i + 2)] = v->wkavg.lyrdrain[i];
		}
		SW_Output[eSW_LyrDrain].wk_row++;
		break;
		case eSW_Month:
		p_Rpercolation_mo[SW_Output[eSW_LyrDrain].mo_row + mo_nrow * 0] = SW_Model.year;
		p_Rpercolation_mo[SW_Output[eSW_LyrDrain].mo_row + mo_nrow * 1] = (SW_Model.month + 1) - tOffset;
		for (i = 0; i < SW_Site.n_layers - 1; i++)
		{
			p_Rpercolation_mo[SW_Output[eSW_LyrDrain].mo_row + mo_nrow * (i + 2)] = v->moavg.lyrdrain[i];
		}
		SW_Output[eSW_LyrDrain].mo_row++;
		break;
		case eSW_Year:
		p_Rpercolation_yr[SW_Output[eSW_LyrDrain].yr_row + yr_nrow * 0] = SW_Model.year;
		for (i = 0; i < SW_Site.n_layers - 1; i++)
		{
			p_Rpercolation_yr[SW_Output[eSW_LyrDrain].yr_row + yr_nrow * (i + 1)] = v->yravg.lyrdrain[i];
		}
		SW_Output[eSW_LyrDrain].yr_row++;
		break;
	}
#endif
}

static void get_hydred(void)
{
	/* --------------------------------------------------- */
	/* 20101020 (drs) added */
	LyrIndex i;
	SW_SOILWAT *v = &SW_Soilwat;
	OutPeriod pd = SW_Output[eSW_HydRed].period;
	RealD val = SW_MISSING;
#ifndef RSOILWAT
	char str[OUTSTRLEN];
	get_outstrleader(pd);
	/* total output */ForEachSoilLayer(i)
	{
		switch (pd)
		{
		case eSW_Day:
			val = v->dysum.hydred_total[i];
			break;
		case eSW_Week:
			val = v->wkavg.hydred_total[i];
			break;
		case eSW_Month:
			val = v->moavg.hydred_total[i];
			break;
		case eSW_Year:
			val = v->yravg.hydred_total[i];
			break;
		}

		sprintf(str, "%c%7.6f", _Sep, val);
		strcat(outstr, str);
	}
	/* tree output */ForEachSoilLayer(i)
	{
		switch (pd)
		{
		case eSW_Day:
			val = v->dysum.hydred_tree[i];
			break;
		case eSW_Week:
			val = v->wkavg.hydred_tree[i];
			break;
		case eSW_Month:
			val = v->moavg.hydred_tree[i];
			break;
		case eSW_Year:
			val = v->yravg.hydred_tree[i];
			break;
		}

		sprintf(str, "%c%7.6f", _Sep, val);
		strcat(outstr, str);
	}
	/* shrub output */ForEachSoilLayer(i)
	{
		switch (pd)
		{
		case eSW_Day:
			val = v->dysum.hydred_shrub[i];
			break;
		case eSW_Week:
			val = v->wkavg.hydred_shrub[i];
			break;
		case eSW_Month:
			val = v->moavg.hydred_shrub[i];
			break;
		case eSW_Year:
			val = v->yravg.hydred_shrub[i];
			break;
		}

		sprintf(str, "%c%7.6f", _Sep, val);
		strcat(outstr, str);
	}
	/* forb output */ForEachSoilLayer(i)
	{
		switch (pd)
		{
		case eSW_Day:
			val = v->dysum.hydred_forb[i];
			break;
		case eSW_Week:
			val = v->wkavg.hydred_forb[i];
			break;
		case eSW_Month:
			val = v->moavg.hydred_forb[i];
			break;
		case eSW_Year:
			val = v->yravg.hydred_forb[i];
			break;
		}

		sprintf(str, "%c%7.6f", _Sep, val);
		strcat(outstr, str);
	}
	/* grass output */
	ForEachSoilLayer(i)
	{
		switch (pd)
		{
		case eSW_Day:
			val = v->dysum.hydred_grass[i];
			break;
		case eSW_Week:
			val = v->wkavg.hydred_grass[i];
			break;
		case eSW_Month:
			val = v->moavg.hydred_grass[i];
			break;
		case eSW_Year:
			val = v->yravg.hydred_grass[i];
			break;
		}

		sprintf(str, "%c%7.6f", _Sep, val);
		strcat(outstr, str);
	}
#else
	/* Date Info output */
	switch (pd)
	{
		case eSW_Day:
		p_Rhydred_dy[SW_Output[eSW_HydRed].dy_row + dy_nrow * 0] = SW_Model.year;
		p_Rhydred_dy[SW_Output[eSW_HydRed].dy_row + dy_nrow * 1] = SW_Model.doy;
		break;
		case eSW_Week:
		p_Rhydred_wk[SW_Output[eSW_HydRed].wk_row + wk_nrow * 0] = SW_Model.year;
		p_Rhydred_wk[SW_Output[eSW_HydRed].wk_row + wk_nrow * 1] = (SW_Model.week + 1) - tOffset;
		break;
		case eSW_Month:
		p_Rhydred_mo[SW_Output[eSW_HydRed].mo_row + mo_nrow * 0] = SW_Model.year;
		p_Rhydred_mo[SW_Output[eSW_HydRed].mo_row + mo_nrow * 1] = (SW_Model.month + 1) - tOffset;
		break;
		case eSW_Year:
		p_Rhydred_yr[SW_Output[eSW_HydRed].yr_row + yr_nrow * 0] = SW_Model.year;
		break;
	}

	/* total output */
	switch (pd)
	{
		case eSW_Day:
		ForEachSoilLayer(i)
		p_Rhydred_dy[SW_Output[eSW_HydRed].dy_row + dy_nrow * (i + 2) + (dy_nrow * SW_Site.n_layers * 0)] = v->dysum.hydred_total[i];
		break;
		case eSW_Week:
		ForEachSoilLayer(i)
		p_Rhydred_wk[SW_Output[eSW_HydRed].wk_row + wk_nrow * (i + 2) + (wk_nrow * SW_Site.n_layers * 0)] = v->wkavg.hydred_total[i];
		break;
		case eSW_Month:
		ForEachSoilLayer(i)
		p_Rhydred_mo[SW_Output[eSW_HydRed].mo_row + mo_nrow * (i + 2) + (mo_nrow * SW_Site.n_layers * 0)] = v->moavg.hydred_total[i];
		break;
		case eSW_Year:
		ForEachSoilLayer(i)
		p_Rhydred_yr[SW_Output[eSW_HydRed].yr_row + yr_nrow * (i + 1) + (yr_nrow * SW_Site.n_layers * 0)] = v->yravg.hydred_total[i];
		break;
	}

	/* tree output */
	switch (pd)
	{
		case eSW_Day:
		ForEachSoilLayer(i)
		p_Rhydred_dy[SW_Output[eSW_HydRed].dy_row + dy_nrow * (i + 2) + (dy_nrow * SW_Site.n_layers * 1)] = v->dysum.hydred_tree[i];
		break;
		case eSW_Week:
		ForEachSoilLayer(i)
		p_Rhydred_wk[SW_Output[eSW_HydRed].wk_row + wk_nrow * (i + 2) + (wk_nrow * SW_Site.n_layers * 1)] = v->wkavg.hydred_tree[i];
		break;
		case eSW_Month:
		ForEachSoilLayer(i)
		p_Rhydred_mo[SW_Output[eSW_HydRed].mo_row + mo_nrow * (i + 2) + (mo_nrow * SW_Site.n_layers * 1)] = v->moavg.hydred_tree[i];
		break;
		case eSW_Year:
		ForEachSoilLayer(i)
		p_Rhydred_yr[SW_Output[eSW_HydRed].yr_row + yr_nrow * (i + 1) + (yr_nrow * SW_Site.n_layers * 1)] = v->yravg.hydred_tree[i];
		break;
	}

	/* shrub output */
	switch (pd)
	{
		case eSW_Day:
		ForEachSoilLayer(i)
		p_Rhydred_dy[SW_Output[eSW_HydRed].dy_row + dy_nrow * (i + 2) + (dy_nrow * SW_Site.n_layers * 2)] = v->dysum.hydred_shrub[i];
		break;
		case eSW_Week:
		ForEachSoilLayer(i)
		p_Rhydred_wk[SW_Output[eSW_HydRed].wk_row + wk_nrow * (i + 2) + (wk_nrow * SW_Site.n_layers * 2)] = v->wkavg.hydred_shrub[i];
		break;
		case eSW_Month:
		ForEachSoilLayer(i)
		p_Rhydred_mo[SW_Output[eSW_HydRed].mo_row + mo_nrow * (i + 2) + (mo_nrow * SW_Site.n_layers * 2)] = v->moavg.hydred_shrub[i];
		break;
		case eSW_Year:
		ForEachSoilLayer(i)
		p_Rhydred_yr[SW_Output[eSW_HydRed].yr_row + yr_nrow * (i + 1) + (yr_nrow * SW_Site.n_layers * 2)] = v->yravg.hydred_shrub[i];
		break;
	}

	/* forb output */
	switch (pd)
	{
		case eSW_Day:
		ForEachSoilLayer(i)
		p_Rhydred_dy[SW_Output[eSW_HydRed].dy_row + dy_nrow * (i + 2) + (dy_nrow * SW_Site.n_layers * 3)] = v->dysum.hydred_forb[i];
		break;
		case eSW_Week:
		ForEachSoilLayer(i)
		p_Rhydred_wk[SW_Output[eSW_HydRed].wk_row + wk_nrow * (i + 2) + (wk_nrow * SW_Site.n_layers * 3)] = v->wkavg.hydred_forb[i];
		break;
		case eSW_Month:
		ForEachSoilLayer(i)
		p_Rhydred_mo[SW_Output[eSW_HydRed].mo_row + mo_nrow * (i + 2) + (mo_nrow * SW_Site.n_layers * 3)] = v->moavg.hydred_forb[i];
		break;
		case eSW_Year:
		ForEachSoilLayer(i)
		p_Rhydred_yr[SW_Output[eSW_HydRed].yr_row + yr_nrow * (i + 1) + (yr_nrow * SW_Site.n_layers * 3)] = v->yravg.hydred_forb[i];
		break;
	}

	/* grass output */
	switch (pd)
	{
		case eSW_Day:
		ForEachSoilLayer(i)
		p_Rhydred_dy[SW_Output[eSW_HydRed].dy_row + dy_nrow * (i + 2) + (dy_nrow * SW_Site.n_layers * 4)] = v->dysum.hydred_grass[i];
		SW_Output[eSW_HydRed].dy_row++;
		break;
		case eSW_Week:
		ForEachSoilLayer(i)
		p_Rhydred_wk[SW_Output[eSW_HydRed].wk_row + wk_nrow * (i + 2) + (wk_nrow * SW_Site.n_layers * 4)] = v->wkavg.hydred_grass[i];
		SW_Output[eSW_HydRed].wk_row++;
		break;
		case eSW_Month:
		ForEachSoilLayer(i)
		p_Rhydred_mo[SW_Output[eSW_HydRed].mo_row + mo_nrow * (i + 2) + (mo_nrow * SW_Site.n_layers * 4)] = v->moavg.hydred_grass[i];
		SW_Output[eSW_HydRed].mo_row++;
		break;
		case eSW_Year:
		ForEachSoilLayer(i)
		p_Rhydred_yr[SW_Output[eSW_HydRed].yr_row + yr_nrow * (i + 1) + (yr_nrow * SW_Site.n_layers * 4)] = v->yravg.hydred_grass[i];
		SW_Output[eSW_HydRed].yr_row++;
		break;
	}
#endif
}

static void get_aet(void)
{
	/* --------------------------------------------------- */
	SW_SOILWAT *v = &SW_Soilwat;
	OutPeriod pd = SW_Output[eSW_AET].period;
	RealD val = SW_MISSING;
#if !defined(STEPWAT) && !defined(RSOILWAT)
	char str[20];
#elif defined(STEPWAT)
	char str[20];
#endif

#ifndef RSOILWAT
	get_outstrleader(pd);
	switch (pd)
	{
	case eSW_Day:
		val = v->dysum.aet;
		break;
	case eSW_Week:
		val = v->wkavg.aet;
		break;
	case eSW_Month:
		val = v->moavg.aet;
		break;
	case eSW_Year:
		val = v->yravg.aet;
		break;
	}
#else
	switch (pd)
	{
		case eSW_Day:
		p_Raet_dy[SW_Output[eSW_AET].dy_row + dy_nrow * 0] = SW_Model.year;
		p_Raet_dy[SW_Output[eSW_AET].dy_row + dy_nrow * 1] = SW_Model.doy;
		p_Raet_dy[SW_Output[eSW_AET].dy_row + dy_nrow * 2] = v->dysum.aet;
		SW_Output[eSW_AET].dy_row++;
		break;
		case eSW_Week:
		p_Raet_wk[SW_Output[eSW_AET].wk_row + wk_nrow * 0] = SW_Model.year;
		p_Raet_wk[SW_Output[eSW_AET].wk_row + wk_nrow * 1] = (SW_Model.week + 1) - tOffset;
		p_Raet_wk[SW_Output[eSW_AET].wk_row + wk_nrow * 2] = v->wkavg.aet;
		SW_Output[eSW_AET].wk_row++;
		break;
		case eSW_Month:
		p_Raet_mo[SW_Output[eSW_AET].mo_row + mo_nrow * 0] = SW_Model.year;
		p_Raet_mo[SW_Output[eSW_AET].mo_row + mo_nrow * 1] = (SW_Model.month + 1) - tOffset;
		p_Raet_mo[SW_Output[eSW_AET].mo_row + mo_nrow * 2] = v->moavg.aet;
		SW_Output[eSW_AET].mo_row++;
		break;
		case eSW_Year:
		p_Raet_yr[SW_Output[eSW_AET].yr_row + yr_nrow * 0] = SW_Model.year;
		p_Raet_yr[SW_Output[eSW_AET].yr_row + yr_nrow * 1] = v->yravg.aet;
		SW_Output[eSW_AET].yr_row++;
		break;
	}
#endif

#if !defined(STEPWAT) && !defined(RSOILWAT)
	sprintf(str, "%c%7.6f", _Sep, val);
	strcat(outstr, str);
#elif defined(STEPWAT)
	if (isPartialSoilwatOutput == FALSE)
	{
		sprintf(str, "%c%7.6f", _Sep, val);
		strcat(outstr, str);
	}
	else
	{
		SXW.aet += val;
	}
#endif
}

static void get_pet(void)
{
	/* --------------------------------------------------- */
	SW_SOILWAT *v = &SW_Soilwat;
	OutPeriod pd = SW_Output[eSW_PET].period;
	RealD val = SW_MISSING;
#ifndef RSOILWAT
	char str[20];
	get_outstrleader(pd);
	switch (pd)
	{
	case eSW_Day:
		val = v->dysum.pet;
		break;
	case eSW_Week:
		val = v->wkavg.pet;
		break;
	case eSW_Month:
		val = v->moavg.pet;
		break;
	case eSW_Year:
		val = v->yravg.pet;
		break;
	}
	sprintf(str, "%c%7.6f", _Sep, val);
	strcat(outstr, str);
#else
	switch (pd)
	{
		case eSW_Day:
		p_Rpet_dy[SW_Output[eSW_PET].dy_row + dy_nrow * 0] = SW_Model.year;
		p_Rpet_dy[SW_Output[eSW_PET].dy_row + dy_nrow * 1] = SW_Model.doy;
		p_Rpet_dy[SW_Output[eSW_PET].dy_row + dy_nrow * 2] = v->dysum.pet;
		SW_Output[eSW_PET].dy_row++;
		break;
		case eSW_Week:
		p_Rpet_wk[SW_Output[eSW_PET].wk_row + wk_nrow * 0] = SW_Model.year;
		p_Rpet_wk[SW_Output[eSW_PET].wk_row + wk_nrow * 1] = (SW_Model.week + 1) - tOffset;
		p_Rpet_wk[SW_Output[eSW_PET].wk_row + wk_nrow * 2] = v->wkavg.pet;
		SW_Output[eSW_PET].wk_row++;
		break;
		case eSW_Month:
		p_Rpet_mo[SW_Output[eSW_PET].mo_row + mo_nrow * 0] = SW_Model.year;
		p_Rpet_mo[SW_Output[eSW_PET].mo_row + mo_nrow * 1] = (SW_Model.month + 1) - tOffset;
		p_Rpet_mo[SW_Output[eSW_PET].mo_row + mo_nrow * 2] = v->moavg.pet;
		SW_Output[eSW_PET].mo_row++;
		break;
		case eSW_Year:
		p_Rpet_yr[SW_Output[eSW_PET].yr_row + yr_nrow * 0] = SW_Model.year;
		p_Rpet_yr[SW_Output[eSW_PET].yr_row + yr_nrow * 1] = v->yravg.pet;
		SW_Output[eSW_PET].yr_row++;
		break;
	}
#endif
}

static void get_wetdays(void)
{
	/* --------------------------------------------------- */
	LyrIndex i;
	SW_SOILWAT *v = &SW_Soilwat;
	OutPeriod pd = SW_Output[eSW_WetDays].period;
#ifndef RSOILWAT
	char str[OUTSTRLEN];
	int val = 99;
	get_outstrleader(pd);
	ForEachSoilLayer(i)
	{
		switch (pd)
		{
		case eSW_Day:
			val = (v->is_wet[i]) ? 1 : 0;
			break;
		case eSW_Week:
			val = (int) v->wkavg.wetdays[i];
			break;
		case eSW_Month:
			val = (int) v->moavg.wetdays[i];
			break;
		case eSW_Year:
			val = (int) v->yravg.wetdays[i];
			break;
		}
		sprintf(str, "%c%i", _Sep, val);
		strcat(outstr, str);
	}
#else
	switch (pd)
	{
		case eSW_Day:
		p_Rwetdays_dy[SW_Output[eSW_WetDays].dy_row + dy_nrow * 0] = SW_Model.year;
		p_Rwetdays_dy[SW_Output[eSW_WetDays].dy_row + dy_nrow * 1] = SW_Model.doy;
		ForEachSoilLayer(i)
		{
			p_Rwetdays_dy[SW_Output[eSW_WetDays].dy_row + dy_nrow * (i + 2)] = (v->is_wet[i]) ? 1 : 0;
		}
		SW_Output[eSW_WetDays].dy_row++;
		break;
		case eSW_Week:
		p_Rwetdays_wk[SW_Output[eSW_WetDays].wk_row + wk_nrow * 0] = SW_Model.year;
		p_Rwetdays_wk[SW_Output[eSW_WetDays].wk_row + wk_nrow * 1] = (SW_Model.week + 1) - tOffset;
		ForEachSoilLayer(i)
		{
			p_Rwetdays_wk[SW_Output[eSW_WetDays].wk_row + wk_nrow * (i + 2)] = (int) v->wkavg.wetdays[i];
		}
		SW_Output[eSW_WetDays].wk_row++;
		break;
		case eSW_Month:
		p_Rwetdays_mo[SW_Output[eSW_WetDays].mo_row + mo_nrow * 0] = SW_Model.year;
		p_Rwetdays_mo[SW_Output[eSW_WetDays].mo_row + mo_nrow * 1] = (SW_Model.month + 1) - tOffset;
		ForEachSoilLayer(i)
		{
			p_Rwetdays_mo[SW_Output[eSW_WetDays].mo_row + mo_nrow * (i + 2)] = (int) v->moavg.wetdays[i];
		}
		SW_Output[eSW_WetDays].mo_row++;
		break;
		case eSW_Year:
		p_Rwetdays_yr[SW_Output[eSW_WetDays].yr_row + yr_nrow * 0] = SW_Model.year;
		ForEachSoilLayer(i)
		{
			p_Rwetdays_yr[SW_Output[eSW_WetDays].yr_row + yr_nrow * (i + 1)] = (int) v->yravg.wetdays[i];
		}
		SW_Output[eSW_WetDays].yr_row++;
		break;
	}
#endif
}

static void get_snowpack(void)
{
	/* --------------------------------------------------- */
	SW_SOILWAT *v = &SW_Soilwat;
	OutPeriod pd = SW_Output[eSW_SnowPack].period;
#ifndef RSOILWAT
	char str[OUTSTRLEN];
	RealD val_swe = SW_MISSING, val_depth = SW_MISSING;
	get_outstrleader(pd);
	switch (pd)
	{
	case eSW_Day:
		val_swe = v->dysum.snowpack;
		val_depth = v->dysum.snowdepth;
		break;
	case eSW_Week:
		val_swe = v->wkavg.snowpack;
		val_depth = v->wkavg.snowdepth;
		break;
	case eSW_Month:
		val_swe = v->moavg.snowpack;
		val_depth = v->moavg.snowdepth;
		break;
	case eSW_Year:
		val_swe = v->yravg.snowpack;
		val_depth = v->yravg.snowdepth;
		break;
	}
	sprintf(str, "%c%7.6f%c%7.6f", _Sep, val_swe, _Sep, val_depth);
	strcat(outstr, str);
#else
	switch (pd)
	{
		case eSW_Day:
		p_Rsnowpack_dy[SW_Output[eSW_SnowPack].dy_row + dy_nrow * 0] = SW_Model.year;
		p_Rsnowpack_dy[SW_Output[eSW_SnowPack].dy_row + dy_nrow * 1] = SW_Model.doy;
		p_Rsnowpack_dy[SW_Output[eSW_SnowPack].dy_row + dy_nrow * 2] = v->dysum.snowpack;
		p_Rsnowpack_dy[SW_Output[eSW_SnowPack].dy_row + dy_nrow * 3] = v->dysum.snowdepth;
		SW_Output[eSW_SnowPack].dy_row++;
		break;
		case eSW_Week:
		p_Rsnowpack_wk[SW_Output[eSW_SnowPack].wk_row + wk_nrow * 0] = SW_Model.year;
		p_Rsnowpack_wk[SW_Output[eSW_SnowPack].wk_row + wk_nrow * 1] = (SW_Model.week + 1) - tOffset;
		p_Rsnowpack_wk[SW_Output[eSW_SnowPack].wk_row + wk_nrow * 2] = v->wkavg.snowpack;
		p_Rsnowpack_wk[SW_Output[eSW_SnowPack].wk_row + wk_nrow * 3] = v->wkavg.snowdepth;
		SW_Output[eSW_SnowPack].wk_row++;
		break;
		case eSW_Month:
		p_Rsnowpack_mo[SW_Output[eSW_SnowPack].mo_row + mo_nrow * 0] = SW_Model.year;
		p_Rsnowpack_mo[SW_Output[eSW_SnowPack].mo_row + mo_nrow * 1] = (SW_Model.month + 1) - tOffset;
		p_Rsnowpack_mo[SW_Output[eSW_SnowPack].mo_row + mo_nrow * 2] = v->moavg.snowpack;
		p_Rsnowpack_mo[SW_Output[eSW_SnowPack].mo_row + mo_nrow * 3] = v->moavg.snowdepth;
		SW_Output[eSW_SnowPack].mo_row++;
		break;
		case eSW_Year:
		p_Rsnowpack_yr[SW_Output[eSW_SnowPack].yr_row + yr_nrow * 0] = SW_Model.year;
		p_Rsnowpack_yr[SW_Output[eSW_SnowPack].yr_row + yr_nrow * 1] = v->yravg.snowpack;
		p_Rsnowpack_yr[SW_Output[eSW_SnowPack].yr_row + yr_nrow * 2] = v->yravg.snowdepth;
		SW_Output[eSW_SnowPack].yr_row++;
		break;
	}
#endif
}

static void get_deepswc(void)
{
	/* --------------------------------------------------- */
	SW_SOILWAT *v = &SW_Soilwat;
	OutPeriod pd = SW_Output[eSW_DeepSWC].period;
#ifndef RSOILWAT
	char str[OUTSTRLEN];
	RealD val = SW_MISSING;
	get_outstrleader(pd);
	switch (pd)
	{
	case eSW_Day:
		val = v->dysum.deep;
		break;
	case eSW_Week:
		val = v->wkavg.deep;
		break;
	case eSW_Month:
		val = v->moavg.deep;
		break;
	case eSW_Year:
		val = v->yravg.deep;
		break;
	}
	sprintf(str, "%c%7.6f", _Sep, val);
	strcat(outstr, str);
#else
	switch (pd)
	{
		case eSW_Day:
		p_Rdeep_drain_dy[SW_Output[eSW_DeepSWC].dy_row + dy_nrow * 0] = SW_Model.year;
		p_Rdeep_drain_dy[SW_Output[eSW_DeepSWC].dy_row + dy_nrow * 1] = SW_Model.doy;
		p_Rdeep_drain_dy[SW_Output[eSW_DeepSWC].dy_row + dy_nrow * 2] = v->dysum.deep;
		SW_Output[eSW_DeepSWC].dy_row++;
		break;
		case eSW_Week:
		p_Rdeep_drain_wk[SW_Output[eSW_DeepSWC].wk_row + wk_nrow * 0] = SW_Model.year;
		p_Rdeep_drain_wk[SW_Output[eSW_DeepSWC].wk_row + wk_nrow * 1] = (SW_Model.week + 1) - tOffset;
		p_Rdeep_drain_wk[SW_Output[eSW_DeepSWC].wk_row + wk_nrow * 2] = v->wkavg.deep;
		SW_Output[eSW_DeepSWC].wk_row++;
		break;
		case eSW_Month:
		p_Rdeep_drain_mo[SW_Output[eSW_DeepSWC].mo_row + mo_nrow * 0] = SW_Model.year;
		p_Rdeep_drain_mo[SW_Output[eSW_DeepSWC].mo_row + mo_nrow * 1] = (SW_Model.month + 1) - tOffset;
		p_Rdeep_drain_mo[SW_Output[eSW_DeepSWC].mo_row + mo_nrow * 2] = v->moavg.deep;
		SW_Output[eSW_DeepSWC].mo_row++;
		break;
		case eSW_Year:
		p_Rdeep_drain_yr[SW_Output[eSW_DeepSWC].yr_row + yr_nrow * 0] = SW_Model.year;
		p_Rdeep_drain_yr[SW_Output[eSW_DeepSWC].yr_row + yr_nrow * 1] = v->yravg.deep;
		SW_Output[eSW_DeepSWC].yr_row++;
		break;
	}
#endif
}

static void get_soiltemp(void)
{
	/* --------------------------------------------------- */
	LyrIndex i;
	SW_SOILWAT *v = &SW_Soilwat;
	OutPeriod pd = SW_Output[eSW_SoilTemp].period;
#ifndef RSOILWAT
	RealD val = SW_MISSING;
	char str[OUTSTRLEN];
	get_outstrleader(pd);
	ForEachSoilLayer(i)
	{
		switch (pd)
		{
		case eSW_Day:
			val = v->dysum.sTemp[i];
			break;
		case eSW_Week:
			val = v->wkavg.sTemp[i];
			break;
		case eSW_Month:
			val = v->moavg.sTemp[i];
			break;
		case eSW_Year:
			val = v->yravg.sTemp[i];
			break;
		}
		sprintf(str, "%c%7.6f", _Sep, val);
		strcat(outstr, str);
	}
#else
	switch (pd)
	{
		case eSW_Day:
		p_Rsoil_temp_dy[SW_Output[eSW_SoilTemp].dy_row + dy_nrow * 0] = SW_Model.year;
		p_Rsoil_temp_dy[SW_Output[eSW_SoilTemp].dy_row + dy_nrow * 1] = SW_Model.doy;
		ForEachSoilLayer(i)
		{
			p_Rsoil_temp_dy[SW_Output[eSW_SoilTemp].dy_row + dy_nrow * (i + 2)] = v->dysum.sTemp[i];
		}
		SW_Output[eSW_SoilTemp].dy_row++;
		break;
		case eSW_Week:
		p_Rsoil_temp_wk[SW_Output[eSW_SoilTemp].wk_row + wk_nrow * 0] = SW_Model.year;
		p_Rsoil_temp_wk[SW_Output[eSW_SoilTemp].wk_row + wk_nrow * 1] = (SW_Model.week + 1) - tOffset;
		ForEachSoilLayer(i)
		{
			p_Rsoil_temp_wk[SW_Output[eSW_SoilTemp].wk_row + wk_nrow * (i + 2)] = v->wkavg.sTemp[i];
		}
		SW_Output[eSW_SoilTemp].wk_row++;
		break;
		case eSW_Month:
		p_Rsoil_temp_mo[SW_Output[eSW_SoilTemp].mo_row + mo_nrow * 0] = SW_Model.year;
		p_Rsoil_temp_mo[SW_Output[eSW_SoilTemp].mo_row + mo_nrow * 1] = (SW_Model.month + 1) - tOffset;
		ForEachSoilLayer(i)
		{
			p_Rsoil_temp_mo[SW_Output[eSW_SoilTemp].mo_row + mo_nrow * (i + 2)] = v->moavg.sTemp[i];
		}
		SW_Output[eSW_SoilTemp].mo_row++;
		break;
		case eSW_Year:
		p_Rsoil_temp_yr[SW_Output[eSW_SoilTemp].yr_row + yr_nrow * 0] = SW_Model.year;
		ForEachSoilLayer(i)
		{
			p_Rsoil_temp_yr[SW_Output[eSW_SoilTemp].yr_row + yr_nrow * (i + 1)] = v->yravg.sTemp[i];
		}
		SW_Output[eSW_SoilTemp].yr_row++;
		break;
	}
#endif
}

static void sumof_ves(SW_VEGESTAB *v, SW_VEGESTAB_OUTPUTS *s, OutKey k)
{
	/* --------------------------------------------------- */
	/* k is always eSW_Estab, and this only gets called yearly */
	/* in fact, there's nothing to do here as the get_estab()
	 * function does everything needed.  This stub is here only
	 * to facilitate the loop everything else uses.
	 * That is, until we need to start outputting as-yet-unknown
	 * establishment variables.
	 */

// just a few lines of nonsense to supress the compile warnings
  int tmp1;
  TimeInt tmp2;

  tmp1 = (int) v->count + (int) k;
  tmp1 += tmp1;
  tmp2 = (TimeInt) s->days;
  tmp2 += tmp2;
  return;
}

static void sumof_wth(SW_WEATHER *v, SW_WEATHER_OUTPUTS *s, OutKey k)
{
	/* --------------------------------------------------- */
	/* 	20091015 (drs) ppt is divided into rain and snow and all three values are output into precip */

	switch (k)
	{

	case eSW_Temp:
		s->temp_max += v->now.temp_max[Today];
		s->temp_min += v->now.temp_min[Today];
		s->temp_avg += v->now.temp_avg[Today];
		//added surfaceTemp for sum
		s->surfaceTemp += v->surfaceTemp;
		break;
	case eSW_Precip:
		s->ppt += v->now.ppt[Today];
		s->rain += v->now.rain[Today];
		s->snow += v->now.snow[Today];
		s->snowmelt += v->now.snowmelt[Today];
		s->snowloss += v->now.snowloss[Today];
		break;
	case eSW_SoilInf:
		s->soil_inf += v->soil_inf;
		break;
	case eSW_Runoff:
		s->snowRunoff += v->snowRunoff;
		s->surfaceRunoff += v->surfaceRunoff;
		break;
	default:
		LogError(logfp, LOGFATAL, "PGMR: Invalid key in sumof_wth(%s)", key2str[k]);
	}

}

static void sumof_swc(SW_SOILWAT *v, SW_SOILWAT_OUTPUTS *s, OutKey k)
{
	/* --------------------------------------------------- */
	LyrIndex i;

	switch (k)
	{

	case eSW_VWCBulk: /* get swcBulk and convert later */
		ForEachSoilLayer(i)
			s->vwcBulk[i] += v->swcBulk[Today][i];
		break;

	case eSW_VWCMatric: /* get swcBulk and convert later */
		ForEachSoilLayer(i)
			s->vwcMatric[i] += v->swcBulk[Today][i];
		break;

	case eSW_SWCBulk:
		ForEachSoilLayer(i)
			s->swcBulk[i] += v->swcBulk[Today][i];
		break;

	case eSW_SWPMatric: /* can't avg swp so get swcBulk and convert later */
		ForEachSoilLayer(i)
			s->swpMatric[i] += v->swcBulk[Today][i];
		break;

	case eSW_SWABulk:
		ForEachSoilLayer(i)
			s->swaBulk[i] += fmax(
					v->swcBulk[Today][i] - SW_Site.lyr[i]->swcBulk_wiltpt, 0.);
		break;

	case eSW_SWAMatric: /* get swaBulk and convert later */
		ForEachSoilLayer(i)
			s->swaMatric[i] += fmax(
					v->swcBulk[Today][i] - SW_Site.lyr[i]->swcBulk_wiltpt, 0.);
		break;

	case eSW_SurfaceWater:
		s->surfaceWater += v->surfaceWater;
		break;

	case eSW_Transp:
		ForEachSoilLayer(i)
		{
			s->transp_total[i] += v->transpiration_tree[i]
					+ v->transpiration_forb[i] + v->transpiration_shrub[i]
					+ v->transpiration_grass[i];
			s->transp_tree[i] += v->transpiration_tree[i];
			s->transp_shrub[i] += v->transpiration_shrub[i];
			s->transp_forb[i] += v->transpiration_forb[i];
			s->transp_grass[i] += v->transpiration_grass[i];
		}
		break;

	case eSW_EvapSoil:
		ForEachEvapLayer(i)
			s->evap[i] += v->evaporation[i];
		break;

	case eSW_EvapSurface:
		s->total_evap += v->tree_evap + v->forb_evap + v->shrub_evap
				+ v->grass_evap + v->litter_evap + v->surfaceWater_evap;
		s->tree_evap += v->tree_evap;
		s->shrub_evap += v->shrub_evap;
		s->forb_evap += v->forb_evap;
		s->grass_evap += v->grass_evap;
		s->litter_evap += v->litter_evap;
		s->surfaceWater_evap += v->surfaceWater_evap;
		break;

	case eSW_Interception:
		s->total_int += v->tree_int + v->forb_int + v->shrub_int + v->grass_int
				+ v->litter_int;
		s->tree_int += v->tree_int;
		s->shrub_int += v->shrub_int;
		s->forb_int += v->forb_int;
		s->grass_int += v->grass_int;
		s->litter_int += v->litter_int;
		break;

	case eSW_LyrDrain:
		for (i = 0; i < SW_Site.n_layers - 1; i++)
			s->lyrdrain[i] += v->drain[i];
		break;

	case eSW_HydRed:
		ForEachSoilLayer(i)
		{
			s->hydred_total[i] += v->hydred_tree[i] + v->hydred_forb[i]
					+ v->hydred_shrub[i] + v->hydred_grass[i];
			s->hydred_tree[i] += v->hydred_tree[i];
			s->hydred_shrub[i] += v->hydred_shrub[i];
			s->hydred_forb[i] += v->hydred_forb[i];
			s->hydred_grass[i] += v->hydred_grass[i];
		}
		break;

	case eSW_AET:
		s->aet += v->aet;
		break;

	case eSW_PET:
		s->pet += v->pet;
		break;

	case eSW_WetDays:
		ForEachSoilLayer(i)
			if (v->is_wet[i])
				s->wetdays[i]++;
		break;

	case eSW_SnowPack:
		s->snowpack += v->snowpack[Today];
		s->snowdepth += v->snowdepth;
		break;

	case eSW_DeepSWC:
		s->deep += v->swcBulk[Today][SW_Site.deep_lyr];
		break;

	case eSW_SoilTemp:
		ForEachSoilLayer(i)
			s->sTemp[i] += v->sTemp[i];
		break;

	default:
		LogError(logfp, LOGFATAL, "PGMR: Invalid key in sumof_swc(%s)", key2str[k]);
	}
}

static void average_for(ObjType otyp, OutPeriod pd)
{
	/* --------------------------------------------------- */
	/* separates the task of obtaining a periodic average.
	 * no need to average days, so this should never be
	 * called with eSW_Day.
	 * Enter this routine just after the summary period
	 * is completed, so the current week and month will be
	 * one greater than the period being summarized.
	 */
	/* 	20091015 (drs) ppt is divided into rain and snow and all three values are output into precip */
	SW_SOILWAT_OUTPUTS *savg = NULL, *ssumof = NULL;
	SW_WEATHER_OUTPUTS *wavg = NULL, *wsumof = NULL;
	TimeInt curr_pd = 0;
	RealD div = 0.; /* if sumtype=AVG, days in period; if sumtype=SUM, 1 */
	OutKey k;
	LyrIndex i;
	int j;

	if (!(otyp == eSWC || otyp == eWTH))
		LogError(logfp, LOGFATAL, "Invalid object type in OUT_averagefor().");

	ForEachOutKey(k)
	{
		for (j = 0; j < numPeriods; j++)
		{ /* loop through this code for as many periods that are being used */
			if (!SW_Output[k].use)
				continue;
			if (timeSteps[k][j] < 4)
			{
				SW_Output[k].period = timeSteps[k][j]; /* set the period to use based on the iteration of the for loop */
				switch (pd)
				{
				case eSW_Week:
					curr_pd = (SW_Model.week + 1) - tOffset;
					savg = (SW_SOILWAT_OUTPUTS *) &SW_Soilwat.wkavg;
					ssumof = (SW_SOILWAT_OUTPUTS *) &SW_Soilwat.wksum;
					wavg = (SW_WEATHER_OUTPUTS *) &SW_Weather.wkavg;
					wsumof = (SW_WEATHER_OUTPUTS *) &SW_Weather.wksum;
					div = (bFlush) ? SW_Model.lastdoy % WKDAYS : WKDAYS;
					break;

				case eSW_Month:
					curr_pd = (SW_Model.month + 1) - tOffset;
					savg = (SW_SOILWAT_OUTPUTS *) &SW_Soilwat.moavg;
					ssumof = (SW_SOILWAT_OUTPUTS *) &SW_Soilwat.mosum;
					wavg = (SW_WEATHER_OUTPUTS *) &SW_Weather.moavg;
					wsumof = (SW_WEATHER_OUTPUTS *) &SW_Weather.mosum;
					div = Time_days_in_month(SW_Model.month - tOffset);
					break;

				case eSW_Year:
					curr_pd = SW_Output[k].first;
					savg = (SW_SOILWAT_OUTPUTS *) &SW_Soilwat.yravg;
					ssumof = (SW_SOILWAT_OUTPUTS *) &SW_Soilwat.yrsum;
					wavg = (SW_WEATHER_OUTPUTS *) &SW_Weather.yravg;
					wsumof = (SW_WEATHER_OUTPUTS *) &SW_Weather.yrsum;
					div = SW_Output[k].last - SW_Output[k].first + 1;
					break;

				default:
					LogError(logfp, LOGFATAL, "Programmer: Invalid period in average_for().");
				} /* end switch(pd) */

				if (SW_Output[k].period != pd || SW_Output[k].myobj != otyp
						|| curr_pd < SW_Output[k].first
						|| curr_pd > SW_Output[k].last)
					continue;

				if (SW_Output[k].sumtype == eSW_Sum)
					div = 1.;

				/* notice that all valid keys are in this switch */
				switch (k)
				{

				case eSW_Temp:
					wavg->temp_max = wsumof->temp_max / div;
					wavg->temp_min = wsumof->temp_min / div;
					wavg->temp_avg = wsumof->temp_avg / div;
					//added surfaceTemp for avg operation
					wavg->surfaceTemp = wsumof->surfaceTemp / div;
					break;

				case eSW_Precip:
					wavg->ppt = wsumof->ppt / div;
					wavg->rain = wsumof->rain / div;
					wavg->snow = wsumof->snow / div;
					wavg->snowmelt = wsumof->snowmelt / div;
					wavg->snowloss = wsumof->snowloss / div;
					break;

				case eSW_SoilInf:
					wavg->soil_inf = wsumof->soil_inf / div;
					break;

				case eSW_Runoff:
					wavg->snowRunoff = wsumof->snowRunoff / div;
					wavg->surfaceRunoff = wsumof->surfaceRunoff / div;
					break;

				case eSW_SoilTemp:
					ForEachSoilLayer(i)
						savg->sTemp[i] =
								(SW_Output[k].sumtype == eSW_Fnl) ?
										SW_Soilwat.sTemp[i] :
										ssumof->sTemp[i] / div;
					break;

				case eSW_VWCBulk:
					ForEachSoilLayer(i)
						/* vwcBulk at this point is identical to swcBulk */
						savg->vwcBulk[i] =
								(SW_Output[k].sumtype == eSW_Fnl) ?
										SW_Soilwat.swcBulk[Yesterday][i] :
										ssumof->vwcBulk[i] / div;
					break;

				case eSW_VWCMatric:
					ForEachSoilLayer(i)
						/* vwcMatric at this point is identical to swcBulk */
						savg->vwcMatric[i] =
								(SW_Output[k].sumtype == eSW_Fnl) ?
										SW_Soilwat.swcBulk[Yesterday][i] :
										ssumof->vwcMatric[i] / div;
					break;

				case eSW_SWCBulk:
					ForEachSoilLayer(i)
						savg->swcBulk[i] =
								(SW_Output[k].sumtype == eSW_Fnl) ?
										SW_Soilwat.swcBulk[Yesterday][i] :
										ssumof->swcBulk[i] / div;
					break;

				case eSW_SWPMatric:
					ForEachSoilLayer(i)
						/* swpMatric at this point is identical to swcBulk */
						savg->swpMatric[i] =
								(SW_Output[k].sumtype == eSW_Fnl) ?
										SW_Soilwat.swcBulk[Yesterday][i] :
										ssumof->swpMatric[i] / div;
					break;

				case eSW_SWABulk:
					ForEachSoilLayer(i)
						savg->swaBulk[i] =
								(SW_Output[k].sumtype == eSW_Fnl) ?
										fmax(
												SW_Soilwat.swcBulk[Yesterday][i]
														- SW_Site.lyr[i]->swcBulk_wiltpt,
												0.) :
										ssumof->swaBulk[i] / div;
					break;

				case eSW_SWAMatric: /* swaMatric at this point is identical to swaBulk */
					ForEachSoilLayer(i)
						savg->swaMatric[i] =
								(SW_Output[k].sumtype == eSW_Fnl) ?
										fmax(
												SW_Soilwat.swcBulk[Yesterday][i]
														- SW_Site.lyr[i]->swcBulk_wiltpt,
												0.) :
										ssumof->swaMatric[i] / div;
					break;

				case eSW_DeepSWC:
					savg->deep =
							(SW_Output[k].sumtype == eSW_Fnl) ?
									SW_Soilwat.swcBulk[Yesterday][SW_Site.deep_lyr] :
									ssumof->deep / div;
					break;

				case eSW_SurfaceWater:
					savg->surfaceWater = ssumof->surfaceWater / div;
					break;

				case eSW_Transp:
					ForEachSoilLayer(i)
					{
						savg->transp_total[i] = ssumof->transp_total[i] / div;
						savg->transp_tree[i] = ssumof->transp_tree[i] / div;
						savg->transp_shrub[i] = ssumof->transp_shrub[i] / div;
						savg->transp_forb[i] = ssumof->transp_forb[i] / div;
						savg->transp_grass[i] = ssumof->transp_grass[i] / div;
					}
					break;

				case eSW_EvapSoil:
					ForEachEvapLayer(i)
						savg->evap[i] = ssumof->evap[i] / div;
					break;

				case eSW_EvapSurface:
					savg->total_evap = ssumof->total_evap / div;
					savg->tree_evap = ssumof->tree_evap / div;
					savg->shrub_evap = ssumof->shrub_evap / div;
					savg->forb_evap = ssumof->forb_evap / div;
					savg->grass_evap = ssumof->grass_evap / div;
					savg->litter_evap = ssumof->litter_evap / div;
					savg->surfaceWater_evap = ssumof->surfaceWater_evap / div;
					break;

				case eSW_Interception:
					savg->total_int = ssumof->total_int / div;
					savg->tree_int = ssumof->tree_int / div;
					savg->shrub_int = ssumof->shrub_int / div;
					savg->forb_int = ssumof->forb_int / div;
					savg->grass_int = ssumof->grass_int / div;
					savg->litter_int = ssumof->litter_int / div;
					break;

				case eSW_AET:
					savg->aet = ssumof->aet / div;
					break;

				case eSW_LyrDrain:
					for (i = 0; i < SW_Site.n_layers - 1; i++)
						savg->lyrdrain[i] = ssumof->lyrdrain[i] / div;
					break;

				case eSW_HydRed:
					ForEachSoilLayer(i)
					{
						savg->hydred_total[i] = ssumof->hydred_total[i] / div;
						savg->hydred_tree[i] = ssumof->hydred_tree[i] / div;
						savg->hydred_shrub[i] = ssumof->hydred_shrub[i] / div;
						savg->hydred_forb[i] = ssumof->hydred_forb[i] / div;
						savg->hydred_grass[i] = ssumof->hydred_grass[i] / div;
					}
					break;

				case eSW_PET:
					savg->pet = ssumof->pet / div;
					break;

				case eSW_WetDays:
					ForEachSoilLayer(i)
						savg->wetdays[i] = ssumof->wetdays[i] / div;
					break;

				case eSW_SnowPack:
					savg->snowpack = ssumof->snowpack / div;
					savg->snowdepth = ssumof->snowdepth / div;
					break;

				case eSW_Estab: /* do nothing, no averaging required */
					break;

				default:

					LogError(logfp, LOGFATAL, "PGMR: Invalid key in average_for(%s)", key2str[k]);
				}
			}
		} /* end of for loop */
	} /* end ForEachKey */
}

static void collect_sums(ObjType otyp, OutPeriod op)
{
	/* --------------------------------------------------- */

	SW_SOILWAT *s = &SW_Soilwat;
	SW_SOILWAT_OUTPUTS *ssum = NULL;
	SW_WEATHER *w = &SW_Weather;
	SW_WEATHER_OUTPUTS *wsum = NULL;
	SW_VEGESTAB *v = &SW_VegEstab; /* vegestab only gets summed yearly */
	SW_VEGESTAB_OUTPUTS *vsum = NULL;

	TimeInt pd = 0;
	OutKey k;

	ForEachOutKey(k)
	{
		if (otyp != SW_Output[k].myobj || !SW_Output[k].use)
			continue;
		switch (op)
		{
		case eSW_Day:
			pd = SW_Model.doy;
			ssum = &s->dysum;
			wsum = &w->dysum;
			break;
		case eSW_Week:
			pd = SW_Model.week + 1;
			ssum = &s->wksum;
			wsum = &w->wksum;
			break;
		case eSW_Month:
			pd = SW_Model.month + 1;
			ssum = &s->mosum;
			wsum = &w->mosum;
			break;
		case eSW_Year:
			pd = SW_Model.doy;
			ssum = &s->yrsum;
			wsum = &w->yrsum;
			vsum = &v->yrsum; /* yearly, y'see */
			break;
		default:
			LogError(logfp, LOGFATAL, "PGMR: Invalid outperiod in collect_sums()");
		}

		if (pd >= SW_Output[k].first && pd <= SW_Output[k].last)
		{
			switch (otyp)
			{
			case eSWC:
				sumof_swc(s, ssum, k);
				break;
			case eWTH:
				sumof_wth(w, wsum, k);
				break;
			case eVES:
				sumof_ves(v, vsum, k);
				break;
			default:
				break;
			}
		}

	} /* end ForEachOutKey */
}

static void _echo_outputs(void)
{
	/* --------------------------------------------------- */

	OutKey k;

	strcpy(errstr, "\n===============================================\n"
			"  Output Configuration:\n");
	ForEachOutKey(k)
	{
		if (!SW_Output[k].use)
			continue;
		strcat(errstr, "---------------------------\nKey ");
		strcat(errstr, key2str[k]);
		strcat(errstr, "\n\tSummary Type: ");
		strcat(errstr, styp2str[SW_Output[k].sumtype]);
		strcat(errstr, "\n\tOutput Period: ");
		strcat(errstr, pd2str[SW_Output[k].period]);
		sprintf(outstr, "\n\tStart period: %d", SW_Output[k].first_orig);
		strcat(errstr, outstr);
		sprintf(outstr, "\n\tEnd period  : %d", SW_Output[k].last_orig);
		strcat(errstr, outstr);
		strcat(errstr, "\n\tOutput File: ");
		strcat(errstr, SW_Output[k].outfile);
		strcat(errstr, "\n");
	}

	strcat(errstr, "\n----------  End of Output Configuration ---------- \n");
	LogError(logfp, LOGNOTE, errstr);

}

#ifdef DEBUG_MEM
#include "myMemory.h"
/*======================================================*/
void SW_OUT_SetMemoryRefs( void)
{
	/* when debugging memory problems, use the bookkeeping
	 code in myMemory.c
	 This routine sets the known memory refs in this module
	 so they can be  checked for leaks, etc.  Includes
	 malloc-ed memory in SOILWAT.  All refs will have been
	 cleared by a call to ClearMemoryRefs() before this, and
	 will be checked via CheckMemoryRefs() after this, most
	 likely in the main() function.
	 */
	OutKey k;

	ForEachOutKey(k)
	{
		if (SW_Output[k].use)
		NoteMemoryRef(SW_Output[k].outfile);
	}

}

#endif

/*==================================================================

 Description of the algorithm.

 There is a structure array (SW_OUTPUT) that contains the
 information from the outsetup.in file. This structure is filled in
 the initialization process by matching defined macros of valid keys
 with enumeration variables used as indices into the structure
 array.  A similar combination of text macros and enumeration
 constants handles the TIMEPERIOD conversion from text to numeric
 index.

 Each structure element of the array contains the output period
 code, start and end values, output file name, opened file pointer
 for output, on/off status, and a pointer to the function that
 prepares a complete line of formatted output per output period.

 A _construct() function clears the entire structure array to set
 values and flags to zero, and then assigns each specific print
 function name to the associated element's print function pointer.
 This allows the print function to be called via a simple loop that
 runs through all of the output keys.  Those output objects that are
 turned off are ignored and the print function is not called.  Thus,
 to add a new output variable, a new print function must be added to
 the loop in addition to adding the new macro and enumeration keys
 for it.  Oh, and a line or two of summarizing code.

 After initialization, each valid output key has an element in the
 structure array that "knows" its parameters and whether it is on or
 off.  There is still space allocated for the "off" keys but they
 are ignored by the use flag.

 During the daily execution loop of the model, values for each of
 the output objects are accumulated via a call to
 SW_OUT_sum_today(x) function with x being a special enumeration
 code that defines the actual module object to be summed (see
 SW_Output.h).  This enumeration code breaks up the many output
 variables into a few simple types so that adding a new output
 variable is simplified by putting it into its proper category.

 When the _sum_today() function is called, it calls the averaging
 function which puts the sum, average, etc into the output
 accumulators--(dy|wk|mo|yr)avg--then conditionally clears the
 summary accumulators--(dy|wk|mo|yr)sum--if a new period has
 occurred (in preparation for the new period), then calls the
 function to handle collecting the summaries called collect_sums().

 The collect_sums() function needs the object type (eg, eSWC, eWTH)
 and the output period (eg, dy, wk, etc) and then, for each valid
 output key, it assigns a pointer to the appropriate object's
 summary sub-structure.  (This is where the complexity of this
 approach starts to become a bit clumsy, but it nonetheless tends to
 keep the overall code size down.) After assigning the pointer to
 the summary structure, the pointers are passed to a routine to
 actually do the accumulation for the various output objects
 (currently SWC and WTH).  No other arithmetic is performed here.
 This routine is only called, however, if the current day or period
 falls within the range specified by the user.  Otherwise, the
 accumulators will remain zero.  Also, the period check is used in
 other places to determine whether to bother with averaging and
 printing.

 Once a period other than daily has passed, the accumulated values
 are averaged or summed as appropriate within the average_for()
 subroutine as mentioned above.

 After the averaging function, the values are ready to format for
 output.  The SW_OUT_write_today() routine is called from the
 end_day() function in main().  Any quantities that have finished
 their period by the current day are written out.  This requires
 testing of all of the output quantities periods each day but makes
 the code quite simple.  This is a reasonable tradeoff since there
 are only a few quantities to test; this should outweight the costs
 of having to read and understand ugly code.

 So to summarize, adding another output quantity requires several steps.
 - Add an appropriate element to the SW_*_OUTPUTS substructure of the
 main object (eg SW_Soilwat) to hold the output value.
 - Define a new key string and add a macro definition and enumeration
 to the appropriate list in Output.h.  Be sure the new key's position
 in the list doesn't interfere with the ForEach*() loops.
 - Increase the value of SW_OUTNKEYS macro in Output.h.
 - Add the macro and enum keys to the key2str and key2obj lists in
 SW_Output.c as appropriate, IN THE SAME LIST POSITION.
 - Create and declare a get_*() function that returns the correctly
 formatted string for output.
 - Add a line to link the get_ function to the appropriate element in
 the SW_OUTPUT array in _construct().
 - Add new code to the switch statement in sumof_*() to handle the new
 key.
 - Add new code to the switch statement in average_for() to do the
 summarizing.

 That should do it.  However, new code is about to be added to Output.c
 and outsetup.in that will allow quantities to be summarized by summing
 or averaging.  Possibly in the future, more types of options will be
 added (eg, geometric average, stddev, who knows).  Thus, new keys will
 be needed to handle those operations within the average_for()
 function, but the rest of the code will be the same.


 Comment (06/23/2015, akt): Adding Output at SOILWAT for further using at RSOILWAT and STEP as well

 Above details is good enough for knowing how to add a new output at soilwat.
 However here we are adding some more details about how we can add this output for further using that to RSOILWAT and STEP side as well.

 At the top with Comment (06/23/2015, drs): details about how output of SOILWAT works.

 Example : Adding extra place holder at existing output of SOILWAT for both STEP and RSOILWAT:
 - Adding extra place holder for existing output for both STEP and RSOILWAT: example adding extra output surfaceTemp at SW_WEATHER.
 We need to modified SW_Weather.h with adding a placeholder at SW_WEATHER and at inner structure SW_WEATHER_OUTPUTS.
 - Then somewhere this surfaceTemp value need to set at SW_WEATHER placeholder, here we add this atSW_Flow.c
 - Further modify file SW_Output.c ; add sum of surfaceTemp at function sumof_wth(). Then use this
 sum value to calculate average of surfaceTemp at function average_for().
 - Then go to function get_temp(), add extra placeholder like surfaceTempVal that will store this average surfaceTemp value.
 Add this value to both STEP and RSOILWAT side code of this function for all the periods like weekly, monthly and yearly (for
 daily set day sum value of surfaceTemp not avg), add this surfaceTempVal at end of this get_Temp() function for finally
 printing in output file.
 - Pass this surfaceTempVal to sxw.h file from STEP, by adding extra placeholder at sxw.h so that STEP model can use this value there.
 - For using this surfaceTemp value in RSOILWAT side of function get_Temp(), increment index of p_Rtemp output array
 by one and add this sum value  for daily and avg value for other periods at last index.
 - Further need to modify SW_R_lib.c, for newOutput we need to add new pointers;
 functions start() and onGetOutput() will need to be modified. For this example adding extra placeholder at existing TEMP output so
 only function onGetOutput() need to be modified; add placeholder name for surfaceTemp at array Ctemp_names[] and then 	increment
 number of columns for Rtemp outputs (Rtemp_columns) by one.
 - At RSOILWAT further we will need to modify L_swOutput.R and G_swOut.R. At L_swOutput.R increment number of columns for swOutput_TEMP.

 So to summarize, adding extra place holder at existing output of SOILWAT for both STEP and RSOILWAT side code above steps are useful.

 However, adding another new output quantity requires several steps for SOILWAT and both STEP and RSOILWAT side code as well.
 So adding more information to above details (for adding  another new output quantity that can further use in both STEP and RSOILWAT) :
 - We need to modify SW_R_lib.c of SOILWAT; add new pointers; functions start()  and onGetOutput() will need to be modified.
 - The sw_output.c of SOILWAT will need to be modified for new output quantity; add new pointers here too for RSOILWAT.
 - We will need to also read in the new config params from outputsetup_v30.in ; then we  will need to accumulate the new values ;
 write them out to file and assign the values to the RSOILWAT pointers.
 - At RSOILWAT we will need to modify L_swOutput.R and G_swOut.R

 */
>>>>>>> 2a9f262c
<|MERGE_RESOLUTION|>--- conflicted
+++ resolved
@@ -1,9336 +1,4822 @@
-<<<<<<< HEAD
-/********************************************************/
-/********************************************************/
-/*	Source file: Output.c
- Type: module
- Application: SOILWAT - soilwater dynamics simulator
- Purpose: Read / write and otherwise manage the
- user-specified output flags.
-
- COMMENTS: The algorithm for the summary bookkeeping
- is much more complicated than I'd like, but I don't
- see a cleaner way to address the need to keep
- running tabs without storing daily arrays for each
- output variable.  That might make somewhat
- simpler code, and perhaps slightly more efficient,
- but at a high cost of memory, and the original goal
- was to make this object oriented, so memory should
- be used sparingly.  Plus, much of the code is quite
- general, and the main loops are very simple indeed.
-
- Generally, adding a new output key is fairly simple,
- and much of the code need not be considered.
- Refer to the comment block at the very end of this
- file for details.
-
- Comment (06/23/2015, drs): In summary, the output of SOILWAT works as follows
- SW_OUT_flush() calls at end of year and SW_Control.c/_collect_values() calls daily
- 1) SW_OUT_sum_today() that
- 1.1) if end of an output period, call average_for(): converts the (previously summed values (by sumof_wth) of) SW_WEATHER_OUTPUTS portion of SW_Weather from the ‘Xsum' to the ‘Xavg'
- 1.2) on each day calls collect_sums() that calls sumof_wth(): SW_Weather (simulation slot ’now') values are summed up during each output period and stored in the SW_WEATHER_OUTPUTS (output) slots 'Xsum' of SW_Weather
-
- 2) SW_OUT_write_today() that
- 2.1) calls the get_temp() etc functions via SW_Output.pfunc: the values stored in ‘Xavg’ by average_for are converted to text string 'outstr’
- 2.2) outputs the text string 'outstr’ with the fresh values to a text file via SW_Output.fp_X
-
-
-
- History:
- 9/11/01 cwb -- INITIAL CODING
- 10-May-02 cwb -- Added conditionals for interfacing
- with STEPPE.  See SW_OUT_read(), SW_OUT_close_files(),
- SW_OUT_write_today(), get_temp() and get_transp().
- The changes prevent the model from opening, closing,
- and writing to files because SXW only requires periodic
- (eg, weekly) transpiration and yearly temperature
- from get_transp() and get_temp(), resp.
- --The output config file must be prepared by the SXW
- interface code such that only yearly temp and daily,
- weekly, or monthly transpiration are requested for
- periods (1,end).
-
- 12/02 - IMPORTANT CHANGE - cwb
- refer to comments in Times.h regarding base0
-
- 27-Aug-03 (cwb) Just a comment that this code doesn't
- handle missing values in the summaries, especially
- the averages.  This really needs to be addressed
- sometime, but for now it's the user's responsibility
- to make sure there are no missing values.  The
- model doesn't generate any on its own, but it
- still needs to be fixed, although that will take
- a bit of work to keep track of the number of
- missing days, etc.
- 20090826 (drs) stricmp -> strcmp -> Str_CompareI; in SW_OUT_sum_today () added break; after default:
- 20090827 (drs) changed output-strings str[12] to #define OUTSTRLEN 18; str[OUTSTRLEN]; because of sprintf(str, ...) overflow and memory corruption into for-index i
- 20090909 (drs) strcmp -> Str_CompareI (not case-sensitive)
- 20090915 (drs) wetdays output was not working: changed in get_wetdays() the output from sprintf(fmt, "%c%%3.0f", _Sep); to sprintf(str, "%c%i", _Sep, val);
- 20091013 (drs) output period of static void get_swcBulk(void) was erroneously set to eSW_SWP instead of eSW_SWCBulk
- 20091015 (drs) ppt is divided into rain and snow and all three values plust snowmelt are output into precip
- 20100202 (drs) changed SW_CANOPY to SW_CANOPYEV and SW_LITTER to SW_LITTEREV;
- and eSW_Canopy to eSW_CanopyEv and eSW_Litter to eSW_LitterEv;
- added SWC_CANOPYINT, SW_LITTERINT, SW_SOILINF, SW_LYRDRAIN;
- added eSW_CanopyInt, eSW_LitterInt, eSW_SoilInf, eSW_LyrDrain;
- updated key2str, key2obj;
- added private functions get_canint(), get_litint(), get_soilinf(), get_lyrdrain();
- updated SW_OUT_construct(), sumof_swc() and average_for() with new functions and keys
- for layer drain use only for(i=0; i < SW_Site.n_layers-1; i++)
- 04/16/2010 (drs) added SWC_SWA, eSW_SWABulk; updated key2str, key2obj; added private functions get_swaBulk();
- updated SW_OUT_construct(), sumof_swc()[->make calculation here] and average_for() with new functions and keys
- 10/20/2010 (drs) added SW_HYDRED, eSW_HydRed; updated key2str, key2obj; added private functions get_hydred();
- updated SW_OUT_construct(), sumof_swc()[->make calculation here] and average_for() with new functions and keys
- 11/16/2010 (drs) added forest intercepted water to canopy interception
- updated get_canint(), SW_OUT_construct(), sumof_swc()[->make calculation here] and average_for()
- 01/03/2011	(drs) changed parameter type of str2period(), str2key(), and str2type() from 'const char *' to 'char *' to avoid 'discard qualifiers from pointer target type' in Str_ComparI()
- 01/05/2011	(drs) made typecast explicit: changed in SW_OUT_write_today(): SW_Output[k].pfunc() to ((void (*)(void))SW_Output[k].pfunc)(); -> doesn't solve problem under darwin10
- -> 'abort trap' was due to str[OUTSTRLEN] being too short (OUTSTRLEN 18), changed to OUTSTRLEN 100
- 01/06/2011	(drs) changed all floating-point output from %7.4f to %7.6f to avoid rounding errors in post-run output calculations
- 03/06/2011	(drs) in average_for() changed loop to average hydred from "for(i=0; i < SW_Site.n_layers-1; i++)" to "ForEachSoilLayer(i)" because deepest layer was not averaged
- 07/22/2011 (drs) added SW_SURFACEW and SW_EVAPSURFACE, eSW_SurfaceWater and eSW_EvapSurface; updated key2str, key2obj; added private functions get_surfaceWater() and get_evapSurface();
- updated SW_OUT_construct(), sumof_swc()[->make calculation here] and average_for() with new functions and keys
- 09/12/2011	(drs)	renamed SW_EVAP to SW_EVAPSOIL, and eSW_Evap to eSW_EvapSoil;
- deleted SW_CANOPYEV, eSW_CanopyEv, SW_LITTEREV, eSW_LitterEv, SW_CANOPYINT, eSW_CanopyInt, SW_LITTERINT, and eSW_LitterInt;
- added SW_INTERCEPTION and eSW_Interception
- 09/12/2011	(drs)	renamed get_evap() to get_evapSoil(); renamed get_EvapsurfaceWater() to get_evapSurface()
- deleted get_canevap(), get_litevap(), get_canint(), and get_litint()
- added get_interception()
- 09/12/2011	(drs)	increased #define OUTSTRLEN from 100 to 400 (since transpiration and hydraulic redistribution will be 4x as long)
- increased static char outstr[0xff] from 0xff=255 to OUTSTRLEN
- 09/12/2011	(drs)	updated SW_OUT_construct(), sumof_swc()[->make calculation here] and average_for() with new functions and keys
- 09/12/2011	(drs)	added snowdepth as output to snowpack, i.e., updated updated get_snowpack(), sumof_swc()[->make calculation here] and average_for()
- 09/30/2011	(drs)	in SW_OUT_read(): opening of output files: SW_Output[k].outfile is extended by SW_Files.in:SW_OutputPrefix()
- 01/09/2012	(drs)	'abort trap' in get_transp due to outstr[OUTSTRLEN] being too short (OUTSTRLEN 400), changed to OUTSTRLEN 1000
- 05/25/2012  (DLM) added SW_SOILTEMP to keytostr, updated keytoobj;  wrote get_soiltemp(void) function, added code in the _construct() function to link to get_soiltemp() correctly;  added code to sumof and average_for() to handle the new key
- 05/25/2012  (DLM) added a few lines of nonsense to sumof_ves() function in order to get rid of the annoying compiler warnings
- 06/12/2012  (DLM) changed OUTSTRLEN from 1000 to 2000
- 07/02/2012  (DLM) updated # of chars in keyname & upkey arrays in SW_OUT_READ() function to account for longer keynames... for some reason it would still read them in correctly on OS X without an error, but wouldn't on JANUS.
- 11/30/2012	(clk)	changed get_surfaceWater() to ouput amound of surface water, surface runoff, and snowmelt runoff, respectively.
- 12/13/2012	(clk, drs)	changed get_surfaceWater() to output amount of surface water
- added get_runoff() to output surface runoff, and snowmelt runoff, respectively, in a separate file -> new version of outsetupin;
- updated key2str and OutKey
- 12/14/2012 (drs)	changed OUTSTRLEN from 2000 to 3000 to prevent 'Abort trap: 6' at runtime
- 01/10/2013	(clk)	in function SW_OUT_read, when creating the output files, needed to loop through this four times
- for each OutKey, giving us the output files for day, week, month, and year. Also, added
- a switch statement to acqurie the dy, wk, mo, or yr suffix based on the iteration of the for loop.
- When reading in lines from outsetup, removed PERIOD from the read in because it is unneeded in since
- we are doing all time steps.
- Removed the line SW_Output[k].period = str2period(Str_ToUpper(period, ext)), since we are no longer
- reading in a period.
- in function SW_OUT_close_files need to loop through and close all four time step files for each
- OutKey, determined which file to close based on the iteration of the for loop.
- in function SW_OUT_write_today needed to loop through the code four times for each OutKey, changing
- the period of the output for each iteration. With the for loop, I am also able to pick the
- proper FILE pointer to choose when outputting the data.
- in function average_for needed to loop through the code four times for each OutKey, changing
- the period of the output for each iteration.
- the function str2period is no longer used in the code, but will leave it in the code for now.
- 01/17/2013	(clk)	in function SW_OUT_read, created an additional condition that if the keyname was TIMESTEP,
- the code would rescan the line looking for up to 5 strings. The first one would be saved
- back into keyname, while the other four would be stored in a matrix. These values would be
- the desired timesteps to output. Then you would convert these strings to periods, and store
- them in an array of integers and keep track of how many timesteps were actually read in.
- The other changes are modifications of the changes made on 01/10/2013. For all the for loops, instead of
- looping through 4 times, we now loop through for as many times as periods that we read in from the
- TIMESTEP line. Also, in all the switch cases where we increased that value which changed the period
- to the next period, we now use the array of integers that stored the period and move through that with
- each iteration.
- 02/05/2013	(clk) in the function get_soiltemp(), when determing the period, the code was using SW_Output[eSW_SWCBulk].period,
- which needed to be SW_Output[eSW_SoilTemp].period, since we are looking at soil temp, not SWCM.
- 04/16/2013	(clk)	Added two new ouputs: vwcMatric and swaMatric.
- in the get functions, the calculation is
- (the matric value) = (the bulk value)/(1-fractionVolBulk_gravel)
- Also changed the names of swp -> swpMatric, swc -> swcBulk, swcm -> vwcBulk, and swa -> swaBulk
- 06/27/2013	(drs)	closed open files if LogError() with LOGFATAL is called in SW_OUT_read()
-
- 07/01/2013	(clk)	Changed the outsetup file so that the TIMESTEP line could be used or not used, depending on the need
- If the TIMESTEP line is not used, need to have an additional column for the period again
- Within the code, changed the timesteps array to be two dimensional, and keep track of the periods to be used
- for each of the outputs. Then, at every for loop that was implemented for the TIMESTEP code, put in
- place a conditional that will determine which of the four possible periods are to be used for each output.
- 07/09/2013	(clk)	Added forb to the outputs: transpiration, surface evaporation, interception, and hydraulic redistribution
- 08/21/2013	(clk)	Modified the establisment output to actually output for each species and not just the last one in the group.
- 06/23/2015 (akt)	Added output for surface temperature to get_temp()
- */
-/********************************************************/
-/********************************************************/
-
-/* =================================================== */
-/*                INCLUDES / DEFINES                   */
-/* --------------------------------------------------- */
-
-#include <math.h>
-#include <stdio.h>
-#include <stdlib.h>
-#include <string.h>
-#include <ctype.h>
-#include "generic.h"
-#include "filefuncs.h"
-#include "myMemory.h"
-#include "Times.h"
-
-#include "SW_Carbon.h"
-#include "SW_Defines.h"
-#include "SW_Files.h"
-#include "SW_Model.h"
-#include "SW_Site.h"
-#include "SW_SoilWater.h"
-#include "SW_Times.h"
-#include "SW_Output.h"
-#include "SW_Weather.h"
-#include "SW_VegEstab.h"
-#include "SW_VegProd.h"
-
-#ifdef RSOILWAT
-#include "R.h"
-#include "Rdefines.h"
-#include "Rconfig.h"
-#include "Rinternals.h"
-#endif
-
-/* =================================================== */
-/*                  Global Variables                   */
-/* --------------------------------------------------- */
-extern SW_SITE SW_Site;
-extern SW_SOILWAT SW_Soilwat;
-extern SW_MODEL SW_Model;
-extern SW_WEATHER SW_Weather;
-extern SW_VEGPROD SW_VegProd;
-extern SW_VEGESTAB SW_VegEstab;
-extern Bool EchoInits;
-extern SW_CARBON SW_Carbon;
-#define OUTSTRLEN 3000 /* max output string length: in get_transp: 4*every soil layer with 14 chars */
-
-SW_OUTPUT SW_Output[SW_OUTNKEYS]; /* declared here, externed elsewhere */
-
-#ifdef RSOILWAT
-extern RealD *p_Raet_yr, *p_Rdeep_drain_yr, *p_Restabs_yr, *p_Revap_soil_yr, *p_Revap_surface_yr, *p_Rhydred_yr, *p_Rinfiltration_yr, *p_Rinterception_yr, *p_Rpercolation_yr,
-*p_Rpet_yr, *p_Rprecip_yr, *p_Rrunoff_yr, *p_Rsnowpack_yr, *p_Rsoil_temp_yr, *p_Rsurface_water_yr, *p_RvwcBulk_yr, *p_RvwcMatric_yr, *p_RswcBulk_yr, *p_RswpMatric_yr,
-*p_RswaBulk_yr, *p_RswaMatric_yr, *p_Rtemp_yr, *p_Rtransp_yr, *p_Rwetdays_yr, *p_Rco2effects_yr;
-extern RealD *p_Raet_mo, *p_Rdeep_drain_mo, *p_Restabs_mo, *p_Revap_soil_mo, *p_Revap_surface_mo, *p_Rhydred_mo, *p_Rinfiltration_mo, *p_Rinterception_mo, *p_Rpercolation_mo,
-*p_Rpet_mo, *p_Rprecip_mo, *p_Rrunoff_mo, *p_Rsnowpack_mo, *p_Rsoil_temp_mo, *p_Rsurface_water_mo, *p_RvwcBulk_mo, *p_RvwcMatric_mo, *p_RswcBulk_mo, *p_RswpMatric_mo,
-*p_RswaBulk_mo, *p_RswaMatric_mo, *p_Rtemp_mo, *p_Rtransp_mo, *p_Rwetdays_mo, *p_Rco2effects_mo;
-extern RealD *p_Raet_wk, *p_Rdeep_drain_wk, *p_Restabs_wk, *p_Revap_soil_wk, *p_Revap_surface_wk, *p_Rhydred_wk, *p_Rinfiltration_wk, *p_Rinterception_wk, *p_Rpercolation_wk,
-*p_Rpet_wk, *p_Rprecip_wk, *p_Rrunoff_wk, *p_Rsnowpack_wk, *p_Rsoil_temp_wk, *p_Rsurface_water_wk, *p_RvwcBulk_wk, *p_RvwcMatric_wk, *p_RswcBulk_wk, *p_RswpMatric_wk,
-*p_RswaBulk_wk, *p_RswaMatric_wk, *p_Rtemp_wk, *p_Rtransp_wk, *p_Rwetdays_wk, *p_Rco2effects_wk;
-extern RealD *p_Raet_dy, *p_Rdeep_drain_dy, *p_Restabs_dy, *p_Revap_soil_dy, *p_Revap_surface_dy, *p_Rhydred_dy, *p_Rinfiltration_dy, *p_Rinterception_dy, *p_Rpercolation_dy,
-*p_Rpet_dy, *p_Rprecip_dy, *p_Rrunoff_dy, *p_Rsnowpack_dy, *p_Rsoil_temp_dy, *p_Rsurface_water_dy, *p_RvwcBulk_dy, *p_RvwcMatric_dy, *p_RswcBulk_dy, *p_RswpMatric_dy,
-*p_RswaBulk_dy, *p_RswaMatric_dy, *p_Rtemp_dy, *p_Rtransp_dy, *p_Rwetdays_dy, *p_Rsoil_temp_dy, *p_Rco2effects_dy;
-extern unsigned int yr_nrow, mo_nrow, wk_nrow, dy_nrow;
-#endif
-
-#ifdef STEPWAT
-#include "../sxw.h"
-extern SXW_t SXW;
-#endif
-
-Bool isPartialSoilwatOutput =FALSE;
-
-/* =================================================== */
-/*                Module-Level Variables               */
-/* --------------------------------------------------- */
-static char *MyFileName;
-static char outstr[OUTSTRLEN];
-static char _Sep; /* output delimiter */
-
-static int numPeriod;// variable to keep track of the number of periods that are listed in the line TIMESTEP
-static int numPeriods = 4;// the total number of periods that can be used in the code
-static int timeSteps[SW_OUTNKEYS][4];// array to keep track of the periods that will be used for each output
-
-static Bool bFlush; /* process partial period ? */
-static TimeInt tOffset; /* 1 or 0 means we're writing previous or current period */
-
-/* These MUST be in the same order as enum OutKey in
- * SW_Output.h */
-static char *key2str[] =
-{ SW_WETHR, SW_TEMP, SW_PRECIP, SW_SOILINF, SW_RUNOFF, SW_ALLH2O, SW_VWCBULK,
-		SW_VWCMATRIC, SW_SWCBULK, SW_SWABULK, SW_SWAMATRIC, SW_SWPMATRIC,
-		SW_SURFACEW, SW_TRANSP, SW_EVAPSOIL, SW_EVAPSURFACE, SW_INTERCEPTION,
-		SW_LYRDRAIN, SW_HYDRED, SW_ET, SW_AET, SW_PET, SW_WETDAY, SW_SNOWPACK,
-		SW_DEEPSWC, SW_SOILTEMP,
-		SW_ALLVEG, SW_ESTAB, SW_CO2EFFECTS };
-/* converts an enum output key (OutKey type) to a module  */
-/* or object type. see SW_Output.h for OutKey order.         */
-/* MUST be SW_OUTNKEYS of these */
-static ObjType key2obj[] =
-{ eWTH, eWTH, eWTH, eWTH, eWTH, eSWC, eSWC, eSWC, eSWC, eSWC, eSWC, eSWC, eSWC,
-		eSWC, eSWC, eSWC, eSWC, eSWC, eSWC, eSWC, eSWC, eSWC, eSWC, eSWC, eSWC,
-		eSWC, eVES, eVES, eVES };
-
-static char *pd2str[] =
-{ SW_DAY, SW_WEEK, SW_MONTH, SW_YEAR };
-static char *styp2str[] =
-{ SW_SUM_OFF, SW_SUM_SUM, SW_SUM_AVG, SW_SUM_FNL };
-
-/* =================================================== */
-/* =================================================== */
-/*             Private Function Definitions            */
-/* --------------------------------------------------- */
-static void _echo_outputs(void);
-static void average_for(ObjType otyp, OutPeriod pd);
-#ifndef RSOILWAT
-static void get_outstrleader(TimeInt pd);
-#endif
-static void get_temp(void);
-static void get_precip(void);
-static void get_vwcBulk(void);
-static void get_vwcMatric(void);
-static void get_swcBulk(void);
-static void get_swpMatric(void);
-static void get_swaBulk(void);
-static void get_swaMatric(void);
-static void get_surfaceWater(void);
-static void get_runoff(void);
-static void get_transp(void);
-static void get_evapSoil(void);
-static void get_evapSurface(void);
-static void get_interception(void);
-static void get_soilinf(void);
-static void get_lyrdrain(void);
-static void get_hydred(void);
-static void get_aet(void);
-static void get_pet(void);
-static void get_wetdays(void);
-static void get_snowpack(void);
-static void get_deepswc(void);
-static void get_estab(void);
-static void get_soiltemp(void);
-void get_co2effects(void); // Uses Carbon.h
-static void get_none(void); /* default until defined */
-
-static void collect_sums(ObjType otyp, OutPeriod op);
-static void sumof_wth(SW_WEATHER *v, SW_WEATHER_OUTPUTS *s, OutKey k);
-static void sumof_swc(SW_SOILWAT *v, SW_SOILWAT_OUTPUTS *s, OutKey k);
-static void sumof_ves(SW_VEGESTAB *v, SW_VEGESTAB_OUTPUTS *s, OutKey k);
-
-static OutPeriod str2period(char *s)
-{
-	/* --------------------------------------------------- */
-	IntUS pd;
-	for (pd = 0; Str_CompareI(s, pd2str[pd]) && pd < SW_OUTNPERIODS; pd++) ;
-
-	return pd;
-}
-
-static OutKey str2key(char *s)
-{
-	/* --------------------------------------------------- */
-	IntUS key;
-
-	for (key = 0; key < SW_OUTNKEYS && Str_CompareI(s, key2str[key]); key++) ;
-	if (key == SW_OUTNKEYS)
-	{
-		LogError(logfp, LOGFATAL, "%s : Invalid key (%s) in %s", SW_F_name(eOutput), s);
-	}
-	return key;
-}
-
-static OutSum str2stype(char *s)
-{
-	/* --------------------------------------------------- */
-	OutSum styp;
-
-	for (styp = eSW_Off; styp < SW_NSUMTYPES && Str_CompareI(s, styp2str[styp]); styp++) ;
-	if (styp == SW_NSUMTYPES)
-	{
-		LogError(logfp, LOGFATAL, "%s : Invalid summary type (%s)\n", SW_F_name(eOutput), s);
-	}
-	return styp;
-}
-
-/* =================================================== */
-/* =================================================== */
-/*             Public Function Definitions             */
-/* --------------------------------------------------- */
-void SW_OUT_construct(void)
-{
-	/* =================================================== */
-	OutKey k;
-
-	/* note that an initializer that is called during
-	 * execution (better called clean() or something)
-	 * will need to free all allocated memory first
-	 * before clearing structure.
-	 */
-	ForEachOutKey(k)
-	{
-		if (!isnull(SW_Output[k].outfile))
-		{	//Clear memory before setting it
-			Mem_Free(SW_Output[k].outfile);
-			SW_Output[k].outfile = NULL;
-		}
-	}
-	memset(&SW_Output, 0, sizeof(SW_Output));
-
-	/* attach the printing functions for each output
-	 * quantity to the appropriate element in the
-	 * output structure.  Using a loop makes it convenient
-	 * to simply add a line as new quantities are
-	 * implemented and leave the default case for every
-	 * thing else.
-	 */ForEachOutKey(k)
-	{
-#ifdef RSOILWAT
-		SW_Output[k].yr_row = 0;
-		SW_Output[k].mo_row = 0;
-		SW_Output[k].wk_row = 0;
-		SW_Output[k].dy_row = 0;
-#endif
-		switch (k)
-		{
-		case eSW_Temp:
-			SW_Output[k].pfunc = (void (*)(void)) get_temp;
-			break;
-		case eSW_Precip:
-			SW_Output[k].pfunc = (void (*)(void)) get_precip;
-			break;
-		case eSW_VWCBulk:
-			SW_Output[k].pfunc = (void (*)(void)) get_vwcBulk;
-			break;
-		case eSW_VWCMatric:
-			SW_Output[k].pfunc = (void (*)(void)) get_vwcMatric;
-			break;
-		case eSW_SWCBulk:
-			SW_Output[k].pfunc = (void (*)(void)) get_swcBulk;
-			break;
-		case eSW_SWPMatric:
-			SW_Output[k].pfunc = (void (*)(void)) get_swpMatric;
-			break;
-		case eSW_SWABulk:
-			SW_Output[k].pfunc = (void (*)(void)) get_swaBulk;
-			break;
-		case eSW_SWAMatric:
-			SW_Output[k].pfunc = (void (*)(void)) get_swaMatric;
-			break;
-		case eSW_SurfaceWater:
-			SW_Output[k].pfunc = (void (*)(void)) get_surfaceWater;
-			break;
-		case eSW_Runoff:
-			SW_Output[k].pfunc = (void (*)(void)) get_runoff;
-			break;
-		case eSW_Transp:
-			SW_Output[k].pfunc = (void (*)(void)) get_transp;
-			break;
-		case eSW_EvapSoil:
-			SW_Output[k].pfunc = (void (*)(void)) get_evapSoil;
-			break;
-		case eSW_EvapSurface:
-			SW_Output[k].pfunc = (void (*)(void)) get_evapSurface;
-			break;
-		case eSW_Interception:
-			SW_Output[k].pfunc = (void (*)(void)) get_interception;
-			break;
-		case eSW_SoilInf:
-			SW_Output[k].pfunc = (void (*)(void)) get_soilinf;
-			break;
-		case eSW_LyrDrain:
-			SW_Output[k].pfunc = (void (*)(void)) get_lyrdrain;
-			break;
-		case eSW_HydRed:
-			SW_Output[k].pfunc = (void (*)(void)) get_hydred;
-			break;
-		case eSW_AET:
-			SW_Output[k].pfunc = (void (*)(void)) get_aet;
-			break;
-		case eSW_PET:
-			SW_Output[k].pfunc = (void (*)(void)) get_pet;
-			break;
-		case eSW_WetDays:
-			SW_Output[k].pfunc = (void (*)(void)) get_wetdays;
-			break;
-		case eSW_SnowPack:
-			SW_Output[k].pfunc = (void (*)(void)) get_snowpack;
-			break;
-		case eSW_DeepSWC:
-			SW_Output[k].pfunc = (void (*)(void)) get_deepswc;
-			break;
-		case eSW_SoilTemp:
-			SW_Output[k].pfunc = (void (*)(void)) get_soiltemp;
-			break;
-		case eSW_Estab:
-			SW_Output[k].pfunc = (void (*)(void)) get_estab;
-			break;
-		case eSW_CO2Effects:
-			SW_Output[k].pfunc = (void (*)(void)) get_co2effects;
-			break;
-			// Creates a pointer to a function that expects void and returns void
-		default:
-			SW_Output[k].pfunc = (void (*)(void)) get_none;
-			break;
-
-		}
-	}
-
-	bFlush = FALSE;
-	tOffset = 1;
-
-}
-
-void SW_OUT_new_year(void)
-{
-	/* =================================================== */
-	/* reset the terminal output days each year  */
-
-	OutKey k;
-
-	ForEachOutKey(k)
-	{
-		if (!SW_Output[k].use)
-			continue;
-
-		if (SW_Output[k].first_orig <= SW_Model.firstdoy)
-			SW_Output[k].first = SW_Model.firstdoy;
-		else
-			SW_Output[k].first = SW_Output[k].first_orig;
-
-		if (SW_Output[k].last_orig >= SW_Model.lastdoy)
-			SW_Output[k].last = SW_Model.lastdoy;
-		else
-			SW_Output[k].last = SW_Output[k].last_orig;
-
-	}
-
-}
-
-void SW_OUT_read(void)
-{
-	/* =================================================== */
-	/* read input file for output parameter setup info.
-	 * 5-Nov-01 -- now disregard the specified file name's
-	 *             extension and instead use the specified
-	 *             period as the extension.
-	 * 10-May-02 - Added conditional for interfacing to STEPPE.
-	 *             We want no output when running from STEPPE
-	 *             so the code to open the file is blocked out.
-	 *             In fact, the only keys to process are
-	 *             TRANSP, PRECIP, and TEMP.
-	 */
-	FILE *f;
-	OutKey k;
-	int x, i, itemno;
-#ifndef RSOILWAT
-	char str[MAX_FILENAMESIZE];
-#endif
-	char ext[10];
-
-	/* these dims come from the orig format str */
-	/* except for the uppercase space. */
-	char timeStep[4][10], // matrix to capture all the periods entered in outsetup.in
-			keyname[50], upkey[50], /* space for uppercase conversion */
-			sumtype[4], upsum[4], period[10], /* should be 2 chars, but we don't want overflow from user typos */
-			last[4], /* last doy for output, if "end", ==366 */
-			outfile[MAX_FILENAMESIZE];
-#ifndef RSOILWAT
-	char prefix[MAX_FILENAMESIZE];
-#endif
-	int first; /* first doy for output */
-	int useTimeStep = 0; /* flag to determine whether or not the line TIMESTEP exists */
-
-	MyFileName = SW_F_name(eOutput);
-	f = OpenFile(MyFileName, "r");
-	itemno = 0;
-
-	_Sep = '\t'; /* default in case it doesn't show up in the file */
-
-	while (GetALine(f, inbuf))
-	{
-		itemno++; /* note extra lines will cause an error */
-
-		x = sscanf(inbuf, "%s %s %s %d %s %s", keyname, sumtype, period, &first,
-				last, outfile);
-		if (Str_CompareI(keyname, "TIMESTEP") == 0)	// condition to read in the TIMESTEP line in outsetup.in
-		{
-			numPeriod = sscanf(inbuf, "%s %s %s %s %s", keyname, timeStep[0],
-					timeStep[1], timeStep[2], timeStep[3]);	// need to rescan the line because you are looking for all strings, unlike the original scan
-			numPeriod--;// decrement the count to make sure to not count keyname in the number of periods
-
-			useTimeStep = 1;
-			continue;
-		}
-		else
-		{ // If the line TIMESTEP is present, only need to read in five variables not six, so re read line.
-			if (x < 6)
-			{
-				if (Str_CompareI(keyname, "OUTSEP") == 0)
-				{
-					switch ((int) *sumtype)
-					{
-					case 't':
-						_Sep = '\t';
-						break;
-					case 's':
-						_Sep = ' ';
-						break;
-					default:
-						_Sep = *sumtype;
-					}
-					continue;
-				}
-				else
-				{
-					CloseFile(&f);
-					LogError(logfp, LOGFATAL,
-							"%s : Insufficient key parameters for item %d.",
-							MyFileName, itemno);
-					continue;
-				}
-			}
-			k = str2key(Str_ToUpper(keyname, upkey));
-			for (i = 0; i < numPeriods; i++)
-			{
-				if (i < 1 && !useTimeStep)
-				{
-					int prd = str2period(Str_ToUpper(period, ext));
-					timeSteps[k][i] = prd;
-				}
-				else if (i < numPeriod && useTimeStep)
-				{
-					int prd = str2period(Str_ToUpper(timeStep[i], ext));
-					timeSteps[k][i] = prd;
-				}
-				else
-					timeSteps[k][i] = 4;
-			}
-		}
-
-		/* Check validity of output key */
-		if (k == eSW_Estab)
-		{
-			strcpy(sumtype, "SUM");
-			first = 1;
-			strcpy(period, "YR");
-			strcpy(last, "end");
-		}
-		else if ((k == eSW_AllVeg || k == eSW_ET || k == eSW_AllWthr
-				|| k == eSW_AllH2O))
-		{
-			SW_Output[k].use = FALSE;
-			LogError(logfp, LOGNOTE, "%s : Output key %s is currently unimplemented.", MyFileName, key2str[k]);
-			continue;
-		}
-
-		/* check validity of summary type */
-		SW_Output[k].sumtype = str2stype(Str_ToUpper(sumtype, upsum));
-		if (SW_Output[k].sumtype == eSW_Fnl
-				&& !(k == eSW_VWCBulk || k == eSW_VWCMatric
-						|| k == eSW_SWPMatric || k == eSW_SWCBulk
-						|| k == eSW_SWABulk || k == eSW_SWAMatric
-						|| k == eSW_DeepSWC))
-		{
-			LogError(logfp, LOGWARN, "%s : Summary Type FIN with key %s is meaningless.\n" "  Using type AVG instead.", MyFileName, key2str[k]);
-			SW_Output[k].sumtype = eSW_Avg;
-		}
-
-		/* verify deep drainage parameters */
-		if (k == eSW_DeepSWC && SW_Output[k].sumtype != eSW_Off
-				&& !SW_Site.deepdrain)
-		{
-			LogError(logfp, LOGWARN, "%s : DEEPSWC cannot be output if flag not set in %s.", MyFileName, SW_F_name(eOutput));
-			continue;
-		}
-		//Set the values
-		SW_Output[k].use = (SW_Output[k].sumtype == eSW_Off) ? FALSE : TRUE;
-		if (SW_Output[k].use)
-		{
-			SW_Output[k].mykey = k;
-			SW_Output[k].myobj = key2obj[k];
-			SW_Output[k].period = str2period(Str_ToUpper(period, ext));
-			SW_Output[k].first_orig = first;
-			SW_Output[k].last_orig =
-					!Str_CompareI("END", last) ? 366 : atoi(last);
-			if (SW_Output[k].last_orig == 0)
-			{
-				CloseFile(&f);
-				LogError(logfp, LOGFATAL, "%s : Invalid ending day (%s), key=%s.", MyFileName, last, keyname);
-			}
-		}
-		//Set the outputs for the Periods
-#ifdef RSOILWAT
-		SW_Output[k].outfile = (char *) Str_Dup(outfile); //not really applicable
-#endif
-		for (i = 0; i < numPeriods; i++)
-		{ /* for loop to create files for all the periods that are being used */
-			/* prepare the remaining structure if use==true */
-			if (SW_Output[k].use)
-			{
-				if (timeSteps[k][i] < 4)
-				{
-				//	printf( "inside Soilwat SW_Output.c : isPartialSoilwatOutput=%d \n", isPartialSoilwatOutput);
-#if !defined(STEPWAT) && !defined(RSOILWAT)
-					SW_OutputPrefix(prefix);
-					strcpy(str, prefix);
-					strcat(str, outfile);
-					strcat(str, ".");
-					switch (timeSteps[k][i])
-					{ /* depending on iteration through, will determine what period to use from the array of period */
-					case eSW_Day:
-						period[0] = 'd';
-						period[1] = 'y';
-						period[2] = '\0';
-						break;
-					case eSW_Week:
-						period[0] = 'w';
-						period[1] = 'k';
-						period[2] = '\0';
-						break;
-					case eSW_Month:
-						period[0] = 'm';
-						period[1] = 'o';
-						period[2] = '\0';
-						break;
-					case eSW_Year:
-						period[0] = 'y';
-						period[1] = 'r';
-						period[2] = '\0';
-						break;
-					}
-					strcat(str, Str_ToLower(period, ext));
-					SW_Output[k].outfile = (char *) Str_Dup(str);
-
-					switch (timeSteps[k][i])
-					{ /* depending on iteration through for loop, chooses the proper FILE pointer to use */
-					case eSW_Day:
-						SW_Output[k].fp_dy = OpenFile(SW_Output[k].outfile,
-								"w");
-						break;
-					case eSW_Week:
-						SW_Output[k].fp_wk = OpenFile(SW_Output[k].outfile,
-								"w");
-						break;
-					case eSW_Month:
-						SW_Output[k].fp_mo = OpenFile(SW_Output[k].outfile,
-								"w");
-						break;
-					case eSW_Year:
-						SW_Output[k].fp_yr = OpenFile(SW_Output[k].outfile,
-								"w");
-						break;
-					}
-#elif defined(STEPWAT)
-					if (isPartialSoilwatOutput == FALSE)
-					{
-						SW_OutputPrefix(prefix);
-						strcpy(str, prefix);
-						strcat(str, outfile);
-						strcat(str, ".");
-						switch (timeSteps[k][i])
-						{ /* depending on iteration through, will determine what period to use from the array of period */
-							case eSW_Day:
-							period[0] = 'd';
-							period[1] = 'y';
-							period[2] = '\0';
-							break;
-							case eSW_Week:
-							period[0] = 'w';
-							period[1] = 'k';
-							period[2] = '\0';
-							break;
-							case eSW_Month:
-							period[0] = 'm';
-							period[1] = 'o';
-							period[2] = '\0';
-							break;
-							case eSW_Year:
-							period[0] = 'y';
-							period[1] = 'r';
-							period[2] = '\0';
-							break;
-						}
-						strcat(str, Str_ToLower(period, ext));
-						SW_Output[k].outfile = (char *) Str_Dup(str);
-
-						switch (timeSteps[k][i])
-						{ /* depending on iteration through for loop, chooses the proper FILE pointer to use */
-							case eSW_Day:
-							SW_Output[k].fp_dy = OpenFile(SW_Output[k].outfile, "w");
-							break;
-							case eSW_Week:
-							SW_Output[k].fp_wk = OpenFile(SW_Output[k].outfile, "w");
-							break;
-							case eSW_Month:
-							SW_Output[k].fp_mo = OpenFile(SW_Output[k].outfile, "w");
-							break;
-							case eSW_Year:
-							SW_Output[k].fp_yr = OpenFile(SW_Output[k].outfile, "w");
-							break;
-						}
-					}
-#endif
-				}
-			}
-		}
-
-	}
-
-	CloseFile(&f);
-
-	if (EchoInits)
-		_echo_outputs();
-}
-#ifdef RSOILWAT
-void onSet_SW_OUT(SEXP OUT)
-{
-	int i;
-	char ext[10];
-	OutKey k;
-	SEXP sep, timestep,useTimeStep, KEY;
-	Bool continue1;
-	SEXP mykey, myobj, period, sumtype, use, first, last, first_orig, last_orig, outfile;
-
-	MyFileName = SW_F_name(eOutput);
-
-	PROTECT(sep = GET_SLOT(OUT, install("outputSeparator")));
-	_Sep = '\t';/*TODO Make this work.*/
-	PROTECT(useTimeStep = GET_SLOT(OUT, install("useTimeStep")));
-	PROTECT(timestep = GET_SLOT(OUT, install("timePeriods")));
-
-	PROTECT(mykey = GET_SLOT(OUT, install("mykey")));
-	PROTECT(myobj = GET_SLOT(OUT, install("myobj")));
-	PROTECT(period = GET_SLOT(OUT, install("period")));
-	PROTECT(sumtype = GET_SLOT(OUT, install("sumtype")));
-	PROTECT(use = GET_SLOT(OUT, install("use")));
-	PROTECT(first = GET_SLOT(OUT, install("first")));
-	PROTECT(last = GET_SLOT(OUT, install("last")));
-	PROTECT(first_orig = GET_SLOT(OUT, install("first_orig")));
-	PROTECT(last_orig = GET_SLOT(OUT, install("last_orig")));
-	PROTECT(outfile = GET_SLOT(OUT, install("outfile")));
-
-	ForEachOutKey(k)
-	{
-		for (i = 0; i < numPeriods; i++)
-		{
-			if (i < 1 && !LOGICAL(useTimeStep)[0])
-			{
-				timeSteps[k][i] = INTEGER(period)[k];
-			}
-			else if(LOGICAL(useTimeStep)[0] && i<LENGTH(timestep))
-			{
-				timeSteps[k][i] = INTEGER(timestep)[i];
-			}
-			else
-			{
-				timeSteps[k][i] = 4;
-			}
-		}
-		if (k == eSW_Estab)
-		{
-			INTEGER(sumtype)[k] = LOGICAL(use)[k]?eSW_Sum:eSW_Off;
-			INTEGER(first)[k] = 1;
-			INTEGER(period)[k] = 3;
-			INTEGER(last)[k] = 366;
-		}
-		continue1 = (k == eSW_AllVeg || k == eSW_ET || k == eSW_AllWthr || k == eSW_AllH2O);
-		if (continue1)
-		{
-			SW_Output[k].use = FALSE;
-			//LogError(logfp, LOGNOTE, "Output key %s is currently unimplemented.", key2str[k]);
-		}
-		if (!continue1)
-		{
-			/* check validity of summary type */
-			SW_Output[k].sumtype = INTEGER(sumtype)[k];
-			if (SW_Output[k].sumtype == eSW_Fnl && !(k == eSW_VWCBulk || k == eSW_VWCMatric || k == eSW_SWPMatric || k == eSW_SWCBulk || k == eSW_SWABulk || k == eSW_SWAMatric || k == eSW_DeepSWC))
-			{
-				LogError(logfp, LOGWARN, "output.in : Summary Type FIN with key %s is meaningless.\n"
-						"  Using type AVG instead.", key2str[k]);
-				SW_Output[k].sumtype = eSW_Avg;
-			}
-			/* verify deep drainage parameters */
-			if (k == eSW_DeepSWC && SW_Output[k].sumtype != eSW_Off && !SW_Site.deepdrain)
-			{
-				LogError(logfp, LOGWARN, "output.in : DEEPSWC cannot be output if flag not set in output.in.");
-			}
-			else
-			{
-				/* prepare the remaining structure if use==swTRUE */
-				SW_Output[k].use = (SW_Output[k].sumtype == eSW_Off) ? FALSE : TRUE;
-				if (SW_Output[k].use)
-				{
-					SW_Output[k].mykey = INTEGER(mykey)[k];
-					SW_Output[k].myobj = INTEGER(myobj)[k];
-					SW_Output[k].period = INTEGER(period)[k];
-					SW_Output[k].first_orig = INTEGER(first_orig)[k];
-					SW_Output[k].last_orig = INTEGER(last_orig)[k];
-					if (SW_Output[k].last_orig == 0)
-					{
-						LogError(logfp, LOGFATAL, "output.in : Invalid ending day (%s), key=%s.", INTEGER(last)[k], key2str[k]);
-					}
-					SW_Output[k].outfile = Str_Dup(CHAR(STRING_ELT(outfile, k)));
-				}
-			}
-		}
-	}
-	if (EchoInits)
-	_echo_outputs();
-	UNPROTECT(13);
-}
-
-SEXP onGet_SW_OUT(void)
-{
-	int i, debug = 0;
-	Bool doOnce = FALSE;
-	OutKey k;
-	SEXP swOUT;
-	SEXP OUT;
-	SEXP sep;
-	SEXP useTimeStep;
-	SEXP timestep;
-	SEXP mykey, myobj, period, sumtype, use, first, last, first_orig, last_orig, outfile;
-	char *cKEY[] =
-	{	"mykey", "myobj", "period", "sumtype", "use", "first", "last", "first_orig", "last_orig", "outfile"};
-
-	if(debug) Rprintf("onGet_SW_OUT begin\n");
-
-	PROTECT(swOUT = MAKE_CLASS("swOUT"));
-	PROTECT(OUT = NEW_OBJECT(swOUT));
-
-	PROTECT(sep=NEW_STRING(1));
-	SET_STRING_ELT(sep, 0, mkCharLen(&_Sep,1));
-	SET_SLOT(OUT, install("outputSeparator"), sep);
-
-	if(debug) Rprintf("useTimeStep before assignment = %d\n", useTimeStep);
-	PROTECT(useTimeStep = NEW_LOGICAL(1));
-	if(numPeriod == 0)
-	LOGICAL(useTimeStep)[0] = FALSE;
-	else
-	LOGICAL(useTimeStep)[0] = TRUE;
-	if(debug)
-	{
-		Rprintf("useTimeStep after assignment = %d\n", useTimeStep);
-		Rprintf("	- type of slot (10 = 'logical') %d\n", TYPEOF(useTimeStep));
-		Rprintf("	- logvalue of slot %d\n", LOGICAL_VALUE(useTimeStep));
-		if( 10 == TYPEOF(useTimeStep) )
-		Rprintf("	- logdata of slot %d\n", LOGICAL_DATA(useTimeStep));
-		else
-		Rprintf("	- logdata of slot not available because not of type 'logical'\n");
-	}
-	PROTECT(timestep = NEW_INTEGER(numPeriod));
-
-	PROTECT(mykey = NEW_INTEGER(SW_OUTNKEYS));
-	PROTECT(myobj = NEW_INTEGER(SW_OUTNKEYS));
-	PROTECT(period = NEW_INTEGER(SW_OUTNKEYS));
-	PROTECT(sumtype = NEW_INTEGER(SW_OUTNKEYS));
-	PROTECT(use = NEW_LOGICAL(SW_OUTNKEYS));
-	PROTECT(first = NEW_INTEGER(SW_OUTNKEYS));
-	PROTECT(last = NEW_INTEGER(SW_OUTNKEYS));
-	PROTECT(first_orig = NEW_INTEGER(SW_OUTNKEYS));
-	PROTECT(last_orig = NEW_INTEGER(SW_OUTNKEYS));
-	PROTECT(outfile = NEW_STRING(SW_OUTNKEYS));
-
-	ForEachOutKey(k)
-	{
-		if(useTimeStep && SW_Output[k].use && !doOnce)
-		{
-			if(debug) Rprintf("length(timestep) = %d, numPeriod = %d\n", GET_LENGTH(timestep), numPeriod);
-			for (i = 0; i < numPeriod; i++)
-			{
-				if(debug) Rprintf("timestep, timestep[%d], and timeSteps[%d][%d] before %d assignment = %d, %d, %d\n",
-						i, i, k, k, timestep, INTEGER(timestep)[i], timeSteps[k][i]);
-				INTEGER(timestep)[i] = timeSteps[k][i];
-				if(debug) Rprintf("timestep, timestep[%d], and timeSteps[%d][%d] after %d assignment = %d, %d, %d\n",
-						i, i, k, k, timestep, INTEGER(timestep)[i], timeSteps[k][i]);
-			}
-			doOnce=TRUE;
-		}
-
-		INTEGER(mykey)[k] = SW_Output[k].mykey;
-		INTEGER(myobj)[k] = SW_Output[k].myobj;
-		INTEGER(period)[k] = SW_Output[k].period;
-		INTEGER(sumtype)[k] = SW_Output[k].sumtype;
-		LOGICAL(use)[k] = SW_Output[k].use;
-		INTEGER(first)[k] = SW_Output[k].first;
-		INTEGER(last)[k] = SW_Output[k].last;
-		INTEGER(first_orig)[k] = SW_Output[k].first_orig;
-		INTEGER(last_orig)[k] = SW_Output[k].last_orig;
-		if(SW_Output[k].use)
-		{
-			SET_STRING_ELT(outfile, k, mkChar(SW_Output[k].outfile));
-		}
-		else
-		SET_STRING_ELT(outfile, k, mkChar(""));
-	}
-	SET_SLOT(OUT, install("timePeriods"), timestep);
-
-	if(debug)
-	{
-		Rprintf("useTimeStep slot of OUT before assignment = %d\n", GET_SLOT(OUT, install("useTimeStep")));
-		Rprintf("	- type of slot %d\n", TYPEOF(GET_SLOT(OUT, install("useTimeStep"))));
-		Rprintf("	- logvalue of slot %d\n", LOGICAL_VALUE(GET_SLOT(OUT, install("useTimeStep"))));
-		if( 10 == TYPEOF(GET_SLOT(OUT, install("useTimeStep"))) )
-		Rprintf("	- logdata of slot %d\n", LOGICAL_DATA(GET_SLOT(OUT, install("useTimeStep"))));
-		else
-		Rprintf("	- logdata of slot not available because not of type 'logical'\n");
-	}
-	SET_SLOT(OUT, install("useTimeStep"), useTimeStep);
-	if(debug)
-	{
-		Rprintf("useTimeStep slot of OUT after assignment = %d\n", GET_SLOT(OUT, install("useTimeStep")));
-		Rprintf("	- type of slot (4 = 'environments') %d\n", TYPEOF(GET_SLOT(OUT, install("useTimeStep"))));
-		Rprintf("	- logvalue of slot %d\n", LOGICAL_VALUE(GET_SLOT(OUT, install("useTimeStep"))));
-		if( 10 == TYPEOF(GET_SLOT(OUT, install("useTimeStep"))) )
-		Rprintf("	- logdata of slot %d\n", LOGICAL_DATA(GET_SLOT(OUT, install("useTimeStep"))));
-		else
-		Rprintf("	- logdata of slot not available because not of type 'logical'\n");
-	}
-
-	SET_SLOT(OUT, install(cKEY[0]), mykey);
-	SET_SLOT(OUT, install(cKEY[1]), myobj);
-	SET_SLOT(OUT, install(cKEY[2]), period);
-	SET_SLOT(OUT, install(cKEY[3]), sumtype);
-	SET_SLOT(OUT, install(cKEY[4]), use);
-	SET_SLOT(OUT, install(cKEY[5]), first);
-	SET_SLOT(OUT, install(cKEY[6]), last);
-	SET_SLOT(OUT, install(cKEY[7]), first_orig);
-	SET_SLOT(OUT, install(cKEY[8]), last_orig);
-	SET_SLOT(OUT, install(cKEY[9]), outfile);
-
-	UNPROTECT(15);
-	if(debug) Rprintf("onGet_SW_OUT end\n");
-	return OUT;
-}
-#endif
-
-void SW_OUT_close_files(void)
-{
-	/* --------------------------------------------------- */
-	/* close all of the user-specified output files.
-	 * call this routine at the end of the program run.
-	 */
-#if !defined(STEPWAT) && !defined(RSOILWAT)
-	OutKey k;
-	int i;
-	ForEachOutKey(k)
-	{
-		if (SW_Output[k].use)
-			for (i = 0; i < numPeriods; i++) /*will loop through for as many periods are being used*/
-			{
-				if (timeSteps[k][i] < 4)
-				{
-					switch (timeSteps[k][i])
-					{ /*depending on iteration through loop, will close one of the time step files */
-					case eSW_Day:
-						CloseFile(&SW_Output[k].fp_dy);
-						break;
-					case eSW_Week:
-						CloseFile(&SW_Output[k].fp_wk);
-						break;
-					case eSW_Month:
-						CloseFile(&SW_Output[k].fp_mo);
-						break;
-					case eSW_Year:
-						CloseFile(&SW_Output[k].fp_yr);
-						break;
-					}
-				}
-			}
-	}
-#elif defined(STEPWAT)
-	if (isPartialSoilwatOutput == FALSE)
-	{
-		OutKey k;
-		int i;
-		ForEachOutKey(k)
-		{
-			if (SW_Output[k].use)
-			for (i = 0; i < numPeriods; i++) /*will loop through for as many periods are being used*/
-			{
-				if (timeSteps[k][i] < 4)
-				{
-					switch (timeSteps[k][i])
-					{ /*depending on iteration through loop, will close one of the time step files */
-						case eSW_Day:
-						CloseFile(&SW_Output[k].fp_dy);
-						break;
-						case eSW_Week:
-						CloseFile(&SW_Output[k].fp_wk);
-						break;
-						case eSW_Month:
-						CloseFile(&SW_Output[k].fp_mo);
-						break;
-						case eSW_Year:
-						CloseFile(&SW_Output[k].fp_yr);
-						break;
-					}
-				}
-			}
-		}
-	}
-#endif
-}
-
-void SW_OUT_flush(void)
-{
-	/* --------------------------------------------------- */
-	/* called at year end to process the remainder of the output
-	 * period.  This sets two module-level flags: bFlush and
-	 * tOffset to be used in the appropriate subs.
-	 */
-	bFlush = TRUE;
-	tOffset = 0;
-
-	SW_OUT_sum_today(eSWC);
-	SW_OUT_sum_today(eWTH);
-	SW_OUT_sum_today(eVES);
-	SW_OUT_write_today();
-
-	bFlush = FALSE;
-	tOffset = 1;
-
-}
-
-void SW_OUT_sum_today(ObjType otyp)
-{
-	/* =================================================== */
-	/* adds today's output values to week, month and year
-	 * accumulators and puts today's values in yesterday's
-	 * registers. This is different from the Weather.c approach
-	 * which updates Yesterday's registers during the _new_day()
-	 * function. It's more logical to update yesterday just
-	 * prior to today's calculations, but there's no logical
-	 * need to perform _new_day() on the soilwater.
-	 */
-	SW_SOILWAT *s = &SW_Soilwat;
-	SW_WEATHER *w = &SW_Weather;
-	/*  SW_VEGESTAB *v = &SW_VegEstab;  -> we don't need to sum daily for this */
-
-	OutPeriod pd;
-	IntU size = 0;
-
-	switch (otyp)
-	{
-	case eSWC:
-		size = sizeof(SW_SOILWAT_OUTPUTS);
-		break;
-	case eWTH:
-		size = sizeof(SW_WEATHER_OUTPUTS);
-		break;
-	case eVES:
-		return; /* a stub; we don't do anything with ves until get_() */
-	default:
-		LogError(stdout, LOGFATAL,
-				"Invalid object type in SW_OUT_sum_today().");
-	}
-
-	/* do this every day (kinda expensive but more general than before)*/
-	switch (otyp)
-	{
-	case eSWC:
-		memset(&s->dysum, 0, size);
-		break;
-	case eWTH:
-		memset(&w->dysum, 0, size);
-		break;
-	default:
-		break;
-	}
-
-	/* the rest only get done if new period */
-	if (SW_Model.newweek || bFlush)
-	{
-		average_for(otyp, eSW_Week);
-		switch (otyp)
-		{
-		case eSWC:
-			memset(&s->wksum, 0, size);
-			break;
-		case eWTH:
-			memset(&w->wksum, 0, size);
-			break;
-		default:
-			break;
-		}
-	}
-
-	if (SW_Model.newmonth || bFlush)
-	{
-		average_for(otyp, eSW_Month);
-		switch (otyp)
-		{
-		case eSWC:
-			memset(&s->mosum, 0, size);
-			break;
-		case eWTH:
-			memset(&w->mosum, 0, size);
-			break;
-		default:
-			break;
-		}
-	}
-
-	if (SW_Model.newyear || bFlush)
-	{
-		average_for(otyp, eSW_Year);
-		switch (otyp)
-		{
-		case eSWC:
-			memset(&s->yrsum, 0, size);
-			break;
-		case eWTH:
-			memset(&w->yrsum, 0, size);
-			break;
-		default:
-			break;
-		}
-	}
-
-	if (!bFlush)
-	{
-		ForEachOutPeriod(pd)
-			collect_sums(otyp, pd);
-	}
-}
-
-void SW_OUT_write_today(void)
-{
-	/* --------------------------------------------------- */
-	/* all output values must have been summed, averaged or
-	 * otherwise completed before this is called [now done
-	 * by SW_*_sum_*<daily|yearly>()] prior.
-	 * This subroutine organizes only the calling loop and
-	 * sending the string to output.
-	 * Each output quantity must have a print function
-	 * defined and linked to SW_Output.pfunc (currently all
-	 * starting with 'get_').  Those funcs return a properly
-	 * formatted string to be output via the module variable
-	 * 'outstr'. Furthermore, those funcs must know their
-	 * own time period.  This version of the program only
-	 * prints one period for each quantity.
-	 *
-	 * The t value tests whether the current model time is
-	 * outside the output time range requested by the user.
-	 * Recall that times are based at 0 rather than 1 for
-	 * array indexing purposes but the user request is in
-	 * natural numbers, so we add one before testing.
-	 */
-	/* 10-May-02 (cwb) Added conditional to interface with STEPPE.
-	 *           We want no output if running from STEPPE.
-	 */
-	TimeInt t = 0xffff;
-	OutKey k;
-	Bool writeit;
-	int i;
-
-	// Adjust the model year to match simulation years for the output
-    SW_Model.year += SW_Carbon.addtl_yr;
-
-	ForEachOutKey(k)
-	{
-		for (i = 0; i < numPeriods; i++)
-		{ /* will run through this loop for as many periods are being used */
-			if (!SW_Output[k].use)
-				continue;
-			if (timeSteps[k][i] < 4)
-			{
-				writeit = TRUE;
-				SW_Output[k].period = timeSteps[k][i]; /* set the desired period based on the iteration */
-				switch (SW_Output[k].period)
-				{
-				case eSW_Day:
-					t = SW_Model.doy;
-					break;
-				case eSW_Week:
-					writeit = (SW_Model.newweek || bFlush);
-					t = (SW_Model.week + 1) - tOffset;
-					break;
-				case eSW_Month:
-					writeit = (SW_Model.newmonth || bFlush);
-					t = (SW_Model.month + 1) - tOffset;
-					break;
-				case eSW_Year:
-					writeit = (SW_Model.newyear || bFlush);
-					t = SW_Output[k].first; /* always output this period */
-					break;
-				default:
-					LogError(stdout, LOGFATAL,
-							"Invalid period in SW_OUT_write_today().");
-				}
-				if (!writeit || t < SW_Output[k].first || t > SW_Output[k].last)
-					continue;
-
-				((void (*)(void)) SW_Output[k].pfunc)();
-#if !defined(STEPWAT) && !defined(RSOILWAT)
-				switch (timeSteps[k][i])
-				{ /* based on iteration of for loop, determines which file to output to */
-				case eSW_Day:
-					fprintf(SW_Output[k].fp_dy, "%s\n", outstr);
-					break;
-				case eSW_Week:
-					fprintf(SW_Output[k].fp_wk, "%s\n", outstr);
-					break;
-				case eSW_Month:
-					fprintf(SW_Output[k].fp_mo, "%s\n", outstr);
-					break;
-				case eSW_Year:
-					fprintf(SW_Output[k].fp_yr, "%s\n", outstr);
-					break;
-				}
-#elif defined(STEPWAT)
-				if (isPartialSoilwatOutput == FALSE)
-				{
-					switch (timeSteps[k][i])
-					{ /* based on iteration of for loop, determines which file to output to */
-						case eSW_Day:
-						fprintf(SW_Output[k].fp_dy, "%s\n", outstr);
-						break;
-						case eSW_Week:
-						fprintf(SW_Output[k].fp_wk, "%s\n", outstr);
-						break;
-						case eSW_Month:
-						fprintf(SW_Output[k].fp_mo, "%s\n", outstr);
-						break;
-						case eSW_Year:
-						fprintf(SW_Output[k].fp_yr, "%s\n", outstr);
-						break;
-					}
-				}
-#endif
-			}
-		}
-	}
-
-	// Revert changes to model year, as rest of the model does not use simulation years
-	SW_Model.year -= SW_Carbon.addtl_yr;
-
-}
-
-static void get_none(void)
-{
-	/* --------------------------------------------------- */
-	/* output routine for quantities that aren't yet implemented
-	 * this just gives the main output loop something to call,
-	 * rather than an empty pointer.
-	 */
-	outstr[0] = '\0';
-}
-
-static void get_outstrleader(TimeInt pd)
-{
-	/* --------------------------------------------------- */
-	/* this is called from each of the remaining get_ funcs
-	 * to set up the first (date) columns of the output
-	 * string.  It's the same for all and easier to put in
-	 * one place.
-	 * Periodic output for Month and/or Week are actually
-	 * printing for the PREVIOUS month or week.
-	 * Also, see note on test value in _write_today() for
-	 * explanation of the +1.
-	 */
-#ifndef RSOILWAT
-	switch (pd)
-	{
-	case eSW_Day:
-		sprintf(outstr, "%d%c%d", SW_Model.year, _Sep, SW_Model.doy);
-		break;
-	case eSW_Week:
-		sprintf(outstr, "%d%c%d", SW_Model.year, _Sep,
-				(SW_Model.week + 1) - tOffset);
-		break;
-	case eSW_Month:
-		sprintf(outstr, "%d%c%d", SW_Model.year, _Sep,
-				(SW_Model.month + 1) - tOffset);
-		break;
-	case eSW_Year:
-		sprintf(outstr, "%d", SW_Model.year);
-	}
-#endif
-}
-
-void get_co2effects(void) {
-	// Get the current period
-	OutPeriod pd = SW_Output[eSW_CO2Effects].period;
-
-	// Define variables
-	SW_CARBON *c = &SW_Carbon;
-	int i, doy, month;
-	RealD grassBiomass, shrubBiomass, treeBiomass, forbBiomass, totalBiomass;
-	RealD grassBioMult, shrubBioMult, treeBioMult, forbBioMult, grassWueMult, shrubWueMult, treeWueMult, forbWueMult;
-	RealD grassBiolive, shrubBiolive, treeBiolive, forbBiolive, totalBiolive;
-	grassBiomass = shrubBiomass = treeBiomass = forbBiomass = totalBiomass = 0;
-	grassBiolive = shrubBiolive = treeBiolive = forbBiolive = totalBiolive = 0;
-
-	// Grab the multipliers that were just used
-	// No averaging or summing required
-	grassBioMult = c->co2_bio_mult.grass;
-	shrubBioMult = c->co2_bio_mult.shrub;
-	treeBioMult = c->co2_bio_mult.tree;
-	forbBioMult = c->co2_bio_mult.forb;
-	grassWueMult = c->co2_wue_mult.grass;
-	shrubWueMult = c->co2_wue_mult.shrub;
-	treeWueMult = c->co2_wue_mult.tree;
-	forbWueMult = c->co2_wue_mult.forb;
-
-	#ifndef RSOILWAT
-		char str[OUTSTRLEN];
-		get_outstrleader(pd);
-	#endif
-
-	switch(pd) {
-		case eSW_Day:
-			doy = SW_Model.doy;
-
-			// Grab the interpolated values
-			if (GT(SW_VegProd.fractionGrass, 0.))
-			{
-				grassBiomass = SW_VegProd.grass.biomass_daily[doy];
-				grassBiolive = SW_VegProd.grass.biolive_daily[doy];
-			}
-			if (GT(SW_VegProd.fractionShrub, 0.))
-			{
-				shrubBiomass = SW_VegProd.shrub.biomass_daily[doy];
-				shrubBiolive = SW_VegProd.shrub.biolive_daily[doy];
-			}
-			if (GT(SW_VegProd.fractionTree, 0.))
-			{
-				treeBiomass = SW_VegProd.tree.biomass_daily[doy];
-				treeBiolive = SW_VegProd.tree.biolive_daily[doy];
-			}
-			if (GT(SW_VegProd.fractionForb, 0.))
-			{
-				forbBiomass = SW_VegProd.forb.biomass_daily[doy];
-				forbBiolive = SW_VegProd.forb.biolive_daily[doy];
-			}
-
-			totalBiomass = grassBiomass + shrubBiomass + treeBiomass + forbBiomass;
-			totalBiolive = grassBiolive + shrubBiolive + treeBiolive + forbBiolive;
-
-			#ifdef RSOILWAT
-				p_Rco2effects_dy[SW_Output[eSW_CO2Effects].dy_row + dy_nrow * 0] = SW_Model.year;
-				p_Rco2effects_dy[SW_Output[eSW_CO2Effects].dy_row + dy_nrow * 1] = doy;
-				p_Rco2effects_dy[SW_Output[eSW_CO2Effects].dy_row + dy_nrow * 2] = grassBiomass;
-				p_Rco2effects_dy[SW_Output[eSW_CO2Effects].dy_row + dy_nrow * 3] = shrubBiomass;
-				p_Rco2effects_dy[SW_Output[eSW_CO2Effects].dy_row + dy_nrow * 4] = treeBiomass;
-				p_Rco2effects_dy[SW_Output[eSW_CO2Effects].dy_row + dy_nrow * 5] = forbBiomass;
-				p_Rco2effects_dy[SW_Output[eSW_CO2Effects].dy_row + dy_nrow * 6] = totalBiomass;
-				p_Rco2effects_dy[SW_Output[eSW_CO2Effects].dy_row + dy_nrow * 7] = grassBiolive;
-				p_Rco2effects_dy[SW_Output[eSW_CO2Effects].dy_row + dy_nrow * 8] = shrubBiolive;
-				p_Rco2effects_dy[SW_Output[eSW_CO2Effects].dy_row + dy_nrow * 9] = treeBiolive;
-				p_Rco2effects_dy[SW_Output[eSW_CO2Effects].dy_row + dy_nrow * 10] = forbBiolive;
-				p_Rco2effects_dy[SW_Output[eSW_CO2Effects].dy_row + dy_nrow * 11] = totalBiolive;
-				p_Rco2effects_dy[SW_Output[eSW_CO2Effects].dy_row + dy_nrow * 12] = grassBioMult;
-				p_Rco2effects_dy[SW_Output[eSW_CO2Effects].dy_row + dy_nrow * 13] = shrubBioMult;
-				p_Rco2effects_dy[SW_Output[eSW_CO2Effects].dy_row + dy_nrow * 14] = treeBioMult;
-				p_Rco2effects_dy[SW_Output[eSW_CO2Effects].dy_row + dy_nrow * 15] = forbBioMult;
-				p_Rco2effects_dy[SW_Output[eSW_CO2Effects].dy_row + dy_nrow * 16] = grassWueMult;
-				p_Rco2effects_dy[SW_Output[eSW_CO2Effects].dy_row + dy_nrow * 17] = shrubWueMult;
-				p_Rco2effects_dy[SW_Output[eSW_CO2Effects].dy_row + dy_nrow * 18] = treeWueMult;
-				p_Rco2effects_dy[SW_Output[eSW_CO2Effects].dy_row + dy_nrow * 19] = forbWueMult;
-				SW_Output[eSW_CO2Effects].dy_row++;
-			#endif
-			break;
-
-		case eSW_Week:
-			doy = SW_Model.doy;
-
-			/* Get weekly values by grabbing the previous 7 days and averaging */
-
-			// Grab last 7 days
-			for (i = doy - WKDAYS; i < doy; i++)
-			{
-				if (GT(SW_VegProd.fractionGrass, 0.))
-				{
-					grassBiomass += SW_VegProd.grass.biomass_daily[i];
-					grassBiolive += SW_VegProd.grass.biolive_daily[i];
-				}
-				if (GT(SW_VegProd.fractionShrub, 0.))
-				{
-					shrubBiomass += SW_VegProd.shrub.biomass_daily[i];
-					shrubBiolive += SW_VegProd.shrub.biolive_daily[i];
-				}
-				if (GT(SW_VegProd.fractionTree, 0.))
-				{
-					treeBiomass += SW_VegProd.tree.biomass_daily[i];
-					treeBiolive += SW_VegProd.tree.biolive_daily[i];
-				}
-				if (GT(SW_VegProd.fractionForb, 0.))
-				{
-					forbBiomass += SW_VegProd.forb.biomass_daily[i];
-					forbBiolive += SW_VegProd.forb.biolive_daily[i];
-				}
-			}
-
-			// Calculate averages
-			grassBiomass /= 7;
-			shrubBiomass /= 7;
-			treeBiomass /= 7;
-			forbBiomass /= 7;
-			grassBiolive /= 7;
-			shrubBiolive /= 7;
-			treeBiolive /= 7;
-			forbBiolive /= 7;
-
-			// Sum PFT totals
-			totalBiomass = grassBiomass + shrubBiomass + treeBiomass + forbBiomass;
-			totalBiolive = grassBiolive + shrubBiolive + treeBiolive + forbBiolive;
-
-			#ifdef RSOILWAT
-				p_Rco2effects_wk[SW_Output[eSW_CO2Effects].wk_row + wk_nrow * 0] = SW_Model.year;
-				p_Rco2effects_wk[SW_Output[eSW_CO2Effects].wk_row + wk_nrow * 1] = (SW_Model.week + 1) - tOffset;
-				p_Rco2effects_wk[SW_Output[eSW_CO2Effects].wk_row + wk_nrow * 2] = grassBiomass;
-				p_Rco2effects_wk[SW_Output[eSW_CO2Effects].wk_row + wk_nrow * 3] = shrubBiomass;
-				p_Rco2effects_wk[SW_Output[eSW_CO2Effects].wk_row + wk_nrow * 4] = treeBiomass;
-				p_Rco2effects_wk[SW_Output[eSW_CO2Effects].wk_row + wk_nrow * 5] = forbBiomass;
-				p_Rco2effects_wk[SW_Output[eSW_CO2Effects].wk_row + wk_nrow * 6] = totalBiomass;
-				p_Rco2effects_wk[SW_Output[eSW_CO2Effects].wk_row + wk_nrow * 7] = grassBiolive;
-				p_Rco2effects_wk[SW_Output[eSW_CO2Effects].wk_row + wk_nrow * 8] = shrubBiolive;
-				p_Rco2effects_wk[SW_Output[eSW_CO2Effects].wk_row + wk_nrow * 9] = treeBiolive;
-				p_Rco2effects_wk[SW_Output[eSW_CO2Effects].wk_row + wk_nrow * 10] = forbBiolive;
-				p_Rco2effects_wk[SW_Output[eSW_CO2Effects].wk_row + wk_nrow * 11] = totalBiolive;
-				p_Rco2effects_wk[SW_Output[eSW_CO2Effects].wk_row + wk_nrow * 12] = grassBioMult;
-				p_Rco2effects_wk[SW_Output[eSW_CO2Effects].wk_row + wk_nrow * 13] = shrubBioMult;
-				p_Rco2effects_wk[SW_Output[eSW_CO2Effects].wk_row + wk_nrow * 14] = treeBioMult;
-				p_Rco2effects_wk[SW_Output[eSW_CO2Effects].wk_row + wk_nrow * 15] = forbBioMult;
-				p_Rco2effects_wk[SW_Output[eSW_CO2Effects].wk_row + wk_nrow * 16] = grassWueMult;
-				p_Rco2effects_wk[SW_Output[eSW_CO2Effects].wk_row + wk_nrow * 17] = shrubWueMult;
-				p_Rco2effects_wk[SW_Output[eSW_CO2Effects].wk_row + wk_nrow * 18] = treeWueMult;
-				p_Rco2effects_wk[SW_Output[eSW_CO2Effects].wk_row + wk_nrow * 19] = forbWueMult;
-				SW_Output[eSW_CO2Effects].wk_row++;
-			#endif
-			break;
-
-		case eSW_Month:
-			month = (SW_Model.month) - tOffset;
-
-			// Daily and weekly values came from interpolating monthly values, so just use the real values here
-			if (GT(SW_VegProd.fractionGrass, 0.))
-			{
-				grassBiomass = SW_VegProd.grass.CO2_biomass[month];
-				grassBiolive = grassBiomass * SW_VegProd.grass.pct_live[month];  // Calculate biolive at the monthly level for simplicity
-			}
-			if (GT(SW_VegProd.fractionShrub, 0.))
-			{
-				shrubBiomass = SW_VegProd.shrub.CO2_biomass[month];
-				shrubBiolive = shrubBiomass * SW_VegProd.shrub.pct_live[month];
-			}
-			if (GT(SW_VegProd.fractionTree, 0.))
-			{
-				treeBiomass = SW_VegProd.tree.biomass[month];
-				treeBiolive = treeBiomass * SW_VegProd.tree.CO2_pct_live[month];
-			}
-			if (GT(SW_VegProd.fractionForb, 0.))
-			{
-				forbBiomass = SW_VegProd.forb.CO2_biomass[month];
-				forbBiolive = forbBiomass * SW_VegProd.forb.pct_live[month];
-			}
-
-			totalBiomass = grassBiomass + shrubBiomass + treeBiomass + forbBiomass;
-			totalBiolive = grassBiolive + shrubBiolive + treeBiolive + forbBiolive;
-
-			#ifdef RSOILWAT
-				p_Rco2effects_mo[SW_Output[eSW_CO2Effects].mo_row + mo_nrow * 0] = SW_Model.year;
-				p_Rco2effects_mo[SW_Output[eSW_CO2Effects].mo_row + mo_nrow * 1] = month + 1;
-				p_Rco2effects_mo[SW_Output[eSW_CO2Effects].mo_row + mo_nrow * 2] = grassBiomass;
-				p_Rco2effects_mo[SW_Output[eSW_CO2Effects].mo_row + mo_nrow * 3] = shrubBiomass;
-				p_Rco2effects_mo[SW_Output[eSW_CO2Effects].mo_row + mo_nrow * 4] = treeBiomass;
-				p_Rco2effects_mo[SW_Output[eSW_CO2Effects].mo_row + mo_nrow * 5] = forbBiomass;
-				p_Rco2effects_mo[SW_Output[eSW_CO2Effects].mo_row + mo_nrow * 6] = totalBiomass;
-				p_Rco2effects_mo[SW_Output[eSW_CO2Effects].mo_row + mo_nrow * 7] = grassBiolive;
-				p_Rco2effects_mo[SW_Output[eSW_CO2Effects].mo_row + mo_nrow * 8] = shrubBiolive;
-				p_Rco2effects_mo[SW_Output[eSW_CO2Effects].mo_row + mo_nrow * 9] = treeBiolive;
-				p_Rco2effects_mo[SW_Output[eSW_CO2Effects].mo_row + mo_nrow * 10] = forbBiolive;
-				p_Rco2effects_mo[SW_Output[eSW_CO2Effects].mo_row + mo_nrow * 11] = totalBiolive;
-				p_Rco2effects_mo[SW_Output[eSW_CO2Effects].mo_row + mo_nrow * 12] = grassBioMult;
-				p_Rco2effects_mo[SW_Output[eSW_CO2Effects].mo_row + mo_nrow * 13] = shrubBioMult;
-				p_Rco2effects_mo[SW_Output[eSW_CO2Effects].mo_row + mo_nrow * 14] = treeBioMult;
-				p_Rco2effects_mo[SW_Output[eSW_CO2Effects].mo_row + mo_nrow * 15] = forbBioMult;
-				p_Rco2effects_mo[SW_Output[eSW_CO2Effects].mo_row + mo_nrow * 16] = grassWueMult;
-				p_Rco2effects_mo[SW_Output[eSW_CO2Effects].mo_row + mo_nrow * 17] = shrubWueMult;
-				p_Rco2effects_mo[SW_Output[eSW_CO2Effects].mo_row + mo_nrow * 18] = treeWueMult;
-				p_Rco2effects_mo[SW_Output[eSW_CO2Effects].mo_row + mo_nrow * 19] = forbWueMult;
-				SW_Output[eSW_CO2Effects].mo_row++;
-			#endif
-			break;
-
-		case eSW_Year:
-			// Get totals per PFT
-			for (i = 0; i < 12; i++) {
-				if (GT(SW_VegProd.fractionGrass, 0.))
-				{
-					grassBiomass += SW_VegProd.grass.CO2_biomass[i];
-					grassBiolive += grassBiomass * SW_VegProd.grass.pct_live[i];
-				}
-				if (GT(SW_VegProd.fractionShrub, 0.))
-				{
-					shrubBiomass += SW_VegProd.shrub.CO2_biomass[i];
-					shrubBiolive += shrubBiomass * SW_VegProd.shrub.pct_live[i];
-				}
-				if (GT(SW_VegProd.fractionTree, 0.))
-				{
-				  treeBiomass += SW_VegProd.tree.biomass[i];
-				  treeBiolive += treeBiomass * SW_VegProd.tree.CO2_pct_live[i];
-				}
-				if (GT(SW_VegProd.fractionForb, 0.))
-				{
-					forbBiomass += SW_VegProd.forb.CO2_biomass[i];
-					forbBiolive += forbBiomass * SW_VegProd.forb.pct_live[i];
-				}
-			}
-
-			// Calculate averages
-			grassBiomass /= 12;
-			shrubBiomass /= 12;
-			treeBiomass  /= 12;
-			forbBiomass  /= 12;
-			grassBiolive /= 12;
-			shrubBiolive /= 12;
-			treeBiolive /= 12;
-			forbBiolive /= 12;
-
-			// Sum PFT totals
-			totalBiomass = grassBiomass + shrubBiomass + treeBiomass + forbBiomass;
-			totalBiolive = grassBiolive + shrubBiolive + treeBiolive + forbBiolive;
-
-			#ifdef RSOILWAT
-				p_Rco2effects_yr[SW_Output[eSW_CO2Effects].yr_row + yr_nrow * 0] = SW_Model.year;
-				p_Rco2effects_yr[SW_Output[eSW_CO2Effects].yr_row + yr_nrow * 1] = grassBiomass;
-				p_Rco2effects_yr[SW_Output[eSW_CO2Effects].yr_row + yr_nrow * 2] = shrubBiomass;
-				p_Rco2effects_yr[SW_Output[eSW_CO2Effects].yr_row + yr_nrow * 3] = treeBiomass;
-				p_Rco2effects_yr[SW_Output[eSW_CO2Effects].yr_row + yr_nrow * 4] = forbBiomass;
-				p_Rco2effects_yr[SW_Output[eSW_CO2Effects].yr_row + yr_nrow * 5] = totalBiomass;
-				p_Rco2effects_yr[SW_Output[eSW_CO2Effects].yr_row + yr_nrow * 6] = grassBiolive;
-				p_Rco2effects_yr[SW_Output[eSW_CO2Effects].yr_row + yr_nrow * 7] = shrubBiolive;
-				p_Rco2effects_yr[SW_Output[eSW_CO2Effects].yr_row + yr_nrow * 8] = treeBiolive;
-				p_Rco2effects_yr[SW_Output[eSW_CO2Effects].yr_row + yr_nrow * 9] = forbBiolive;
-				p_Rco2effects_yr[SW_Output[eSW_CO2Effects].yr_row + yr_nrow * 10] = totalBiolive;
-				p_Rco2effects_yr[SW_Output[eSW_CO2Effects].yr_row + yr_nrow * 11] = grassBioMult;
-				p_Rco2effects_yr[SW_Output[eSW_CO2Effects].yr_row + yr_nrow * 12] = shrubBioMult;
-				p_Rco2effects_yr[SW_Output[eSW_CO2Effects].yr_row + yr_nrow * 13] = treeBioMult;
-				p_Rco2effects_yr[SW_Output[eSW_CO2Effects].yr_row + yr_nrow * 14] = forbBioMult;
-				p_Rco2effects_yr[SW_Output[eSW_CO2Effects].yr_row + yr_nrow * 15] = grassWueMult;
-				p_Rco2effects_yr[SW_Output[eSW_CO2Effects].yr_row + yr_nrow * 16] = shrubWueMult;
-				p_Rco2effects_yr[SW_Output[eSW_CO2Effects].yr_row + yr_nrow * 17] = treeWueMult;
-				p_Rco2effects_yr[SW_Output[eSW_CO2Effects].yr_row + yr_nrow * 18] = forbWueMult;
-				SW_Output[eSW_CO2Effects].yr_row++;
-			#endif
-			break;
-	}
-
-	#ifndef RSOILWAT
-		sprintf(str, "%c%f%c%f%c%f%c%f%c%f%c%f%c%f%c%f%c%f%c%f%c%f%c%f%c%f%c%f%c%f%c%f%c%f%c%f",
-		_Sep, grassBiomass,
-		_Sep, shrubBiomass,
-		_Sep, treeBiomass,
-		_Sep, forbBiomass,
-		_Sep, totalBiomass,
-		_Sep, grassBiolive,
-		_Sep, shrubBiolive,
-		_Sep, treeBiolive,
-		_Sep, forbBiolive,
-		_Sep, totalBiolive,
-		_Sep, grassBioMult,
-		_Sep, shrubBioMult,
-		_Sep, treeBioMult,
-		_Sep, forbBioMult,
-		_Sep, grassWueMult,
-		_Sep, shrubWueMult,
-		_Sep, treeWueMult,
-		_Sep, forbWueMult);
-		strcat(outstr, str);
-	#endif
-}
-
-static void get_estab(void)
-{
-	/* --------------------------------------------------- */
-	/* the establishment check produces, for each species in
-	 * the given set, a day of year >=0 that the species
-	 * established itself in the current year.  The output
-	 * will be a single row of numbers for each year.  Each
-	 * column represents a species in the order it was entered
-	 * in the estabs.in file.  The value will be the day that
-	 * the species established, or 0 if it didn't establish
-	 * this year.
-	 */
-	SW_VEGESTAB *v = &SW_VegEstab;
-	OutPeriod pd = SW_Output[eSW_Estab].period;
-	IntU i;
-	char str[10];
-#ifndef RSOILWAT
-	get_outstrleader(pd);
-#else
-	switch(pd)
-	{
-		case eSW_Day:
-		p_Restabs_dy[SW_Output[eSW_Estab].dy_row + dy_nrow * 0] = SW_Model.year;
-		p_Restabs_dy[SW_Output[eSW_Estab].dy_row + dy_nrow * 1] = SW_Model.doy;
-		break;
-		case eSW_Week:
-		p_Restabs_wk[SW_Output[eSW_Estab].wk_row + wk_nrow * 0] = SW_Model.year;
-		p_Restabs_wk[SW_Output[eSW_Estab].wk_row + wk_nrow * 1] = (SW_Model.week + 1) - tOffset;
-		break;
-		case eSW_Month:
-		p_Restabs_mo[SW_Output[eSW_Estab].mo_row + mo_nrow * 0] = SW_Model.year;
-		p_Restabs_mo[SW_Output[eSW_Estab].mo_row + mo_nrow * 1] = (SW_Model.month + 1) - tOffset;
-		break;
-		case eSW_Year:
-		p_Restabs_yr[SW_Output[eSW_Estab].yr_row + yr_nrow * 0] = SW_Model.year;
-		break;
-	}
-#endif
-	for (i = 0; i < v->count; i++)
-	{
-#ifndef RSOILWAT
-		sprintf(str, "%c%d", _Sep, v->parms[i]->estab_doy);
-		strcat(outstr, str);
-#else
-		switch(pd)
-		{
-			case eSW_Day:
-			p_Restabs_dy[SW_Output[eSW_Estab].dy_row + dy_nrow * (i + 2)] = v->parms[i]->estab_doy;
-			break;
-			case eSW_Week:
-			p_Restabs_wk[SW_Output[eSW_Estab].wk_row + wk_nrow * (i + 2)] = v->parms[i]->estab_doy;
-			break;
-			case eSW_Month:
-			p_Restabs_mo[SW_Output[eSW_Estab].mo_row + mo_nrow * (i + 2)] = v->parms[i]->estab_doy;
-			break;
-			case eSW_Year:
-			p_Restabs_yr[SW_Output[eSW_Estab].yr_row + yr_nrow * (i + 1)] = v->parms[i]->estab_doy;
-			break;
-		}
-#endif
-	}
-#ifdef RSOILWAT
-	switch(pd)
-	{
-		case eSW_Day:
-		SW_Output[eSW_Estab].dy_row++;
-		break;
-		case eSW_Week:
-		SW_Output[eSW_Estab].wk_row++;
-		break;
-		case eSW_Month:
-		SW_Output[eSW_Estab].mo_row++;
-		break;
-		case eSW_Year:
-		SW_Output[eSW_Estab].yr_row++;
-		break;
-	}
-#endif
-
-}
-
-static void get_temp(void)
-{
-	/* --------------------------------------------------- */
-	/* each of these get_<envparm> -type funcs return a
-	 * formatted string of the appropriate type and are
-	 * pointed to by SW_Output[k].pfunc so they can be called
-	 * anonymously by looping over the Output[k] list
-	 * (see _output_today() for usage.)
-	 * they all use the module-level string outstr[].
-	 */
-	/* 10-May-02 (cwb) Added conditionals for interfacing with STEPPE
-	 * 05-Mar-03 (cwb) Added code for max,min,avg. Previously, only avg was output.
-	 * 22 June-15 (akt)  Added code for adding surfaceTemp at output
-	 */
-	SW_WEATHER *v = &SW_Weather;
-	OutPeriod pd = SW_Output[eSW_Temp].period;
-	RealD v_avg = SW_MISSING;
-	RealD v_min = SW_MISSING, v_max = SW_MISSING;
-	RealD surfaceTempVal = SW_MISSING;
-
-#if !defined(STEPWAT) && !defined(RSOILWAT)
-	char str[OUTSTRLEN];
-	get_outstrleader(pd);
-#elif defined(STEPWAT)
-	char str[OUTSTRLEN];
-	if (isPartialSoilwatOutput == FALSE)
-	{
-		get_outstrleader(pd);
-	}
-#endif
-
-	switch (pd)
-	{
-	case eSW_Day:
-#ifndef RSOILWAT
-		v_max = v->dysum.temp_max;
-		v_min = v->dysum.temp_min;
-		v_avg = v->dysum.temp_avg;
-		surfaceTempVal = v->dysum.surfaceTemp;
-#else
-		p_Rtemp_dy[SW_Output[eSW_Temp].dy_row + dy_nrow * 0] = SW_Model.year;
-		p_Rtemp_dy[SW_Output[eSW_Temp].dy_row + dy_nrow * 1] = SW_Model.doy;
-		p_Rtemp_dy[SW_Output[eSW_Temp].dy_row + dy_nrow * 2] = v->dysum.temp_max;
-		p_Rtemp_dy[SW_Output[eSW_Temp].dy_row + dy_nrow * 3] = v->dysum.temp_min;
-		p_Rtemp_dy[SW_Output[eSW_Temp].dy_row + dy_nrow * 4] = v->dysum.temp_avg;
-		p_Rtemp_dy[SW_Output[eSW_Temp].dy_row + dy_nrow * 5] = v->dysum.surfaceTemp;
-		SW_Output[eSW_Temp].dy_row++;
-#endif
-		break;
-	case eSW_Week:
-#ifndef RSOILWAT
-		v_max = v->wkavg.temp_max;
-		v_min = v->wkavg.temp_min;
-		v_avg = v->wkavg.temp_avg;
-		surfaceTempVal = v->wkavg.surfaceTemp;
-#else
-		p_Rtemp_wk[SW_Output[eSW_Temp].wk_row + wk_nrow * 0] = SW_Model.year;
-		p_Rtemp_wk[SW_Output[eSW_Temp].wk_row + wk_nrow * 1] = (SW_Model.week + 1) - tOffset;
-		p_Rtemp_wk[SW_Output[eSW_Temp].wk_row + wk_nrow * 2] = v->wkavg.temp_max;
-		p_Rtemp_wk[SW_Output[eSW_Temp].wk_row + wk_nrow * 3] = v->wkavg.temp_min;
-		p_Rtemp_wk[SW_Output[eSW_Temp].wk_row + wk_nrow * 4] = v->wkavg.temp_avg;
-		p_Rtemp_wk[SW_Output[eSW_Temp].wk_row + wk_nrow * 5] = v->wkavg.surfaceTemp;
-		SW_Output[eSW_Temp].wk_row++;
-#endif
-		break;
-	case eSW_Month:
-#ifndef RSOILWAT
-		v_max = v->moavg.temp_max;
-		v_min = v->moavg.temp_min;
-		v_avg = v->moavg.temp_avg;
-		surfaceTempVal = v->moavg.surfaceTemp;
-#else
-		p_Rtemp_mo[SW_Output[eSW_Temp].mo_row + mo_nrow * 0] = SW_Model.year;
-		p_Rtemp_mo[SW_Output[eSW_Temp].mo_row + mo_nrow * 1] = (SW_Model.month + 1) - tOffset;
-		p_Rtemp_mo[SW_Output[eSW_Temp].mo_row + mo_nrow * 2] = v->moavg.temp_max;
-		p_Rtemp_mo[SW_Output[eSW_Temp].mo_row + mo_nrow * 3] = v->moavg.temp_min;
-		p_Rtemp_mo[SW_Output[eSW_Temp].mo_row + mo_nrow * 4] = v->moavg.temp_avg;
-		p_Rtemp_mo[SW_Output[eSW_Temp].mo_row + mo_nrow * 5] = v->moavg.surfaceTemp;
-		SW_Output[eSW_Temp].mo_row++;
-#endif
-		break;
-	case eSW_Year:
-#ifndef RSOILWAT
-		v_max = v->yravg.temp_max;
-		v_min = v->yravg.temp_min;
-		v_avg = v->yravg.temp_avg;
-		surfaceTempVal = v->yravg.surfaceTemp;
-#else
-		p_Rtemp_yr[SW_Output[eSW_Temp].yr_row + yr_nrow * 0] = SW_Model.year;
-		p_Rtemp_yr[SW_Output[eSW_Temp].yr_row + yr_nrow * 1] = v->yravg.temp_max;
-		p_Rtemp_yr[SW_Output[eSW_Temp].yr_row + yr_nrow * 2] = v->yravg.temp_min;
-		p_Rtemp_yr[SW_Output[eSW_Temp].yr_row + yr_nrow * 3] = v->yravg.temp_avg;
-		p_Rtemp_yr[SW_Output[eSW_Temp].yr_row + yr_nrow * 4] = v->yravg.surfaceTemp;
-		SW_Output[eSW_Temp].yr_row++;
-#endif
-		break;
-	}
-
-#if !defined(STEPWAT) && !defined(RSOILWAT)
-	sprintf(str, "%c%7.6f%c%7.6f%c%7.6f%c%7.6f", _Sep, v_max, _Sep, v_min, _Sep,
-			v_avg, _Sep, surfaceTempVal);
-	strcat(outstr, str);
-#elif defined(STEPWAT)
-
-	if (isPartialSoilwatOutput == FALSE)
-	{
-		sprintf(str, "%c%7.6f%c%7.6f%c%7.6f%c%7.6f", _Sep, v_max, _Sep, v_min, _Sep, v_avg, _Sep, surfaceTempVal);
-		strcat(outstr, str);
-	}
-	else
-	{
-
-		if (pd != eSW_Year)
-		LogError(logfp, LOGFATAL, "Invalid output period for TEMP; should be YR %7.6f, %7.6f",v_max, v_min); //added v_max, v_min for compiler
-		SXW.temp = v_avg;
-		SXW.surfaceTemp = surfaceTempVal;
-	}
-#endif
-}
-
-static void get_precip(void)
-{
-	/* --------------------------------------------------- */
-	/* 	20091015 (drs) ppt is divided into rain and snow and all three values are output into precip */
-	SW_WEATHER *v = &SW_Weather;
-	OutPeriod pd = SW_Output[eSW_Precip].period;
-	RealD val_ppt = SW_MISSING, val_rain = SW_MISSING, val_snow = SW_MISSING,
-			val_snowmelt = SW_MISSING, val_snowloss = SW_MISSING;
-
-#if !defined(STEPWAT) && !defined(RSOILWAT)
-	char str[OUTSTRLEN];
-	get_outstrleader(pd);
-
-#elif defined(STEPWAT)
-	char str[OUTSTRLEN];
-	if (isPartialSoilwatOutput == FALSE)
-	{
-		get_outstrleader(pd);
-	}
-#endif
-
-	switch (pd)
-	{
-	case eSW_Day:
-#ifndef RSOILWAT
-		val_ppt = v->dysum.ppt;
-		val_rain = v->dysum.rain;
-		val_snow = v->dysum.snow;
-		val_snowmelt = v->dysum.snowmelt;
-		val_snowloss = v->dysum.snowloss;
-#else
-		p_Rprecip_dy[SW_Output[eSW_Precip].dy_row + dy_nrow * 0] = SW_Model.year;
-		p_Rprecip_dy[SW_Output[eSW_Precip].dy_row + dy_nrow * 1] = SW_Model.doy;
-		p_Rprecip_dy[SW_Output[eSW_Precip].dy_row + dy_nrow * 2] = v->dysum.ppt;
-		p_Rprecip_dy[SW_Output[eSW_Precip].dy_row + dy_nrow * 3] = v->dysum.rain;
-		p_Rprecip_dy[SW_Output[eSW_Precip].dy_row + dy_nrow * 4] = v->dysum.snow;
-		p_Rprecip_dy[SW_Output[eSW_Precip].dy_row + dy_nrow * 5] = v->dysum.snowmelt;
-		p_Rprecip_dy[SW_Output[eSW_Precip].dy_row + dy_nrow * 6] = v->dysum.snowloss;
-		SW_Output[eSW_Precip].dy_row++;
-#endif
-		break;
-	case eSW_Week:
-#ifndef RSOILWAT
-		val_ppt = v->wkavg.ppt;
-		val_rain = v->wkavg.rain;
-		val_snow = v->wkavg.snow;
-		val_snowmelt = v->wkavg.snowmelt;
-		val_snowloss = v->wkavg.snowloss;
-#else
-		p_Rprecip_wk[SW_Output[eSW_Precip].wk_row + wk_nrow * 0] = SW_Model.year;
-		p_Rprecip_wk[SW_Output[eSW_Precip].wk_row + wk_nrow * 1] = (SW_Model.week + 1) - tOffset;
-		p_Rprecip_wk[SW_Output[eSW_Precip].wk_row + wk_nrow * 2] = v->wkavg.ppt;
-		p_Rprecip_wk[SW_Output[eSW_Precip].wk_row + wk_nrow * 3] = v->wkavg.rain;
-		p_Rprecip_wk[SW_Output[eSW_Precip].wk_row + wk_nrow * 4] = v->wkavg.snow;
-		p_Rprecip_wk[SW_Output[eSW_Precip].wk_row + wk_nrow * 5] = v->wkavg.snowmelt;
-		p_Rprecip_wk[SW_Output[eSW_Precip].wk_row + wk_nrow * 6] = v->wkavg.snowloss;
-		SW_Output[eSW_Precip].wk_row++;
-#endif
-		break;
-	case eSW_Month:
-#ifndef RSOILWAT
-		val_ppt = v->moavg.ppt;
-		val_rain = v->moavg.rain;
-		val_snow = v->moavg.snow;
-		val_snowmelt = v->moavg.snowmelt;
-		val_snowloss = v->moavg.snowloss;
-#else
-		p_Rprecip_mo[SW_Output[eSW_Precip].mo_row + mo_nrow * 0] = SW_Model.year;
-		p_Rprecip_mo[SW_Output[eSW_Precip].mo_row + mo_nrow * 1] = (SW_Model.month + 1) - tOffset;
-		p_Rprecip_mo[SW_Output[eSW_Precip].mo_row + mo_nrow * 2] = v->moavg.ppt;
-		p_Rprecip_mo[SW_Output[eSW_Precip].mo_row + mo_nrow * 3] = v->moavg.rain;
-		p_Rprecip_mo[SW_Output[eSW_Precip].mo_row + mo_nrow * 4] = v->moavg.snow;
-		p_Rprecip_mo[SW_Output[eSW_Precip].mo_row + mo_nrow * 5] = v->moavg.snowmelt;
-		p_Rprecip_mo[SW_Output[eSW_Precip].mo_row + mo_nrow * 6] = v->moavg.snowloss;
-		SW_Output[eSW_Precip].mo_row++;
-#endif
-		break;
-	case eSW_Year:
-#ifndef RSOILWAT
-		val_ppt = v->yravg.ppt;
-		val_rain = v->yravg.rain;
-		val_snow = v->yravg.snow;
-		val_snowmelt = v->yravg.snowmelt;
-		val_snowloss = v->yravg.snowloss;
-		break;
-#else
-		p_Rprecip_yr[SW_Output[eSW_Precip].yr_row + yr_nrow * 0] = SW_Model.year;
-		p_Rprecip_yr[SW_Output[eSW_Precip].yr_row + yr_nrow * 1] = v->yravg.ppt;
-		p_Rprecip_yr[SW_Output[eSW_Precip].yr_row + yr_nrow * 2] = v->yravg.rain;
-		p_Rprecip_yr[SW_Output[eSW_Precip].yr_row + yr_nrow * 3] = v->yravg.snow;
-		p_Rprecip_yr[SW_Output[eSW_Precip].yr_row + yr_nrow * 4] = v->yravg.snowmelt;
-		p_Rprecip_yr[SW_Output[eSW_Precip].yr_row + yr_nrow * 5] = v->yravg.snowloss;
-		SW_Output[eSW_Precip].yr_row++;
-#endif
-	}
-
-#if !defined(STEPWAT) && !defined(RSOILWAT)
-	sprintf(str, "%c%7.6f%c%7.6f%c%7.6f%c%7.6f%c%7.6f", _Sep, val_ppt, _Sep,
-			val_rain, _Sep, val_snow, _Sep, val_snowmelt, _Sep, val_snowloss);
-	strcat(outstr, str);
-#elif defined(STEPWAT)
-	if (isPartialSoilwatOutput == FALSE)
-	{
-		sprintf(str, "%c%7.6f%c%7.6f%c%7.6f%c%7.6f%c%7.6f", _Sep, val_ppt, _Sep, val_rain, _Sep, val_snow, _Sep, val_snowmelt, _Sep, val_snowloss);
-		strcat(outstr, str);
-	}
-	else
-	{
-
-		if (pd != eSW_Year)
-		LogError(logfp, LOGFATAL, "Invalid output period for PRECIP; should be YR, %7.6f,%7.6f,%7.6f,%7.6f", val_snowloss, val_snowmelt, val_snow, val_rain); //added extra for compiler
-		SXW.ppt = val_ppt;
-	}
-#endif
-}
-
-static void get_vwcBulk(void)
-{
-	/* --------------------------------------------------- */
-	LyrIndex i;
-	SW_SOILWAT *v = &SW_Soilwat;
-	OutPeriod pd = SW_Output[eSW_VWCBulk].period;
-	RealD *val = malloc(sizeof(RealD) * SW_Site.n_layers);
-	ForEachSoilLayer(i)
-		val[i] = SW_MISSING;
-
-#if !defined(STEPWAT) && !defined(RSOILWAT)
-	char str[OUTSTRLEN];
-#elif defined(STEPWAT)
-	char str[OUTSTRLEN];
-#endif
-
-	get_outstrleader(pd);
-	switch (pd)
-	{ /* vwcBulk at this point is identical to swcBulk */
-	case eSW_Day:
-#ifndef RSOILWAT
-		ForEachSoilLayer(i)
-			val[i] = v->dysum.vwcBulk[i] / SW_Site.lyr[i]->width;
-#else
-		p_RvwcBulk_dy[SW_Output[eSW_VWCBulk].dy_row + dy_nrow * 0] = SW_Model.year;
-		p_RvwcBulk_dy[SW_Output[eSW_VWCBulk].dy_row + dy_nrow * 1] = SW_Model.doy;
-		ForEachSoilLayer(i)
-		p_RvwcBulk_dy[SW_Output[eSW_VWCBulk].dy_row + dy_nrow * (i + 2)] = v->dysum.vwcBulk[i] / SW_Site.lyr[i]->width;
-		SW_Output[eSW_VWCBulk].dy_row++;
-#endif
-		break;
-	case eSW_Week:
-#ifndef RSOILWAT
-		ForEachSoilLayer(i)
-			val[i] = v->wkavg.vwcBulk[i] / SW_Site.lyr[i]->width;
-#else
-		p_RvwcBulk_wk[SW_Output[eSW_VWCBulk].wk_row + wk_nrow * 0] = SW_Model.year;
-		p_RvwcBulk_wk[SW_Output[eSW_VWCBulk].wk_row + wk_nrow * 1] = (SW_Model.week + 1) - tOffset;
-		ForEachSoilLayer(i)
-		p_RvwcBulk_wk[SW_Output[eSW_VWCBulk].wk_row + wk_nrow * (i + 2)] = v->wkavg.vwcBulk[i] / SW_Site.lyr[i]->width;
-		SW_Output[eSW_VWCBulk].wk_row++;
-#endif
-		break;
-	case eSW_Month:
-#ifndef RSOILWAT
-		ForEachSoilLayer(i)
-			val[i] = v->moavg.vwcBulk[i] / SW_Site.lyr[i]->width;
-#else
-		p_RvwcBulk_mo[SW_Output[eSW_VWCBulk].mo_row + mo_nrow * 0] = SW_Model.year;
-		p_RvwcBulk_mo[SW_Output[eSW_VWCBulk].mo_row + mo_nrow * 1] = (SW_Model.month + 1) - tOffset;
-		ForEachSoilLayer(i)
-		p_RvwcBulk_mo[SW_Output[eSW_VWCBulk].mo_row + mo_nrow * (i + 2)] = v->moavg.vwcBulk[i] / SW_Site.lyr[i]->width;
-		SW_Output[eSW_VWCBulk].mo_row++;
-#endif
-		break;
-	case eSW_Year:
-#ifndef RSOILWAT
-		ForEachSoilLayer(i)
-			val[i] = v->yravg.vwcBulk[i] / SW_Site.lyr[i]->width;
-#else
-		p_RvwcBulk_yr[SW_Output[eSW_VWCBulk].yr_row + yr_nrow * 0] = SW_Model.year;
-		ForEachSoilLayer(i)
-		p_RvwcBulk_yr[SW_Output[eSW_VWCBulk].yr_row + yr_nrow * (i + 1)] = v->yravg.vwcBulk[i] / SW_Site.lyr[i]->width;
-		SW_Output[eSW_VWCBulk].yr_row++;
-#endif
-		break;
-	}
-#if !defined(STEPWAT) && !defined(RSOILWAT)
-	ForEachSoilLayer(i)
-	{
-		sprintf(str, "%c%7.6f", _Sep, val[i]);
-		strcat(outstr, str);
-	}
-#elif defined(STEPWAT)
-
-	if (isPartialSoilwatOutput == FALSE)
-	{
-		ForEachSoilLayer(i)
-			{
-				sprintf(str, "%c%7.6f", _Sep, val[i]);
-				strcat(outstr, str);
-			}
-	}
-	/*ForEachSoilLayer(i) {
-	 switch (pd) {
-	 case eSW_Day: p = t->doy-1; break; // print current but as index
-	 case eSW_Week: p = t->week-1; break; // print previous to current
-	 case eSW_Month: p = t->month-1; break; // print previous to current
-	 // YEAR should never be used with STEPWAT //
-	 }
-	 if (bFlush) p++;
-	 SXW.swc[Ilp(i,p)] = val[i];
-	 }*/
-#endif
-	free(val);
-}
-
-static void get_vwcMatric(void)
-{
-	/* --------------------------------------------------- */
-	LyrIndex i;
-	SW_SOILWAT *v = &SW_Soilwat;
-	OutPeriod pd = SW_Output[eSW_VWCMatric].period;
-	RealD convert;
-	RealD *val = malloc(sizeof(RealD) * SW_Site.n_layers);
-	ForEachSoilLayer(i)
-		val[i] = SW_MISSING;
-
-#if !defined(STEPWAT) && !defined(RSOILWAT)
-	char str[OUTSTRLEN];
-#elif defined(STEPWAT)
-	char str[OUTSTRLEN];
-#endif
-
-	get_outstrleader(pd);
-	/* vwcMatric at this point is identical to swcBulk */
-	switch (pd)
-	{
-	case eSW_Day:
-#ifndef RSOILWAT
-		ForEachSoilLayer(i)
-		{
-			convert = 1. / (1. - SW_Site.lyr[i]->fractionVolBulk_gravel)
-					/ SW_Site.lyr[i]->width;
-			val[i] = v->dysum.vwcMatric[i] * convert;
-		}
-#else
-		p_RvwcMatric_dy[SW_Output[eSW_VWCMatric].dy_row + dy_nrow * 0] = SW_Model.year;
-		p_RvwcMatric_dy[SW_Output[eSW_VWCMatric].dy_row + dy_nrow * 1] = SW_Model.doy;
-		ForEachSoilLayer(i)
-		{
-			convert = 1. / (1. - SW_Site.lyr[i]->fractionVolBulk_gravel) / SW_Site.lyr[i]->width;
-			p_RvwcMatric_dy[SW_Output[eSW_VWCMatric].dy_row + dy_nrow * (i + 2)] = v->dysum.vwcMatric[i] * convert;
-		}
-		SW_Output[eSW_VWCMatric].dy_row++;
-#endif
-		break;
-	case eSW_Week:
-#ifndef RSOILWAT
-		ForEachSoilLayer(i)
-		{
-			convert = 1. / (1. - SW_Site.lyr[i]->fractionVolBulk_gravel)
-					/ SW_Site.lyr[i]->width;
-			val[i] = v->wkavg.vwcMatric[i] * convert;
-		}
-#else
-		p_RvwcMatric_wk[SW_Output[eSW_VWCMatric].wk_row + wk_nrow * 0] = SW_Model.year;
-		p_RvwcMatric_wk[SW_Output[eSW_VWCMatric].wk_row + wk_nrow * 1] = (SW_Model.week + 1) - tOffset;
-		ForEachSoilLayer(i)
-		{
-			convert = 1. / (1. - SW_Site.lyr[i]->fractionVolBulk_gravel) / SW_Site.lyr[i]->width;
-			p_RvwcMatric_wk[SW_Output[eSW_VWCMatric].wk_row + wk_nrow * (i + 2)] = v->wkavg.vwcMatric[i] * convert;
-		}
-		SW_Output[eSW_VWCMatric].wk_row++;
-#endif
-		break;
-	case eSW_Month:
-#ifndef RSOILWAT
-		ForEachSoilLayer(i)
-		{
-			convert = 1. / (1. - SW_Site.lyr[i]->fractionVolBulk_gravel)
-					/ SW_Site.lyr[i]->width;
-			val[i] = v->moavg.vwcMatric[i] * convert;
-		}
-#else
-		p_RvwcMatric_mo[SW_Output[eSW_VWCMatric].mo_row + mo_nrow * 0] = SW_Model.year;
-		p_RvwcMatric_mo[SW_Output[eSW_VWCMatric].mo_row + mo_nrow * 1] = (SW_Model.month + 1) - tOffset;
-		ForEachSoilLayer(i)
-		{
-			convert = 1. / (1. - SW_Site.lyr[i]->fractionVolBulk_gravel) / SW_Site.lyr[i]->width;
-			p_RvwcMatric_mo[SW_Output[eSW_VWCMatric].mo_row + mo_nrow * (i + 2)] = v->moavg.vwcMatric[i] * convert;
-		}
-		SW_Output[eSW_VWCMatric].mo_row++;
-#endif
-		break;
-	case eSW_Year:
-#ifndef RSOILWAT
-		ForEachSoilLayer(i)
-		{
-			convert = 1. / (1. - SW_Site.lyr[i]->fractionVolBulk_gravel)
-					/ SW_Site.lyr[i]->width;
-			val[i] = v->yravg.vwcMatric[i] * convert;
-		}
-#else
-		p_RvwcMatric_yr[SW_Output[eSW_VWCMatric].yr_row + yr_nrow * 0] = SW_Model.year;
-		ForEachSoilLayer(i)
-		{
-			convert = 1. / (1. - SW_Site.lyr[i]->fractionVolBulk_gravel) / SW_Site.lyr[i]->width;
-      p_RvwcMatric_yr[SW_Output[eSW_VWCMatric].yr_row + yr_nrow * (i + 1)] = v->yravg.vwcMatric[i] * convert;
-		}
-		SW_Output[eSW_VWCMatric].yr_row++;
-#endif
-		break;
-	}
-#if !defined(STEPWAT) && !defined(RSOILWAT)
-	ForEachSoilLayer(i)
-	{
-		sprintf(str, "%c%7.6f", _Sep, val[i]);
-		strcat(outstr, str);
-	}
-#elif defined(STEPWAT)
-	if (isPartialSoilwatOutput == FALSE)
-	{
-		ForEachSoilLayer(i)
-		{
-			sprintf(str, "%c%7.6f", _Sep, val[i]);
-			strcat(outstr, str);
-		}
-
-	}
-
-	/*ForEachSoilLayer(i)
-	 {
-	 switch (pd) {
-	 case eSW_Day: p = t->doy-1; break; // print current but as index
-	 case eSW_Week: p = t->week-1; break; // print previous to current
-	 case eSW_Month: p = t->month-1; break; // print previous to current
-	 // YEAR should never be used with STEPWAT
-	 }
-	 if (bFlush) p++;
-	 SXW.swc[Ilp(i,p)] = val[i];
-	 }*/
-#endif
-	free(val);
-}
-
-static void get_swcBulk(void)
-{
-	/* --------------------------------------------------- */
-	/* added 21-Oct-03, cwb */
-#ifdef STEPWAT
-	TimeInt p;
-	SW_MODEL *t = &SW_Model;
-
-#endif
-	LyrIndex i;
-	SW_SOILWAT *v = &SW_Soilwat;
-	OutPeriod pd = SW_Output[eSW_SWCBulk].period;
-	RealD val = SW_MISSING;
-#if !defined(STEPWAT) && !defined(RSOILWAT)
-	char str[OUTSTRLEN];
-	get_outstrleader(pd);
-	ForEachSoilLayer(i)
-	{
-		switch (pd)
-		{
-		case eSW_Day:
-			val = v->dysum.swcBulk[i];
-			break;
-		case eSW_Week:
-			val = v->wkavg.swcBulk[i];
-			break;
-		case eSW_Month:
-			val = v->moavg.swcBulk[i];
-			break;
-		case eSW_Year:
-			val = v->yravg.swcBulk[i];
-			break;
-		}
-		sprintf(str, "%c%7.6f", _Sep, val);
-		strcat(outstr, str);
-	}
-#elif defined(RSOILWAT)
-	switch (pd)
-	{
-		case eSW_Day:
-		p_RswcBulk_dy[SW_Output[eSW_SWCBulk].dy_row + dy_nrow * 0] = SW_Model.year;
-		p_RswcBulk_dy[SW_Output[eSW_SWCBulk].dy_row + dy_nrow * 1] = SW_Model.doy;
-		ForEachSoilLayer(i)
-		p_RswcBulk_dy[SW_Output[eSW_SWCBulk].dy_row + dy_nrow * (i + 2)] = v->dysum.swcBulk[i];
-		SW_Output[eSW_SWCBulk].dy_row++;
-		break;
-		case eSW_Week:
-		p_RswcBulk_wk[SW_Output[eSW_SWCBulk].wk_row + wk_nrow * 0] = SW_Model.year;
-		p_RswcBulk_wk[SW_Output[eSW_SWCBulk].wk_row + wk_nrow * 1] = (SW_Model.week + 1) - tOffset;
-		ForEachSoilLayer(i)
-		p_RswcBulk_wk[SW_Output[eSW_SWCBulk].wk_row + wk_nrow * (i + 2)] = v->wkavg.swcBulk[i];
-		SW_Output[eSW_SWCBulk].wk_row++;
-		break;
-		case eSW_Month:
-		p_RswcBulk_mo[SW_Output[eSW_SWCBulk].mo_row + mo_nrow * 0] = SW_Model.year;
-		p_RswcBulk_mo[SW_Output[eSW_SWCBulk].mo_row + mo_nrow * 1] = (SW_Model.month + 1) - tOffset;
-		ForEachSoilLayer(i)
-		p_RswcBulk_mo[SW_Output[eSW_SWCBulk].mo_row + mo_nrow * (i + 2)] = v->moavg.swcBulk[i];
-		SW_Output[eSW_SWCBulk].mo_row++;
-		break;
-		case eSW_Year:
-		p_RswcBulk_yr[SW_Output[eSW_SWCBulk].yr_row + yr_nrow * 0] = SW_Model.year;
-		ForEachSoilLayer(i)
-		p_RswcBulk_yr[SW_Output[eSW_SWCBulk].yr_row + yr_nrow * (i + 1)] = v->yravg.swcBulk[i];
-		SW_Output[eSW_SWCBulk].yr_row++;
-		break;
-	}
-#elif defined(STEPWAT)
-	char str[OUTSTRLEN];
-	if (isPartialSoilwatOutput == FALSE)
-	{
-		get_outstrleader(pd);
-		ForEachSoilLayer(i)
-		{
-			switch (pd)
-			{
-				case eSW_Day:
-				val = v->dysum.swcBulk[i];
-				break;
-				case eSW_Week:
-				val = v->wkavg.swcBulk[i];
-				break;
-				case eSW_Month:
-				val = v->moavg.swcBulk[i];
-				break;
-				case eSW_Year:
-				val = v->yravg.swcBulk[i];
-				break;
-			}
-			sprintf(str, "%c%7.6f", _Sep, val);
-			strcat(outstr, str);
-		}
-
-	}
-	else
-	{
-		ForEachSoilLayer(i)
-		{
-			switch (pd)
-			{
-				case eSW_Day:
-				p = t->doy-1;
-				val = v->dysum.swcBulk[i];
-				break; // print current but as index
-				case eSW_Week:
-				p = t->week-1;
-				val = v->wkavg.swcBulk[i];
-				break;// print previous to current
-				case eSW_Month:
-				p = t->month-1;
-				val = v->moavg.swcBulk[i];
-				break;// print previous to current
-				// YEAR should never be used with STEPWAT
-			}
-			if (bFlush) p++;
-			SXW.swc[Ilp(i,p)] = val;
-		}
-	}
-#endif
-}
-
-static void get_swpMatric(void)
-{
-	/* --------------------------------------------------- */
-	/* can't take arithmetic average of swp because it's
-	 * exponential.  At this time (until I remember to look
-	 * up whether harmonic or some other average is better
-	 * and fix this) we're not averaging swp but converting
-	 * the averaged swc.  This also avoids converting for
-	 * each day.
-	 *
-	 * added 12-Oct-03, cwb */
-
-	LyrIndex i;
-	SW_SOILWAT *v = &SW_Soilwat;
-	OutPeriod pd = SW_Output[eSW_SWPMatric].period;
-	RealD val = SW_MISSING;
-#ifndef RSOILWAT
-	char str[OUTSTRLEN];
-
-	get_outstrleader(pd);
-	ForEachSoilLayer(i)
-	{
-		switch (pd)
-		{ /* swpMatric at this point is identical to swcBulk */
-		case eSW_Day:
-			val = SW_SWCbulk2SWPmatric(SW_Site.lyr[i]->fractionVolBulk_gravel,
-					v->dysum.swpMatric[i], i);
-			break;
-		case eSW_Week:
-			val = SW_SWCbulk2SWPmatric(SW_Site.lyr[i]->fractionVolBulk_gravel,
-					v->wkavg.swpMatric[i], i);
-			break;
-		case eSW_Month:
-			val = SW_SWCbulk2SWPmatric(SW_Site.lyr[i]->fractionVolBulk_gravel,
-					v->moavg.swpMatric[i], i);
-			break;
-		case eSW_Year:
-			val = SW_SWCbulk2SWPmatric(SW_Site.lyr[i]->fractionVolBulk_gravel,
-					v->yravg.swpMatric[i], i);
-			break;
-		}
-
-		sprintf(str, "%c%7.6f", _Sep, val);
-		strcat(outstr, str);
-	}
-#else
-	switch (pd)
-	{
-		case eSW_Day:
-		p_RswpMatric_dy[SW_Output[eSW_SWPMatric].dy_row + dy_nrow * 0] = SW_Model.year;
-		p_RswpMatric_dy[SW_Output[eSW_SWPMatric].dy_row + dy_nrow * 1] = SW_Model.doy;
-		ForEachSoilLayer(i)
-		p_RswpMatric_dy[SW_Output[eSW_SWPMatric].dy_row + dy_nrow * (i + 2)] = SW_SWCbulk2SWPmatric(SW_Site.lyr[i]->fractionVolBulk_gravel, v->dysum.swpMatric[i], i);
-		SW_Output[eSW_SWPMatric].dy_row++;
-		break;
-		case eSW_Week:
-		p_RswpMatric_wk[SW_Output[eSW_SWPMatric].wk_row + wk_nrow * 0] = SW_Model.year;
-		p_RswpMatric_wk[SW_Output[eSW_SWPMatric].wk_row + wk_nrow * 1] = (SW_Model.week + 1) - tOffset;
-		ForEachSoilLayer(i)
-		p_RswpMatric_wk[SW_Output[eSW_SWPMatric].wk_row + wk_nrow * (i + 2)] = SW_SWCbulk2SWPmatric(SW_Site.lyr[i]->fractionVolBulk_gravel, v->wkavg.swpMatric[i], i);
-		SW_Output[eSW_SWPMatric].wk_row++;
-		break;
-		case eSW_Month:
-		p_RswpMatric_mo[SW_Output[eSW_SWPMatric].mo_row + mo_nrow * 0] = SW_Model.year;
-		p_RswpMatric_mo[SW_Output[eSW_SWPMatric].mo_row + mo_nrow * 1] = (SW_Model.month + 1) - tOffset;
-		ForEachSoilLayer(i)
-		p_RswpMatric_mo[SW_Output[eSW_SWPMatric].mo_row + mo_nrow * (i + 2)] = SW_SWCbulk2SWPmatric(SW_Site.lyr[i]->fractionVolBulk_gravel, v->moavg.swpMatric[i], i);
-		SW_Output[eSW_SWPMatric].mo_row++;
-		break;
-		case eSW_Year:
-		p_RswpMatric_yr[SW_Output[eSW_SWPMatric].yr_row + yr_nrow * 0] = SW_Model.year;
-		ForEachSoilLayer(i)
-		p_RswpMatric_yr[SW_Output[eSW_SWPMatric].yr_row + yr_nrow * (i + 1)] = SW_SWCbulk2SWPmatric(SW_Site.lyr[i]->fractionVolBulk_gravel, v->yravg.swpMatric[i], i);
-		SW_Output[eSW_SWPMatric].yr_row++;
-		break;
-	}
-#endif
-}
-
-static void get_swaBulk(void)
-{
-	/* --------------------------------------------------- */
-
-	LyrIndex i;
-	SW_SOILWAT *v = &SW_Soilwat;
-	OutPeriod pd = SW_Output[eSW_SWABulk].period;
-	RealD val = SW_MISSING;
-#ifndef RSOILWAT
-	char str[OUTSTRLEN];
-	get_outstrleader(pd);
-	ForEachSoilLayer(i)
-	{
-		switch (pd)
-		{
-		case eSW_Day:
-			val = v->dysum.swaBulk[i];
-			break;
-		case eSW_Week:
-			val = v->wkavg.swaBulk[i];
-			break;
-		case eSW_Month:
-			val = v->moavg.swaBulk[i];
-			break;
-		case eSW_Year:
-			val = v->yravg.swaBulk[i];
-			break;
-		}
-
-		sprintf(str, "%c%7.6f", _Sep, val);
-		strcat(outstr, str);
-	}
-#else
-	switch (pd)
-	{
-		case eSW_Day:
-		p_RswaBulk_dy[SW_Output[eSW_SWABulk].dy_row + dy_nrow * 0] = SW_Model.year;
-		p_RswaBulk_dy[SW_Output[eSW_SWABulk].dy_row + dy_nrow * 1] = SW_Model.doy;
-		ForEachSoilLayer(i)
-		p_RswaBulk_dy[SW_Output[eSW_SWABulk].dy_row + dy_nrow * (i + 2)] = v->dysum.swaBulk[i];
-		SW_Output[eSW_SWABulk].dy_row++;
-		break;
-		case eSW_Week:
-		p_RswaBulk_wk[SW_Output[eSW_SWABulk].wk_row + wk_nrow * 0] = SW_Model.year;
-		p_RswaBulk_wk[SW_Output[eSW_SWABulk].wk_row + wk_nrow * 1] = (SW_Model.week + 1) - tOffset;
-		ForEachSoilLayer(i)
-		p_RswaBulk_wk[SW_Output[eSW_SWABulk].wk_row + wk_nrow * (i + 2)] = v->wkavg.swaBulk[i];
-		SW_Output[eSW_SWABulk].wk_row++;
-		break;
-		case eSW_Month:
-		p_RswaBulk_mo[SW_Output[eSW_SWABulk].mo_row + mo_nrow * 0] = SW_Model.year;
-		p_RswaBulk_mo[SW_Output[eSW_SWABulk].mo_row + mo_nrow * 1] = (SW_Model.month + 1) - tOffset;
-		ForEachSoilLayer(i)
-		p_RswaBulk_mo[SW_Output[eSW_SWABulk].mo_row + mo_nrow * (i + 2)] = v->moavg.swaBulk[i];
-		SW_Output[eSW_SWABulk].mo_row++;
-		break;
-		case eSW_Year:
-		p_RswaBulk_yr[SW_Output[eSW_SWABulk].yr_row + yr_nrow * 0] = SW_Model.year;
-		ForEachSoilLayer(i)
-		p_RswaBulk_yr[SW_Output[eSW_SWABulk].yr_row + yr_nrow * (i + 1)] = v->yravg.swaBulk[i];
-		SW_Output[eSW_SWABulk].yr_row++;
-		break;
-	}
-#endif
-}
-
-static void get_swaMatric(void)
-{
-	/* --------------------------------------------------- */
-
-	LyrIndex i;
-	SW_SOILWAT *v = &SW_Soilwat;
-	OutPeriod pd = SW_Output[eSW_SWAMatric].period;
-	RealD val = SW_MISSING, convert;
-#ifndef RSOILWAT
-	char str[OUTSTRLEN];
-	get_outstrleader(pd);
-	ForEachSoilLayer(i)
-	{ /* swaMatric at this point is identical to swaBulk */
-		convert = 1. / (1. - SW_Site.lyr[i]->fractionVolBulk_gravel);
-		switch (pd)
-		{
-		case eSW_Day:
-			val = v->dysum.swaMatric[i] * convert;
-			break;
-		case eSW_Week:
-			val = v->wkavg.swaMatric[i] * convert;
-			break;
-		case eSW_Month:
-			val = v->moavg.swaMatric[i] * convert;
-			break;
-		case eSW_Year:
-			val = v->yravg.swaMatric[i] * convert;
-			break;
-		}
-		sprintf(str, "%c%7.6f", _Sep, val);
-		strcat(outstr, str);
-	}
-#else
-	switch (pd)
-	{
-		case eSW_Day:
-		p_RswaMatric_dy[SW_Output[eSW_SWAMatric].dy_row + dy_nrow * 0] = SW_Model.year;
-		p_RswaMatric_dy[SW_Output[eSW_SWAMatric].dy_row + dy_nrow * 1] = SW_Model.doy;
-		ForEachSoilLayer(i)
-		{
-			convert = 1. / (1. - SW_Site.lyr[i]->fractionVolBulk_gravel);
-			p_RswaMatric_dy[SW_Output[eSW_SWAMatric].dy_row + dy_nrow * (i + 2)] = v->dysum.swaMatric[i] * convert;
-		}
-		SW_Output[eSW_SWAMatric].dy_row++;
-		break;
-		case eSW_Week:
-		p_RswaMatric_wk[SW_Output[eSW_SWAMatric].wk_row + wk_nrow * 0] = SW_Model.year;
-		p_RswaMatric_wk[SW_Output[eSW_SWAMatric].wk_row + wk_nrow * 1] = (SW_Model.week + 1) - tOffset;
-		ForEachSoilLayer(i)
-		{
-			convert = 1. / (1. - SW_Site.lyr[i]->fractionVolBulk_gravel);
-			p_RswaMatric_wk[SW_Output[eSW_SWAMatric].wk_row + wk_nrow * (i + 2)] = v->wkavg.swaMatric[i] * convert;
-		}
-		SW_Output[eSW_SWAMatric].wk_row++;
-		break;
-		case eSW_Month:
-		p_RswaMatric_mo[SW_Output[eSW_SWAMatric].mo_row + mo_nrow * 0] = SW_Model.year;
-		p_RswaMatric_mo[SW_Output[eSW_SWAMatric].mo_row + mo_nrow * 1] = (SW_Model.month + 1) - tOffset;
-		ForEachSoilLayer(i)
-		{
-			convert = 1. / (1. - SW_Site.lyr[i]->fractionVolBulk_gravel);
-			p_RswaMatric_mo[SW_Output[eSW_SWAMatric].mo_row + mo_nrow * (i + 2)] = v->moavg.swaMatric[i] * convert;
-		}
-		SW_Output[eSW_SWAMatric].mo_row++;
-		break;
-		case eSW_Year:
-		p_RswaMatric_yr[SW_Output[eSW_SWAMatric].yr_row + yr_nrow * 0] = SW_Model.year;
-		ForEachSoilLayer(i)
-		{
-			convert = 1. / (1. - SW_Site.lyr[i]->fractionVolBulk_gravel);
-			p_RswaMatric_yr[SW_Output[eSW_SWAMatric].yr_row + yr_nrow * (i + 1)] = v->yravg.swaMatric[i] * convert;
-		}
-		SW_Output[eSW_SWAMatric].yr_row++;
-		break;
-	}
-#endif
-}
-
-static void get_surfaceWater(void)
-{
-	/* --------------------------------------------------- */
-	SW_SOILWAT *v = &SW_Soilwat;
-	OutPeriod pd = SW_Output[eSW_SurfaceWater].period;
-	RealD val_surfacewater = SW_MISSING;
-#ifndef RSOILWAT
-	char str[OUTSTRLEN];
-	get_outstrleader(pd);
-	switch (pd)
-	{
-	case eSW_Day:
-		val_surfacewater = v->dysum.surfaceWater;
-		break;
-	case eSW_Week:
-		val_surfacewater = v->wkavg.surfaceWater;
-		break;
-	case eSW_Month:
-		val_surfacewater = v->moavg.surfaceWater;
-		break;
-	case eSW_Year:
-		val_surfacewater = v->yravg.surfaceWater;
-		break;
-	}
-	sprintf(str, "%c%7.6f", _Sep, val_surfacewater);
-	strcat(outstr, str);
-#else
-	switch (pd)
-	{
-		case eSW_Day:
-		p_Rsurface_water_dy[SW_Output[eSW_SurfaceWater].dy_row + dy_nrow * 0] = SW_Model.year;
-		p_Rsurface_water_dy[SW_Output[eSW_SurfaceWater].dy_row + dy_nrow * 1] = SW_Model.doy;
-		p_Rsurface_water_dy[SW_Output[eSW_SurfaceWater].dy_row + dy_nrow * 2] = v->dysum.surfaceWater;
-		SW_Output[eSW_SurfaceWater].dy_row++;
-		break;
-		case eSW_Week:
-		p_Rsurface_water_wk[SW_Output[eSW_SurfaceWater].wk_row + wk_nrow * 0] = SW_Model.year;
-		p_Rsurface_water_wk[SW_Output[eSW_SurfaceWater].wk_row + wk_nrow * 1] = (SW_Model.week + 1) - tOffset;
-		p_Rsurface_water_wk[SW_Output[eSW_SurfaceWater].wk_row + wk_nrow * 2] = v->wkavg.surfaceWater;
-		SW_Output[eSW_SurfaceWater].wk_row++;
-		break;
-		case eSW_Month:
-		p_Rsurface_water_mo[SW_Output[eSW_SurfaceWater].mo_row + mo_nrow * 0] = SW_Model.year;
-		p_Rsurface_water_mo[SW_Output[eSW_SurfaceWater].mo_row + mo_nrow * 1] = (SW_Model.month + 1) - tOffset;
-		p_Rsurface_water_mo[SW_Output[eSW_SurfaceWater].mo_row + mo_nrow * 2] = v->moavg.surfaceWater;
-		SW_Output[eSW_SurfaceWater].mo_row++;
-		break;
-		case eSW_Year:
-		p_Rsurface_water_yr[SW_Output[eSW_SurfaceWater].yr_row + yr_nrow * 0] = SW_Model.year;
-		p_Rsurface_water_yr[SW_Output[eSW_SurfaceWater].yr_row + yr_nrow * 1] = v->yravg.surfaceWater;
-		SW_Output[eSW_SurfaceWater].yr_row++;
-		break;
-	}
-#endif
-}
-
-static void get_runoff(void)
-{
-	/* --------------------------------------------------- */
-	/* (12/13/2012) (clk) Added function to output runoff variables */
-
-	SW_WEATHER *w = &SW_Weather;
-	OutPeriod pd = SW_Output[eSW_Runoff].period;
-	RealD val_totalRunoff = SW_MISSING, val_surfaceRunoff = SW_MISSING,
-			val_snowRunoff = SW_MISSING;
-#ifndef RSOILWAT
-	char str[OUTSTRLEN];
-	get_outstrleader(pd);
-	switch (pd)
-	{
-	case eSW_Day:
-		val_surfaceRunoff = w->dysum.surfaceRunoff;
-		val_snowRunoff = w->dysum.snowRunoff;
-		break;
-	case eSW_Week:
-		val_surfaceRunoff = w->wkavg.surfaceRunoff;
-		val_snowRunoff = w->wkavg.snowRunoff;
-		break;
-	case eSW_Month:
-		val_surfaceRunoff = w->moavg.surfaceRunoff;
-		val_snowRunoff = w->moavg.snowRunoff;
-		break;
-	case eSW_Year:
-		val_surfaceRunoff = w->yravg.surfaceRunoff;
-		val_snowRunoff = w->yravg.snowRunoff;
-		break;
-	}
-	val_totalRunoff = val_surfaceRunoff + val_snowRunoff;
-	sprintf(str, "%c%7.6f%c%7.6f%c%7.6f", _Sep, val_totalRunoff, _Sep, val_surfaceRunoff, _Sep, val_snowRunoff);
-	strcat(outstr, str);
-#else
-	switch (pd)
-	{
-		case eSW_Day:
-		p_Rrunoff_dy[SW_Output[eSW_Runoff].dy_row + dy_nrow * 0] = SW_Model.year;
-		p_Rrunoff_dy[SW_Output[eSW_Runoff].dy_row + dy_nrow * 1] = SW_Model.doy;
-		p_Rrunoff_dy[SW_Output[eSW_Runoff].dy_row + dy_nrow * 2] = (w->dysum.surfaceRunoff + w->dysum.snowRunoff);
-		p_Rrunoff_dy[SW_Output[eSW_Runoff].dy_row + dy_nrow * 3] = w->dysum.surfaceRunoff;
-		p_Rrunoff_dy[SW_Output[eSW_Runoff].dy_row + dy_nrow * 4] = w->dysum.snowRunoff;
-		SW_Output[eSW_Runoff].dy_row++;
-		break;
-		case eSW_Week:
-		p_Rrunoff_wk[SW_Output[eSW_Runoff].wk_row + wk_nrow * 0] = SW_Model.year;
-		p_Rrunoff_wk[SW_Output[eSW_Runoff].wk_row + wk_nrow * 1] = (SW_Model.week + 1) - tOffset;
-		p_Rrunoff_wk[SW_Output[eSW_Runoff].wk_row + wk_nrow * 2] = (w->wkavg.surfaceRunoff + w->wkavg.snowRunoff);
-		p_Rrunoff_wk[SW_Output[eSW_Runoff].wk_row + wk_nrow * 3] = w->wkavg.surfaceRunoff;
-		p_Rrunoff_wk[SW_Output[eSW_Runoff].wk_row + wk_nrow * 4] = w->wkavg.snowRunoff;
-		SW_Output[eSW_Runoff].wk_row++;
-		break;
-		case eSW_Month:
-		p_Rrunoff_mo[SW_Output[eSW_Runoff].mo_row + mo_nrow * 0] = SW_Model.year;
-		p_Rrunoff_mo[SW_Output[eSW_Runoff].mo_row + mo_nrow * 1] = (SW_Model.month + 1) - tOffset;
-		p_Rrunoff_mo[SW_Output[eSW_Runoff].mo_row + mo_nrow * 2] = (w->moavg.surfaceRunoff + w->moavg.snowRunoff);
-		p_Rrunoff_mo[SW_Output[eSW_Runoff].mo_row + mo_nrow * 3] = w->moavg.surfaceRunoff;
-		p_Rrunoff_mo[SW_Output[eSW_Runoff].mo_row + mo_nrow * 4] = w->moavg.snowRunoff;
-		SW_Output[eSW_Runoff].mo_row++;
-		break;
-		case eSW_Year:
-		p_Rrunoff_yr[SW_Output[eSW_Runoff].yr_row + yr_nrow * 0] = SW_Model.year;
-		p_Rrunoff_yr[SW_Output[eSW_Runoff].yr_row + yr_nrow * 1] = (w->yravg.surfaceRunoff + w->yravg.snowRunoff);
-		p_Rrunoff_yr[SW_Output[eSW_Runoff].yr_row + yr_nrow * 2] = w->yravg.surfaceRunoff;
-		p_Rrunoff_yr[SW_Output[eSW_Runoff].yr_row + yr_nrow * 3] = w->yravg.snowRunoff;
-		SW_Output[eSW_Runoff].yr_row++;
-		break;
-	}
-#endif
-}
-
-static void get_transp(void)
-{
-	/* --------------------------------------------------- */
-	/* 10-May-02 (cwb) Added conditional code to interface
-	 *           with STEPPE.
-	 */
-	LyrIndex i;
-	SW_SOILWAT *v = &SW_Soilwat;
-	OutPeriod pd = SW_Output[eSW_Transp].period;
-	RealD *val = malloc(sizeof(RealD) * SW_Site.n_layers);
-#if !defined(STEPWAT) && !defined(RSOILWAT)
-	char str[OUTSTRLEN];
-#elif defined(STEPWAT)
-	char str[OUTSTRLEN];
-	TimeInt p;
-	SW_MODEL *t = &SW_Model;
-#endif
-	ForEachSoilLayer(i)
-		val[i] = 0;
-
-#ifdef RSOILWAT
-	switch (pd)
-	{
-		case eSW_Day:
-		p_Rtransp_dy[SW_Output[eSW_Transp].dy_row + dy_nrow * 0] = SW_Model.year;
-		p_Rtransp_dy[SW_Output[eSW_Transp].dy_row + dy_nrow * 1] = SW_Model.doy;
-		break;
-		case eSW_Week:
-		p_Rtransp_wk[SW_Output[eSW_Transp].wk_row + wk_nrow * 0] = SW_Model.year;
-		p_Rtransp_wk[SW_Output[eSW_Transp].wk_row + wk_nrow * 1] = (SW_Model.week + 1) - tOffset;
-		break;
-		case eSW_Month:
-		p_Rtransp_mo[SW_Output[eSW_Transp].mo_row + mo_nrow * 0] = SW_Model.year;
-		p_Rtransp_mo[SW_Output[eSW_Transp].mo_row + mo_nrow * 1] = (SW_Model.month + 1) - tOffset;
-		break;
-		case eSW_Year:
-		p_Rtransp_yr[SW_Output[eSW_Transp].yr_row + yr_nrow * 0] = SW_Model.year;
-		break;
-	}
-#endif
-
-#ifndef RSOILWAT
-	get_outstrleader(pd);
-	/* total transpiration */
-	ForEachSoilLayer(i)
-	{
-		switch (pd)
-		{
-		case eSW_Day:
-			val[i] = v->dysum.transp_total[i];
-			break;
-		case eSW_Week:
-			val[i] = v->wkavg.transp_total[i];
-			break;
-		case eSW_Month:
-			val[i] = v->moavg.transp_total[i];
-			break;
-		case eSW_Year:
-			val[i] = v->yravg.transp_total[i];
-			break;
-		}
-	}
-#else
-	switch (pd)
-	{
-		case eSW_Day:
-		ForEachSoilLayer(i)
-		p_Rtransp_dy[SW_Output[eSW_Transp].dy_row + dy_nrow * (i + 2)] = v->dysum.transp_total[i];
-		break;
-		case eSW_Week:
-		ForEachSoilLayer(i)
-		p_Rtransp_wk[SW_Output[eSW_Transp].wk_row + wk_nrow * (i + 2)] = v->wkavg.transp_total[i];
-		break;
-		case eSW_Month:
-		ForEachSoilLayer(i)
-		p_Rtransp_mo[SW_Output[eSW_Transp].mo_row + mo_nrow * (i + 2)] = v->moavg.transp_total[i];
-		break;
-		case eSW_Year:
-		ForEachSoilLayer(i)
-		p_Rtransp_yr[SW_Output[eSW_Transp].yr_row + yr_nrow * (i + 1)] = v->yravg.transp_total[i];
-		break;
-	}
-#endif
-
-#if !defined(STEPWAT) && !defined(RSOILWAT)
-	ForEachSoilLayer(i)
-	{
-		sprintf(str, "%c%7.6f", _Sep, val[i]);
-		strcat(outstr, str);
-	}
-#elif defined(STEPWAT)
-
-	if (isPartialSoilwatOutput == FALSE)
-	{
-		ForEachSoilLayer(i)
-		{
-			sprintf(str, "%c%7.6f", _Sep, val[i]);
-			strcat(outstr, str);
-		}
-	}
-	else
-	{
-
-		ForEachSoilLayer(i)
-		{
-			switch (pd)
-			{
-				case eSW_Day: p = t->doy-1; break; /* print current but as index */
-				case eSW_Week: p = t->week-1; break; /* print previous to current */
-				case eSW_Month: p = t->month-1; break; /* print previous to current */
-				/* YEAR should never be used with STEPWAT */
-			}
-			if (bFlush) p++;
-			SXW.transpTotal[Ilp(i,p)] = val[i];
-		}
-	}
-#endif
-
-#ifndef RSOILWAT
-	/* tree-component transpiration */ForEachSoilLayer(i)
-	{
-		switch (pd)
-		{
-		case eSW_Day:
-			val[i] = v->dysum.transp_tree[i];
-			break;
-		case eSW_Week:
-			val[i] = v->wkavg.transp_tree[i];
-			break;
-		case eSW_Month:
-			val[i] = v->moavg.transp_tree[i];
-			break;
-		case eSW_Year:
-			val[i] = v->yravg.transp_tree[i];
-			break;
-		}
-	}
-#else
-	switch (pd)
-	{
-		case eSW_Day:
-		ForEachSoilLayer(i)
-		p_Rtransp_dy[SW_Output[eSW_Transp].dy_row + dy_nrow * (i + 2) + (dy_nrow * SW_Site.n_layers * 1)] = v->dysum.transp_tree[i];
-		break;
-		case eSW_Week:
-		ForEachSoilLayer(i)
-		p_Rtransp_wk[SW_Output[eSW_Transp].wk_row + wk_nrow * (i + 2) + (wk_nrow * SW_Site.n_layers * 1)] = v->wkavg.transp_tree[i];
-		break;
-		case eSW_Month:
-		ForEachSoilLayer(i)
-		p_Rtransp_mo[SW_Output[eSW_Transp].mo_row + mo_nrow * (i + 2) + (mo_nrow * SW_Site.n_layers * 1)] = v->moavg.transp_tree[i];
-		break;
-		case eSW_Year:
-		ForEachSoilLayer(i)
-		p_Rtransp_yr[SW_Output[eSW_Transp].yr_row + yr_nrow * (i + 1) + (yr_nrow * SW_Site.n_layers * 1)] = v->yravg.transp_tree[i];
-		break;
-	}
-#endif
-
-#if !defined(STEPWAT) && !defined(RSOILWAT)
-	ForEachSoilLayer(i)
-	{
-		sprintf(str, "%c%7.6f", _Sep, val[i]);
-		strcat(outstr, str);
-	}
-#elif defined(STEPWAT)
-	if (isPartialSoilwatOutput == FALSE)
-	{
-		ForEachSoilLayer(i)
-		{
-			sprintf(str, "%c%7.6f", _Sep, val[i]);
-			strcat(outstr, str);
-		}
-	}
-	else
-	{
-
-		ForEachSoilLayer(i)
-		{
-			switch (pd)
-			{
-				case eSW_Day: p = t->doy-1; break; /* print current but as index */
-				case eSW_Week: p = t->week-1; break; /* print previous to current */
-				case eSW_Month: p = t->month-1; break; /* print previous to current */
-				/* YEAR should never be used with STEPWAT */
-			}
-			if (bFlush) p++;
-			SXW.transpTrees[Ilp(i,p)] = val[i];
-		}
-	}
-#endif
-
-#ifndef RSOILWAT
-	/* shrub-component transpiration */ForEachSoilLayer(i)
-	{
-		switch (pd)
-		{
-		case eSW_Day:
-			val[i] = v->dysum.transp_shrub[i];
-			break;
-		case eSW_Week:
-			val[i] = v->wkavg.transp_shrub[i];
-			break;
-		case eSW_Month:
-			val[i] = v->moavg.transp_shrub[i];
-			break;
-		case eSW_Year:
-			val[i] = v->yravg.transp_shrub[i];
-			break;
-		}
-	}
-#else
-	switch (pd)
-	{
-		case eSW_Day:
-		ForEachSoilLayer(i)
-		p_Rtransp_dy[SW_Output[eSW_Transp].dy_row + dy_nrow * (i + 2) + (dy_nrow * SW_Site.n_layers * 2)] = v->dysum.transp_shrub[i];
-		break;
-		case eSW_Week:
-		ForEachSoilLayer(i)
-		p_Rtransp_wk[SW_Output[eSW_Transp].wk_row + wk_nrow * (i + 2) + (wk_nrow * SW_Site.n_layers * 2)] = v->wkavg.transp_shrub[i];
-		break;
-		case eSW_Month:
-		ForEachSoilLayer(i)
-		p_Rtransp_mo[SW_Output[eSW_Transp].mo_row + mo_nrow * (i + 2) + (mo_nrow * SW_Site.n_layers * 2)] = v->moavg.transp_shrub[i];
-		break;
-		case eSW_Year:
-		ForEachSoilLayer(i)
-		p_Rtransp_yr[SW_Output[eSW_Transp].yr_row + yr_nrow * (i + 1) + (yr_nrow * SW_Site.n_layers * 2)] = v->yravg.transp_shrub[i];
-		break;
-	}
-#endif
-
-#if !defined(STEPWAT) && !defined(RSOILWAT)
-	ForEachSoilLayer(i)
-	{
-		sprintf(str, "%c%7.6f", _Sep, val[i]);
-		strcat(outstr, str);
-	}
-#elif defined(STEPWAT)
-	if (isPartialSoilwatOutput == FALSE)
-	{
-		ForEachSoilLayer(i)
-		{
-			sprintf(str, "%c%7.6f", _Sep, val[i]);
-			strcat(outstr, str);
-		}
-	}
-	else
-	{
-
-		ForEachSoilLayer(i)
-		{
-			switch (pd)
-			{
-				case eSW_Day: p = t->doy-1; break; /* print current but as index */
-				case eSW_Week: p = t->week-1; break; /* print previous to current */
-				case eSW_Month: p = t->month-1; break; /* print previous to current */
-				/* YEAR should never be used with STEPWAT */
-			}
-			if (bFlush) p++;
-			SXW.transpShrubs[Ilp(i,p)] = val[i];
-		}
-	}
-#endif
-
-#ifndef RSOILWAT
-	/* forb-component transpiration */ForEachSoilLayer(i)
-	{
-		switch (pd)
-		{
-		case eSW_Day:
-			val[i] = v->dysum.transp_forb[i];
-			break;
-		case eSW_Week:
-			val[i] = v->wkavg.transp_forb[i];
-			break;
-		case eSW_Month:
-			val[i] = v->moavg.transp_forb[i];
-			break;
-		case eSW_Year:
-			val[i] = v->yravg.transp_forb[i];
-			break;
-		}
-	}
-#else
-	switch (pd)
-	{
-		case eSW_Day:
-		ForEachSoilLayer(i)
-		p_Rtransp_dy[SW_Output[eSW_Transp].dy_row + dy_nrow * (i + 2) + (dy_nrow * SW_Site.n_layers * 3)] = v->dysum.transp_forb[i];
-		break;
-		case eSW_Week:
-		ForEachSoilLayer(i)
-		p_Rtransp_wk[SW_Output[eSW_Transp].wk_row + wk_nrow * (i + 2) + (wk_nrow * SW_Site.n_layers * 3)] = v->wkavg.transp_forb[i];
-		break;
-		case eSW_Month:
-		ForEachSoilLayer(i)
-		p_Rtransp_mo[SW_Output[eSW_Transp].mo_row + mo_nrow * (i + 2) + (mo_nrow * SW_Site.n_layers * 3)] = v->moavg.transp_forb[i];
-		break;
-		case eSW_Year:
-		ForEachSoilLayer(i)
-		p_Rtransp_yr[SW_Output[eSW_Transp].yr_row + yr_nrow * (i + 1) + (yr_nrow * SW_Site.n_layers * 3)] = v->yravg.transp_forb[i];
-		break;
-	}
-#endif
-
-#if !defined(STEPWAT) && !defined(RSOILWAT)
-	ForEachSoilLayer(i)
-	{
-		sprintf(str, "%c%7.6f", _Sep, val[i]);
-		strcat(outstr, str);
-	}
-#elif defined(STEPWAT)
-	if (isPartialSoilwatOutput == FALSE)
-	{
-		ForEachSoilLayer(i)
-		{
-			sprintf(str, "%c%7.6f", _Sep, val[i]);
-			strcat(outstr, str);
-		}
-	}
-	else
-	{
-
-		ForEachSoilLayer(i)
-		{
-			switch (pd)
-			{
-				case eSW_Day: p = t->doy-1; break; /* print current but as index */
-				case eSW_Week: p = t->week-1; break; /* print previous to current */
-				case eSW_Month: p = t->month-1; break; /* print previous to current */
-				/* YEAR should never be used with STEPWAT */
-			}
-			if (bFlush) p++;
-			SXW.transpForbs[Ilp(i,p)] = val[i];
-		}
-	}
-#endif
-
-#ifndef RSOILWAT
-	/* grass-component transpiration */
-	ForEachSoilLayer(i)
-	{
-		switch (pd)
-		{
-		case eSW_Day:
-			val[i] = v->dysum.transp_grass[i];
-			break;
-		case eSW_Week:
-			val[i] = v->wkavg.transp_grass[i];
-			break;
-		case eSW_Month:
-			val[i] = v->moavg.transp_grass[i];
-			break;
-		case eSW_Year:
-			val[i] = v->yravg.transp_grass[i];
-			break;
-		}
-	}
-#else
-	switch (pd)
-	{
-		case eSW_Day:
-		ForEachSoilLayer(i)
-		p_Rtransp_dy[SW_Output[eSW_Transp].dy_row + dy_nrow * (i + 2) + (dy_nrow * SW_Site.n_layers * 4)] = v->dysum.transp_grass[i];
-		SW_Output[eSW_Transp].dy_row++;
-		break;
-		case eSW_Week:
-		ForEachSoilLayer(i)
-		p_Rtransp_wk[SW_Output[eSW_Transp].wk_row + wk_nrow * (i + 2) + (wk_nrow * SW_Site.n_layers * 4)] = v->wkavg.transp_grass[i];
-		SW_Output[eSW_Transp].wk_row++;
-		break;
-		case eSW_Month:
-		ForEachSoilLayer(i)
-		p_Rtransp_mo[SW_Output[eSW_Transp].mo_row + mo_nrow * (i + 2) + (mo_nrow * SW_Site.n_layers * 4)] = v->moavg.transp_grass[i];
-		SW_Output[eSW_Transp].mo_row++;
-		break;
-		case eSW_Year:
-		ForEachSoilLayer(i)
-		p_Rtransp_yr[SW_Output[eSW_Transp].yr_row + yr_nrow * (i + 1) + (yr_nrow * SW_Site.n_layers * 4)] = v->yravg.transp_grass[i];
-		SW_Output[eSW_Transp].yr_row++;
-		break;
-	}
-#endif
-
-#if !defined(STEPWAT) && !defined(RSOILWAT)
-	ForEachSoilLayer(i)
-	{
-		sprintf(str, "%c%7.6f", _Sep, val[i]);
-		strcat(outstr, str);
-	}
-#elif defined(STEPWAT)
-	if (isPartialSoilwatOutput == FALSE)
-	{
-		ForEachSoilLayer(i)
-		{
-			sprintf(str, "%c%7.6f", _Sep, val[i]);
-			strcat(outstr, str);
-		}
-	}
-	else
-	{
-
-		ForEachSoilLayer(i)
-		{
-			switch (pd)
-			{
-				case eSW_Day: p = t->doy-1; break; /* print current but as index */
-				case eSW_Week: p = t->week-1; break; /* print previous to current */
-				case eSW_Month: p = t->month-1; break; /* print previous to current */
-				/* YEAR should never be used with STEPWAT */
-			}
-			if (bFlush) p++;
-			SXW.transpGrasses[Ilp(i,p)] = val[i];
-		}
-	}
-#endif
-	free(val);
-}
-
-static void get_evapSoil(void)
-{
-	/* --------------------------------------------------- */
-	LyrIndex i;
-	SW_SOILWAT *v = &SW_Soilwat;
-	OutPeriod pd = SW_Output[eSW_EvapSoil].period;
-	RealD val = SW_MISSING;
-
-#ifndef RSOILWAT
-	char str[OUTSTRLEN];
-	get_outstrleader(pd);
-	ForEachEvapLayer(i)
-	{
-		switch (pd)
-		{
-		case eSW_Day:
-			val = v->dysum.evap[i];
-			break;
-		case eSW_Week:
-			val = v->wkavg.evap[i];
-			break;
-		case eSW_Month:
-			val = v->moavg.evap[i];
-			break;
-		case eSW_Year:
-			val = v->yravg.evap[i];
-			break;
-		}
-		sprintf(str, "%c%7.6f", _Sep, val);
-		strcat(outstr, str);
-	}
-#else
-	switch (pd)
-	{
-		case eSW_Day:
-		p_Revap_soil_dy[SW_Output[eSW_EvapSoil].dy_row + dy_nrow * 0] = SW_Model.year;
-		p_Revap_soil_dy[SW_Output[eSW_EvapSoil].dy_row + dy_nrow * 1] = SW_Model.doy;
-		ForEachEvapLayer(i)
-		p_Revap_soil_dy[SW_Output[eSW_EvapSoil].dy_row + dy_nrow * (i + 2)] = v->dysum.evap[i];
-		SW_Output[eSW_EvapSoil].dy_row++;
-		break;
-		case eSW_Week:
-		p_Revap_soil_wk[SW_Output[eSW_EvapSoil].wk_row + wk_nrow * 0] = SW_Model.year;
-		p_Revap_soil_wk[SW_Output[eSW_EvapSoil].wk_row + wk_nrow * 1] = (SW_Model.week + 1) - tOffset;
-		ForEachEvapLayer(i)
-		p_Revap_soil_wk[SW_Output[eSW_EvapSoil].wk_row + wk_nrow * (i + 2)] = v->wkavg.evap[i];
-		SW_Output[eSW_EvapSoil].wk_row++;
-		break;
-		case eSW_Month:
-		p_Revap_soil_mo[SW_Output[eSW_EvapSoil].mo_row + mo_nrow * 0] = SW_Model.year;
-		p_Revap_soil_mo[SW_Output[eSW_EvapSoil].mo_row + mo_nrow * 1] = (SW_Model.month + 1) - tOffset;
-		ForEachEvapLayer(i)
-		p_Revap_soil_mo[SW_Output[eSW_EvapSoil].mo_row + mo_nrow * (i + 2)] = v->moavg.evap[i];
-		SW_Output[eSW_EvapSoil].mo_row++;
-		break;
-		case eSW_Year:
-		p_Revap_soil_yr[SW_Output[eSW_EvapSoil].yr_row + yr_nrow * 0] = SW_Model.year;
-		ForEachEvapLayer(i)
-		p_Revap_soil_yr[SW_Output[eSW_EvapSoil].yr_row + yr_nrow * (i + 1)] = v->yravg.evap[i];
-		SW_Output[eSW_EvapSoil].yr_row++;
-		break;
-	}
-#endif
-}
-
-static void get_evapSurface(void)
-{
-	/* --------------------------------------------------- */
-	SW_SOILWAT *v = &SW_Soilwat;
-	OutPeriod pd = SW_Output[eSW_EvapSurface].period;
-	RealD val_tot = SW_MISSING, val_tree = SW_MISSING, val_forb = SW_MISSING,
-			val_shrub = SW_MISSING, val_grass = SW_MISSING, val_litter =
-					SW_MISSING, val_water = SW_MISSING;
-
-#ifndef RSOILWAT
-	char str[OUTSTRLEN];
-	get_outstrleader(pd);
-	switch (pd)
-	{
-	case eSW_Day:
-		val_tot = v->dysum.total_evap;
-		val_tree = v->dysum.tree_evap;
-		val_forb = v->dysum.forb_evap;
-		val_shrub = v->dysum.shrub_evap;
-		val_grass = v->dysum.grass_evap;
-		val_litter = v->dysum.litter_evap;
-		val_water = v->dysum.surfaceWater_evap;
-		break;
-	case eSW_Week:
-		val_tot = v->wkavg.total_evap;
-		val_tree = v->wkavg.tree_evap;
-		val_forb = v->wkavg.forb_evap;
-		val_shrub = v->wkavg.shrub_evap;
-		val_grass = v->wkavg.grass_evap;
-		val_litter = v->wkavg.litter_evap;
-		val_water = v->wkavg.surfaceWater_evap;
-		break;
-	case eSW_Month:
-		val_tot = v->moavg.total_evap;
-		val_tree = v->moavg.tree_evap;
-		val_forb = v->moavg.forb_evap;
-		val_shrub = v->moavg.shrub_evap;
-		val_grass = v->moavg.grass_evap;
-		val_litter = v->moavg.litter_evap;
-		val_water = v->moavg.surfaceWater_evap;
-		break;
-	case eSW_Year:
-		val_tot = v->yravg.total_evap;
-		val_tree = v->yravg.tree_evap;
-		val_forb = v->yravg.forb_evap;
-		val_shrub = v->yravg.shrub_evap;
-		val_grass = v->yravg.grass_evap;
-		val_litter = v->yravg.litter_evap;
-		val_water = v->yravg.surfaceWater_evap;
-		break;
-	}
-	sprintf(str, "%c%7.6f%c%7.6f%c%7.6f%c%7.6f%c%7.6f%c%7.6f%c%7.6f", _Sep, val_tot, _Sep, val_tree, _Sep, val_shrub, _Sep, val_forb, _Sep, val_grass, _Sep, val_litter, _Sep, val_water);
-	strcat(outstr, str);
-#else
-	switch (pd)
-	{
-		case eSW_Day:
-		p_Revap_surface_dy[SW_Output[eSW_EvapSurface].dy_row + dy_nrow * 0] = SW_Model.year;
-		p_Revap_surface_dy[SW_Output[eSW_EvapSurface].dy_row + dy_nrow * 1] = SW_Model.doy;
-		p_Revap_surface_dy[SW_Output[eSW_EvapSurface].dy_row + dy_nrow * 2] = v->dysum.total_evap;
-		p_Revap_surface_dy[SW_Output[eSW_EvapSurface].dy_row + dy_nrow * 3] = v->dysum.tree_evap;
-		p_Revap_surface_dy[SW_Output[eSW_EvapSurface].dy_row + dy_nrow * 4] = v->dysum.shrub_evap;
-		p_Revap_surface_dy[SW_Output[eSW_EvapSurface].dy_row + dy_nrow * 5] = v->dysum.forb_evap;
-		p_Revap_surface_dy[SW_Output[eSW_EvapSurface].dy_row + dy_nrow * 6] = v->dysum.grass_evap;
-		p_Revap_surface_dy[SW_Output[eSW_EvapSurface].dy_row + dy_nrow * 7] = v->dysum.litter_evap;
-		p_Revap_surface_dy[SW_Output[eSW_EvapSurface].dy_row + dy_nrow * 8] = v->dysum.surfaceWater_evap;
-		SW_Output[eSW_EvapSurface].dy_row++;
-		break;
-		case eSW_Week:
-		p_Revap_surface_wk[SW_Output[eSW_EvapSurface].wk_row + wk_nrow * 0] = SW_Model.year;
-		p_Revap_surface_wk[SW_Output[eSW_EvapSurface].wk_row + wk_nrow * 1] = (SW_Model.week + 1) - tOffset;
-		p_Revap_surface_wk[SW_Output[eSW_EvapSurface].wk_row + wk_nrow * 2] = v->wkavg.total_evap;
-		p_Revap_surface_wk[SW_Output[eSW_EvapSurface].wk_row + wk_nrow * 3] = v->wkavg.tree_evap;
-		p_Revap_surface_wk[SW_Output[eSW_EvapSurface].wk_row + wk_nrow * 4] = v->wkavg.shrub_evap;
-		p_Revap_surface_wk[SW_Output[eSW_EvapSurface].wk_row + wk_nrow * 5] = v->wkavg.forb_evap;
-		p_Revap_surface_wk[SW_Output[eSW_EvapSurface].wk_row + wk_nrow * 6] = v->wkavg.grass_evap;
-		p_Revap_surface_wk[SW_Output[eSW_EvapSurface].wk_row + wk_nrow * 7] = v->wkavg.litter_evap;
-		p_Revap_surface_wk[SW_Output[eSW_EvapSurface].wk_row + wk_nrow * 8] = v->wkavg.surfaceWater_evap;
-		SW_Output[eSW_EvapSurface].wk_row++;
-		break;
-		case eSW_Month:
-		p_Revap_surface_mo[SW_Output[eSW_EvapSurface].mo_row + mo_nrow * 0] = SW_Model.year;
-		p_Revap_surface_mo[SW_Output[eSW_EvapSurface].mo_row + mo_nrow * 1] = (SW_Model.month + 1) - tOffset;
-		p_Revap_surface_mo[SW_Output[eSW_EvapSurface].mo_row + mo_nrow * 2] = v->moavg.total_evap;
-		p_Revap_surface_mo[SW_Output[eSW_EvapSurface].mo_row + mo_nrow * 3] = v->moavg.tree_evap;
-		p_Revap_surface_mo[SW_Output[eSW_EvapSurface].mo_row + mo_nrow * 4] = v->moavg.shrub_evap;
-		p_Revap_surface_mo[SW_Output[eSW_EvapSurface].mo_row + mo_nrow * 5] = v->moavg.forb_evap;
-		p_Revap_surface_mo[SW_Output[eSW_EvapSurface].mo_row + mo_nrow * 6] = v->moavg.grass_evap;
-		p_Revap_surface_mo[SW_Output[eSW_EvapSurface].mo_row + mo_nrow * 7] = v->moavg.litter_evap;
-		p_Revap_surface_mo[SW_Output[eSW_EvapSurface].mo_row + mo_nrow * 8] = v->moavg.surfaceWater_evap;
-		SW_Output[eSW_EvapSurface].mo_row++;
-		break;
-		case eSW_Year:
-		p_Revap_surface_yr[SW_Output[eSW_EvapSurface].yr_row + yr_nrow * 0] = SW_Model.year;
-		p_Revap_surface_yr[SW_Output[eSW_EvapSurface].yr_row + yr_nrow * 1] = v->yravg.total_evap;
-		p_Revap_surface_yr[SW_Output[eSW_EvapSurface].yr_row + yr_nrow * 2] = v->yravg.tree_evap;
-		p_Revap_surface_yr[SW_Output[eSW_EvapSurface].yr_row + yr_nrow * 3] = v->yravg.shrub_evap;
-		p_Revap_surface_yr[SW_Output[eSW_EvapSurface].yr_row + yr_nrow * 4] = v->yravg.forb_evap;
-		p_Revap_surface_yr[SW_Output[eSW_EvapSurface].yr_row + yr_nrow * 5] = v->yravg.grass_evap;
-		p_Revap_surface_yr[SW_Output[eSW_EvapSurface].yr_row + yr_nrow * 6] = v->yravg.litter_evap;
-		p_Revap_surface_yr[SW_Output[eSW_EvapSurface].yr_row + yr_nrow * 7] = v->yravg.surfaceWater_evap;
-		SW_Output[eSW_EvapSurface].yr_row++;
-		break;
-	}
-#endif
-}
-
-static void get_interception(void)
-{
-	/* --------------------------------------------------- */
-	SW_SOILWAT *v = &SW_Soilwat;
-	OutPeriod pd = SW_Output[eSW_Interception].period;
-	RealD val_tot = SW_MISSING, val_tree = SW_MISSING, val_forb = SW_MISSING,
-			val_shrub = SW_MISSING, val_grass = SW_MISSING, val_litter =
-					SW_MISSING;
-
-#ifndef RSOILWAT
-	char str[OUTSTRLEN];
-	get_outstrleader(pd);
-	switch (pd)
-	{
-	case eSW_Day:
-		val_tot = v->dysum.total_int;
-		val_tree = v->dysum.tree_int;
-		val_forb = v->dysum.forb_int;
-		val_shrub = v->dysum.shrub_int;
-		val_grass = v->dysum.grass_int;
-		val_litter = v->dysum.litter_int;
-		break;
-	case eSW_Week:
-		val_tot = v->wkavg.total_int;
-		val_tree = v->wkavg.tree_int;
-		val_forb = v->wkavg.forb_int;
-		val_shrub = v->wkavg.shrub_int;
-		val_grass = v->wkavg.grass_int;
-		val_litter = v->wkavg.litter_int;
-		break;
-	case eSW_Month:
-		val_tot = v->moavg.total_int;
-		val_tree = v->moavg.tree_int;
-		val_forb = v->moavg.forb_int;
-		val_shrub = v->moavg.shrub_int;
-		val_grass = v->moavg.grass_int;
-		val_litter = v->moavg.litter_int;
-		break;
-	case eSW_Year:
-		val_tot = v->yravg.total_int;
-		val_tree = v->yravg.tree_int;
-		val_forb = v->yravg.forb_int;
-		val_shrub = v->yravg.shrub_int;
-		val_grass = v->yravg.grass_int;
-		val_litter = v->yravg.litter_int;
-		break;
-	}
-	sprintf(str, "%c%7.6f%c%7.6f%c%7.6f%c%7.6f%c%7.6f%c%7.6f", _Sep, val_tot, _Sep, val_tree, _Sep, val_shrub, _Sep, val_forb, _Sep, val_grass, _Sep, val_litter);
-	strcat(outstr, str);
-#else
-	switch (pd)
-	{
-		case eSW_Day:
-		p_Rinterception_dy[SW_Output[eSW_Interception].dy_row + dy_nrow * 0] = SW_Model.year;
-		p_Rinterception_dy[SW_Output[eSW_Interception].dy_row + dy_nrow * 1] = SW_Model.doy;
-		p_Rinterception_dy[SW_Output[eSW_Interception].dy_row + dy_nrow * 2] = v->dysum.total_int;
-		p_Rinterception_dy[SW_Output[eSW_Interception].dy_row + dy_nrow * 3] = v->dysum.tree_int;
-		p_Rinterception_dy[SW_Output[eSW_Interception].dy_row + dy_nrow * 4] = v->dysum.shrub_int;
-		p_Rinterception_dy[SW_Output[eSW_Interception].dy_row + dy_nrow * 5] = v->dysum.forb_int;
-		p_Rinterception_dy[SW_Output[eSW_Interception].dy_row + dy_nrow * 6] = v->dysum.grass_int;
-		p_Rinterception_dy[SW_Output[eSW_Interception].dy_row + dy_nrow * 7] = v->dysum.litter_int;
-		SW_Output[eSW_Interception].dy_row++;
-		break;
-		case eSW_Week:
-		p_Rinterception_wk[SW_Output[eSW_Interception].wk_row + wk_nrow * 0] = SW_Model.year;
-		p_Rinterception_wk[SW_Output[eSW_Interception].wk_row + wk_nrow * 1] = (SW_Model.week + 1) - tOffset;
-		p_Rinterception_wk[SW_Output[eSW_Interception].wk_row + wk_nrow * 2] = v->wkavg.total_int;
-		p_Rinterception_wk[SW_Output[eSW_Interception].wk_row + wk_nrow * 3] = v->wkavg.tree_int;
-		p_Rinterception_wk[SW_Output[eSW_Interception].wk_row + wk_nrow * 4] = v->wkavg.shrub_int;
-		p_Rinterception_wk[SW_Output[eSW_Interception].wk_row + wk_nrow * 5] = v->wkavg.forb_int;
-		p_Rinterception_wk[SW_Output[eSW_Interception].wk_row + wk_nrow * 6] = v->wkavg.grass_int;
-		p_Rinterception_wk[SW_Output[eSW_Interception].wk_row + wk_nrow * 7] = v->wkavg.litter_int;
-		SW_Output[eSW_Interception].wk_row++;
-		break;
-		case eSW_Month:
-		p_Rinterception_mo[SW_Output[eSW_Interception].mo_row + mo_nrow * 0] = SW_Model.year;
-		p_Rinterception_mo[SW_Output[eSW_Interception].mo_row + mo_nrow * 1] = (SW_Model.month + 1) - tOffset;
-		p_Rinterception_mo[SW_Output[eSW_Interception].mo_row + mo_nrow * 2] = v->moavg.total_int;
-		p_Rinterception_mo[SW_Output[eSW_Interception].mo_row + mo_nrow * 3] = v->moavg.tree_int;
-		p_Rinterception_mo[SW_Output[eSW_Interception].mo_row + mo_nrow * 4] = v->moavg.shrub_int;
-		p_Rinterception_mo[SW_Output[eSW_Interception].mo_row + mo_nrow * 5] = v->moavg.forb_int;
-		p_Rinterception_mo[SW_Output[eSW_Interception].mo_row + mo_nrow * 6] = v->moavg.grass_int;
-		p_Rinterception_mo[SW_Output[eSW_Interception].mo_row + mo_nrow * 7] = v->moavg.litter_int;
-		SW_Output[eSW_Interception].mo_row++;
-		break;
-		case eSW_Year:
-		p_Rinterception_yr[SW_Output[eSW_Interception].yr_row + yr_nrow * 0] = SW_Model.year;
-		p_Rinterception_yr[SW_Output[eSW_Interception].yr_row + yr_nrow * 1] = v->yravg.total_int;
-		p_Rinterception_yr[SW_Output[eSW_Interception].yr_row + yr_nrow * 2] = v->yravg.tree_int;
-		p_Rinterception_yr[SW_Output[eSW_Interception].yr_row + yr_nrow * 3] = v->yravg.shrub_int;
-		p_Rinterception_yr[SW_Output[eSW_Interception].yr_row + yr_nrow * 4] = v->yravg.forb_int;
-		p_Rinterception_yr[SW_Output[eSW_Interception].yr_row + yr_nrow * 5] = v->yravg.grass_int;
-		p_Rinterception_yr[SW_Output[eSW_Interception].yr_row + yr_nrow * 6] = v->yravg.litter_int;
-		SW_Output[eSW_Interception].yr_row++;
-		break;
-	}
-#endif
-}
-
-static void get_soilinf(void)
-{
-	/* --------------------------------------------------- */
-	/* 20100202 (drs) added */
-	/* 20110219 (drs) added runoff */
-	/* 12/13/2012	(clk)	moved runoff, now named snowRunoff, to get_runoff(); */
-	SW_WEATHER *v = &SW_Weather;
-	OutPeriod pd = SW_Output[eSW_SoilInf].period;
-	RealD val_inf = SW_MISSING;
-#ifndef RSOILWAT
-	char str[OUTSTRLEN];
-	get_outstrleader(pd);
-	switch (pd)
-	{
-	case eSW_Day:
-		val_inf = v->dysum.soil_inf;
-		break;
-	case eSW_Week:
-		val_inf = v->wkavg.soil_inf;
-		break;
-	case eSW_Month:
-		val_inf = v->moavg.soil_inf;
-		break;
-	case eSW_Year:
-		val_inf = v->yravg.soil_inf;
-		break;
-	}
-	sprintf(str, "%c%7.6f", _Sep, val_inf);
-	strcat(outstr, str);
-#else
-	switch (pd)
-	{
-		case eSW_Day:
-		p_Rinfiltration_dy[SW_Output[eSW_SoilInf].dy_row + dy_nrow * 0] = SW_Model.year;
-		p_Rinfiltration_dy[SW_Output[eSW_SoilInf].dy_row + dy_nrow * 1] = SW_Model.doy;
-		p_Rinfiltration_dy[SW_Output[eSW_SoilInf].dy_row + dy_nrow * 2] = v->dysum.soil_inf;
-		SW_Output[eSW_SoilInf].dy_row++;
-		break;
-		case eSW_Week:
-		p_Rinfiltration_wk[SW_Output[eSW_SoilInf].wk_row + wk_nrow * 0] = SW_Model.year;
-		p_Rinfiltration_wk[SW_Output[eSW_SoilInf].wk_row + wk_nrow * 1] = (SW_Model.week + 1) - tOffset;
-		p_Rinfiltration_wk[SW_Output[eSW_SoilInf].wk_row + wk_nrow * 2] = v->wkavg.soil_inf;
-		SW_Output[eSW_SoilInf].wk_row++;
-		break;
-		case eSW_Month:
-		p_Rinfiltration_mo[SW_Output[eSW_SoilInf].mo_row + mo_nrow * 0] = SW_Model.year;
-		p_Rinfiltration_mo[SW_Output[eSW_SoilInf].mo_row + mo_nrow * 1] = (SW_Model.month + 1) - tOffset;
-		p_Rinfiltration_mo[SW_Output[eSW_SoilInf].mo_row + mo_nrow * 2] = v->moavg.soil_inf;
-		SW_Output[eSW_SoilInf].mo_row++;
-		break;
-		case eSW_Year:
-		p_Rinfiltration_yr[SW_Output[eSW_SoilInf].yr_row + yr_nrow * 0] = SW_Model.year;
-		p_Rinfiltration_yr[SW_Output[eSW_SoilInf].yr_row + yr_nrow * 1] = v->yravg.soil_inf;
-		SW_Output[eSW_SoilInf].yr_row++;
-		break;
-	}
-#endif
-}
-
-static void get_lyrdrain(void)
-{
-	/* --------------------------------------------------- */
-	/* 20100202 (drs) added */
-	LyrIndex i;
-	SW_SOILWAT *v = &SW_Soilwat;
-	OutPeriod pd = SW_Output[eSW_LyrDrain].period;
-	RealD val = SW_MISSING;
-#ifndef RSOILWAT
-	char str[OUTSTRLEN];
-	get_outstrleader(pd);
-	for (i = 0; i < SW_Site.n_layers - 1; i++)
-	{
-		switch (pd)
-		{
-		case eSW_Day:
-			val = v->dysum.lyrdrain[i];
-			break;
-		case eSW_Week:
-			val = v->wkavg.lyrdrain[i];
-			break;
-		case eSW_Month:
-			val = v->moavg.lyrdrain[i];
-			break;
-		case eSW_Year:
-			val = v->yravg.lyrdrain[i];
-			break;
-		}
-		sprintf(str, "%c%7.6f", _Sep, val);
-		strcat(outstr, str);
-	}
-#else
-	switch (pd)
-	{
-		case eSW_Day:
-		p_Rpercolation_dy[SW_Output[eSW_LyrDrain].dy_row + dy_nrow * 0] = SW_Model.year;
-		p_Rpercolation_dy[SW_Output[eSW_LyrDrain].dy_row + dy_nrow * 1] = SW_Model.doy;
-		for (i = 0; i < SW_Site.n_layers - 1; i++)
-		{
-			p_Rpercolation_dy[SW_Output[eSW_LyrDrain].dy_row + dy_nrow * (i + 2)] = v->dysum.lyrdrain[i];
-		}
-		SW_Output[eSW_LyrDrain].dy_row++;
-		break;
-		case eSW_Week:
-		p_Rpercolation_wk[SW_Output[eSW_LyrDrain].wk_row + wk_nrow * 0] = SW_Model.year;
-		p_Rpercolation_wk[SW_Output[eSW_LyrDrain].wk_row + wk_nrow * 1] = (SW_Model.week + 1) - tOffset;
-		for (i = 0; i < SW_Site.n_layers - 1; i++)
-		{
-			p_Rpercolation_wk[SW_Output[eSW_LyrDrain].wk_row + wk_nrow * (i + 2)] = v->wkavg.lyrdrain[i];
-		}
-		SW_Output[eSW_LyrDrain].wk_row++;
-		break;
-		case eSW_Month:
-		p_Rpercolation_mo[SW_Output[eSW_LyrDrain].mo_row + mo_nrow * 0] = SW_Model.year;
-		p_Rpercolation_mo[SW_Output[eSW_LyrDrain].mo_row + mo_nrow * 1] = (SW_Model.month + 1) - tOffset;
-		for (i = 0; i < SW_Site.n_layers - 1; i++)
-		{
-			p_Rpercolation_mo[SW_Output[eSW_LyrDrain].mo_row + mo_nrow * (i + 2)] = v->moavg.lyrdrain[i];
-		}
-		SW_Output[eSW_LyrDrain].mo_row++;
-		break;
-		case eSW_Year:
-		p_Rpercolation_yr[SW_Output[eSW_LyrDrain].yr_row + yr_nrow * 0] = SW_Model.year;
-		for (i = 0; i < SW_Site.n_layers - 1; i++)
-		{
-			p_Rpercolation_yr[SW_Output[eSW_LyrDrain].yr_row + yr_nrow * (i + 1)] = v->yravg.lyrdrain[i];
-		}
-		SW_Output[eSW_LyrDrain].yr_row++;
-		break;
-	}
-#endif
-}
-
-static void get_hydred(void)
-{
-	/* --------------------------------------------------- */
-	/* 20101020 (drs) added */
-	LyrIndex i;
-	SW_SOILWAT *v = &SW_Soilwat;
-	OutPeriod pd = SW_Output[eSW_HydRed].period;
-	RealD val = SW_MISSING;
-#ifndef RSOILWAT
-	char str[OUTSTRLEN];
-	get_outstrleader(pd);
-	/* total output */ForEachSoilLayer(i)
-	{
-		switch (pd)
-		{
-		case eSW_Day:
-			val = v->dysum.hydred_total[i];
-			break;
-		case eSW_Week:
-			val = v->wkavg.hydred_total[i];
-			break;
-		case eSW_Month:
-			val = v->moavg.hydred_total[i];
-			break;
-		case eSW_Year:
-			val = v->yravg.hydred_total[i];
-			break;
-		}
-
-		sprintf(str, "%c%7.6f", _Sep, val);
-		strcat(outstr, str);
-	}
-	/* tree output */ForEachSoilLayer(i)
-	{
-		switch (pd)
-		{
-		case eSW_Day:
-			val = v->dysum.hydred_tree[i];
-			break;
-		case eSW_Week:
-			val = v->wkavg.hydred_tree[i];
-			break;
-		case eSW_Month:
-			val = v->moavg.hydred_tree[i];
-			break;
-		case eSW_Year:
-			val = v->yravg.hydred_tree[i];
-			break;
-		}
-
-		sprintf(str, "%c%7.6f", _Sep, val);
-		strcat(outstr, str);
-	}
-	/* shrub output */ForEachSoilLayer(i)
-	{
-		switch (pd)
-		{
-		case eSW_Day:
-			val = v->dysum.hydred_shrub[i];
-			break;
-		case eSW_Week:
-			val = v->wkavg.hydred_shrub[i];
-			break;
-		case eSW_Month:
-			val = v->moavg.hydred_shrub[i];
-			break;
-		case eSW_Year:
-			val = v->yravg.hydred_shrub[i];
-			break;
-		}
-
-		sprintf(str, "%c%7.6f", _Sep, val);
-		strcat(outstr, str);
-	}
-	/* forb output */ForEachSoilLayer(i)
-	{
-		switch (pd)
-		{
-		case eSW_Day:
-			val = v->dysum.hydred_forb[i];
-			break;
-		case eSW_Week:
-			val = v->wkavg.hydred_forb[i];
-			break;
-		case eSW_Month:
-			val = v->moavg.hydred_forb[i];
-			break;
-		case eSW_Year:
-			val = v->yravg.hydred_forb[i];
-			break;
-		}
-
-		sprintf(str, "%c%7.6f", _Sep, val);
-		strcat(outstr, str);
-	}
-	/* grass output */
-	ForEachSoilLayer(i)
-	{
-		switch (pd)
-		{
-		case eSW_Day:
-			val = v->dysum.hydred_grass[i];
-			break;
-		case eSW_Week:
-			val = v->wkavg.hydred_grass[i];
-			break;
-		case eSW_Month:
-			val = v->moavg.hydred_grass[i];
-			break;
-		case eSW_Year:
-			val = v->yravg.hydred_grass[i];
-			break;
-		}
-
-		sprintf(str, "%c%7.6f", _Sep, val);
-		strcat(outstr, str);
-	}
-#else
-	/* Date Info output */
-	switch (pd)
-	{
-		case eSW_Day:
-		p_Rhydred_dy[SW_Output[eSW_HydRed].dy_row + dy_nrow * 0] = SW_Model.year;
-		p_Rhydred_dy[SW_Output[eSW_HydRed].dy_row + dy_nrow * 1] = SW_Model.doy;
-		break;
-		case eSW_Week:
-		p_Rhydred_wk[SW_Output[eSW_HydRed].wk_row + wk_nrow * 0] = SW_Model.year;
-		p_Rhydred_wk[SW_Output[eSW_HydRed].wk_row + wk_nrow * 1] = (SW_Model.week + 1) - tOffset;
-		break;
-		case eSW_Month:
-		p_Rhydred_mo[SW_Output[eSW_HydRed].mo_row + mo_nrow * 0] = SW_Model.year;
-		p_Rhydred_mo[SW_Output[eSW_HydRed].mo_row + mo_nrow * 1] = (SW_Model.month + 1) - tOffset;
-		break;
-		case eSW_Year:
-		p_Rhydred_yr[SW_Output[eSW_HydRed].yr_row + yr_nrow * 0] = SW_Model.year;
-		break;
-	}
-
-	/* total output */
-	switch (pd)
-	{
-		case eSW_Day:
-		ForEachSoilLayer(i)
-		p_Rhydred_dy[SW_Output[eSW_HydRed].dy_row + dy_nrow * (i + 2) + (dy_nrow * SW_Site.n_layers * 0)] = v->dysum.hydred_total[i];
-		break;
-		case eSW_Week:
-		ForEachSoilLayer(i)
-		p_Rhydred_wk[SW_Output[eSW_HydRed].wk_row + wk_nrow * (i + 2) + (wk_nrow * SW_Site.n_layers * 0)] = v->wkavg.hydred_total[i];
-		break;
-		case eSW_Month:
-		ForEachSoilLayer(i)
-		p_Rhydred_mo[SW_Output[eSW_HydRed].mo_row + mo_nrow * (i + 2) + (mo_nrow * SW_Site.n_layers * 0)] = v->moavg.hydred_total[i];
-		break;
-		case eSW_Year:
-		ForEachSoilLayer(i)
-		p_Rhydred_yr[SW_Output[eSW_HydRed].yr_row + yr_nrow * (i + 1) + (yr_nrow * SW_Site.n_layers * 0)] = v->yravg.hydred_total[i];
-		break;
-	}
-
-	/* tree output */
-	switch (pd)
-	{
-		case eSW_Day:
-		ForEachSoilLayer(i)
-		p_Rhydred_dy[SW_Output[eSW_HydRed].dy_row + dy_nrow * (i + 2) + (dy_nrow * SW_Site.n_layers * 1)] = v->dysum.hydred_tree[i];
-		break;
-		case eSW_Week:
-		ForEachSoilLayer(i)
-		p_Rhydred_wk[SW_Output[eSW_HydRed].wk_row + wk_nrow * (i + 2) + (wk_nrow * SW_Site.n_layers * 1)] = v->wkavg.hydred_tree[i];
-		break;
-		case eSW_Month:
-		ForEachSoilLayer(i)
-		p_Rhydred_mo[SW_Output[eSW_HydRed].mo_row + mo_nrow * (i + 2) + (mo_nrow * SW_Site.n_layers * 1)] = v->moavg.hydred_tree[i];
-		break;
-		case eSW_Year:
-		ForEachSoilLayer(i)
-		p_Rhydred_yr[SW_Output[eSW_HydRed].yr_row + yr_nrow * (i + 1) + (yr_nrow * SW_Site.n_layers * 1)] = v->yravg.hydred_tree[i];
-		break;
-	}
-
-	/* shrub output */
-	switch (pd)
-	{
-		case eSW_Day:
-		ForEachSoilLayer(i)
-		p_Rhydred_dy[SW_Output[eSW_HydRed].dy_row + dy_nrow * (i + 2) + (dy_nrow * SW_Site.n_layers * 2)] = v->dysum.hydred_shrub[i];
-		break;
-		case eSW_Week:
-		ForEachSoilLayer(i)
-		p_Rhydred_wk[SW_Output[eSW_HydRed].wk_row + wk_nrow * (i + 2) + (wk_nrow * SW_Site.n_layers * 2)] = v->wkavg.hydred_shrub[i];
-		break;
-		case eSW_Month:
-		ForEachSoilLayer(i)
-		p_Rhydred_mo[SW_Output[eSW_HydRed].mo_row + mo_nrow * (i + 2) + (mo_nrow * SW_Site.n_layers * 2)] = v->moavg.hydred_shrub[i];
-		break;
-		case eSW_Year:
-		ForEachSoilLayer(i)
-		p_Rhydred_yr[SW_Output[eSW_HydRed].yr_row + yr_nrow * (i + 1) + (yr_nrow * SW_Site.n_layers * 2)] = v->yravg.hydred_shrub[i];
-		break;
-	}
-
-	/* forb output */
-	switch (pd)
-	{
-		case eSW_Day:
-		ForEachSoilLayer(i)
-		p_Rhydred_dy[SW_Output[eSW_HydRed].dy_row + dy_nrow * (i + 2) + (dy_nrow * SW_Site.n_layers * 3)] = v->dysum.hydred_forb[i];
-		break;
-		case eSW_Week:
-		ForEachSoilLayer(i)
-		p_Rhydred_wk[SW_Output[eSW_HydRed].wk_row + wk_nrow * (i + 2) + (wk_nrow * SW_Site.n_layers * 3)] = v->wkavg.hydred_forb[i];
-		break;
-		case eSW_Month:
-		ForEachSoilLayer(i)
-		p_Rhydred_mo[SW_Output[eSW_HydRed].mo_row + mo_nrow * (i + 2) + (mo_nrow * SW_Site.n_layers * 3)] = v->moavg.hydred_forb[i];
-		break;
-		case eSW_Year:
-		ForEachSoilLayer(i)
-		p_Rhydred_yr[SW_Output[eSW_HydRed].yr_row + yr_nrow * (i + 1) + (yr_nrow * SW_Site.n_layers * 3)] = v->yravg.hydred_forb[i];
-		break;
-	}
-
-	/* grass output */
-	switch (pd)
-	{
-		case eSW_Day:
-		ForEachSoilLayer(i)
-		p_Rhydred_dy[SW_Output[eSW_HydRed].dy_row + dy_nrow * (i + 2) + (dy_nrow * SW_Site.n_layers * 4)] = v->dysum.hydred_grass[i];
-		SW_Output[eSW_HydRed].dy_row++;
-		break;
-		case eSW_Week:
-		ForEachSoilLayer(i)
-		p_Rhydred_wk[SW_Output[eSW_HydRed].wk_row + wk_nrow * (i + 2) + (wk_nrow * SW_Site.n_layers * 4)] = v->wkavg.hydred_grass[i];
-		SW_Output[eSW_HydRed].wk_row++;
-		break;
-		case eSW_Month:
-		ForEachSoilLayer(i)
-		p_Rhydred_mo[SW_Output[eSW_HydRed].mo_row + mo_nrow * (i + 2) + (mo_nrow * SW_Site.n_layers * 4)] = v->moavg.hydred_grass[i];
-		SW_Output[eSW_HydRed].mo_row++;
-		break;
-		case eSW_Year:
-		ForEachSoilLayer(i)
-		p_Rhydred_yr[SW_Output[eSW_HydRed].yr_row + yr_nrow * (i + 1) + (yr_nrow * SW_Site.n_layers * 4)] = v->yravg.hydred_grass[i];
-		SW_Output[eSW_HydRed].yr_row++;
-		break;
-	}
-#endif
-}
-
-static void get_aet(void)
-{
-	/* --------------------------------------------------- */
-	SW_SOILWAT *v = &SW_Soilwat;
-	OutPeriod pd = SW_Output[eSW_AET].period;
-	RealD val = SW_MISSING;
-#if !defined(STEPWAT) && !defined(RSOILWAT)
-	char str[20];
-#elif defined(STEPWAT)
-	char str[20];
-#endif
-
-#ifndef RSOILWAT
-	get_outstrleader(pd);
-	switch (pd)
-	{
-	case eSW_Day:
-		val = v->dysum.aet;
-		break;
-	case eSW_Week:
-		val = v->wkavg.aet;
-		break;
-	case eSW_Month:
-		val = v->moavg.aet;
-		break;
-	case eSW_Year:
-		val = v->yravg.aet;
-		break;
-	}
-#else
-	switch (pd)
-	{
-		case eSW_Day:
-		p_Raet_dy[SW_Output[eSW_AET].dy_row + dy_nrow * 0] = SW_Model.year;
-		p_Raet_dy[SW_Output[eSW_AET].dy_row + dy_nrow * 1] = SW_Model.doy;
-		p_Raet_dy[SW_Output[eSW_AET].dy_row + dy_nrow * 2] = v->dysum.aet;
-		SW_Output[eSW_AET].dy_row++;
-		break;
-		case eSW_Week:
-		p_Raet_wk[SW_Output[eSW_AET].wk_row + wk_nrow * 0] = SW_Model.year;
-		p_Raet_wk[SW_Output[eSW_AET].wk_row + wk_nrow * 1] = (SW_Model.week + 1) - tOffset;
-		p_Raet_wk[SW_Output[eSW_AET].wk_row + wk_nrow * 2] = v->wkavg.aet;
-		SW_Output[eSW_AET].wk_row++;
-		break;
-		case eSW_Month:
-		p_Raet_mo[SW_Output[eSW_AET].mo_row + mo_nrow * 0] = SW_Model.year;
-		p_Raet_mo[SW_Output[eSW_AET].mo_row + mo_nrow * 1] = (SW_Model.month + 1) - tOffset;
-		p_Raet_mo[SW_Output[eSW_AET].mo_row + mo_nrow * 2] = v->moavg.aet;
-		SW_Output[eSW_AET].mo_row++;
-		break;
-		case eSW_Year:
-		p_Raet_yr[SW_Output[eSW_AET].yr_row + yr_nrow * 0] = SW_Model.year;
-		p_Raet_yr[SW_Output[eSW_AET].yr_row + yr_nrow * 1] = v->yravg.aet;
-		SW_Output[eSW_AET].yr_row++;
-		break;
-	}
-#endif
-
-#if !defined(STEPWAT) && !defined(RSOILWAT)
-	sprintf(str, "%c%7.6f", _Sep, val);
-	strcat(outstr, str);
-#elif defined(STEPWAT)
-	if (isPartialSoilwatOutput == FALSE)
-	{
-		sprintf(str, "%c%7.6f", _Sep, val);
-		strcat(outstr, str);
-	}
-	else
-	{
-		SXW.aet += val;
-	}
-#endif
-}
-
-static void get_pet(void)
-{
-	/* --------------------------------------------------- */
-	SW_SOILWAT *v = &SW_Soilwat;
-	OutPeriod pd = SW_Output[eSW_PET].period;
-	RealD val = SW_MISSING;
-#ifndef RSOILWAT
-	char str[20];
-	get_outstrleader(pd);
-	switch (pd)
-	{
-	case eSW_Day:
-		val = v->dysum.pet;
-		break;
-	case eSW_Week:
-		val = v->wkavg.pet;
-		break;
-	case eSW_Month:
-		val = v->moavg.pet;
-		break;
-	case eSW_Year:
-		val = v->yravg.pet;
-		break;
-	}
-	sprintf(str, "%c%7.6f", _Sep, val);
-	strcat(outstr, str);
-#else
-	switch (pd)
-	{
-		case eSW_Day:
-		p_Rpet_dy[SW_Output[eSW_PET].dy_row + dy_nrow * 0] = SW_Model.year;
-		p_Rpet_dy[SW_Output[eSW_PET].dy_row + dy_nrow * 1] = SW_Model.doy;
-		p_Rpet_dy[SW_Output[eSW_PET].dy_row + dy_nrow * 2] = v->dysum.pet;
-		SW_Output[eSW_PET].dy_row++;
-		break;
-		case eSW_Week:
-		p_Rpet_wk[SW_Output[eSW_PET].wk_row + wk_nrow * 0] = SW_Model.year;
-		p_Rpet_wk[SW_Output[eSW_PET].wk_row + wk_nrow * 1] = (SW_Model.week + 1) - tOffset;
-		p_Rpet_wk[SW_Output[eSW_PET].wk_row + wk_nrow * 2] = v->wkavg.pet;
-		SW_Output[eSW_PET].wk_row++;
-		break;
-		case eSW_Month:
-		p_Rpet_mo[SW_Output[eSW_PET].mo_row + mo_nrow * 0] = SW_Model.year;
-		p_Rpet_mo[SW_Output[eSW_PET].mo_row + mo_nrow * 1] = (SW_Model.month + 1) - tOffset;
-		p_Rpet_mo[SW_Output[eSW_PET].mo_row + mo_nrow * 2] = v->moavg.pet;
-		SW_Output[eSW_PET].mo_row++;
-		break;
-		case eSW_Year:
-		p_Rpet_yr[SW_Output[eSW_PET].yr_row + yr_nrow * 0] = SW_Model.year;
-		p_Rpet_yr[SW_Output[eSW_PET].yr_row + yr_nrow * 1] = v->yravg.pet;
-		SW_Output[eSW_PET].yr_row++;
-		break;
-	}
-#endif
-}
-
-static void get_wetdays(void)
-{
-	/* --------------------------------------------------- */
-	LyrIndex i;
-	SW_SOILWAT *v = &SW_Soilwat;
-	OutPeriod pd = SW_Output[eSW_WetDays].period;
-#ifndef RSOILWAT
-	char str[OUTSTRLEN];
-	int val = 99;
-	get_outstrleader(pd);
-	ForEachSoilLayer(i)
-	{
-		switch (pd)
-		{
-		case eSW_Day:
-			val = (v->is_wet[i]) ? 1 : 0;
-			break;
-		case eSW_Week:
-			val = (int) v->wkavg.wetdays[i];
-			break;
-		case eSW_Month:
-			val = (int) v->moavg.wetdays[i];
-			break;
-		case eSW_Year:
-			val = (int) v->yravg.wetdays[i];
-			break;
-		}
-		sprintf(str, "%c%i", _Sep, val);
-		strcat(outstr, str);
-	}
-#else
-	switch (pd)
-	{
-		case eSW_Day:
-		p_Rwetdays_dy[SW_Output[eSW_WetDays].dy_row + dy_nrow * 0] = SW_Model.year;
-		p_Rwetdays_dy[SW_Output[eSW_WetDays].dy_row + dy_nrow * 1] = SW_Model.doy;
-		ForEachSoilLayer(i)
-		{
-			p_Rwetdays_dy[SW_Output[eSW_WetDays].dy_row + dy_nrow * (i + 2)] = (v->is_wet[i]) ? 1 : 0;
-		}
-		SW_Output[eSW_WetDays].dy_row++;
-		break;
-		case eSW_Week:
-		p_Rwetdays_wk[SW_Output[eSW_WetDays].wk_row + wk_nrow * 0] = SW_Model.year;
-		p_Rwetdays_wk[SW_Output[eSW_WetDays].wk_row + wk_nrow * 1] = (SW_Model.week + 1) - tOffset;
-		ForEachSoilLayer(i)
-		{
-			p_Rwetdays_wk[SW_Output[eSW_WetDays].wk_row + wk_nrow * (i + 2)] = (int) v->wkavg.wetdays[i];
-		}
-		SW_Output[eSW_WetDays].wk_row++;
-		break;
-		case eSW_Month:
-		p_Rwetdays_mo[SW_Output[eSW_WetDays].mo_row + mo_nrow * 0] = SW_Model.year;
-		p_Rwetdays_mo[SW_Output[eSW_WetDays].mo_row + mo_nrow * 1] = (SW_Model.month + 1) - tOffset;
-		ForEachSoilLayer(i)
-		{
-			p_Rwetdays_mo[SW_Output[eSW_WetDays].mo_row + mo_nrow * (i + 2)] = (int) v->moavg.wetdays[i];
-		}
-		SW_Output[eSW_WetDays].mo_row++;
-		break;
-		case eSW_Year:
-		p_Rwetdays_yr[SW_Output[eSW_WetDays].yr_row + yr_nrow * 0] = SW_Model.year;
-		ForEachSoilLayer(i)
-		{
-			p_Rwetdays_yr[SW_Output[eSW_WetDays].yr_row + yr_nrow * (i + 1)] = (int) v->yravg.wetdays[i];
-		}
-		SW_Output[eSW_WetDays].yr_row++;
-		break;
-	}
-#endif
-}
-
-static void get_snowpack(void)
-{
-	/* --------------------------------------------------- */
-	SW_SOILWAT *v = &SW_Soilwat;
-	OutPeriod pd = SW_Output[eSW_SnowPack].period;
-#ifndef RSOILWAT
-	char str[OUTSTRLEN];
-	RealD val_swe = SW_MISSING, val_depth = SW_MISSING;
-	get_outstrleader(pd);
-	switch (pd)
-	{
-	case eSW_Day:
-		val_swe = v->dysum.snowpack;
-		val_depth = v->dysum.snowdepth;
-		break;
-	case eSW_Week:
-		val_swe = v->wkavg.snowpack;
-		val_depth = v->wkavg.snowdepth;
-		break;
-	case eSW_Month:
-		val_swe = v->moavg.snowpack;
-		val_depth = v->moavg.snowdepth;
-		break;
-	case eSW_Year:
-		val_swe = v->yravg.snowpack;
-		val_depth = v->yravg.snowdepth;
-		break;
-	}
-	sprintf(str, "%c%7.6f%c%7.6f", _Sep, val_swe, _Sep, val_depth);
-	strcat(outstr, str);
-#else
-	switch (pd)
-	{
-		case eSW_Day:
-		p_Rsnowpack_dy[SW_Output[eSW_SnowPack].dy_row + dy_nrow * 0] = SW_Model.year;
-		p_Rsnowpack_dy[SW_Output[eSW_SnowPack].dy_row + dy_nrow * 1] = SW_Model.doy;
-		p_Rsnowpack_dy[SW_Output[eSW_SnowPack].dy_row + dy_nrow * 2] = v->dysum.snowpack;
-		p_Rsnowpack_dy[SW_Output[eSW_SnowPack].dy_row + dy_nrow * 3] = v->dysum.snowdepth;
-		SW_Output[eSW_SnowPack].dy_row++;
-		break;
-		case eSW_Week:
-		p_Rsnowpack_wk[SW_Output[eSW_SnowPack].wk_row + wk_nrow * 0] = SW_Model.year;
-		p_Rsnowpack_wk[SW_Output[eSW_SnowPack].wk_row + wk_nrow * 1] = (SW_Model.week + 1) - tOffset;
-		p_Rsnowpack_wk[SW_Output[eSW_SnowPack].wk_row + wk_nrow * 2] = v->wkavg.snowpack;
-		p_Rsnowpack_wk[SW_Output[eSW_SnowPack].wk_row + wk_nrow * 3] = v->wkavg.snowdepth;
-		SW_Output[eSW_SnowPack].wk_row++;
-		break;
-		case eSW_Month:
-		p_Rsnowpack_mo[SW_Output[eSW_SnowPack].mo_row + mo_nrow * 0] = SW_Model.year;
-		p_Rsnowpack_mo[SW_Output[eSW_SnowPack].mo_row + mo_nrow * 1] = (SW_Model.month + 1) - tOffset;
-		p_Rsnowpack_mo[SW_Output[eSW_SnowPack].mo_row + mo_nrow * 2] = v->moavg.snowpack;
-		p_Rsnowpack_mo[SW_Output[eSW_SnowPack].mo_row + mo_nrow * 3] = v->moavg.snowdepth;
-		SW_Output[eSW_SnowPack].mo_row++;
-		break;
-		case eSW_Year:
-		p_Rsnowpack_yr[SW_Output[eSW_SnowPack].yr_row + yr_nrow * 0] = SW_Model.year;
-		p_Rsnowpack_yr[SW_Output[eSW_SnowPack].yr_row + yr_nrow * 1] = v->yravg.snowpack;
-		p_Rsnowpack_yr[SW_Output[eSW_SnowPack].yr_row + yr_nrow * 2] = v->yravg.snowdepth;
-		SW_Output[eSW_SnowPack].yr_row++;
-		break;
-	}
-#endif
-}
-
-static void get_deepswc(void)
-{
-	/* --------------------------------------------------- */
-	SW_SOILWAT *v = &SW_Soilwat;
-	OutPeriod pd = SW_Output[eSW_DeepSWC].period;
-#ifndef RSOILWAT
-	char str[OUTSTRLEN];
-	RealD val = SW_MISSING;
-	get_outstrleader(pd);
-	switch (pd)
-	{
-	case eSW_Day:
-		val = v->dysum.deep;
-		break;
-	case eSW_Week:
-		val = v->wkavg.deep;
-		break;
-	case eSW_Month:
-		val = v->moavg.deep;
-		break;
-	case eSW_Year:
-		val = v->yravg.deep;
-		break;
-	}
-	sprintf(str, "%c%7.6f", _Sep, val);
-	strcat(outstr, str);
-#else
-	switch (pd)
-	{
-		case eSW_Day:
-		p_Rdeep_drain_dy[SW_Output[eSW_DeepSWC].dy_row + dy_nrow * 0] = SW_Model.year;
-		p_Rdeep_drain_dy[SW_Output[eSW_DeepSWC].dy_row + dy_nrow * 1] = SW_Model.doy;
-		p_Rdeep_drain_dy[SW_Output[eSW_DeepSWC].dy_row + dy_nrow * 2] = v->dysum.deep;
-		SW_Output[eSW_DeepSWC].dy_row++;
-		break;
-		case eSW_Week:
-		p_Rdeep_drain_wk[SW_Output[eSW_DeepSWC].wk_row + wk_nrow * 0] = SW_Model.year;
-		p_Rdeep_drain_wk[SW_Output[eSW_DeepSWC].wk_row + wk_nrow * 1] = (SW_Model.week + 1) - tOffset;
-		p_Rdeep_drain_wk[SW_Output[eSW_DeepSWC].wk_row + wk_nrow * 2] = v->wkavg.deep;
-		SW_Output[eSW_DeepSWC].wk_row++;
-		break;
-		case eSW_Month:
-		p_Rdeep_drain_mo[SW_Output[eSW_DeepSWC].mo_row + mo_nrow * 0] = SW_Model.year;
-		p_Rdeep_drain_mo[SW_Output[eSW_DeepSWC].mo_row + mo_nrow * 1] = (SW_Model.month + 1) - tOffset;
-		p_Rdeep_drain_mo[SW_Output[eSW_DeepSWC].mo_row + mo_nrow * 2] = v->moavg.deep;
-		SW_Output[eSW_DeepSWC].mo_row++;
-		break;
-		case eSW_Year:
-		p_Rdeep_drain_yr[SW_Output[eSW_DeepSWC].yr_row + yr_nrow * 0] = SW_Model.year;
-		p_Rdeep_drain_yr[SW_Output[eSW_DeepSWC].yr_row + yr_nrow * 1] = v->yravg.deep;
-		SW_Output[eSW_DeepSWC].yr_row++;
-		break;
-	}
-#endif
-}
-
-static void get_soiltemp(void)
-{
-	/* --------------------------------------------------- */
-	LyrIndex i;
-	SW_SOILWAT *v = &SW_Soilwat;
-	OutPeriod pd = SW_Output[eSW_SoilTemp].period;
-#ifndef RSOILWAT
-	RealD val = SW_MISSING;
-	char str[OUTSTRLEN];
-	get_outstrleader(pd);
-	ForEachSoilLayer(i)
-	{
-		switch (pd)
-		{
-		case eSW_Day:
-			val = v->dysum.sTemp[i];
-			break;
-		case eSW_Week:
-			val = v->wkavg.sTemp[i];
-			break;
-		case eSW_Month:
-			val = v->moavg.sTemp[i];
-			break;
-		case eSW_Year:
-			val = v->yravg.sTemp[i];
-			break;
-		}
-		sprintf(str, "%c%7.6f", _Sep, val);
-		strcat(outstr, str);
-	}
-#else
-	switch (pd)
-	{
-		case eSW_Day:
-		p_Rsoil_temp_dy[SW_Output[eSW_SoilTemp].dy_row + dy_nrow * 0] = SW_Model.year;
-		p_Rsoil_temp_dy[SW_Output[eSW_SoilTemp].dy_row + dy_nrow * 1] = SW_Model.doy;
-		ForEachSoilLayer(i)
-		{
-			p_Rsoil_temp_dy[SW_Output[eSW_SoilTemp].dy_row + dy_nrow * (i + 2)] = v->dysum.sTemp[i];
-		}
-		SW_Output[eSW_SoilTemp].dy_row++;
-		break;
-		case eSW_Week:
-		p_Rsoil_temp_wk[SW_Output[eSW_SoilTemp].wk_row + wk_nrow * 0] = SW_Model.year;
-		p_Rsoil_temp_wk[SW_Output[eSW_SoilTemp].wk_row + wk_nrow * 1] = (SW_Model.week + 1) - tOffset;
-		ForEachSoilLayer(i)
-		{
-			p_Rsoil_temp_wk[SW_Output[eSW_SoilTemp].wk_row + wk_nrow * (i + 2)] = v->wkavg.sTemp[i];
-		}
-		SW_Output[eSW_SoilTemp].wk_row++;
-		break;
-		case eSW_Month:
-		p_Rsoil_temp_mo[SW_Output[eSW_SoilTemp].mo_row + mo_nrow * 0] = SW_Model.year;
-		p_Rsoil_temp_mo[SW_Output[eSW_SoilTemp].mo_row + mo_nrow * 1] = (SW_Model.month + 1) - tOffset;
-		ForEachSoilLayer(i)
-		{
-			p_Rsoil_temp_mo[SW_Output[eSW_SoilTemp].mo_row + mo_nrow * (i + 2)] = v->moavg.sTemp[i];
-		}
-		SW_Output[eSW_SoilTemp].mo_row++;
-		break;
-		case eSW_Year:
-		p_Rsoil_temp_yr[SW_Output[eSW_SoilTemp].yr_row + yr_nrow * 0] = SW_Model.year;
-		ForEachSoilLayer(i)
-		{
-			p_Rsoil_temp_yr[SW_Output[eSW_SoilTemp].yr_row + yr_nrow * (i + 1)] = v->yravg.sTemp[i];
-		}
-		SW_Output[eSW_SoilTemp].yr_row++;
-		break;
-	}
-#endif
-}
-
-static void sumof_ves(SW_VEGESTAB *v, SW_VEGESTAB_OUTPUTS *s, OutKey k)
-{
-	/* --------------------------------------------------- */
-	/* k is always eSW_Estab, and this only gets called yearly */
-	/* in fact, there's nothing to do here as the get_estab()
-	 * function does everything needed.  This stub is here only
-	 * to facilitate the loop everything else uses.
-	 * That is, until we need to start outputting as-yet-unknown
-	 * establishment variables.
-	 */
-
-// just a few lines of nonsense to supress the compile warnings, doesn't actually do anything
-	if (&v == &v)
-		if (&s == &s)
-			if (k != 0)
-				return;
-
-}
-
-static void sumof_wth(SW_WEATHER *v, SW_WEATHER_OUTPUTS *s, OutKey k)
-{
-	/* --------------------------------------------------- */
-	/* 	20091015 (drs) ppt is divided into rain and snow and all three values are output into precip */
-
-	switch (k)
-	{
-
-	case eSW_Temp:
-		s->temp_max += v->now.temp_max[Today];
-		s->temp_min += v->now.temp_min[Today];
-		s->temp_avg += v->now.temp_avg[Today];
-		//added surfaceTemp for sum
-		s->surfaceTemp += v->surfaceTemp;
-		break;
-	case eSW_Precip:
-		s->ppt += v->now.ppt[Today];
-		s->rain += v->now.rain[Today];
-		s->snow += v->now.snow[Today];
-		s->snowmelt += v->now.snowmelt[Today];
-		s->snowloss += v->now.snowloss[Today];
-		break;
-	case eSW_SoilInf:
-		s->soil_inf += v->soil_inf;
-		break;
-	case eSW_Runoff:
-		s->snowRunoff += v->snowRunoff;
-		s->surfaceRunoff += v->surfaceRunoff;
-		break;
-	default:
-		LogError(stderr, LOGFATAL, "PGMR: Invalid key in sumof_wth(%s)", key2str[k]);
-	}
-
-}
-
-static void sumof_swc(SW_SOILWAT *v, SW_SOILWAT_OUTPUTS *s, OutKey k)
-{
-	/* --------------------------------------------------- */
-	LyrIndex i;
-
-	switch (k)
-	{
-
-	case eSW_VWCBulk: /* get swcBulk and convert later */
-		ForEachSoilLayer(i)
-			s->vwcBulk[i] += v->swcBulk[Today][i];
-		break;
-
-	case eSW_VWCMatric: /* get swcBulk and convert later */
-		ForEachSoilLayer(i)
-			s->vwcMatric[i] += v->swcBulk[Today][i];
-		break;
-
-	case eSW_SWCBulk:
-		ForEachSoilLayer(i)
-			s->swcBulk[i] += v->swcBulk[Today][i];
-		break;
-
-	case eSW_SWPMatric: /* can't avg swp so get swcBulk and convert later */
-		ForEachSoilLayer(i)
-			s->swpMatric[i] += v->swcBulk[Today][i];
-		break;
-
-	case eSW_SWABulk:
-		ForEachSoilLayer(i)
-			s->swaBulk[i] += fmax(
-					v->swcBulk[Today][i] - SW_Site.lyr[i]->swcBulk_wiltpt, 0.);
-		break;
-
-	case eSW_SWAMatric: /* get swaBulk and convert later */
-		ForEachSoilLayer(i)
-			s->swaMatric[i] += fmax(
-					v->swcBulk[Today][i] - SW_Site.lyr[i]->swcBulk_wiltpt, 0.);
-		break;
-
-	case eSW_SurfaceWater:
-		s->surfaceWater += v->surfaceWater;
-		break;
-
-	case eSW_Transp:
-		ForEachSoilLayer(i)
-		{
-			s->transp_total[i] += v->transpiration_tree[i]
-					+ v->transpiration_forb[i] + v->transpiration_shrub[i]
-					+ v->transpiration_grass[i];
-			s->transp_tree[i] += v->transpiration_tree[i];
-			s->transp_shrub[i] += v->transpiration_shrub[i];
-			s->transp_forb[i] += v->transpiration_forb[i];
-			s->transp_grass[i] += v->transpiration_grass[i];
-		}
-		break;
-
-	case eSW_EvapSoil:
-		ForEachEvapLayer(i)
-			s->evap[i] += v->evaporation[i];
-		break;
-
-	case eSW_EvapSurface:
-		s->total_evap += v->tree_evap + v->forb_evap + v->shrub_evap
-				+ v->grass_evap + v->litter_evap + v->surfaceWater_evap;
-		s->tree_evap += v->tree_evap;
-		s->shrub_evap += v->shrub_evap;
-		s->forb_evap += v->forb_evap;
-		s->grass_evap += v->grass_evap;
-		s->litter_evap += v->litter_evap;
-		s->surfaceWater_evap += v->surfaceWater_evap;
-		break;
-
-	case eSW_Interception:
-		s->total_int += v->tree_int + v->forb_int + v->shrub_int + v->grass_int
-				+ v->litter_int;
-		s->tree_int += v->tree_int;
-		s->shrub_int += v->shrub_int;
-		s->forb_int += v->forb_int;
-		s->grass_int += v->grass_int;
-		s->litter_int += v->litter_int;
-		break;
-
-	case eSW_LyrDrain:
-		for (i = 0; i < SW_Site.n_layers - 1; i++)
-			s->lyrdrain[i] += v->drain[i];
-		break;
-
-	case eSW_HydRed:
-		ForEachSoilLayer(i)
-		{
-			s->hydred_total[i] += v->hydred_tree[i] + v->hydred_forb[i]
-					+ v->hydred_shrub[i] + v->hydred_grass[i];
-			s->hydred_tree[i] += v->hydred_tree[i];
-			s->hydred_shrub[i] += v->hydred_shrub[i];
-			s->hydred_forb[i] += v->hydred_forb[i];
-			s->hydred_grass[i] += v->hydred_grass[i];
-		}
-		break;
-
-	case eSW_AET:
-		s->aet += v->aet;
-		break;
-
-	case eSW_PET:
-		s->pet += v->pet;
-		break;
-
-	case eSW_WetDays:
-		ForEachSoilLayer(i)
-			if (v->is_wet[i])
-				s->wetdays[i]++;
-		break;
-
-	case eSW_SnowPack:
-		s->snowpack += v->snowpack[Today];
-		s->snowdepth += v->snowdepth;
-		break;
-
-	case eSW_DeepSWC:
-		s->deep += v->swcBulk[Today][SW_Site.deep_lyr];
-		break;
-
-	case eSW_SoilTemp:
-		ForEachSoilLayer(i)
-			s->sTemp[i] += v->sTemp[i];
-		break;
-
-	default:
-		LogError(stderr, LOGFATAL, "PGMR: Invalid key in sumof_swc(%s)", key2str[k]);
-	}
-}
-
-static void average_for(ObjType otyp, OutPeriod pd)
-{
-	/* --------------------------------------------------- */
-	/* separates the task of obtaining a periodic average.
-	 * no need to average days, so this should never be
-	 * called with eSW_Day.
-	 * Enter this routine just after the summary period
-	 * is completed, so the current week and month will be
-	 * one greater than the period being summarized.
-	 */
-	/* 	20091015 (drs) ppt is divided into rain and snow and all three values are output into precip */
-	SW_SOILWAT_OUTPUTS *savg = NULL, *ssumof = NULL;
-	SW_WEATHER_OUTPUTS *wavg = NULL, *wsumof = NULL;
-	TimeInt curr_pd = 0;
-	RealD div = 0.; /* if sumtype=AVG, days in period; if sumtype=SUM, 1 */
-	OutKey k;
-	LyrIndex i;
-	int j;
-
-	if (!(otyp == eSWC || otyp == eWTH))
-		LogError(stdout, LOGFATAL, "Invalid object type in OUT_averagefor().");
-
-	ForEachOutKey(k)
-	{
-		for (j = 0; j < numPeriods; j++)
-		{ /* loop through this code for as many periods that are being used */
-			if (!SW_Output[k].use)
-				continue;
-			if (timeSteps[k][j] < 4)
-			{
-				SW_Output[k].period = timeSteps[k][j]; /* set the period to use based on the iteration of the for loop */
-				switch (pd)
-				{
-				case eSW_Week:
-					curr_pd = (SW_Model.week + 1) - tOffset;
-					savg = (SW_SOILWAT_OUTPUTS *) &SW_Soilwat.wkavg;
-					ssumof = (SW_SOILWAT_OUTPUTS *) &SW_Soilwat.wksum;
-					wavg = (SW_WEATHER_OUTPUTS *) &SW_Weather.wkavg;
-					wsumof = (SW_WEATHER_OUTPUTS *) &SW_Weather.wksum;
-					div = (bFlush) ? SW_Model.lastdoy % WKDAYS : WKDAYS;
-					break;
-
-				case eSW_Month:
-					curr_pd = (SW_Model.month + 1) - tOffset;
-					savg = (SW_SOILWAT_OUTPUTS *) &SW_Soilwat.moavg;
-					ssumof = (SW_SOILWAT_OUTPUTS *) &SW_Soilwat.mosum;
-					wavg = (SW_WEATHER_OUTPUTS *) &SW_Weather.moavg;
-					wsumof = (SW_WEATHER_OUTPUTS *) &SW_Weather.mosum;
-					div = Time_days_in_month(SW_Model.month - tOffset);
-					break;
-
-				case eSW_Year:
-					curr_pd = SW_Output[k].first;
-					savg = (SW_SOILWAT_OUTPUTS *) &SW_Soilwat.yravg;
-					ssumof = (SW_SOILWAT_OUTPUTS *) &SW_Soilwat.yrsum;
-					wavg = (SW_WEATHER_OUTPUTS *) &SW_Weather.yravg;
-					wsumof = (SW_WEATHER_OUTPUTS *) &SW_Weather.yrsum;
-					div = SW_Output[k].last - SW_Output[k].first + 1;
-					break;
-
-				default:
-					LogError(stdout, LOGFATAL, "Programmer: Invalid period in average_for().");
-				} /* end switch(pd) */
-
-				if (SW_Output[k].period != pd || SW_Output[k].myobj != otyp
-						|| curr_pd < SW_Output[k].first
-						|| curr_pd > SW_Output[k].last)
-					continue;
-
-				if (SW_Output[k].sumtype == eSW_Sum)
-					div = 1.;
-
-				/* notice that all valid keys are in this switch */
-				switch (k)
-				{
-
-				case eSW_Temp:
-					wavg->temp_max = wsumof->temp_max / div;
-					wavg->temp_min = wsumof->temp_min / div;
-					wavg->temp_avg = wsumof->temp_avg / div;
-					//added surfaceTemp for avg operation
-					wavg->surfaceTemp = wsumof->surfaceTemp / div;
-					break;
-
-				case eSW_Precip:
-					wavg->ppt = wsumof->ppt / div;
-					wavg->rain = wsumof->rain / div;
-					wavg->snow = wsumof->snow / div;
-					wavg->snowmelt = wsumof->snowmelt / div;
-					wavg->snowloss = wsumof->snowloss / div;
-					break;
-
-				case eSW_SoilInf:
-					wavg->soil_inf = wsumof->soil_inf / div;
-					break;
-
-				case eSW_Runoff:
-					wavg->snowRunoff = wsumof->snowRunoff / div;
-					wavg->surfaceRunoff = wsumof->surfaceRunoff / div;
-					break;
-
-				case eSW_SoilTemp:
-					ForEachSoilLayer(i)
-						savg->sTemp[i] =
-								(SW_Output[k].sumtype == eSW_Fnl) ?
-										SW_Soilwat.sTemp[i] :
-										ssumof->sTemp[i] / div;
-					break;
-
-				case eSW_VWCBulk:
-					ForEachSoilLayer(i)
-						/* vwcBulk at this point is identical to swcBulk */
-						savg->vwcBulk[i] =
-								(SW_Output[k].sumtype == eSW_Fnl) ?
-										SW_Soilwat.swcBulk[Yesterday][i] :
-										ssumof->vwcBulk[i] / div;
-					break;
-
-				case eSW_VWCMatric:
-					ForEachSoilLayer(i)
-						/* vwcMatric at this point is identical to swcBulk */
-						savg->vwcMatric[i] =
-								(SW_Output[k].sumtype == eSW_Fnl) ?
-										SW_Soilwat.swcBulk[Yesterday][i] :
-										ssumof->vwcMatric[i] / div;
-					break;
-
-				case eSW_SWCBulk:
-					ForEachSoilLayer(i)
-						savg->swcBulk[i] =
-								(SW_Output[k].sumtype == eSW_Fnl) ?
-										SW_Soilwat.swcBulk[Yesterday][i] :
-										ssumof->swcBulk[i] / div;
-					break;
-
-				case eSW_SWPMatric:
-					ForEachSoilLayer(i)
-						/* swpMatric at this point is identical to swcBulk */
-						savg->swpMatric[i] =
-								(SW_Output[k].sumtype == eSW_Fnl) ?
-										SW_Soilwat.swcBulk[Yesterday][i] :
-										ssumof->swpMatric[i] / div;
-					break;
-
-				case eSW_SWABulk:
-					ForEachSoilLayer(i)
-						savg->swaBulk[i] =
-								(SW_Output[k].sumtype == eSW_Fnl) ?
-										fmax(
-												SW_Soilwat.swcBulk[Yesterday][i]
-														- SW_Site.lyr[i]->swcBulk_wiltpt,
-												0.) :
-										ssumof->swaBulk[i] / div;
-					break;
-
-				case eSW_SWAMatric: /* swaMatric at this point is identical to swaBulk */
-					ForEachSoilLayer(i)
-						savg->swaMatric[i] =
-								(SW_Output[k].sumtype == eSW_Fnl) ?
-										fmax(
-												SW_Soilwat.swcBulk[Yesterday][i]
-														- SW_Site.lyr[i]->swcBulk_wiltpt,
-												0.) :
-										ssumof->swaMatric[i] / div;
-					break;
-
-				case eSW_DeepSWC:
-					savg->deep =
-							(SW_Output[k].sumtype == eSW_Fnl) ?
-									SW_Soilwat.swcBulk[Yesterday][SW_Site.deep_lyr] :
-									ssumof->deep / div;
-					break;
-
-				case eSW_SurfaceWater:
-					savg->surfaceWater = ssumof->surfaceWater / div;
-					break;
-
-				case eSW_Transp:
-					ForEachSoilLayer(i)
-					{
-						savg->transp_total[i] = ssumof->transp_total[i] / div;
-						savg->transp_tree[i] = ssumof->transp_tree[i] / div;
-						savg->transp_shrub[i] = ssumof->transp_shrub[i] / div;
-						savg->transp_forb[i] = ssumof->transp_forb[i] / div;
-						savg->transp_grass[i] = ssumof->transp_grass[i] / div;
-					}
-					break;
-
-				case eSW_EvapSoil:
-					ForEachEvapLayer(i)
-						savg->evap[i] = ssumof->evap[i] / div;
-					break;
-
-				case eSW_EvapSurface:
-					savg->total_evap = ssumof->total_evap / div;
-					savg->tree_evap = ssumof->tree_evap / div;
-					savg->shrub_evap = ssumof->shrub_evap / div;
-					savg->forb_evap = ssumof->forb_evap / div;
-					savg->grass_evap = ssumof->grass_evap / div;
-					savg->litter_evap = ssumof->litter_evap / div;
-					savg->surfaceWater_evap = ssumof->surfaceWater_evap / div;
-					break;
-
-				case eSW_Interception:
-					savg->total_int = ssumof->total_int / div;
-					savg->tree_int = ssumof->tree_int / div;
-					savg->shrub_int = ssumof->shrub_int / div;
-					savg->forb_int = ssumof->forb_int / div;
-					savg->grass_int = ssumof->grass_int / div;
-					savg->litter_int = ssumof->litter_int / div;
-					break;
-
-				case eSW_AET:
-					savg->aet = ssumof->aet / div;
-					break;
-
-				case eSW_LyrDrain:
-					for (i = 0; i < SW_Site.n_layers - 1; i++)
-						savg->lyrdrain[i] = ssumof->lyrdrain[i] / div;
-					break;
-
-				case eSW_HydRed:
-					ForEachSoilLayer(i)
-					{
-						savg->hydred_total[i] = ssumof->hydred_total[i] / div;
-						savg->hydred_tree[i] = ssumof->hydred_tree[i] / div;
-						savg->hydred_shrub[i] = ssumof->hydred_shrub[i] / div;
-						savg->hydred_forb[i] = ssumof->hydred_forb[i] / div;
-						savg->hydred_grass[i] = ssumof->hydred_grass[i] / div;
-					}
-					break;
-
-				case eSW_PET:
-					savg->pet = ssumof->pet / div;
-					break;
-
-				case eSW_WetDays:
-					ForEachSoilLayer(i)
-						savg->wetdays[i] = ssumof->wetdays[i] / div;
-					break;
-
-				case eSW_SnowPack:
-					savg->snowpack = ssumof->snowpack / div;
-					savg->snowdepth = ssumof->snowdepth / div;
-					break;
-
-				case eSW_Estab: /* do nothing, no averaging required */
-					break;
-
-				case eSW_CO2Effects: /* do nothing, custom averaging required */
-					break;
-
-				default:
-
-					LogError(stderr, LOGFATAL, "PGMR: Invalid key in average_for(%s)", key2str[k]);
-				}
-			}
-		} /* end of for loop */
-	} /* end ForEachKey */
-}
-
-static void collect_sums(ObjType otyp, OutPeriod op)
-{
-	/* --------------------------------------------------- */
-
-	SW_SOILWAT *s = &SW_Soilwat;
-	SW_SOILWAT_OUTPUTS *ssum = NULL;
-	SW_WEATHER *w = &SW_Weather;
-	SW_WEATHER_OUTPUTS *wsum = NULL;
-	SW_VEGESTAB *v = &SW_VegEstab; /* vegestab only gets summed yearly */
-	SW_VEGESTAB_OUTPUTS *vsum = NULL;
-
-	TimeInt pd = 0;
-	OutKey k;
-
-	ForEachOutKey(k)
-	{
-		if (otyp != SW_Output[k].myobj || !SW_Output[k].use)
-			continue;
-		switch (op)
-		{
-		case eSW_Day:
-			pd = SW_Model.doy;
-			ssum = &s->dysum;
-			wsum = &w->dysum;
-			break;
-		case eSW_Week:
-			pd = SW_Model.week + 1;
-			ssum = &s->wksum;
-			wsum = &w->wksum;
-			break;
-		case eSW_Month:
-			pd = SW_Model.month + 1;
-			ssum = &s->mosum;
-			wsum = &w->mosum;
-			break;
-		case eSW_Year:
-			pd = SW_Model.doy;
-			ssum = &s->yrsum;
-			wsum = &w->yrsum;
-			vsum = &v->yrsum; /* yearly, y'see */
-			break;
-		default:
-			LogError(logfp, LOGFATAL, "PGMR: Invalid outperiod in collect_sums()");
-		}
-
-		if (pd >= SW_Output[k].first && pd <= SW_Output[k].last)
-		{
-			switch (otyp)
-			{
-			case eSWC:
-				sumof_swc(s, ssum, k);
-				break;
-			case eWTH:
-				sumof_wth(w, wsum, k);
-				break;
-			case eVES:
-				sumof_ves(v, vsum, k);
-				break;
-			default:
-				break;
-			}
-		}
-
-	} /* end ForEachOutKey */
-}
-
-static void _echo_outputs(void)
-{
-	/* --------------------------------------------------- */
-
-	OutKey k;
-
-	strcpy(errstr, "\n===============================================\n"
-			"  Output Configuration:\n");
-	ForEachOutKey(k)
-	{
-		if (!SW_Output[k].use)
-			continue;
-		strcat(errstr, "---------------------------\nKey ");
-		strcat(errstr, key2str[k]);
-		strcat(errstr, "\n\tSummary Type: ");
-		strcat(errstr, styp2str[SW_Output[k].sumtype]);
-		strcat(errstr, "\n\tOutput Period: ");
-		strcat(errstr, pd2str[SW_Output[k].period]);
-		sprintf(outstr, "\n\tStart period: %d", SW_Output[k].first_orig);
-		strcat(errstr, outstr);
-		sprintf(outstr, "\n\tEnd period  : %d", SW_Output[k].last_orig);
-		strcat(errstr, outstr);
-		strcat(errstr, "\n\tOutput File: ");
-		strcat(errstr, SW_Output[k].outfile);
-		strcat(errstr, "\n");
-	}
-
-	strcat(errstr, "\n----------  End of Output Configuration ---------- \n");
-	LogError(logfp, LOGNOTE, errstr);
-
-}
-
-#ifdef DEBUG_MEM
-#include "myMemory.h"
-/*======================================================*/
-void SW_OUT_SetMemoryRefs( void)
-{
-	/* when debugging memory problems, use the bookkeeping
-	 code in myMemory.c
-	 This routine sets the known memory refs in this module
-	 so they can be  checked for leaks, etc.  Includes
-	 malloc-ed memory in SOILWAT.  All refs will have been
-	 cleared by a call to ClearMemoryRefs() before this, and
-	 will be checked via CheckMemoryRefs() after this, most
-	 likely in the main() function.
-	 */
-	OutKey k;
-
-	ForEachOutKey(k)
-	{
-		if (SW_Output[k].use)
-		NoteMemoryRef(SW_Output[k].outfile);
-	}
-
-}
-
-#endif
-
-/*==================================================================
-
- Description of the algorithm.
-
- There is a structure array (SW_OUTPUT) that contains the
- information from the outsetup.in file. This structure is filled in
- the initialization process by matching defined macros of valid keys
- with enumeration variables used as indices into the structure
- array.  A similar combination of text macros and enumeration
- constants handles the TIMEPERIOD conversion from text to numeric
- index.
-
- Each structure element of the array contains the output period
- code, start and end values, output file name, opened file pointer
- for output, on/off status, and a pointer to the function that
- prepares a complete line of formatted output per output period.
-
- A _construct() function clears the entire structure array to set
- values and flags to zero, and then assigns each specific print
- function name to the associated element's print function pointer.
- This allows the print function to be called via a simple loop that
- runs through all of the output keys.  Those output objects that are
- turned off are ignored and the print function is not called.  Thus,
- to add a new output variable, a new print function must be added to
- the loop in addition to adding the new macro and enumeration keys
- for it.  Oh, and a line or two of summarizing code.
-
- After initialization, each valid output key has an element in the
- structure array that "knows" its parameters and whether it is on or
- off.  There is still space allocated for the "off" keys but they
- are ignored by the use flag.
-
- During the daily execution loop of the model, values for each of
- the output objects are accumulated via a call to
- SW_OUT_sum_today(x) function with x being a special enumeration
- code that defines the actual module object to be summed (see
- SW_Output.h).  This enumeration code breaks up the many output
- variables into a few simple types so that adding a new output
- variable is simplified by putting it into its proper category.
-
- When the _sum_today() function is called, it calls the averaging
- function which puts the sum, average, etc into the output
- accumulators--(dy|wk|mo|yr)avg--then conditionally clears the
- summary accumulators--(dy|wk|mo|yr)sum--if a new period has
- occurred (in preparation for the new period), then calls the
- function to handle collecting the summaries called collect_sums().
-
- The collect_sums() function needs the object type (eg, eSWC, eWTH)
- and the output period (eg, dy, wk, etc) and then, for each valid
- output key, it assigns a pointer to the appropriate object's
- summary sub-structure.  (This is where the complexity of this
- approach starts to become a bit clumsy, but it nonetheless tends to
- keep the overall code size down.) After assigning the pointer to
- the summary structure, the pointers are passed to a routine to
- actually do the accumulation for the various output objects
- (currently SWC and WTH).  No other arithmetic is performed here.
- This routine is only called, however, if the current day or period
- falls within the range specified by the user.  Otherwise, the
- accumulators will remain zero.  Also, the period check is used in
- other places to determine whether to bother with averaging and
- printing.
-
- Once a period other than daily has passed, the accumulated values
- are averaged or summed as appropriate within the average_for()
- subroutine as mentioned above.
-
- After the averaging function, the values are ready to format for
- output.  The SW_OUT_write_today() routine is called from the
- end_day() function in main().  Any quantities that have finished
- their period by the current day are written out.  This requires
- testing of all of the output quantities periods each day but makes
- the code quite simple.  This is a reasonable tradeoff since there
- are only a few quantities to test; this should outweight the costs
- of having to read and understand ugly code.
-
- So to summarize, adding another output quantity requires several steps.
- - Add an appropriate element to the SW_*_OUTPUTS substructure of the
- main object (eg SW_Soilwat) to hold the output value.
- - Define a new key string and add a macro definition and enumeration
- to the appropriate list in Output.h.  Be sure the new key's position
- in the list doesn't interfere with the ForEach*() loops.
- - Increase the value of SW_OUTNKEYS macro in Output.h.
- - Add the macro and enum keys to the key2str and key2obj lists in
- SW_Output.c as appropriate, IN THE SAME LIST POSITION.
- - Create and declare a get_*() function that returns the correctly
- formatted string for output.
- - Add a line to link the get_ function to the appropriate element in
- the SW_OUTPUT array in _construct().
- - Add new code to the switch statement in sumof_*() to handle the new
- key.
- - Add new code to the switch statement in average_for() to do the
- summarizing.
-
- That should do it.  However, new code is about to be added to Output.c
- and outsetup.in that will allow quantities to be summarized by summing
- or averaging.  Possibly in the future, more types of options will be
- added (eg, geometric average, stddev, who knows).  Thus, new keys will
- be needed to handle those operations within the average_for()
- function, but the rest of the code will be the same.
-
-
- Comment (06/23/2015, akt): Adding Output at SOILWAT for further using at RSOILWAT and STEP as well
-
- Above details is good enough for knowing how to add a new output at soilwat.
- However here we are adding some more details about how we can add this output for further using that to RSOILWAT and STEP side as well.
-
- At the top with Comment (06/23/2015, drs): details about how output of SOILWAT works.
-
- Example : Adding extra place holder at existing output of SOILWAT for both STEP and RSOILWAT:
- - Adding extra place holder for existing output for both STEP and RSOILWAT: example adding extra output surfaceTemp at SW_WEATHER.
- We need to modified SW_Weather.h with adding a placeholder at SW_WEATHER and at inner structure SW_WEATHER_OUTPUTS.
- - Then somewhere this surfaceTemp value need to set at SW_WEATHER placeholder, here we add this atSW_Flow.c
- - Further modify file SW_Output.c ; add sum of surfaceTemp at function sumof_wth(). Then use this
- sum value to calculate average of surfaceTemp at function average_for().
- - Then go to function get_temp(), add extra placeholder like surfaceTempVal that will store this average surfaceTemp value.
- Add this value to both STEP and RSOILWAT side code of this function for all the periods like weekly, monthly and yearly (for
- daily set day sum value of surfaceTemp not avg), add this surfaceTempVal at end of this get_Temp() function for finally
- printing in output file.
- - Pass this surfaceTempVal to sxw.h file from STEP, by adding extra placeholder at sxw.h so that STEP model can use this value there.
- - For using this surfaceTemp value in RSOILWAT side of function get_Temp(), increment index of p_Rtemp output array
- by one and add this sum value  for daily and avg value for other periods at last index.
- - Further need to modify SW_R_lib.c, for newOutput we need to add new pointers;
- functions start() and onGetOutput() will need to be modified. For this example adding extra placeholder at existing TEMP output so
- only function onGetOutput() need to be modified; add placeholder name for surfaceTemp at array Ctemp_names[] and then 	increment
- number of columns for Rtemp outputs (Rtemp_columns) by one.
- - At RSOILWAT further we will need to modify L_swOutput.R and G_swOut.R. At L_swOutput.R increment number of columns for swOutput_TEMP.
-
- So to summarize, adding extra place holder at existing output of SOILWAT for both STEP and RSOILWAT side code above steps are useful.
-
- However, adding another new output quantity requires several steps for SOILWAT and both STEP and RSOILWAT side code as well.
- So adding more information to above details (for adding  another new output quantity that can further use in both STEP and RSOILWAT) :
- - We need to modify SW_R_lib.c of SOILWAT; add new pointers; functions start()  and onGetOutput() will need to be modified.
- - The sw_output.c of SOILWAT will need to be modified for new output quantity; add new pointers here too for RSOILWAT.
- - We will need to also read in the new config params from outputsetup_v30.in ; then we  will need to accumulate the new values ;
- write them out to file and assign the values to the RSOILWAT pointers.
- - At RSOILWAT we will need to modify L_swOutput.R and G_swOut.R
-
- */
-=======
-/********************************************************/
-/********************************************************/
-/*	Source file: Output.c
- Type: module
- Application: SOILWAT - soilwater dynamics simulator
- Purpose: Read / write and otherwise manage the
- user-specified output flags.
-
- COMMENTS: The algorithm for the summary bookkeeping
- is much more complicated than I'd like, but I don't
- see a cleaner way to address the need to keep
- running tabs without storing daily arrays for each
- output variable.  That might make somewhat
- simpler code, and perhaps slightly more efficient,
- but at a high cost of memory, and the original goal
- was to make this object oriented, so memory should
- be used sparingly.  Plus, much of the code is quite
- general, and the main loops are very simple indeed.
-
- Generally, adding a new output key is fairly simple,
- and much of the code need not be considered.
- Refer to the comment block at the very end of this
- file for details.
-
- Comment (06/23/2015, drs): In summary, the output of SOILWAT works as follows
- SW_OUT_flush() calls at end of year and SW_Control.c/_collect_values() calls daily
- 1) SW_OUT_sum_today() that
- 1.1) if end of an output period, call average_for(): converts the (previously summed values (by sumof_wth) of) SW_WEATHER_OUTPUTS portion of SW_Weather from the ‘Xsum' to the ‘Xavg'
- 1.2) on each day calls collect_sums() that calls sumof_wth(): SW_Weather (simulation slot ’now') values are summed up during each output period and stored in the SW_WEATHER_OUTPUTS (output) slots 'Xsum' of SW_Weather
-
- 2) SW_OUT_write_today() that
- 2.1) calls the get_temp() etc functions via SW_Output.pfunc: the values stored in ‘Xavg’ by average_for are converted to text string 'outstr’
- 2.2) outputs the text string 'outstr’ with the fresh values to a text file via SW_Output.fp_X
-
-
-
- History:
- 9/11/01 cwb -- INITIAL CODING
- 10-May-02 cwb -- Added conditionals for interfacing
- with STEPPE.  See SW_OUT_read(), SW_OUT_close_files(),
- SW_OUT_write_today(), get_temp() and get_transp().
- The changes prevent the model from opening, closing,
- and writing to files because SXW only requires periodic
- (eg, weekly) transpiration and yearly temperature
- from get_transp() and get_temp(), resp.
- --The output config file must be prepared by the SXW
- interface code such that only yearly temp and daily,
- weekly, or monthly transpiration are requested for
- periods (1,end).
-
- 12/02 - IMPORTANT CHANGE - cwb
- refer to comments in Times.h regarding base0
-
- 27-Aug-03 (cwb) Just a comment that this code doesn't
- handle missing values in the summaries, especially
- the averages.  This really needs to be addressed
- sometime, but for now it's the user's responsibility
- to make sure there are no missing values.  The
- model doesn't generate any on its own, but it
- still needs to be fixed, although that will take
- a bit of work to keep track of the number of
- missing days, etc.
- 20090826 (drs) stricmp -> strcmp -> Str_CompareI; in SW_OUT_sum_today () added break; after default:
- 20090827 (drs) changed output-strings str[12] to #define OUTSTRLEN 18; str[OUTSTRLEN]; because of sprintf(str, ...) overflow and memory corruption into for-index i
- 20090909 (drs) strcmp -> Str_CompareI (not case-sensitive)
- 20090915 (drs) wetdays output was not working: changed in get_wetdays() the output from sprintf(fmt, "%c%%3.0f", _Sep); to sprintf(str, "%c%i", _Sep, val);
- 20091013 (drs) output period of static void get_swcBulk(void) was erroneously set to eSW_SWP instead of eSW_SWCBulk
- 20091015 (drs) ppt is divided into rain and snow and all three values plust snowmelt are output into precip
- 20100202 (drs) changed SW_CANOPY to SW_CANOPYEV and SW_LITTER to SW_LITTEREV;
- and eSW_Canopy to eSW_CanopyEv and eSW_Litter to eSW_LitterEv;
- added SWC_CANOPYINT, SW_LITTERINT, SW_SOILINF, SW_LYRDRAIN;
- added eSW_CanopyInt, eSW_LitterInt, eSW_SoilInf, eSW_LyrDrain;
- updated key2str, key2obj;
- added private functions get_canint(), get_litint(), get_soilinf(), get_lyrdrain();
- updated SW_OUT_construct(), sumof_swc() and average_for() with new functions and keys
- for layer drain use only for(i=0; i < SW_Site.n_layers-1; i++)
- 04/16/2010 (drs) added SWC_SWA, eSW_SWABulk; updated key2str, key2obj; added private functions get_swaBulk();
- updated SW_OUT_construct(), sumof_swc()[->make calculation here] and average_for() with new functions and keys
- 10/20/2010 (drs) added SW_HYDRED, eSW_HydRed; updated key2str, key2obj; added private functions get_hydred();
- updated SW_OUT_construct(), sumof_swc()[->make calculation here] and average_for() with new functions and keys
- 11/16/2010 (drs) added forest intercepted water to canopy interception
- updated get_canint(), SW_OUT_construct(), sumof_swc()[->make calculation here] and average_for()
- 01/03/2011	(drs) changed parameter type of str2period(), str2key(), and str2type() from 'const char *' to 'char *' to avoid 'discard qualifiers from pointer target type' in Str_ComparI()
- 01/05/2011	(drs) made typecast explicit: changed in SW_OUT_write_today(): SW_Output[k].pfunc() to ((void (*)(void))SW_Output[k].pfunc)(); -> doesn't solve problem under darwin10
- -> 'abort trap' was due to str[OUTSTRLEN] being too short (OUTSTRLEN 18), changed to OUTSTRLEN 100
- 01/06/2011	(drs) changed all floating-point output from %7.4f to %7.6f to avoid rounding errors in post-run output calculations
- 03/06/2011	(drs) in average_for() changed loop to average hydred from "for(i=0; i < SW_Site.n_layers-1; i++)" to "ForEachSoilLayer(i)" because deepest layer was not averaged
- 07/22/2011 (drs) added SW_SURFACEW and SW_EVAPSURFACE, eSW_SurfaceWater and eSW_EvapSurface; updated key2str, key2obj; added private functions get_surfaceWater() and get_evapSurface();
- updated SW_OUT_construct(), sumof_swc()[->make calculation here] and average_for() with new functions and keys
- 09/12/2011	(drs)	renamed SW_EVAP to SW_EVAPSOIL, and eSW_Evap to eSW_EvapSoil;
- deleted SW_CANOPYEV, eSW_CanopyEv, SW_LITTEREV, eSW_LitterEv, SW_CANOPYINT, eSW_CanopyInt, SW_LITTERINT, and eSW_LitterInt;
- added SW_INTERCEPTION and eSW_Interception
- 09/12/2011	(drs)	renamed get_evap() to get_evapSoil(); renamed get_EvapsurfaceWater() to get_evapSurface()
- deleted get_canevap(), get_litevap(), get_canint(), and get_litint()
- added get_interception()
- 09/12/2011	(drs)	increased #define OUTSTRLEN from 100 to 400 (since transpiration and hydraulic redistribution will be 4x as long)
- increased static char outstr[0xff] from 0xff=255 to OUTSTRLEN
- 09/12/2011	(drs)	updated SW_OUT_construct(), sumof_swc()[->make calculation here] and average_for() with new functions and keys
- 09/12/2011	(drs)	added snowdepth as output to snowpack, i.e., updated updated get_snowpack(), sumof_swc()[->make calculation here] and average_for()
- 09/30/2011	(drs)	in SW_OUT_read(): opening of output files: SW_Output[k].outfile is extended by SW_Files.in:SW_OutputPrefix()
- 01/09/2012	(drs)	'abort trap' in get_transp due to outstr[OUTSTRLEN] being too short (OUTSTRLEN 400), changed to OUTSTRLEN 1000
- 05/25/2012  (DLM) added SW_SOILTEMP to keytostr, updated keytoobj;  wrote get_soiltemp(void) function, added code in the _construct() function to link to get_soiltemp() correctly;  added code to sumof and average_for() to handle the new key
- 05/25/2012  (DLM) added a few lines of nonsense to sumof_ves() function in order to get rid of the annoying compiler warnings
- 06/12/2012  (DLM) changed OUTSTRLEN from 1000 to 2000
- 07/02/2012  (DLM) updated # of chars in keyname & upkey arrays in SW_OUT_READ() function to account for longer keynames... for some reason it would still read them in correctly on OS X without an error, but wouldn't on JANUS.
- 11/30/2012	(clk)	changed get_surfaceWater() to ouput amound of surface water, surface runoff, and snowmelt runoff, respectively.
- 12/13/2012	(clk, drs)	changed get_surfaceWater() to output amount of surface water
- added get_runoff() to output surface runoff, and snowmelt runoff, respectively, in a separate file -> new version of outsetupin;
- updated key2str and OutKey
- 12/14/2012 (drs)	changed OUTSTRLEN from 2000 to 3000 to prevent 'Abort trap: 6' at runtime
- 01/10/2013	(clk)	in function SW_OUT_read, when creating the output files, needed to loop through this four times
- for each OutKey, giving us the output files for day, week, month, and year. Also, added
- a switch statement to acqurie the dy, wk, mo, or yr suffix based on the iteration of the for loop.
- When reading in lines from outsetup, removed PERIOD from the read in because it is unneeded in since
- we are doing all time steps.
- Removed the line SW_Output[k].period = str2period(Str_ToUpper(period, ext)), since we are no longer
- reading in a period.
- in function SW_OUT_close_files need to loop through and close all four time step files for each
- OutKey, determined which file to close based on the iteration of the for loop.
- in function SW_OUT_write_today needed to loop through the code four times for each OutKey, changing
- the period of the output for each iteration. With the for loop, I am also able to pick the
- proper FILE pointer to choose when outputting the data.
- in function average_for needed to loop through the code four times for each OutKey, changing
- the period of the output for each iteration.
- the function str2period is no longer used in the code, but will leave it in the code for now.
- 01/17/2013	(clk)	in function SW_OUT_read, created an additional condition that if the keyname was TIMESTEP,
- the code would rescan the line looking for up to 5 strings. The first one would be saved
- back into keyname, while the other four would be stored in a matrix. These values would be
- the desired timesteps to output. Then you would convert these strings to periods, and store
- them in an array of integers and keep track of how many timesteps were actually read in.
- The other changes are modifications of the changes made on 01/10/2013. For all the for loops, instead of
- looping through 4 times, we now loop through for as many times as periods that we read in from the
- TIMESTEP line. Also, in all the switch cases where we increased that value which changed the period
- to the next period, we now use the array of integers that stored the period and move through that with
- each iteration.
- 02/05/2013	(clk) in the function get_soiltemp(), when determing the period, the code was using SW_Output[eSW_SWCBulk].period,
- which needed to be SW_Output[eSW_SoilTemp].period, since we are looking at soil temp, not SWCM.
- 04/16/2013	(clk)	Added two new ouputs: vwcMatric and swaMatric.
- in the get functions, the calculation is
- (the matric value) = (the bulk value)/(1-fractionVolBulk_gravel)
- Also changed the names of swp -> swpMatric, swc -> swcBulk, swcm -> vwcBulk, and swa -> swaBulk
- 06/27/2013	(drs)	closed open files if LogError() with LOGFATAL is called in SW_OUT_read()
-
- 07/01/2013	(clk)	Changed the outsetup file so that the TIMESTEP line could be used or not used, depending on the need
- If the TIMESTEP line is not used, need to have an additional column for the period again
- Within the code, changed the timesteps array to be two dimensional, and keep track of the periods to be used
- for each of the outputs. Then, at every for loop that was implemented for the TIMESTEP code, put in
- place a conditional that will determine which of the four possible periods are to be used for each output.
- 07/09/2013	(clk)	Added forb to the outputs: transpiration, surface evaporation, interception, and hydraulic redistribution
- 08/21/2013	(clk)	Modified the establisment output to actually output for each species and not just the last one in the group.
- 06/23/2015 (akt)	Added output for surface temperature to get_temp()
- */
-/********************************************************/
-/********************************************************/
-
-/* =================================================== */
-/*                INCLUDES / DEFINES                   */
-/* --------------------------------------------------- */
-
-#include <math.h>
-#include <stdio.h>
-#include <stdlib.h>
-#include <string.h>
-#include <ctype.h>
-#include "generic.h"
-#include "filefuncs.h"
-#include "myMemory.h"
-#include "Times.h"
-
-#include "SW_Defines.h"
-
-#include "SW_Files.h"
-#include "SW_Model.h"
-#include "SW_Site.h"
-#include "SW_SoilWater.h"
-#include "SW_Times.h"
-#include "SW_Output.h"
-#include "SW_Weather.h"
-#include "SW_VegEstab.h"
-
-#ifdef RSOILWAT
-#include "R.h"
-#include "Rdefines.h"
-#include "Rconfig.h"
-#include "Rinternals.h"
-#endif
-
-/* =================================================== */
-/*                  Global Variables                   */
-/* --------------------------------------------------- */
-extern SW_SITE SW_Site;
-extern SW_SOILWAT SW_Soilwat;
-extern SW_MODEL SW_Model;
-extern SW_WEATHER SW_Weather;
-extern SW_VEGESTAB SW_VegEstab;
-extern Bool EchoInits;
-
-#define OUTSTRLEN 3000 /* max output string length: in get_transp: 4*every soil layer with 14 chars */
-
-SW_OUTPUT SW_Output[SW_OUTNKEYS]; /* declared here, externed elsewhere */
-
-#ifdef RSOILWAT
-extern RealD *p_Raet_yr, *p_Rdeep_drain_yr, *p_Restabs_yr, *p_Revap_soil_yr, *p_Revap_surface_yr, *p_Rhydred_yr, *p_Rinfiltration_yr, *p_Rinterception_yr, *p_Rpercolation_yr,
-*p_Rpet_yr, *p_Rprecip_yr, *p_Rrunoff_yr, *p_Rsnowpack_yr, *p_Rsoil_temp_yr, *p_Rsurface_water_yr, *p_RvwcBulk_yr, *p_RvwcMatric_yr, *p_RswcBulk_yr, *p_RswpMatric_yr,
-*p_RswaBulk_yr, *p_RswaMatric_yr, *p_Rtemp_yr, *p_Rtransp_yr, *p_Rwetdays_yr;
-extern RealD *p_Raet_mo, *p_Rdeep_drain_mo, *p_Restabs_mo, *p_Revap_soil_mo, *p_Revap_surface_mo, *p_Rhydred_mo, *p_Rinfiltration_mo, *p_Rinterception_mo, *p_Rpercolation_mo,
-*p_Rpet_mo, *p_Rprecip_mo, *p_Rrunoff_mo, *p_Rsnowpack_mo, *p_Rsoil_temp_mo, *p_Rsurface_water_mo, *p_RvwcBulk_mo, *p_RvwcMatric_mo, *p_RswcBulk_mo, *p_RswpMatric_mo,
-*p_RswaBulk_mo, *p_RswaMatric_mo, *p_Rtemp_mo, *p_Rtransp_mo, *p_Rwetdays_mo;
-extern RealD *p_Raet_wk, *p_Rdeep_drain_wk, *p_Restabs_wk, *p_Revap_soil_wk, *p_Revap_surface_wk, *p_Rhydred_wk, *p_Rinfiltration_wk, *p_Rinterception_wk, *p_Rpercolation_wk,
-*p_Rpet_wk, *p_Rprecip_wk, *p_Rrunoff_wk, *p_Rsnowpack_wk, *p_Rsoil_temp_wk, *p_Rsurface_water_wk, *p_RvwcBulk_wk, *p_RvwcMatric_wk, *p_RswcBulk_wk, *p_RswpMatric_wk,
-*p_RswaBulk_wk, *p_RswaMatric_wk, *p_Rtemp_wk, *p_Rtransp_wk, *p_Rwetdays_wk;
-extern RealD *p_Raet_dy, *p_Rdeep_drain_dy, *p_Restabs_dy, *p_Revap_soil_dy, *p_Revap_surface_dy, *p_Rhydred_dy, *p_Rinfiltration_dy, *p_Rinterception_dy, *p_Rpercolation_dy,
-*p_Rpet_dy, *p_Rprecip_dy, *p_Rrunoff_dy, *p_Rsnowpack_dy, *p_Rsoil_temp_dy, *p_Rsurface_water_dy, *p_RvwcBulk_dy, *p_RvwcMatric_dy, *p_RswcBulk_dy, *p_RswpMatric_dy,
-*p_RswaBulk_dy, *p_RswaMatric_dy, *p_Rtemp_dy, *p_Rtransp_dy, *p_Rwetdays_dy, *p_Rsoil_temp_dy;
-extern unsigned int yr_nrow, mo_nrow, wk_nrow, dy_nrow;
-#endif
-
-#ifdef STEPWAT
-#include "../sxw.h"
-extern SXW_t SXW;
-#endif
-
-Bool isPartialSoilwatOutput =FALSE;
-
-/* =================================================== */
-/*                Module-Level Variables               */
-/* --------------------------------------------------- */
-static char *MyFileName;
-static char outstr[OUTSTRLEN];
-static char _Sep; /* output delimiter */
-
-static int numPeriod;// variable to keep track of the number of periods that are listed in the line TIMESTEP
-static int numPeriods = 4;// the total number of periods that can be used in the code
-static int timeSteps[SW_OUTNKEYS][4];// array to keep track of the periods that will be used for each output
-
-static Bool bFlush; /* process partial period ? */
-static TimeInt tOffset; /* 1 or 0 means we're writing previous or current period */
-
-/* These MUST be in the same order as enum OutKey in
- * SW_Output.h */
-static char const *key2str[] =
-{ SW_WETHR, SW_TEMP, SW_PRECIP, SW_SOILINF, SW_RUNOFF, SW_ALLH2O, SW_VWCBULK,
-		SW_VWCMATRIC, SW_SWCBULK, SW_SWABULK, SW_SWAMATRIC, SW_SWPMATRIC,
-		SW_SURFACEW, SW_TRANSP, SW_EVAPSOIL, SW_EVAPSURFACE, SW_INTERCEPTION,
-		SW_LYRDRAIN, SW_HYDRED, SW_ET, SW_AET, SW_PET, SW_WETDAY, SW_SNOWPACK,
-		SW_DEEPSWC, SW_SOILTEMP,
-		SW_ALLVEG, SW_ESTAB };
-/* converts an enum output key (OutKey type) to a module  */
-/* or object type. see SW_Output.h for OutKey order.         */
-/* MUST be SW_OUTNKEYS of these */
-static ObjType key2obj[] =
-{ eWTH, eWTH, eWTH, eWTH, eWTH, eSWC, eSWC, eSWC, eSWC, eSWC, eSWC, eSWC, eSWC,
-		eSWC, eSWC, eSWC, eSWC, eSWC, eSWC, eSWC, eSWC, eSWC, eSWC, eSWC, eSWC,
-		eSWC, eVES, eVES };
-static char const *pd2str[] =
-{ SW_DAY, SW_WEEK, SW_MONTH, SW_YEAR };
-static char const *styp2str[] =
-{ SW_SUM_OFF, SW_SUM_SUM, SW_SUM_AVG, SW_SUM_FNL };
-
-/* =================================================== */
-/* =================================================== */
-/*             Private Function Definitions            */
-/* --------------------------------------------------- */
-static void _echo_outputs(void);
-static void average_for(ObjType otyp, OutPeriod pd);
-#ifndef RSOILWAT
-static void get_outstrleader(TimeInt pd);
-#endif
-static void get_temp(void);
-static void get_precip(void);
-static void get_vwcBulk(void);
-static void get_vwcMatric(void);
-static void get_swcBulk(void);
-static void get_swpMatric(void);
-static void get_swaBulk(void);
-static void get_swaMatric(void);
-static void get_surfaceWater(void);
-static void get_runoff(void);
-static void get_transp(void);
-static void get_evapSoil(void);
-static void get_evapSurface(void);
-static void get_interception(void);
-static void get_soilinf(void);
-static void get_lyrdrain(void);
-static void get_hydred(void);
-static void get_aet(void);
-static void get_pet(void);
-static void get_wetdays(void);
-static void get_snowpack(void);
-static void get_deepswc(void);
-static void get_estab(void);
-static void get_soiltemp(void);
-static void get_none(void); /* default until defined */
-
-static void collect_sums(ObjType otyp, OutPeriod op);
-static void sumof_wth(SW_WEATHER *v, SW_WEATHER_OUTPUTS *s, OutKey k);
-static void sumof_swc(SW_SOILWAT *v, SW_SOILWAT_OUTPUTS *s, OutKey k);
-static void sumof_ves(SW_VEGESTAB *v, SW_VEGESTAB_OUTPUTS *s, OutKey k);
-
-static OutPeriod str2period(char *s)
-{
-	/* --------------------------------------------------- */
-	IntUS pd;
-	for (pd = 0; Str_CompareI(s, (char *)pd2str[pd]) && pd < SW_OUTNPERIODS; pd++) ;
-
-	return (OutPeriod) pd;
-}
-
-static OutKey str2key(char *s)
-{
-	/* --------------------------------------------------- */
-	IntUS key;
-
-	for (key = 0; key < SW_OUTNKEYS && Str_CompareI(s, (char *)key2str[key]); key++) ;
-	if (key == SW_OUTNKEYS)
-	{
-		LogError(logfp, LOGFATAL, "%s : Invalid key (%s) in %s", SW_F_name(eOutput), s);
-	}
-	return (OutKey) key;
-}
-
-static OutSum str2stype(char *s)
-{
-	/* --------------------------------------------------- */
-	IntUS styp;
-
-	for (styp = eSW_Off; styp < SW_NSUMTYPES && Str_CompareI(s, (char *)styp2str[styp]); styp++) ;
-	if (styp == SW_NSUMTYPES)
-	{
-		LogError(logfp, LOGFATAL, "%s : Invalid summary type (%s)\n", SW_F_name(eOutput), s);
-	}
-	return (OutSum) styp;
-}
-
-/* =================================================== */
-/* =================================================== */
-/*             Public Function Definitions             */
-/* --------------------------------------------------- */
-void SW_OUT_construct(void)
-{
-	/* =================================================== */
-	OutKey k;
-
-	/* note that an initializer that is called during
-	 * execution (better called clean() or something)
-	 * will need to free all allocated memory first
-	 * before clearing structure.
-	 */
-	ForEachOutKey(k)
-	{
-		if (!isnull(SW_Output[k].outfile))
-		{	//Clear memory before setting it
-			Mem_Free(SW_Output[k].outfile);
-			SW_Output[k].outfile = NULL;
-		}
-	}
-	memset(&SW_Output, 0, sizeof(SW_Output));
-
-	/* attach the printing functions for each output
-	 * quantity to the appropriate element in the
-	 * output structure.  Using a loop makes it convenient
-	 * to simply add a line as new quantities are
-	 * implemented and leave the default case for every
-	 * thing else.
-	 */ForEachOutKey(k)
-	{
-#ifdef RSOILWAT
-		SW_Output[k].yr_row = 0;
-		SW_Output[k].mo_row = 0;
-		SW_Output[k].wk_row = 0;
-		SW_Output[k].dy_row = 0;
-#endif
-		switch (k)
-		{
-		case eSW_Temp:
-			SW_Output[k].pfunc = (void (*)(void)) get_temp;
-			break;
-		case eSW_Precip:
-			SW_Output[k].pfunc = (void (*)(void)) get_precip;
-			break;
-		case eSW_VWCBulk:
-			SW_Output[k].pfunc = (void (*)(void)) get_vwcBulk;
-			break;
-		case eSW_VWCMatric:
-			SW_Output[k].pfunc = (void (*)(void)) get_vwcMatric;
-			break;
-		case eSW_SWCBulk:
-			SW_Output[k].pfunc = (void (*)(void)) get_swcBulk;
-			break;
-		case eSW_SWPMatric:
-			SW_Output[k].pfunc = (void (*)(void)) get_swpMatric;
-			break;
-		case eSW_SWABulk:
-			SW_Output[k].pfunc = (void (*)(void)) get_swaBulk;
-			break;
-		case eSW_SWAMatric:
-			SW_Output[k].pfunc = (void (*)(void)) get_swaMatric;
-			break;
-		case eSW_SurfaceWater:
-			SW_Output[k].pfunc = (void (*)(void)) get_surfaceWater;
-			break;
-		case eSW_Runoff:
-			SW_Output[k].pfunc = (void (*)(void)) get_runoff;
-			break;
-		case eSW_Transp:
-			SW_Output[k].pfunc = (void (*)(void)) get_transp;
-			break;
-		case eSW_EvapSoil:
-			SW_Output[k].pfunc = (void (*)(void)) get_evapSoil;
-			break;
-		case eSW_EvapSurface:
-			SW_Output[k].pfunc = (void (*)(void)) get_evapSurface;
-			break;
-		case eSW_Interception:
-			SW_Output[k].pfunc = (void (*)(void)) get_interception;
-			break;
-		case eSW_SoilInf:
-			SW_Output[k].pfunc = (void (*)(void)) get_soilinf;
-			break;
-		case eSW_LyrDrain:
-			SW_Output[k].pfunc = (void (*)(void)) get_lyrdrain;
-			break;
-		case eSW_HydRed:
-			SW_Output[k].pfunc = (void (*)(void)) get_hydred;
-			break;
-		case eSW_AET:
-			SW_Output[k].pfunc = (void (*)(void)) get_aet;
-			break;
-		case eSW_PET:
-			SW_Output[k].pfunc = (void (*)(void)) get_pet;
-			break;
-		case eSW_WetDays:
-			SW_Output[k].pfunc = (void (*)(void)) get_wetdays;
-			break;
-		case eSW_SnowPack:
-			SW_Output[k].pfunc = (void (*)(void)) get_snowpack;
-			break;
-		case eSW_DeepSWC:
-			SW_Output[k].pfunc = (void (*)(void)) get_deepswc;
-			break;
-		case eSW_SoilTemp:
-			SW_Output[k].pfunc = (void (*)(void)) get_soiltemp;
-			break;
-		case eSW_Estab:
-			SW_Output[k].pfunc = (void (*)(void)) get_estab;
-			break;
-		default:
-			SW_Output[k].pfunc = (void (*)(void)) get_none;
-			break;
-
-		}
-	}
-
-	bFlush = FALSE;
-	tOffset = 1;
-
-}
-
-void SW_OUT_new_year(void)
-{
-	/* =================================================== */
-	/* reset the terminal output days each year  */
-
-	OutKey k;
-
-	ForEachOutKey(k)
-	{
-		if (!SW_Output[k].use)
-			continue;
-
-		if (SW_Output[k].first_orig <= SW_Model.firstdoy)
-			SW_Output[k].first = SW_Model.firstdoy;
-		else
-			SW_Output[k].first = SW_Output[k].first_orig;
-
-		if (SW_Output[k].last_orig >= SW_Model.lastdoy)
-			SW_Output[k].last = SW_Model.lastdoy;
-		else
-			SW_Output[k].last = SW_Output[k].last_orig;
-
-	}
-
-}
-
-void SW_OUT_read(void)
-{
-	/* =================================================== */
-	/* read input file for output parameter setup info.
-	 * 5-Nov-01 -- now disregard the specified file name's
-	 *             extension and instead use the specified
-	 *             period as the extension.
-	 * 10-May-02 - Added conditional for interfacing to STEPPE.
-	 *             We want no output when running from STEPPE
-	 *             so the code to open the file is blocked out.
-	 *             In fact, the only keys to process are
-	 *             TRANSP, PRECIP, and TEMP.
-	 */
-	FILE *f;
-	OutKey k;
-	int x, i, itemno;
-#ifndef RSOILWAT
-	char str[MAX_FILENAMESIZE];
-#endif
-	char ext[10];
-
-	/* these dims come from the orig format str */
-	/* except for the uppercase space. */
-	char timeStep[4][10], // matrix to capture all the periods entered in outsetup.in
-			keyname[50], upkey[50], /* space for uppercase conversion */
-			sumtype[4], upsum[4], period[10], /* should be 2 chars, but we don't want overflow from user typos */
-			last[4], /* last doy for output, if "end", ==366 */
-			outfile[MAX_FILENAMESIZE];
-#ifndef RSOILWAT
-	char prefix[MAX_FILENAMESIZE];
-#endif
-	int first; /* first doy for output */
-	int useTimeStep = 0; /* flag to determine whether or not the line TIMESTEP exists */
-
-	MyFileName = SW_F_name(eOutput);
-	f = OpenFile(MyFileName, "r");
-	itemno = 0;
-
-	_Sep = '\t'; /* default in case it doesn't show up in the file */
-
-	while (GetALine(f, inbuf))
-	{
-		itemno++; /* note extra lines will cause an error */
-
-		x = sscanf(inbuf, "%s %s %s %d %s %s", keyname, sumtype, period, &first,
-				last, outfile);
-		if (Str_CompareI(keyname, (char *)"TIMESTEP") == 0)	// condition to read in the TIMESTEP line in outsetup.in
-		{
-			numPeriod = sscanf(inbuf, "%s %s %s %s %s", keyname, timeStep[0],
-					timeStep[1], timeStep[2], timeStep[3]);	// need to rescan the line because you are looking for all strings, unlike the original scan
-			numPeriod--;// decrement the count to make sure to not count keyname in the number of periods
-
-			useTimeStep = 1;
-			continue;
-		}
-		else
-		{ // If the line TIMESTEP is present, only need to read in five variables not six, so re read line.
-			if (x < 6)
-			{
-				if (Str_CompareI(keyname, (char *)"OUTSEP") == 0)
-				{
-					switch ((int) *sumtype)
-					{
-					case 't':
-						_Sep = '\t';
-						break;
-					case 's':
-						_Sep = ' ';
-						break;
-					default:
-						_Sep = *sumtype;
-					}
-					continue;
-				}
-				else
-				{
-					CloseFile(&f);
-					LogError(logfp, LOGFATAL,
-							"%s : Insufficient key parameters for item %d.",
-							MyFileName, itemno);
-					continue;
-				}
-			}
-			k = str2key(Str_ToUpper(keyname, upkey));
-			for (i = 0; i < numPeriods; i++)
-			{
-				if (i < 1 && !useTimeStep)
-				{
-					int prd = str2period(Str_ToUpper(period, ext));
-					timeSteps[k][i] = prd;
-				}
-				else if (i < numPeriod && useTimeStep)
-				{
-					int prd = str2period(Str_ToUpper(timeStep[i], ext));
-					timeSteps[k][i] = prd;
-				}
-				else
-					timeSteps[k][i] = 4;
-			}
-		}
-
-		/* Check validity of output key */
-		if (k == eSW_Estab)
-		{
-			strcpy(sumtype, "SUM");
-			first = 1;
-			strcpy(period, "YR");
-			strcpy(last, "end");
-		}
-		else if ((k == eSW_AllVeg || k == eSW_ET || k == eSW_AllWthr
-				|| k == eSW_AllH2O))
-		{
-			SW_Output[k].use = FALSE;
-			LogError(logfp, LOGNOTE, "%s : Output key %s is currently unimplemented.", MyFileName, key2str[k]);
-			continue;
-		}
-
-		/* check validity of summary type */
-		SW_Output[k].sumtype = str2stype(Str_ToUpper(sumtype, upsum));
-		if (SW_Output[k].sumtype == eSW_Fnl
-				&& !(k == eSW_VWCBulk || k == eSW_VWCMatric
-						|| k == eSW_SWPMatric || k == eSW_SWCBulk
-						|| k == eSW_SWABulk || k == eSW_SWAMatric
-						|| k == eSW_DeepSWC))
-		{
-			LogError(logfp, LOGWARN, "%s : Summary Type FIN with key %s is meaningless.\n" "  Using type AVG instead.", MyFileName, key2str[k]);
-			SW_Output[k].sumtype = eSW_Avg;
-		}
-
-		/* verify deep drainage parameters */
-		if (k == eSW_DeepSWC && SW_Output[k].sumtype != eSW_Off
-				&& !SW_Site.deepdrain)
-		{
-			LogError(logfp, LOGWARN, "%s : DEEPSWC cannot be output if flag not set in %s.", MyFileName, SW_F_name(eOutput));
-			continue;
-		}
-		//Set the values
-		SW_Output[k].use = (SW_Output[k].sumtype == eSW_Off) ? FALSE : TRUE;
-		if (SW_Output[k].use)
-		{
-			SW_Output[k].mykey = k;
-			SW_Output[k].myobj = key2obj[k];
-			SW_Output[k].period = str2period(Str_ToUpper(period, ext));
-			SW_Output[k].first_orig = first;
-			SW_Output[k].last_orig =
-					!Str_CompareI("END", (char *)last) ? 366 : atoi(last);
-			if (SW_Output[k].last_orig == 0)
-			{
-				CloseFile(&f);
-				LogError(logfp, LOGFATAL, "%s : Invalid ending day (%s), key=%s.", MyFileName, last, keyname);
-			}
-		}
-		//Set the outputs for the Periods
-#ifdef RSOILWAT
-		SW_Output[k].outfile = (char *) Str_Dup(outfile); //not really applicable
-#endif
-		for (i = 0; i < numPeriods; i++)
-		{ /* for loop to create files for all the periods that are being used */
-			/* prepare the remaining structure if use==true */
-			if (SW_Output[k].use)
-			{
-				if (timeSteps[k][i] < 4)
-				{
-				//	swprintf( "inside Soilwat SW_Output.c : isPartialSoilwatOutput=%d \n", isPartialSoilwatOutput);
-#if !defined(STEPWAT) && !defined(RSOILWAT)
-					SW_OutputPrefix(prefix);
-					strcpy(str, prefix);
-					strcat(str, outfile);
-					strcat(str, ".");
-					switch (timeSteps[k][i])
-					{ /* depending on iteration through, will determine what period to use from the array of period */
-					case eSW_Day:
-						period[0] = 'd';
-						period[1] = 'y';
-						period[2] = '\0';
-						break;
-					case eSW_Week:
-						period[0] = 'w';
-						period[1] = 'k';
-						period[2] = '\0';
-						break;
-					case eSW_Month:
-						period[0] = 'm';
-						period[1] = 'o';
-						period[2] = '\0';
-						break;
-					case eSW_Year:
-						period[0] = 'y';
-						period[1] = 'r';
-						period[2] = '\0';
-						break;
-					}
-					strcat(str, Str_ToLower(period, ext));
-					SW_Output[k].outfile = (char *) Str_Dup(str);
-
-					switch (timeSteps[k][i])
-					{ /* depending on iteration through for loop, chooses the proper FILE pointer to use */
-					case eSW_Day:
-						SW_Output[k].fp_dy = OpenFile(SW_Output[k].outfile,
-								"w");
-						break;
-					case eSW_Week:
-						SW_Output[k].fp_wk = OpenFile(SW_Output[k].outfile,
-								"w");
-						break;
-					case eSW_Month:
-						SW_Output[k].fp_mo = OpenFile(SW_Output[k].outfile,
-								"w");
-						break;
-					case eSW_Year:
-						SW_Output[k].fp_yr = OpenFile(SW_Output[k].outfile,
-								"w");
-						break;
-					}
-#elif defined(STEPWAT)
-					if (isPartialSoilwatOutput == FALSE)
-					{
-						SW_OutputPrefix(prefix);
-						strcpy(str, prefix);
-						strcat(str, outfile);
-						strcat(str, ".");
-						switch (timeSteps[k][i])
-						{ /* depending on iteration through, will determine what period to use from the array of period */
-							case eSW_Day:
-							period[0] = 'd';
-							period[1] = 'y';
-							period[2] = '\0';
-							break;
-							case eSW_Week:
-							period[0] = 'w';
-							period[1] = 'k';
-							period[2] = '\0';
-							break;
-							case eSW_Month:
-							period[0] = 'm';
-							period[1] = 'o';
-							period[2] = '\0';
-							break;
-							case eSW_Year:
-							period[0] = 'y';
-							period[1] = 'r';
-							period[2] = '\0';
-							break;
-						}
-						strcat(str, Str_ToLower(period, ext));
-						SW_Output[k].outfile = (char *) Str_Dup(str);
-
-						switch (timeSteps[k][i])
-						{ /* depending on iteration through for loop, chooses the proper FILE pointer to use */
-							case eSW_Day:
-							SW_Output[k].fp_dy = OpenFile(SW_Output[k].outfile, "w");
-							break;
-							case eSW_Week:
-							SW_Output[k].fp_wk = OpenFile(SW_Output[k].outfile, "w");
-							break;
-							case eSW_Month:
-							SW_Output[k].fp_mo = OpenFile(SW_Output[k].outfile, "w");
-							break;
-							case eSW_Year:
-							SW_Output[k].fp_yr = OpenFile(SW_Output[k].outfile, "w");
-							break;
-						}
-					}
-#endif
-				}
-			}
-		}
-
-	}
-
-	CloseFile(&f);
-
-	if (EchoInits)
-		_echo_outputs();
-}
-#ifdef RSOILWAT
-void onSet_SW_OUT(SEXP OUT)
-{
-	int i;
-	char ext[10];
-	OutKey k;
-	SEXP sep, timestep,useTimeStep, KEY;
-	Bool continue1;
-	SEXP mykey, myobj, period, sumtype, use, first, last, first_orig, last_orig, outfile;
-
-	MyFileName = SW_F_name(eOutput);
-
-	PROTECT(sep = GET_SLOT(OUT, install("outputSeparator")));
-	_Sep = '\t';/*TODO Make this work.*/
-	PROTECT(useTimeStep = GET_SLOT(OUT, install("useTimeStep")));
-	PROTECT(timestep = GET_SLOT(OUT, install("timePeriods")));
-
-	PROTECT(mykey = GET_SLOT(OUT, install("mykey")));
-	PROTECT(myobj = GET_SLOT(OUT, install("myobj")));
-	PROTECT(period = GET_SLOT(OUT, install("period")));
-	PROTECT(sumtype = GET_SLOT(OUT, install("sumtype")));
-	PROTECT(use = GET_SLOT(OUT, install("use")));
-	PROTECT(first = GET_SLOT(OUT, install("first")));
-	PROTECT(last = GET_SLOT(OUT, install("last")));
-	PROTECT(first_orig = GET_SLOT(OUT, install("first_orig")));
-	PROTECT(last_orig = GET_SLOT(OUT, install("last_orig")));
-	PROTECT(outfile = GET_SLOT(OUT, install("outfile")));
-
-	ForEachOutKey(k)
-	{
-		for (i = 0; i < numPeriods; i++)
-		{
-			if (i < 1 && !LOGICAL(useTimeStep)[0])
-			{
-				timeSteps[k][i] = INTEGER(period)[k];
-			}
-			else if(LOGICAL(useTimeStep)[0] && i<LENGTH(timestep))
-			{
-				timeSteps[k][i] = INTEGER(timestep)[i];
-			}
-			else
-			{
-				timeSteps[k][i] = 4;
-			}
-		}
-		if (k == eSW_Estab)
-		{
-			INTEGER(sumtype)[k] = LOGICAL(use)[k]?eSW_Sum:eSW_Off;
-			INTEGER(first)[k] = 1;
-			INTEGER(period)[k] = 3;
-			INTEGER(last)[k] = 366;
-		}
-		continue1 = (k == eSW_AllVeg || k == eSW_ET || k == eSW_AllWthr || k == eSW_AllH2O);
-		if (continue1)
-		{
-			SW_Output[k].use = FALSE;
-			//LogError(logfp, LOGNOTE, "Output key %s is currently unimplemented.", key2str[k]);
-		}
-		if (!continue1)
-		{
-			/* check validity of summary type */
-			SW_Output[k].sumtype = INTEGER(sumtype)[k];
-			if (SW_Output[k].sumtype == eSW_Fnl && !(k == eSW_VWCBulk || k == eSW_VWCMatric || k == eSW_SWPMatric || k == eSW_SWCBulk || k == eSW_SWABulk || k == eSW_SWAMatric || k == eSW_DeepSWC))
-			{
-				LogError(logfp, LOGWARN, "output.in : Summary Type FIN with key %s is meaningless.\n"
-						"  Using type AVG instead.", key2str[k]);
-				SW_Output[k].sumtype = eSW_Avg;
-			}
-			/* verify deep drainage parameters */
-			if (k == eSW_DeepSWC && SW_Output[k].sumtype != eSW_Off && !SW_Site.deepdrain)
-			{
-				LogError(logfp, LOGWARN, "output.in : DEEPSWC cannot be output if flag not set in output.in.");
-			}
-			else
-			{
-				/* prepare the remaining structure if use==swTRUE */
-				SW_Output[k].use = (SW_Output[k].sumtype == eSW_Off) ? FALSE : TRUE;
-				if (SW_Output[k].use)
-				{
-					SW_Output[k].mykey = INTEGER(mykey)[k];
-					SW_Output[k].myobj = INTEGER(myobj)[k];
-					SW_Output[k].period = INTEGER(period)[k];
-					SW_Output[k].first_orig = INTEGER(first_orig)[k];
-					SW_Output[k].last_orig = INTEGER(last_orig)[k];
-					if (SW_Output[k].last_orig == 0)
-					{
-						LogError(logfp, LOGFATAL, "output.in : Invalid ending day (%s), key=%s.", INTEGER(last)[k], key2str[k]);
-					}
-					SW_Output[k].outfile = Str_Dup(CHAR(STRING_ELT(outfile, k)));
-				}
-			}
-		}
-	}
-	if (EchoInits)
-	_echo_outputs();
-	UNPROTECT(13);
-}
-
-SEXP onGet_SW_OUT(void)
-{
-	int i, debug = 0;
-	Bool doOnce = FALSE;
-	OutKey k;
-	SEXP swOUT;
-	SEXP OUT;
-	SEXP sep;
-	SEXP useTimeStep;
-	SEXP timestep;
-	SEXP mykey, myobj, period, sumtype, use, first, last, first_orig, last_orig, outfile;
-	char *cKEY[] =
-	{	"mykey", "myobj", "period", "sumtype", "use", "first", "last", "first_orig", "last_orig", "outfile"};
-
-	if (debug) swprintf("onGet_SW_OUT begin\n");
-
-	PROTECT(swOUT = MAKE_CLASS("swOUT"));
-	PROTECT(OUT = NEW_OBJECT(swOUT));
-
-	PROTECT(sep=NEW_STRING(1));
-	SET_STRING_ELT(sep, 0, mkCharLen(&_Sep,1));
-	SET_SLOT(OUT, install("outputSeparator"), sep);
-
-	if (debug) swprintf("useTimeStep before assignment = %d\n", useTimeStep);
-	PROTECT(useTimeStep = NEW_LOGICAL(1));
-	if(numPeriod == 0)
-		LOGICAL(useTimeStep)[0] = FALSE;
-	else
-		LOGICAL(useTimeStep)[0] = TRUE;
-
-	if (debug) {
-		swprintf("useTimeStep after assignment = %d\n", useTimeStep);
-		swprintf("	- type of slot (10 = 'logical') %d\n", TYPEOF(useTimeStep));
-		swprintf("	- logvalue of slot %d\n", LOGICAL_VALUE(useTimeStep));
-		if ( 10 == TYPEOF(useTimeStep) )
-			swprintf("	- logdata of slot %d\n", LOGICAL_DATA(useTimeStep));
-		else
-			swprintf("	- logdata of slot not available because not of type 'logical'\n");
-	}
-	PROTECT(timestep = NEW_INTEGER(numPeriod));
-
-	PROTECT(mykey = NEW_INTEGER(SW_OUTNKEYS));
-	PROTECT(myobj = NEW_INTEGER(SW_OUTNKEYS));
-	PROTECT(period = NEW_INTEGER(SW_OUTNKEYS));
-	PROTECT(sumtype = NEW_INTEGER(SW_OUTNKEYS));
-	PROTECT(use = NEW_LOGICAL(SW_OUTNKEYS));
-	PROTECT(first = NEW_INTEGER(SW_OUTNKEYS));
-	PROTECT(last = NEW_INTEGER(SW_OUTNKEYS));
-	PROTECT(first_orig = NEW_INTEGER(SW_OUTNKEYS));
-	PROTECT(last_orig = NEW_INTEGER(SW_OUTNKEYS));
-	PROTECT(outfile = NEW_STRING(SW_OUTNKEYS));
-
-	ForEachOutKey(k)
-	{
-		if(useTimeStep && SW_Output[k].use && !doOnce)
-		{
-			if (debug) swprintf("length(timestep) = %d, numPeriod = %d\n", GET_LENGTH(timestep), numPeriod);
-			for (i = 0; i < numPeriod; i++)
-			{
-				if (debug) swprintf("timestep, timestep[%d], and timeSteps[%d][%d] before %d assignment = %d, %d, %d\n",
-						i, i, k, k, timestep, INTEGER(timestep)[i], timeSteps[k][i]);
-				INTEGER(timestep)[i] = timeSteps[k][i];
-				if (debug) swprintf("timestep, timestep[%d], and timeSteps[%d][%d] after %d assignment = %d, %d, %d\n",
-						i, i, k, k, timestep, INTEGER(timestep)[i], timeSteps[k][i]);
-			}
-			doOnce=TRUE;
-		}
-
-		INTEGER(mykey)[k] = SW_Output[k].mykey;
-		INTEGER(myobj)[k] = SW_Output[k].myobj;
-		INTEGER(period)[k] = SW_Output[k].period;
-		INTEGER(sumtype)[k] = SW_Output[k].sumtype;
-		LOGICAL(use)[k] = SW_Output[k].use;
-		INTEGER(first)[k] = SW_Output[k].first;
-		INTEGER(last)[k] = SW_Output[k].last;
-		INTEGER(first_orig)[k] = SW_Output[k].first_orig;
-		INTEGER(last_orig)[k] = SW_Output[k].last_orig;
-		if(SW_Output[k].use)
-		{
-			SET_STRING_ELT(outfile, k, mkChar(SW_Output[k].outfile));
-		}
-		else
-		SET_STRING_ELT(outfile, k, mkChar(""));
-	}
-	SET_SLOT(OUT, install("timePeriods"), timestep);
-
-	if(debug)
-	{
-		swprintf("useTimeStep slot of OUT before assignment = %d\n", GET_SLOT(OUT, install("useTimeStep")));
-		swprintf("	- type of slot %d\n", TYPEOF(GET_SLOT(OUT, install("useTimeStep"))));
-		swprintf("	- logvalue of slot %d\n", LOGICAL_VALUE(GET_SLOT(OUT, install("useTimeStep"))));
-		if( 10 == TYPEOF(GET_SLOT(OUT, install("useTimeStep"))) )
-		swprintf("	- logdata of slot %d\n", LOGICAL_DATA(GET_SLOT(OUT, install("useTimeStep"))));
-		else
-		swprintf("	- logdata of slot not available because not of type 'logical'\n");
-	}
-	SET_SLOT(OUT, install("useTimeStep"), useTimeStep);
-	if(debug)
-	{
-		swprintf("useTimeStep slot of OUT after assignment = %d\n", GET_SLOT(OUT, install("useTimeStep")));
-		swprintf("	- type of slot (4 = 'environments') %d\n", TYPEOF(GET_SLOT(OUT, install("useTimeStep"))));
-		swprintf("	- logvalue of slot %d\n", LOGICAL_VALUE(GET_SLOT(OUT, install("useTimeStep"))));
-		if( 10 == TYPEOF(GET_SLOT(OUT, install("useTimeStep"))) )
-		swprintf("	- logdata of slot %d\n", LOGICAL_DATA(GET_SLOT(OUT, install("useTimeStep"))));
-		else
-		swprintf("	- logdata of slot not available because not of type 'logical'\n");
-	}
-
-	SET_SLOT(OUT, install(cKEY[0]), mykey);
-	SET_SLOT(OUT, install(cKEY[1]), myobj);
-	SET_SLOT(OUT, install(cKEY[2]), period);
-	SET_SLOT(OUT, install(cKEY[3]), sumtype);
-	SET_SLOT(OUT, install(cKEY[4]), use);
-	SET_SLOT(OUT, install(cKEY[5]), first);
-	SET_SLOT(OUT, install(cKEY[6]), last);
-	SET_SLOT(OUT, install(cKEY[7]), first_orig);
-	SET_SLOT(OUT, install(cKEY[8]), last_orig);
-	SET_SLOT(OUT, install(cKEY[9]), outfile);
-
-	UNPROTECT(15);
-	if(debug) swprintf("onGet_SW_OUT end\n");
-	return OUT;
-}
-#endif
-
-void SW_OUT_close_files(void)
-{
-	/* --------------------------------------------------- */
-	/* close all of the user-specified output files.
-	 * call this routine at the end of the program run.
-	 */
-#if !defined(STEPWAT) && !defined(RSOILWAT)
-	OutKey k;
-	int i;
-	ForEachOutKey(k)
-	{
-		if (SW_Output[k].use)
-			for (i = 0; i < numPeriods; i++) /*will loop through for as many periods are being used*/
-			{
-				if (timeSteps[k][i] < 4)
-				{
-					switch (timeSteps[k][i])
-					{ /*depending on iteration through loop, will close one of the time step files */
-					case eSW_Day:
-						CloseFile(&SW_Output[k].fp_dy);
-						break;
-					case eSW_Week:
-						CloseFile(&SW_Output[k].fp_wk);
-						break;
-					case eSW_Month:
-						CloseFile(&SW_Output[k].fp_mo);
-						break;
-					case eSW_Year:
-						CloseFile(&SW_Output[k].fp_yr);
-						break;
-					}
-				}
-			}
-	}
-#elif defined(STEPWAT)
-	if (isPartialSoilwatOutput == FALSE)
-	{
-		OutKey k;
-		int i;
-		ForEachOutKey(k)
-		{
-			if (SW_Output[k].use)
-			for (i = 0; i < numPeriods; i++) /*will loop through for as many periods are being used*/
-			{
-				if (timeSteps[k][i] < 4)
-				{
-					switch (timeSteps[k][i])
-					{ /*depending on iteration through loop, will close one of the time step files */
-						case eSW_Day:
-						CloseFile(&SW_Output[k].fp_dy);
-						break;
-						case eSW_Week:
-						CloseFile(&SW_Output[k].fp_wk);
-						break;
-						case eSW_Month:
-						CloseFile(&SW_Output[k].fp_mo);
-						break;
-						case eSW_Year:
-						CloseFile(&SW_Output[k].fp_yr);
-						break;
-					}
-				}
-			}
-		}
-	}
-#endif
-}
-
-void SW_OUT_flush(void)
-{
-	/* --------------------------------------------------- */
-	/* called at year end to process the remainder of the output
-	 * period.  This sets two module-level flags: bFlush and
-	 * tOffset to be used in the appropriate subs.
-	 */
-	bFlush = TRUE;
-	tOffset = 0;
-
-	SW_OUT_sum_today(eSWC);
-	SW_OUT_sum_today(eWTH);
-	SW_OUT_sum_today(eVES);
-	SW_OUT_write_today();
-
-	bFlush = FALSE;
-	tOffset = 1;
-
-}
-
-void SW_OUT_sum_today(ObjType otyp)
-{
-	/* =================================================== */
-	/* adds today's output values to week, month and year
-	 * accumulators and puts today's values in yesterday's
-	 * registers. This is different from the Weather.c approach
-	 * which updates Yesterday's registers during the _new_day()
-	 * function. It's more logical to update yesterday just
-	 * prior to today's calculations, but there's no logical
-	 * need to perform _new_day() on the soilwater.
-	 */
-	SW_SOILWAT *s = &SW_Soilwat;
-	SW_WEATHER *w = &SW_Weather;
-	/*  SW_VEGESTAB *v = &SW_VegEstab;  -> we don't need to sum daily for this */
-
-	OutPeriod pd;
-	IntU size = 0;
-
-	switch (otyp)
-	{
-	case eSWC:
-		size = sizeof(SW_SOILWAT_OUTPUTS);
-		break;
-	case eWTH:
-		size = sizeof(SW_WEATHER_OUTPUTS);
-		break;
-	case eVES:
-		return; /* a stub; we don't do anything with ves until get_() */
-	default:
-		LogError(logfp, LOGFATAL,
-				"Invalid object type in SW_OUT_sum_today().");
-	}
-
-	/* do this every day (kinda expensive but more general than before)*/
-	switch (otyp)
-	{
-	case eSWC:
-		memset(&s->dysum, 0, size);
-		break;
-	case eWTH:
-		memset(&w->dysum, 0, size);
-		break;
-	default:
-		break;
-	}
-
-	/* the rest only get done if new period */
-	if (SW_Model.newweek || bFlush)
-	{
-		average_for(otyp, eSW_Week);
-		switch (otyp)
-		{
-		case eSWC:
-			memset(&s->wksum, 0, size);
-			break;
-		case eWTH:
-			memset(&w->wksum, 0, size);
-			break;
-		default:
-			break;
-		}
-	}
-
-	if (SW_Model.newmonth || bFlush)
-	{
-		average_for(otyp, eSW_Month);
-		switch (otyp)
-		{
-		case eSWC:
-			memset(&s->mosum, 0, size);
-			break;
-		case eWTH:
-			memset(&w->mosum, 0, size);
-			break;
-		default:
-			break;
-		}
-	}
-
-	if (SW_Model.newyear || bFlush)
-	{
-		average_for(otyp, eSW_Year);
-		switch (otyp)
-		{
-		case eSWC:
-			memset(&s->yrsum, 0, size);
-			break;
-		case eWTH:
-			memset(&w->yrsum, 0, size);
-			break;
-		default:
-			break;
-		}
-	}
-
-	if (!bFlush)
-	{
-		ForEachOutPeriod(pd)
-			collect_sums(otyp, pd);
-	}
-}
-
-void SW_OUT_write_today(void)
-{
-	/* --------------------------------------------------- */
-	/* all output values must have been summed, averaged or
-	 * otherwise completed before this is called [now done
-	 * by SW_*_sum_*<daily|yearly>()] prior.
-	 * This subroutine organizes only the calling loop and
-	 * sending the string to output.
-	 * Each output quantity must have a print function
-	 * defined and linked to SW_Output.pfunc (currently all
-	 * starting with 'get_').  Those funcs return a properly
-	 * formatted string to be output via the module variable
-	 * 'outstr'. Furthermore, those funcs must know their
-	 * own time period.  This version of the program only
-	 * prints one period for each quantity.
-	 *
-	 * The t value tests whether the current model time is
-	 * outside the output time range requested by the user.
-	 * Recall that times are based at 0 rather than 1 for
-	 * array indexing purposes but the user request is in
-	 * natural numbers, so we add one before testing.
-	 */
-	/* 10-May-02 (cwb) Added conditional to interface with STEPPE.
-	 *           We want no output if running from STEPPE.
-	 */
-	TimeInt t = 0xffff;
-	OutKey k;
-	Bool writeit;
-	int i;
-
-	ForEachOutKey(k)
-	{
-		for (i = 0; i < numPeriods; i++)
-		{ /* will run through this loop for as many periods are being used */
-			if (!SW_Output[k].use)
-				continue;
-			if (timeSteps[k][i] < 4)
-			{
-				writeit = TRUE;
-				SW_Output[k].period = timeSteps[k][i]; /* set the desired period based on the iteration */
-				switch (SW_Output[k].period)
-				{
-				case eSW_Day:
-					t = SW_Model.doy;
-					break;
-				case eSW_Week:
-					writeit = (Bool) (SW_Model.newweek || bFlush);
-					t = (SW_Model.week + 1) - tOffset;
-					break;
-				case eSW_Month:
-					writeit = (Bool) (SW_Model.newmonth || bFlush);
-					t = (SW_Model.month + 1) - tOffset;
-					break;
-				case eSW_Year:
-					writeit = (Bool) (SW_Model.newyear || bFlush);
-					t = SW_Output[k].first; /* always output this period */
-					break;
-				default:
-					LogError(logfp, LOGFATAL,
-							"Invalid period in SW_OUT_write_today().");
-				}
-				if (!writeit || t < SW_Output[k].first || t > SW_Output[k].last)
-					continue;
-
-				((void (*)(void)) SW_Output[k].pfunc)();
-#if !defined(STEPWAT) && !defined(RSOILWAT)
-				switch (timeSteps[k][i])
-				{ /* based on iteration of for loop, determines which file to output to */
-				case eSW_Day:
-					fprintf(SW_Output[k].fp_dy, "%s\n", outstr);
-					break;
-				case eSW_Week:
-					fprintf(SW_Output[k].fp_wk, "%s\n", outstr);
-					break;
-				case eSW_Month:
-					fprintf(SW_Output[k].fp_mo, "%s\n", outstr);
-					break;
-				case eSW_Year:
-					fprintf(SW_Output[k].fp_yr, "%s\n", outstr);
-					break;
-				}
-#elif defined(STEPWAT)
-				if (isPartialSoilwatOutput == FALSE)
-				{
-					switch (timeSteps[k][i])
-					{ /* based on iteration of for loop, determines which file to output to */
-						case eSW_Day:
-						fprintf(SW_Output[k].fp_dy, "%s\n", outstr);
-						break;
-						case eSW_Week:
-						fprintf(SW_Output[k].fp_wk, "%s\n", outstr);
-						break;
-						case eSW_Month:
-						fprintf(SW_Output[k].fp_mo, "%s\n", outstr);
-						break;
-						case eSW_Year:
-						fprintf(SW_Output[k].fp_yr, "%s\n", outstr);
-						break;
-					}
-				}
-#endif
-			}
-		}
-	}
-
-}
-
-static void get_none(void)
-{
-	/* --------------------------------------------------- */
-	/* output routine for quantities that aren't yet implemented
-	 * this just gives the main output loop something to call,
-	 * rather than an empty pointer.
-	 */
-	outstr[0] = '\0';
-}
-
-static void get_outstrleader(TimeInt pd)
-{
-	/* --------------------------------------------------- */
-	/* this is called from each of the remaining get_ funcs
-	 * to set up the first (date) columns of the output
-	 * string.  It's the same for all and easier to put in
-	 * one place.
-	 * Periodic output for Month and/or Week are actually
-	 * printing for the PREVIOUS month or week.
-	 * Also, see note on test value in _write_today() for
-	 * explanation of the +1.
-	 */
-#ifndef RSOILWAT
-	switch (pd)
-	{
-	case eSW_Day:
-		sprintf(outstr, "%d%c%d", SW_Model.year, _Sep, SW_Model.doy);
-		break;
-	case eSW_Week:
-		sprintf(outstr, "%d%c%d", SW_Model.year, _Sep,
-				(SW_Model.week + 1) - tOffset);
-		break;
-	case eSW_Month:
-		sprintf(outstr, "%d%c%d", SW_Model.year, _Sep,
-				(SW_Model.month + 1) - tOffset);
-		break;
-	case eSW_Year:
-		sprintf(outstr, "%d", SW_Model.year);
-	}
-#endif
-}
-
-static void get_estab(void)
-{
-	/* --------------------------------------------------- */
-	/* the establishment check produces, for each species in
-	 * the given set, a day of year >=0 that the species
-	 * established itself in the current year.  The output
-	 * will be a single row of numbers for each year.  Each
-	 * column represents a species in the order it was entered
-	 * in the estabs.in file.  The value will be the day that
-	 * the species established, or 0 if it didn't establish
-	 * this year.
-	 */
-	SW_VEGESTAB *v = &SW_VegEstab;
-	OutPeriod pd = SW_Output[eSW_Estab].period;
-	IntU i;
-	char str[10];
-#ifndef RSOILWAT
-	get_outstrleader(pd);
-#else
-	switch(pd)
-	{
-		case eSW_Day:
-		p_Restabs_dy[SW_Output[eSW_Estab].dy_row + dy_nrow * 0] = SW_Model.year;
-		p_Restabs_dy[SW_Output[eSW_Estab].dy_row + dy_nrow * 1] = SW_Model.doy;
-		break;
-		case eSW_Week:
-		p_Restabs_wk[SW_Output[eSW_Estab].wk_row + wk_nrow * 0] = SW_Model.year;
-		p_Restabs_wk[SW_Output[eSW_Estab].wk_row + wk_nrow * 1] = (SW_Model.week + 1) - tOffset;
-		break;
-		case eSW_Month:
-		p_Restabs_mo[SW_Output[eSW_Estab].mo_row + mo_nrow * 0] = SW_Model.year;
-		p_Restabs_mo[SW_Output[eSW_Estab].mo_row + mo_nrow * 1] = (SW_Model.month + 1) - tOffset;
-		break;
-		case eSW_Year:
-		p_Restabs_yr[SW_Output[eSW_Estab].yr_row + yr_nrow * 0] = SW_Model.year;
-		break;
-	}
-#endif
-	for (i = 0; i < v->count; i++)
-	{
-#ifndef RSOILWAT
-		sprintf(str, "%c%d", _Sep, v->parms[i]->estab_doy);
-		strcat(outstr, str);
-#else
-		switch(pd)
-		{
-			case eSW_Day:
-			p_Restabs_dy[SW_Output[eSW_Estab].dy_row + dy_nrow * (i + 2)] = v->parms[i]->estab_doy;
-			break;
-			case eSW_Week:
-			p_Restabs_wk[SW_Output[eSW_Estab].wk_row + wk_nrow * (i + 2)] = v->parms[i]->estab_doy;
-			break;
-			case eSW_Month:
-			p_Restabs_mo[SW_Output[eSW_Estab].mo_row + mo_nrow * (i + 2)] = v->parms[i]->estab_doy;
-			break;
-			case eSW_Year:
-			p_Restabs_yr[SW_Output[eSW_Estab].yr_row + yr_nrow * (i + 1)] = v->parms[i]->estab_doy;
-			break;
-		}
-#endif
-	}
-#ifdef RSOILWAT
-	switch(pd)
-	{
-		case eSW_Day:
-		SW_Output[eSW_Estab].dy_row++;
-		break;
-		case eSW_Week:
-		SW_Output[eSW_Estab].wk_row++;
-		break;
-		case eSW_Month:
-		SW_Output[eSW_Estab].mo_row++;
-		break;
-		case eSW_Year:
-		SW_Output[eSW_Estab].yr_row++;
-		break;
-	}
-#endif
-
-}
-
-static void get_temp(void)
-{
-	/* --------------------------------------------------- */
-	/* each of these get_<envparm> -type funcs return a
-	 * formatted string of the appropriate type and are
-	 * pointed to by SW_Output[k].pfunc so they can be called
-	 * anonymously by looping over the Output[k] list
-	 * (see _output_today() for usage.)
-	 * they all use the module-level string outstr[].
-	 */
-	/* 10-May-02 (cwb) Added conditionals for interfacing with STEPPE
-	 * 05-Mar-03 (cwb) Added code for max,min,avg. Previously, only avg was output.
-	 * 22 June-15 (akt)  Added code for adding surfaceTemp at output
-	 */
-	SW_WEATHER *v = &SW_Weather;
-	OutPeriod pd = SW_Output[eSW_Temp].period;
-	RealD v_avg = SW_MISSING;
-	RealD v_min = SW_MISSING, v_max = SW_MISSING;
-	RealD surfaceTempVal = SW_MISSING;
-
-#if !defined(STEPWAT) && !defined(RSOILWAT)
-	char str[OUTSTRLEN];
-	get_outstrleader(pd);
-#elif defined(STEPWAT)
-	char str[OUTSTRLEN];
-	if (isPartialSoilwatOutput == FALSE)
-	{
-		get_outstrleader(pd);
-	}
-#endif
-
-	switch (pd)
-	{
-	case eSW_Day:
-#ifndef RSOILWAT
-		v_max = v->dysum.temp_max;
-		v_min = v->dysum.temp_min;
-		v_avg = v->dysum.temp_avg;
-		surfaceTempVal = v->dysum.surfaceTemp;
-#else
-		p_Rtemp_dy[SW_Output[eSW_Temp].dy_row + dy_nrow * 0] = SW_Model.year;
-		p_Rtemp_dy[SW_Output[eSW_Temp].dy_row + dy_nrow * 1] = SW_Model.doy;
-		p_Rtemp_dy[SW_Output[eSW_Temp].dy_row + dy_nrow * 2] = v->dysum.temp_max;
-		p_Rtemp_dy[SW_Output[eSW_Temp].dy_row + dy_nrow * 3] = v->dysum.temp_min;
-		p_Rtemp_dy[SW_Output[eSW_Temp].dy_row + dy_nrow * 4] = v->dysum.temp_avg;
-		p_Rtemp_dy[SW_Output[eSW_Temp].dy_row + dy_nrow * 5] = v->dysum.surfaceTemp;
-		SW_Output[eSW_Temp].dy_row++;
-#endif
-		break;
-	case eSW_Week:
-#ifndef RSOILWAT
-		v_max = v->wkavg.temp_max;
-		v_min = v->wkavg.temp_min;
-		v_avg = v->wkavg.temp_avg;
-		surfaceTempVal = v->wkavg.surfaceTemp;
-#else
-		p_Rtemp_wk[SW_Output[eSW_Temp].wk_row + wk_nrow * 0] = SW_Model.year;
-		p_Rtemp_wk[SW_Output[eSW_Temp].wk_row + wk_nrow * 1] = (SW_Model.week + 1) - tOffset;
-		p_Rtemp_wk[SW_Output[eSW_Temp].wk_row + wk_nrow * 2] = v->wkavg.temp_max;
-		p_Rtemp_wk[SW_Output[eSW_Temp].wk_row + wk_nrow * 3] = v->wkavg.temp_min;
-		p_Rtemp_wk[SW_Output[eSW_Temp].wk_row + wk_nrow * 4] = v->wkavg.temp_avg;
-		p_Rtemp_wk[SW_Output[eSW_Temp].wk_row + wk_nrow * 5] = v->wkavg.surfaceTemp;
-		SW_Output[eSW_Temp].wk_row++;
-#endif
-		break;
-	case eSW_Month:
-#ifndef RSOILWAT
-		v_max = v->moavg.temp_max;
-		v_min = v->moavg.temp_min;
-		v_avg = v->moavg.temp_avg;
-		surfaceTempVal = v->moavg.surfaceTemp;
-#else
-		p_Rtemp_mo[SW_Output[eSW_Temp].mo_row + mo_nrow * 0] = SW_Model.year;
-		p_Rtemp_mo[SW_Output[eSW_Temp].mo_row + mo_nrow * 1] = (SW_Model.month + 1) - tOffset;
-		p_Rtemp_mo[SW_Output[eSW_Temp].mo_row + mo_nrow * 2] = v->moavg.temp_max;
-		p_Rtemp_mo[SW_Output[eSW_Temp].mo_row + mo_nrow * 3] = v->moavg.temp_min;
-		p_Rtemp_mo[SW_Output[eSW_Temp].mo_row + mo_nrow * 4] = v->moavg.temp_avg;
-		p_Rtemp_mo[SW_Output[eSW_Temp].mo_row + mo_nrow * 5] = v->moavg.surfaceTemp;
-		SW_Output[eSW_Temp].mo_row++;
-#endif
-		break;
-	case eSW_Year:
-#ifndef RSOILWAT
-		v_max = v->yravg.temp_max;
-		v_min = v->yravg.temp_min;
-		v_avg = v->yravg.temp_avg;
-		surfaceTempVal = v->yravg.surfaceTemp;
-#else
-		p_Rtemp_yr[SW_Output[eSW_Temp].yr_row + yr_nrow * 0] = SW_Model.year;
-		p_Rtemp_yr[SW_Output[eSW_Temp].yr_row + yr_nrow * 1] = v->yravg.temp_max;
-		p_Rtemp_yr[SW_Output[eSW_Temp].yr_row + yr_nrow * 2] = v->yravg.temp_min;
-		p_Rtemp_yr[SW_Output[eSW_Temp].yr_row + yr_nrow * 3] = v->yravg.temp_avg;
-		p_Rtemp_yr[SW_Output[eSW_Temp].yr_row + yr_nrow * 4] = v->yravg.surfaceTemp;
-		SW_Output[eSW_Temp].yr_row++;
-#endif
-		break;
-	}
-
-#if !defined(STEPWAT) && !defined(RSOILWAT)
-	sprintf(str, "%c%7.6f%c%7.6f%c%7.6f%c%7.6f", _Sep, v_max, _Sep, v_min, _Sep,
-			v_avg, _Sep, surfaceTempVal);
-	strcat(outstr, str);
-#elif defined(STEPWAT)
-
-	if (isPartialSoilwatOutput == FALSE)
-	{
-		sprintf(str, "%c%7.6f%c%7.6f%c%7.6f%c%7.6f", _Sep, v_max, _Sep, v_min, _Sep, v_avg, _Sep, surfaceTempVal);
-		strcat(outstr, str);
-	}
-	else
-	{
-
-		if (pd != eSW_Year)
-		LogError(logfp, LOGFATAL, "Invalid output period for TEMP; should be YR %7.6f, %7.6f",v_max, v_min); //added v_max, v_min for compiler
-		SXW.temp = v_avg;
-		SXW.surfaceTemp = surfaceTempVal;
-	}
-#endif
-}
-
-static void get_precip(void)
-{
-	/* --------------------------------------------------- */
-	/* 	20091015 (drs) ppt is divided into rain and snow and all three values are output into precip */
-	SW_WEATHER *v = &SW_Weather;
-	OutPeriod pd = SW_Output[eSW_Precip].period;
-	RealD val_ppt = SW_MISSING, val_rain = SW_MISSING, val_snow = SW_MISSING,
-			val_snowmelt = SW_MISSING, val_snowloss = SW_MISSING;
-
-#if !defined(STEPWAT) && !defined(RSOILWAT)
-	char str[OUTSTRLEN];
-	get_outstrleader(pd);
-
-#elif defined(STEPWAT)
-	char str[OUTSTRLEN];
-	if (isPartialSoilwatOutput == FALSE)
-	{
-		get_outstrleader(pd);
-	}
-#endif
-
-	switch (pd)
-	{
-	case eSW_Day:
-#ifndef RSOILWAT
-		val_ppt = v->dysum.ppt;
-		val_rain = v->dysum.rain;
-		val_snow = v->dysum.snow;
-		val_snowmelt = v->dysum.snowmelt;
-		val_snowloss = v->dysum.snowloss;
-#else
-		p_Rprecip_dy[SW_Output[eSW_Precip].dy_row + dy_nrow * 0] = SW_Model.year;
-		p_Rprecip_dy[SW_Output[eSW_Precip].dy_row + dy_nrow * 1] = SW_Model.doy;
-		p_Rprecip_dy[SW_Output[eSW_Precip].dy_row + dy_nrow * 2] = v->dysum.ppt;
-		p_Rprecip_dy[SW_Output[eSW_Precip].dy_row + dy_nrow * 3] = v->dysum.rain;
-		p_Rprecip_dy[SW_Output[eSW_Precip].dy_row + dy_nrow * 4] = v->dysum.snow;
-		p_Rprecip_dy[SW_Output[eSW_Precip].dy_row + dy_nrow * 5] = v->dysum.snowmelt;
-		p_Rprecip_dy[SW_Output[eSW_Precip].dy_row + dy_nrow * 6] = v->dysum.snowloss;
-		SW_Output[eSW_Precip].dy_row++;
-#endif
-		break;
-	case eSW_Week:
-#ifndef RSOILWAT
-		val_ppt = v->wkavg.ppt;
-		val_rain = v->wkavg.rain;
-		val_snow = v->wkavg.snow;
-		val_snowmelt = v->wkavg.snowmelt;
-		val_snowloss = v->wkavg.snowloss;
-#else
-		p_Rprecip_wk[SW_Output[eSW_Precip].wk_row + wk_nrow * 0] = SW_Model.year;
-		p_Rprecip_wk[SW_Output[eSW_Precip].wk_row + wk_nrow * 1] = (SW_Model.week + 1) - tOffset;
-		p_Rprecip_wk[SW_Output[eSW_Precip].wk_row + wk_nrow * 2] = v->wkavg.ppt;
-		p_Rprecip_wk[SW_Output[eSW_Precip].wk_row + wk_nrow * 3] = v->wkavg.rain;
-		p_Rprecip_wk[SW_Output[eSW_Precip].wk_row + wk_nrow * 4] = v->wkavg.snow;
-		p_Rprecip_wk[SW_Output[eSW_Precip].wk_row + wk_nrow * 5] = v->wkavg.snowmelt;
-		p_Rprecip_wk[SW_Output[eSW_Precip].wk_row + wk_nrow * 6] = v->wkavg.snowloss;
-		SW_Output[eSW_Precip].wk_row++;
-#endif
-		break;
-	case eSW_Month:
-#ifndef RSOILWAT
-		val_ppt = v->moavg.ppt;
-		val_rain = v->moavg.rain;
-		val_snow = v->moavg.snow;
-		val_snowmelt = v->moavg.snowmelt;
-		val_snowloss = v->moavg.snowloss;
-#else
-		p_Rprecip_mo[SW_Output[eSW_Precip].mo_row + mo_nrow * 0] = SW_Model.year;
-		p_Rprecip_mo[SW_Output[eSW_Precip].mo_row + mo_nrow * 1] = (SW_Model.month + 1) - tOffset;
-		p_Rprecip_mo[SW_Output[eSW_Precip].mo_row + mo_nrow * 2] = v->moavg.ppt;
-		p_Rprecip_mo[SW_Output[eSW_Precip].mo_row + mo_nrow * 3] = v->moavg.rain;
-		p_Rprecip_mo[SW_Output[eSW_Precip].mo_row + mo_nrow * 4] = v->moavg.snow;
-		p_Rprecip_mo[SW_Output[eSW_Precip].mo_row + mo_nrow * 5] = v->moavg.snowmelt;
-		p_Rprecip_mo[SW_Output[eSW_Precip].mo_row + mo_nrow * 6] = v->moavg.snowloss;
-		SW_Output[eSW_Precip].mo_row++;
-#endif
-		break;
-	case eSW_Year:
-#ifndef RSOILWAT
-		val_ppt = v->yravg.ppt;
-		val_rain = v->yravg.rain;
-		val_snow = v->yravg.snow;
-		val_snowmelt = v->yravg.snowmelt;
-		val_snowloss = v->yravg.snowloss;
-		break;
-#else
-		p_Rprecip_yr[SW_Output[eSW_Precip].yr_row + yr_nrow * 0] = SW_Model.year;
-		p_Rprecip_yr[SW_Output[eSW_Precip].yr_row + yr_nrow * 1] = v->yravg.ppt;
-		p_Rprecip_yr[SW_Output[eSW_Precip].yr_row + yr_nrow * 2] = v->yravg.rain;
-		p_Rprecip_yr[SW_Output[eSW_Precip].yr_row + yr_nrow * 3] = v->yravg.snow;
-		p_Rprecip_yr[SW_Output[eSW_Precip].yr_row + yr_nrow * 4] = v->yravg.snowmelt;
-		p_Rprecip_yr[SW_Output[eSW_Precip].yr_row + yr_nrow * 5] = v->yravg.snowloss;
-		SW_Output[eSW_Precip].yr_row++;
-#endif
-	}
-
-#if !defined(STEPWAT) && !defined(RSOILWAT)
-	sprintf(str, "%c%7.6f%c%7.6f%c%7.6f%c%7.6f%c%7.6f", _Sep, val_ppt, _Sep,
-			val_rain, _Sep, val_snow, _Sep, val_snowmelt, _Sep, val_snowloss);
-	strcat(outstr, str);
-#elif defined(STEPWAT)
-	if (isPartialSoilwatOutput == FALSE)
-	{
-		sprintf(str, "%c%7.6f%c%7.6f%c%7.6f%c%7.6f%c%7.6f", _Sep, val_ppt, _Sep, val_rain, _Sep, val_snow, _Sep, val_snowmelt, _Sep, val_snowloss);
-		strcat(outstr, str);
-	}
-	else
-	{
-
-		if (pd != eSW_Year)
-		LogError(logfp, LOGFATAL, "Invalid output period for PRECIP; should be YR, %7.6f,%7.6f,%7.6f,%7.6f", val_snowloss, val_snowmelt, val_snow, val_rain); //added extra for compiler
-		SXW.ppt = val_ppt;
-	}
-#endif
-}
-
-static void get_vwcBulk(void)
-{
-	/* --------------------------------------------------- */
-	LyrIndex i;
-	SW_SOILWAT *v = &SW_Soilwat;
-	OutPeriod pd = SW_Output[eSW_VWCBulk].period;
-	RealD *val = (RealD *) malloc(sizeof(RealD) * SW_Site.n_layers);
-	ForEachSoilLayer(i)
-		val[i] = SW_MISSING;
-
-#if !defined(STEPWAT) && !defined(RSOILWAT)
-	char str[OUTSTRLEN];
-#elif defined(STEPWAT)
-	char str[OUTSTRLEN];
-#endif
-
-	get_outstrleader(pd);
-	switch (pd)
-	{ /* vwcBulk at this point is identical to swcBulk */
-	case eSW_Day:
-#ifndef RSOILWAT
-		ForEachSoilLayer(i)
-			val[i] = v->dysum.vwcBulk[i] / SW_Site.lyr[i]->width;
-#else
-		p_RvwcBulk_dy[SW_Output[eSW_VWCBulk].dy_row + dy_nrow * 0] = SW_Model.year;
-		p_RvwcBulk_dy[SW_Output[eSW_VWCBulk].dy_row + dy_nrow * 1] = SW_Model.doy;
-		ForEachSoilLayer(i)
-		p_RvwcBulk_dy[SW_Output[eSW_VWCBulk].dy_row + dy_nrow * (i + 2)] = v->dysum.vwcBulk[i] / SW_Site.lyr[i]->width;
-		SW_Output[eSW_VWCBulk].dy_row++;
-#endif
-		break;
-	case eSW_Week:
-#ifndef RSOILWAT
-		ForEachSoilLayer(i)
-			val[i] = v->wkavg.vwcBulk[i] / SW_Site.lyr[i]->width;
-#else
-		p_RvwcBulk_wk[SW_Output[eSW_VWCBulk].wk_row + wk_nrow * 0] = SW_Model.year;
-		p_RvwcBulk_wk[SW_Output[eSW_VWCBulk].wk_row + wk_nrow * 1] = (SW_Model.week + 1) - tOffset;
-		ForEachSoilLayer(i)
-		p_RvwcBulk_wk[SW_Output[eSW_VWCBulk].wk_row + wk_nrow * (i + 2)] = v->wkavg.vwcBulk[i] / SW_Site.lyr[i]->width;
-		SW_Output[eSW_VWCBulk].wk_row++;
-#endif
-		break;
-	case eSW_Month:
-#ifndef RSOILWAT
-		ForEachSoilLayer(i)
-			val[i] = v->moavg.vwcBulk[i] / SW_Site.lyr[i]->width;
-#else
-		p_RvwcBulk_mo[SW_Output[eSW_VWCBulk].mo_row + mo_nrow * 0] = SW_Model.year;
-		p_RvwcBulk_mo[SW_Output[eSW_VWCBulk].mo_row + mo_nrow * 1] = (SW_Model.month + 1) - tOffset;
-		ForEachSoilLayer(i)
-		p_RvwcBulk_mo[SW_Output[eSW_VWCBulk].mo_row + mo_nrow * (i + 2)] = v->moavg.vwcBulk[i] / SW_Site.lyr[i]->width;
-		SW_Output[eSW_VWCBulk].mo_row++;
-#endif
-		break;
-	case eSW_Year:
-#ifndef RSOILWAT
-		ForEachSoilLayer(i)
-			val[i] = v->yravg.vwcBulk[i] / SW_Site.lyr[i]->width;
-#else
-		p_RvwcBulk_yr[SW_Output[eSW_VWCBulk].yr_row + yr_nrow * 0] = SW_Model.year;
-		ForEachSoilLayer(i)
-		p_RvwcBulk_yr[SW_Output[eSW_VWCBulk].yr_row + yr_nrow * (i + 1)] = v->yravg.vwcBulk[i] / SW_Site.lyr[i]->width;
-		SW_Output[eSW_VWCBulk].yr_row++;
-#endif
-		break;
-	}
-#if !defined(STEPWAT) && !defined(RSOILWAT)
-	ForEachSoilLayer(i)
-	{
-		sprintf(str, "%c%7.6f", _Sep, val[i]);
-		strcat(outstr, str);
-	}
-#elif defined(STEPWAT)
-
-	if (isPartialSoilwatOutput == FALSE)
-	{
-		ForEachSoilLayer(i)
-			{
-				sprintf(str, "%c%7.6f", _Sep, val[i]);
-				strcat(outstr, str);
-			}
-	}
-	/*ForEachSoilLayer(i) {
-	 switch (pd) {
-	 case eSW_Day: p = t->doy-1; break; // print current but as index
-	 case eSW_Week: p = t->week-1; break; // print previous to current
-	 case eSW_Month: p = t->month-1; break; // print previous to current
-	 // YEAR should never be used with STEPWAT //
-	 }
-	 if (bFlush) p++;
-	 SXW.swc[Ilp(i,p)] = val[i];
-	 }*/
-#endif
-	free(val);
-}
-
-static void get_vwcMatric(void)
-{
-	/* --------------------------------------------------- */
-	LyrIndex i;
-	SW_SOILWAT *v = &SW_Soilwat;
-	OutPeriod pd = SW_Output[eSW_VWCMatric].period;
-	RealD convert;
-	RealD *val = (RealD *) malloc(sizeof(RealD) * SW_Site.n_layers);
-	ForEachSoilLayer(i)
-		val[i] = SW_MISSING;
-
-#if !defined(STEPWAT) && !defined(RSOILWAT)
-	char str[OUTSTRLEN];
-#elif defined(STEPWAT)
-	char str[OUTSTRLEN];
-#endif
-
-	get_outstrleader(pd);
-	/* vwcMatric at this point is identical to swcBulk */
-	switch (pd)
-	{
-	case eSW_Day:
-#ifndef RSOILWAT
-		ForEachSoilLayer(i)
-		{
-			convert = 1. / (1. - SW_Site.lyr[i]->fractionVolBulk_gravel)
-					/ SW_Site.lyr[i]->width;
-			val[i] = v->dysum.vwcMatric[i] * convert;
-		}
-#else
-		p_RvwcMatric_dy[SW_Output[eSW_VWCMatric].dy_row + dy_nrow * 0] = SW_Model.year;
-		p_RvwcMatric_dy[SW_Output[eSW_VWCMatric].dy_row + dy_nrow * 1] = SW_Model.doy;
-		ForEachSoilLayer(i)
-		{
-			convert = 1. / (1. - SW_Site.lyr[i]->fractionVolBulk_gravel) / SW_Site.lyr[i]->width;
-			p_RvwcMatric_dy[SW_Output[eSW_VWCMatric].dy_row + dy_nrow * (i + 2)] = v->dysum.vwcMatric[i] * convert;
-		}
-		SW_Output[eSW_VWCMatric].dy_row++;
-#endif
-		break;
-	case eSW_Week:
-#ifndef RSOILWAT
-		ForEachSoilLayer(i)
-		{
-			convert = 1. / (1. - SW_Site.lyr[i]->fractionVolBulk_gravel)
-					/ SW_Site.lyr[i]->width;
-			val[i] = v->wkavg.vwcMatric[i] * convert;
-		}
-#else
-		p_RvwcMatric_wk[SW_Output[eSW_VWCMatric].wk_row + wk_nrow * 0] = SW_Model.year;
-		p_RvwcMatric_wk[SW_Output[eSW_VWCMatric].wk_row + wk_nrow * 1] = (SW_Model.week + 1) - tOffset;
-		ForEachSoilLayer(i)
-		{
-			convert = 1. / (1. - SW_Site.lyr[i]->fractionVolBulk_gravel) / SW_Site.lyr[i]->width;
-			p_RvwcMatric_wk[SW_Output[eSW_VWCMatric].wk_row + wk_nrow * (i + 2)] = v->wkavg.vwcMatric[i] * convert;
-		}
-		SW_Output[eSW_VWCMatric].wk_row++;
-#endif
-		break;
-	case eSW_Month:
-#ifndef RSOILWAT
-		ForEachSoilLayer(i)
-		{
-			convert = 1. / (1. - SW_Site.lyr[i]->fractionVolBulk_gravel)
-					/ SW_Site.lyr[i]->width;
-			val[i] = v->moavg.vwcMatric[i] * convert;
-		}
-#else
-		p_RvwcMatric_mo[SW_Output[eSW_VWCMatric].mo_row + mo_nrow * 0] = SW_Model.year;
-		p_RvwcMatric_mo[SW_Output[eSW_VWCMatric].mo_row + mo_nrow * 1] = (SW_Model.month + 1) - tOffset;
-		ForEachSoilLayer(i)
-		{
-			convert = 1. / (1. - SW_Site.lyr[i]->fractionVolBulk_gravel) / SW_Site.lyr[i]->width;
-			p_RvwcMatric_mo[SW_Output[eSW_VWCMatric].mo_row + mo_nrow * (i + 2)] = v->moavg.vwcMatric[i] * convert;
-		}
-		SW_Output[eSW_VWCMatric].mo_row++;
-#endif
-		break;
-	case eSW_Year:
-#ifndef RSOILWAT
-		ForEachSoilLayer(i)
-		{
-			convert = 1. / (1. - SW_Site.lyr[i]->fractionVolBulk_gravel)
-					/ SW_Site.lyr[i]->width;
-			val[i] = v->yravg.vwcMatric[i] * convert;
-		}
-#else
-		p_RvwcMatric_yr[SW_Output[eSW_VWCMatric].yr_row + yr_nrow * 0] = SW_Model.year;
-		ForEachSoilLayer(i)
-		{
-			convert = 1. / (1. - SW_Site.lyr[i]->fractionVolBulk_gravel) / SW_Site.lyr[i]->width;
-      p_RvwcMatric_yr[SW_Output[eSW_VWCMatric].yr_row + yr_nrow * (i + 1)] = v->yravg.vwcMatric[i] * convert;
-		}
-		SW_Output[eSW_VWCMatric].yr_row++;
-#endif
-		break;
-	}
-#if !defined(STEPWAT) && !defined(RSOILWAT)
-	ForEachSoilLayer(i)
-	{
-		sprintf(str, "%c%7.6f", _Sep, val[i]);
-		strcat(outstr, str);
-	}
-#elif defined(STEPWAT)
-	if (isPartialSoilwatOutput == FALSE)
-	{
-		ForEachSoilLayer(i)
-		{
-			sprintf(str, "%c%7.6f", _Sep, val[i]);
-			strcat(outstr, str);
-		}
-
-	}
-
-	/*ForEachSoilLayer(i)
-	 {
-	 switch (pd) {
-	 case eSW_Day: p = t->doy-1; break; // print current but as index
-	 case eSW_Week: p = t->week-1; break; // print previous to current
-	 case eSW_Month: p = t->month-1; break; // print previous to current
-	 // YEAR should never be used with STEPWAT
-	 }
-	 if (bFlush) p++;
-	 SXW.swc[Ilp(i,p)] = val[i];
-	 }*/
-#endif
-	free(val);
-}
-
-static void get_swcBulk(void)
-{
-	/* --------------------------------------------------- */
-	/* added 21-Oct-03, cwb */
-#ifdef STEPWAT
-	TimeInt p;
-	SW_MODEL *t = &SW_Model;
-
-#endif
-	LyrIndex i;
-	SW_SOILWAT *v = &SW_Soilwat;
-	OutPeriod pd = SW_Output[eSW_SWCBulk].period;
-	RealD val = SW_MISSING;
-#if !defined(STEPWAT) && !defined(RSOILWAT)
-	char str[OUTSTRLEN];
-	get_outstrleader(pd);
-	ForEachSoilLayer(i)
-	{
-		switch (pd)
-		{
-		case eSW_Day:
-			val = v->dysum.swcBulk[i];
-			break;
-		case eSW_Week:
-			val = v->wkavg.swcBulk[i];
-			break;
-		case eSW_Month:
-			val = v->moavg.swcBulk[i];
-			break;
-		case eSW_Year:
-			val = v->yravg.swcBulk[i];
-			break;
-		}
-		sprintf(str, "%c%7.6f", _Sep, val);
-		strcat(outstr, str);
-	}
-#elif defined(RSOILWAT)
-	switch (pd)
-	{
-		case eSW_Day:
-		p_RswcBulk_dy[SW_Output[eSW_SWCBulk].dy_row + dy_nrow * 0] = SW_Model.year;
-		p_RswcBulk_dy[SW_Output[eSW_SWCBulk].dy_row + dy_nrow * 1] = SW_Model.doy;
-		ForEachSoilLayer(i)
-		p_RswcBulk_dy[SW_Output[eSW_SWCBulk].dy_row + dy_nrow * (i + 2)] = v->dysum.swcBulk[i];
-		SW_Output[eSW_SWCBulk].dy_row++;
-		break;
-		case eSW_Week:
-		p_RswcBulk_wk[SW_Output[eSW_SWCBulk].wk_row + wk_nrow * 0] = SW_Model.year;
-		p_RswcBulk_wk[SW_Output[eSW_SWCBulk].wk_row + wk_nrow * 1] = (SW_Model.week + 1) - tOffset;
-		ForEachSoilLayer(i)
-		p_RswcBulk_wk[SW_Output[eSW_SWCBulk].wk_row + wk_nrow * (i + 2)] = v->wkavg.swcBulk[i];
-		SW_Output[eSW_SWCBulk].wk_row++;
-		break;
-		case eSW_Month:
-		p_RswcBulk_mo[SW_Output[eSW_SWCBulk].mo_row + mo_nrow * 0] = SW_Model.year;
-		p_RswcBulk_mo[SW_Output[eSW_SWCBulk].mo_row + mo_nrow * 1] = (SW_Model.month + 1) - tOffset;
-		ForEachSoilLayer(i)
-		p_RswcBulk_mo[SW_Output[eSW_SWCBulk].mo_row + mo_nrow * (i + 2)] = v->moavg.swcBulk[i];
-		SW_Output[eSW_SWCBulk].mo_row++;
-		break;
-		case eSW_Year:
-		p_RswcBulk_yr[SW_Output[eSW_SWCBulk].yr_row + yr_nrow * 0] = SW_Model.year;
-		ForEachSoilLayer(i)
-		p_RswcBulk_yr[SW_Output[eSW_SWCBulk].yr_row + yr_nrow * (i + 1)] = v->yravg.swcBulk[i];
-		SW_Output[eSW_SWCBulk].yr_row++;
-		break;
-	}
-#elif defined(STEPWAT)
-	char str[OUTSTRLEN];
-	if (isPartialSoilwatOutput == FALSE)
-	{
-		get_outstrleader(pd);
-		ForEachSoilLayer(i)
-		{
-			switch (pd)
-			{
-				case eSW_Day:
-				val = v->dysum.swcBulk[i];
-				break;
-				case eSW_Week:
-				val = v->wkavg.swcBulk[i];
-				break;
-				case eSW_Month:
-				val = v->moavg.swcBulk[i];
-				break;
-				case eSW_Year:
-				val = v->yravg.swcBulk[i];
-				break;
-			}
-			sprintf(str, "%c%7.6f", _Sep, val);
-			strcat(outstr, str);
-		}
-
-	}
-	else
-	{
-		ForEachSoilLayer(i)
-		{
-			switch (pd)
-			{
-				case eSW_Day:
-				p = t->doy-1;
-				val = v->dysum.swcBulk[i];
-				break; // print current but as index
-				case eSW_Week:
-				p = t->week-1;
-				val = v->wkavg.swcBulk[i];
-				break;// print previous to current
-				case eSW_Month:
-				p = t->month-1;
-				val = v->moavg.swcBulk[i];
-				break;// print previous to current
-				// YEAR should never be used with STEPWAT
-			}
-			if (bFlush) p++;
-			SXW.swc[Ilp(i,p)] = val;
-		}
-	}
-#endif
-}
-
-static void get_swpMatric(void)
-{
-	/* --------------------------------------------------- */
-	/* can't take arithmetic average of swp because it's
-	 * exponential.  At this time (until I remember to look
-	 * up whether harmonic or some other average is better
-	 * and fix this) we're not averaging swp but converting
-	 * the averaged swc.  This also avoids converting for
-	 * each day.
-	 *
-	 * added 12-Oct-03, cwb */
-
-	LyrIndex i;
-	SW_SOILWAT *v = &SW_Soilwat;
-	OutPeriod pd = SW_Output[eSW_SWPMatric].period;
-	RealD val = SW_MISSING;
-#ifndef RSOILWAT
-	char str[OUTSTRLEN];
-
-	get_outstrleader(pd);
-	ForEachSoilLayer(i)
-	{
-		switch (pd)
-		{ /* swpMatric at this point is identical to swcBulk */
-		case eSW_Day:
-			val = SW_SWCbulk2SWPmatric(SW_Site.lyr[i]->fractionVolBulk_gravel,
-					v->dysum.swpMatric[i], i);
-			break;
-		case eSW_Week:
-			val = SW_SWCbulk2SWPmatric(SW_Site.lyr[i]->fractionVolBulk_gravel,
-					v->wkavg.swpMatric[i], i);
-			break;
-		case eSW_Month:
-			val = SW_SWCbulk2SWPmatric(SW_Site.lyr[i]->fractionVolBulk_gravel,
-					v->moavg.swpMatric[i], i);
-			break;
-		case eSW_Year:
-			val = SW_SWCbulk2SWPmatric(SW_Site.lyr[i]->fractionVolBulk_gravel,
-					v->yravg.swpMatric[i], i);
-			break;
-		}
-
-		sprintf(str, "%c%7.6f", _Sep, val);
-		strcat(outstr, str);
-	}
-#else
-	switch (pd)
-	{
-		case eSW_Day:
-		p_RswpMatric_dy[SW_Output[eSW_SWPMatric].dy_row + dy_nrow * 0] = SW_Model.year;
-		p_RswpMatric_dy[SW_Output[eSW_SWPMatric].dy_row + dy_nrow * 1] = SW_Model.doy;
-		ForEachSoilLayer(i)
-		p_RswpMatric_dy[SW_Output[eSW_SWPMatric].dy_row + dy_nrow * (i + 2)] = SW_SWCbulk2SWPmatric(SW_Site.lyr[i]->fractionVolBulk_gravel, v->dysum.swpMatric[i], i);
-		SW_Output[eSW_SWPMatric].dy_row++;
-		break;
-		case eSW_Week:
-		p_RswpMatric_wk[SW_Output[eSW_SWPMatric].wk_row + wk_nrow * 0] = SW_Model.year;
-		p_RswpMatric_wk[SW_Output[eSW_SWPMatric].wk_row + wk_nrow * 1] = (SW_Model.week + 1) - tOffset;
-		ForEachSoilLayer(i)
-		p_RswpMatric_wk[SW_Output[eSW_SWPMatric].wk_row + wk_nrow * (i + 2)] = SW_SWCbulk2SWPmatric(SW_Site.lyr[i]->fractionVolBulk_gravel, v->wkavg.swpMatric[i], i);
-		SW_Output[eSW_SWPMatric].wk_row++;
-		break;
-		case eSW_Month:
-		p_RswpMatric_mo[SW_Output[eSW_SWPMatric].mo_row + mo_nrow * 0] = SW_Model.year;
-		p_RswpMatric_mo[SW_Output[eSW_SWPMatric].mo_row + mo_nrow * 1] = (SW_Model.month + 1) - tOffset;
-		ForEachSoilLayer(i)
-		p_RswpMatric_mo[SW_Output[eSW_SWPMatric].mo_row + mo_nrow * (i + 2)] = SW_SWCbulk2SWPmatric(SW_Site.lyr[i]->fractionVolBulk_gravel, v->moavg.swpMatric[i], i);
-		SW_Output[eSW_SWPMatric].mo_row++;
-		break;
-		case eSW_Year:
-		p_RswpMatric_yr[SW_Output[eSW_SWPMatric].yr_row + yr_nrow * 0] = SW_Model.year;
-		ForEachSoilLayer(i)
-		p_RswpMatric_yr[SW_Output[eSW_SWPMatric].yr_row + yr_nrow * (i + 1)] = SW_SWCbulk2SWPmatric(SW_Site.lyr[i]->fractionVolBulk_gravel, v->yravg.swpMatric[i], i);
-		SW_Output[eSW_SWPMatric].yr_row++;
-		break;
-	}
-#endif
-}
-
-static void get_swaBulk(void)
-{
-	/* --------------------------------------------------- */
-
-	LyrIndex i;
-	SW_SOILWAT *v = &SW_Soilwat;
-	OutPeriod pd = SW_Output[eSW_SWABulk].period;
-	RealD val = SW_MISSING;
-#ifndef RSOILWAT
-	char str[OUTSTRLEN];
-	get_outstrleader(pd);
-	ForEachSoilLayer(i)
-	{
-		switch (pd)
-		{
-		case eSW_Day:
-			val = v->dysum.swaBulk[i];
-			break;
-		case eSW_Week:
-			val = v->wkavg.swaBulk[i];
-			break;
-		case eSW_Month:
-			val = v->moavg.swaBulk[i];
-			break;
-		case eSW_Year:
-			val = v->yravg.swaBulk[i];
-			break;
-		}
-
-		sprintf(str, "%c%7.6f", _Sep, val);
-		strcat(outstr, str);
-	}
-#else
-	switch (pd)
-	{
-		case eSW_Day:
-		p_RswaBulk_dy[SW_Output[eSW_SWABulk].dy_row + dy_nrow * 0] = SW_Model.year;
-		p_RswaBulk_dy[SW_Output[eSW_SWABulk].dy_row + dy_nrow * 1] = SW_Model.doy;
-		ForEachSoilLayer(i)
-		p_RswaBulk_dy[SW_Output[eSW_SWABulk].dy_row + dy_nrow * (i + 2)] = v->dysum.swaBulk[i];
-		SW_Output[eSW_SWABulk].dy_row++;
-		break;
-		case eSW_Week:
-		p_RswaBulk_wk[SW_Output[eSW_SWABulk].wk_row + wk_nrow * 0] = SW_Model.year;
-		p_RswaBulk_wk[SW_Output[eSW_SWABulk].wk_row + wk_nrow * 1] = (SW_Model.week + 1) - tOffset;
-		ForEachSoilLayer(i)
-		p_RswaBulk_wk[SW_Output[eSW_SWABulk].wk_row + wk_nrow * (i + 2)] = v->wkavg.swaBulk[i];
-		SW_Output[eSW_SWABulk].wk_row++;
-		break;
-		case eSW_Month:
-		p_RswaBulk_mo[SW_Output[eSW_SWABulk].mo_row + mo_nrow * 0] = SW_Model.year;
-		p_RswaBulk_mo[SW_Output[eSW_SWABulk].mo_row + mo_nrow * 1] = (SW_Model.month + 1) - tOffset;
-		ForEachSoilLayer(i)
-		p_RswaBulk_mo[SW_Output[eSW_SWABulk].mo_row + mo_nrow * (i + 2)] = v->moavg.swaBulk[i];
-		SW_Output[eSW_SWABulk].mo_row++;
-		break;
-		case eSW_Year:
-		p_RswaBulk_yr[SW_Output[eSW_SWABulk].yr_row + yr_nrow * 0] = SW_Model.year;
-		ForEachSoilLayer(i)
-		p_RswaBulk_yr[SW_Output[eSW_SWABulk].yr_row + yr_nrow * (i + 1)] = v->yravg.swaBulk[i];
-		SW_Output[eSW_SWABulk].yr_row++;
-		break;
-	}
-#endif
-}
-
-static void get_swaMatric(void)
-{
-	/* --------------------------------------------------- */
-
-	LyrIndex i;
-	SW_SOILWAT *v = &SW_Soilwat;
-	OutPeriod pd = SW_Output[eSW_SWAMatric].period;
-	RealD val = SW_MISSING, convert;
-#ifndef RSOILWAT
-	char str[OUTSTRLEN];
-	get_outstrleader(pd);
-	ForEachSoilLayer(i)
-	{ /* swaMatric at this point is identical to swaBulk */
-		convert = 1. / (1. - SW_Site.lyr[i]->fractionVolBulk_gravel);
-		switch (pd)
-		{
-		case eSW_Day:
-			val = v->dysum.swaMatric[i] * convert;
-			break;
-		case eSW_Week:
-			val = v->wkavg.swaMatric[i] * convert;
-			break;
-		case eSW_Month:
-			val = v->moavg.swaMatric[i] * convert;
-			break;
-		case eSW_Year:
-			val = v->yravg.swaMatric[i] * convert;
-			break;
-		}
-		sprintf(str, "%c%7.6f", _Sep, val);
-		strcat(outstr, str);
-	}
-#else
-	switch (pd)
-	{
-		case eSW_Day:
-		p_RswaMatric_dy[SW_Output[eSW_SWAMatric].dy_row + dy_nrow * 0] = SW_Model.year;
-		p_RswaMatric_dy[SW_Output[eSW_SWAMatric].dy_row + dy_nrow * 1] = SW_Model.doy;
-		ForEachSoilLayer(i)
-		{
-			convert = 1. / (1. - SW_Site.lyr[i]->fractionVolBulk_gravel);
-			p_RswaMatric_dy[SW_Output[eSW_SWAMatric].dy_row + dy_nrow * (i + 2)] = v->dysum.swaMatric[i] * convert;
-		}
-		SW_Output[eSW_SWAMatric].dy_row++;
-		break;
-		case eSW_Week:
-		p_RswaMatric_wk[SW_Output[eSW_SWAMatric].wk_row + wk_nrow * 0] = SW_Model.year;
-		p_RswaMatric_wk[SW_Output[eSW_SWAMatric].wk_row + wk_nrow * 1] = (SW_Model.week + 1) - tOffset;
-		ForEachSoilLayer(i)
-		{
-			convert = 1. / (1. - SW_Site.lyr[i]->fractionVolBulk_gravel);
-			p_RswaMatric_wk[SW_Output[eSW_SWAMatric].wk_row + wk_nrow * (i + 2)] = v->wkavg.swaMatric[i] * convert;
-		}
-		SW_Output[eSW_SWAMatric].wk_row++;
-		break;
-		case eSW_Month:
-		p_RswaMatric_mo[SW_Output[eSW_SWAMatric].mo_row + mo_nrow * 0] = SW_Model.year;
-		p_RswaMatric_mo[SW_Output[eSW_SWAMatric].mo_row + mo_nrow * 1] = (SW_Model.month + 1) - tOffset;
-		ForEachSoilLayer(i)
-		{
-			convert = 1. / (1. - SW_Site.lyr[i]->fractionVolBulk_gravel);
-			p_RswaMatric_mo[SW_Output[eSW_SWAMatric].mo_row + mo_nrow * (i + 2)] = v->moavg.swaMatric[i] * convert;
-		}
-		SW_Output[eSW_SWAMatric].mo_row++;
-		break;
-		case eSW_Year:
-		p_RswaMatric_yr[SW_Output[eSW_SWAMatric].yr_row + yr_nrow * 0] = SW_Model.year;
-		ForEachSoilLayer(i)
-		{
-			convert = 1. / (1. - SW_Site.lyr[i]->fractionVolBulk_gravel);
-			p_RswaMatric_yr[SW_Output[eSW_SWAMatric].yr_row + yr_nrow * (i + 1)] = v->yravg.swaMatric[i] * convert;
-		}
-		SW_Output[eSW_SWAMatric].yr_row++;
-		break;
-	}
-#endif
-}
-
-static void get_surfaceWater(void)
-{
-	/* --------------------------------------------------- */
-	SW_SOILWAT *v = &SW_Soilwat;
-	OutPeriod pd = SW_Output[eSW_SurfaceWater].period;
-	RealD val_surfacewater = SW_MISSING;
-#ifndef RSOILWAT
-	char str[OUTSTRLEN];
-	get_outstrleader(pd);
-	switch (pd)
-	{
-	case eSW_Day:
-		val_surfacewater = v->dysum.surfaceWater;
-		break;
-	case eSW_Week:
-		val_surfacewater = v->wkavg.surfaceWater;
-		break;
-	case eSW_Month:
-		val_surfacewater = v->moavg.surfaceWater;
-		break;
-	case eSW_Year:
-		val_surfacewater = v->yravg.surfaceWater;
-		break;
-	}
-	sprintf(str, "%c%7.6f", _Sep, val_surfacewater);
-	strcat(outstr, str);
-#else
-	switch (pd)
-	{
-		case eSW_Day:
-		p_Rsurface_water_dy[SW_Output[eSW_SurfaceWater].dy_row + dy_nrow * 0] = SW_Model.year;
-		p_Rsurface_water_dy[SW_Output[eSW_SurfaceWater].dy_row + dy_nrow * 1] = SW_Model.doy;
-		p_Rsurface_water_dy[SW_Output[eSW_SurfaceWater].dy_row + dy_nrow * 2] = v->dysum.surfaceWater;
-		SW_Output[eSW_SurfaceWater].dy_row++;
-		break;
-		case eSW_Week:
-		p_Rsurface_water_wk[SW_Output[eSW_SurfaceWater].wk_row + wk_nrow * 0] = SW_Model.year;
-		p_Rsurface_water_wk[SW_Output[eSW_SurfaceWater].wk_row + wk_nrow * 1] = (SW_Model.week + 1) - tOffset;
-		p_Rsurface_water_wk[SW_Output[eSW_SurfaceWater].wk_row + wk_nrow * 2] = v->wkavg.surfaceWater;
-		SW_Output[eSW_SurfaceWater].wk_row++;
-		break;
-		case eSW_Month:
-		p_Rsurface_water_mo[SW_Output[eSW_SurfaceWater].mo_row + mo_nrow * 0] = SW_Model.year;
-		p_Rsurface_water_mo[SW_Output[eSW_SurfaceWater].mo_row + mo_nrow * 1] = (SW_Model.month + 1) - tOffset;
-		p_Rsurface_water_mo[SW_Output[eSW_SurfaceWater].mo_row + mo_nrow * 2] = v->moavg.surfaceWater;
-		SW_Output[eSW_SurfaceWater].mo_row++;
-		break;
-		case eSW_Year:
-		p_Rsurface_water_yr[SW_Output[eSW_SurfaceWater].yr_row + yr_nrow * 0] = SW_Model.year;
-		p_Rsurface_water_yr[SW_Output[eSW_SurfaceWater].yr_row + yr_nrow * 1] = v->yravg.surfaceWater;
-		SW_Output[eSW_SurfaceWater].yr_row++;
-		break;
-	}
-#endif
-}
-
-static void get_runoff(void)
-{
-	/* --------------------------------------------------- */
-	/* (12/13/2012) (clk) Added function to output runoff variables */
-
-	SW_WEATHER *w = &SW_Weather;
-	OutPeriod pd = SW_Output[eSW_Runoff].period;
-	RealD val_totalRunoff = SW_MISSING, val_surfaceRunoff = SW_MISSING,
-			val_snowRunoff = SW_MISSING;
-#ifndef RSOILWAT
-	char str[OUTSTRLEN];
-	get_outstrleader(pd);
-	switch (pd)
-	{
-	case eSW_Day:
-		val_surfaceRunoff = w->dysum.surfaceRunoff;
-		val_snowRunoff = w->dysum.snowRunoff;
-		break;
-	case eSW_Week:
-		val_surfaceRunoff = w->wkavg.surfaceRunoff;
-		val_snowRunoff = w->wkavg.snowRunoff;
-		break;
-	case eSW_Month:
-		val_surfaceRunoff = w->moavg.surfaceRunoff;
-		val_snowRunoff = w->moavg.snowRunoff;
-		break;
-	case eSW_Year:
-		val_surfaceRunoff = w->yravg.surfaceRunoff;
-		val_snowRunoff = w->yravg.snowRunoff;
-		break;
-	}
-	val_totalRunoff = val_surfaceRunoff + val_snowRunoff;
-	sprintf(str, "%c%7.6f%c%7.6f%c%7.6f", _Sep, val_totalRunoff, _Sep, val_surfaceRunoff, _Sep, val_snowRunoff);
-	strcat(outstr, str);
-#else
-	switch (pd)
-	{
-		case eSW_Day:
-		p_Rrunoff_dy[SW_Output[eSW_Runoff].dy_row + dy_nrow * 0] = SW_Model.year;
-		p_Rrunoff_dy[SW_Output[eSW_Runoff].dy_row + dy_nrow * 1] = SW_Model.doy;
-		p_Rrunoff_dy[SW_Output[eSW_Runoff].dy_row + dy_nrow * 2] = (w->dysum.surfaceRunoff + w->dysum.snowRunoff);
-		p_Rrunoff_dy[SW_Output[eSW_Runoff].dy_row + dy_nrow * 3] = w->dysum.surfaceRunoff;
-		p_Rrunoff_dy[SW_Output[eSW_Runoff].dy_row + dy_nrow * 4] = w->dysum.snowRunoff;
-		SW_Output[eSW_Runoff].dy_row++;
-		break;
-		case eSW_Week:
-		p_Rrunoff_wk[SW_Output[eSW_Runoff].wk_row + wk_nrow * 0] = SW_Model.year;
-		p_Rrunoff_wk[SW_Output[eSW_Runoff].wk_row + wk_nrow * 1] = (SW_Model.week + 1) - tOffset;
-		p_Rrunoff_wk[SW_Output[eSW_Runoff].wk_row + wk_nrow * 2] = (w->wkavg.surfaceRunoff + w->wkavg.snowRunoff);
-		p_Rrunoff_wk[SW_Output[eSW_Runoff].wk_row + wk_nrow * 3] = w->wkavg.surfaceRunoff;
-		p_Rrunoff_wk[SW_Output[eSW_Runoff].wk_row + wk_nrow * 4] = w->wkavg.snowRunoff;
-		SW_Output[eSW_Runoff].wk_row++;
-		break;
-		case eSW_Month:
-		p_Rrunoff_mo[SW_Output[eSW_Runoff].mo_row + mo_nrow * 0] = SW_Model.year;
-		p_Rrunoff_mo[SW_Output[eSW_Runoff].mo_row + mo_nrow * 1] = (SW_Model.month + 1) - tOffset;
-		p_Rrunoff_mo[SW_Output[eSW_Runoff].mo_row + mo_nrow * 2] = (w->moavg.surfaceRunoff + w->moavg.snowRunoff);
-		p_Rrunoff_mo[SW_Output[eSW_Runoff].mo_row + mo_nrow * 3] = w->moavg.surfaceRunoff;
-		p_Rrunoff_mo[SW_Output[eSW_Runoff].mo_row + mo_nrow * 4] = w->moavg.snowRunoff;
-		SW_Output[eSW_Runoff].mo_row++;
-		break;
-		case eSW_Year:
-		p_Rrunoff_yr[SW_Output[eSW_Runoff].yr_row + yr_nrow * 0] = SW_Model.year;
-		p_Rrunoff_yr[SW_Output[eSW_Runoff].yr_row + yr_nrow * 1] = (w->yravg.surfaceRunoff + w->yravg.snowRunoff);
-		p_Rrunoff_yr[SW_Output[eSW_Runoff].yr_row + yr_nrow * 2] = w->yravg.surfaceRunoff;
-		p_Rrunoff_yr[SW_Output[eSW_Runoff].yr_row + yr_nrow * 3] = w->yravg.snowRunoff;
-		SW_Output[eSW_Runoff].yr_row++;
-		break;
-	}
-#endif
-}
-
-static void get_transp(void)
-{
-	/* --------------------------------------------------- */
-	/* 10-May-02 (cwb) Added conditional code to interface
-	 *           with STEPPE.
-	 */
-	LyrIndex i;
-	SW_SOILWAT *v = &SW_Soilwat;
-	OutPeriod pd = SW_Output[eSW_Transp].period;
-	RealD *val = (RealD *) malloc(sizeof(RealD) * SW_Site.n_layers);
-#if !defined(STEPWAT) && !defined(RSOILWAT)
-	char str[OUTSTRLEN];
-#elif defined(STEPWAT)
-	char str[OUTSTRLEN];
-	TimeInt p;
-	SW_MODEL *t = &SW_Model;
-#endif
-	ForEachSoilLayer(i)
-		val[i] = 0;
-
-#ifdef RSOILWAT
-	switch (pd)
-	{
-		case eSW_Day:
-		p_Rtransp_dy[SW_Output[eSW_Transp].dy_row + dy_nrow * 0] = SW_Model.year;
-		p_Rtransp_dy[SW_Output[eSW_Transp].dy_row + dy_nrow * 1] = SW_Model.doy;
-		break;
-		case eSW_Week:
-		p_Rtransp_wk[SW_Output[eSW_Transp].wk_row + wk_nrow * 0] = SW_Model.year;
-		p_Rtransp_wk[SW_Output[eSW_Transp].wk_row + wk_nrow * 1] = (SW_Model.week + 1) - tOffset;
-		break;
-		case eSW_Month:
-		p_Rtransp_mo[SW_Output[eSW_Transp].mo_row + mo_nrow * 0] = SW_Model.year;
-		p_Rtransp_mo[SW_Output[eSW_Transp].mo_row + mo_nrow * 1] = (SW_Model.month + 1) - tOffset;
-		break;
-		case eSW_Year:
-		p_Rtransp_yr[SW_Output[eSW_Transp].yr_row + yr_nrow * 0] = SW_Model.year;
-		break;
-	}
-#endif
-
-#ifndef RSOILWAT
-	get_outstrleader(pd);
-	/* total transpiration */
-	ForEachSoilLayer(i)
-	{
-		switch (pd)
-		{
-		case eSW_Day:
-			val[i] = v->dysum.transp_total[i];
-			break;
-		case eSW_Week:
-			val[i] = v->wkavg.transp_total[i];
-			break;
-		case eSW_Month:
-			val[i] = v->moavg.transp_total[i];
-			break;
-		case eSW_Year:
-			val[i] = v->yravg.transp_total[i];
-			break;
-		}
-	}
-#else
-	switch (pd)
-	{
-		case eSW_Day:
-		ForEachSoilLayer(i)
-		p_Rtransp_dy[SW_Output[eSW_Transp].dy_row + dy_nrow * (i + 2)] = v->dysum.transp_total[i];
-		break;
-		case eSW_Week:
-		ForEachSoilLayer(i)
-		p_Rtransp_wk[SW_Output[eSW_Transp].wk_row + wk_nrow * (i + 2)] = v->wkavg.transp_total[i];
-		break;
-		case eSW_Month:
-		ForEachSoilLayer(i)
-		p_Rtransp_mo[SW_Output[eSW_Transp].mo_row + mo_nrow * (i + 2)] = v->moavg.transp_total[i];
-		break;
-		case eSW_Year:
-		ForEachSoilLayer(i)
-		p_Rtransp_yr[SW_Output[eSW_Transp].yr_row + yr_nrow * (i + 1)] = v->yravg.transp_total[i];
-		break;
-	}
-#endif
-
-#if !defined(STEPWAT) && !defined(RSOILWAT)
-	ForEachSoilLayer(i)
-	{
-		sprintf(str, "%c%7.6f", _Sep, val[i]);
-		strcat(outstr, str);
-	}
-#elif defined(STEPWAT)
-
-	if (isPartialSoilwatOutput == FALSE)
-	{
-		ForEachSoilLayer(i)
-		{
-			sprintf(str, "%c%7.6f", _Sep, val[i]);
-			strcat(outstr, str);
-		}
-	}
-	else
-	{
-
-		ForEachSoilLayer(i)
-		{
-			switch (pd)
-			{
-				case eSW_Day: p = t->doy-1; break; /* print current but as index */
-				case eSW_Week: p = t->week-1; break; /* print previous to current */
-				case eSW_Month: p = t->month-1; break; /* print previous to current */
-				/* YEAR should never be used with STEPWAT */
-			}
-			if (bFlush) p++;
-			SXW.transpTotal[Ilp(i,p)] = val[i];
-		}
-	}
-#endif
-
-#ifndef RSOILWAT
-	/* tree-component transpiration */ForEachSoilLayer(i)
-	{
-		switch (pd)
-		{
-		case eSW_Day:
-			val[i] = v->dysum.transp_tree[i];
-			break;
-		case eSW_Week:
-			val[i] = v->wkavg.transp_tree[i];
-			break;
-		case eSW_Month:
-			val[i] = v->moavg.transp_tree[i];
-			break;
-		case eSW_Year:
-			val[i] = v->yravg.transp_tree[i];
-			break;
-		}
-	}
-#else
-	switch (pd)
-	{
-		case eSW_Day:
-		ForEachSoilLayer(i)
-		p_Rtransp_dy[SW_Output[eSW_Transp].dy_row + dy_nrow * (i + 2) + (dy_nrow * SW_Site.n_layers * 1)] = v->dysum.transp_tree[i];
-		break;
-		case eSW_Week:
-		ForEachSoilLayer(i)
-		p_Rtransp_wk[SW_Output[eSW_Transp].wk_row + wk_nrow * (i + 2) + (wk_nrow * SW_Site.n_layers * 1)] = v->wkavg.transp_tree[i];
-		break;
-		case eSW_Month:
-		ForEachSoilLayer(i)
-		p_Rtransp_mo[SW_Output[eSW_Transp].mo_row + mo_nrow * (i + 2) + (mo_nrow * SW_Site.n_layers * 1)] = v->moavg.transp_tree[i];
-		break;
-		case eSW_Year:
-		ForEachSoilLayer(i)
-		p_Rtransp_yr[SW_Output[eSW_Transp].yr_row + yr_nrow * (i + 1) + (yr_nrow * SW_Site.n_layers * 1)] = v->yravg.transp_tree[i];
-		break;
-	}
-#endif
-
-#if !defined(STEPWAT) && !defined(RSOILWAT)
-	ForEachSoilLayer(i)
-	{
-		sprintf(str, "%c%7.6f", _Sep, val[i]);
-		strcat(outstr, str);
-	}
-#elif defined(STEPWAT)
-	if (isPartialSoilwatOutput == FALSE)
-	{
-		ForEachSoilLayer(i)
-		{
-			sprintf(str, "%c%7.6f", _Sep, val[i]);
-			strcat(outstr, str);
-		}
-	}
-	else
-	{
-
-		ForEachSoilLayer(i)
-		{
-			switch (pd)
-			{
-				case eSW_Day: p = t->doy-1; break; /* print current but as index */
-				case eSW_Week: p = t->week-1; break; /* print previous to current */
-				case eSW_Month: p = t->month-1; break; /* print previous to current */
-				/* YEAR should never be used with STEPWAT */
-			}
-			if (bFlush) p++;
-			SXW.transpTrees[Ilp(i,p)] = val[i];
-		}
-	}
-#endif
-
-#ifndef RSOILWAT
-	/* shrub-component transpiration */ForEachSoilLayer(i)
-	{
-		switch (pd)
-		{
-		case eSW_Day:
-			val[i] = v->dysum.transp_shrub[i];
-			break;
-		case eSW_Week:
-			val[i] = v->wkavg.transp_shrub[i];
-			break;
-		case eSW_Month:
-			val[i] = v->moavg.transp_shrub[i];
-			break;
-		case eSW_Year:
-			val[i] = v->yravg.transp_shrub[i];
-			break;
-		}
-	}
-#else
-	switch (pd)
-	{
-		case eSW_Day:
-		ForEachSoilLayer(i)
-		p_Rtransp_dy[SW_Output[eSW_Transp].dy_row + dy_nrow * (i + 2) + (dy_nrow * SW_Site.n_layers * 2)] = v->dysum.transp_shrub[i];
-		break;
-		case eSW_Week:
-		ForEachSoilLayer(i)
-		p_Rtransp_wk[SW_Output[eSW_Transp].wk_row + wk_nrow * (i + 2) + (wk_nrow * SW_Site.n_layers * 2)] = v->wkavg.transp_shrub[i];
-		break;
-		case eSW_Month:
-		ForEachSoilLayer(i)
-		p_Rtransp_mo[SW_Output[eSW_Transp].mo_row + mo_nrow * (i + 2) + (mo_nrow * SW_Site.n_layers * 2)] = v->moavg.transp_shrub[i];
-		break;
-		case eSW_Year:
-		ForEachSoilLayer(i)
-		p_Rtransp_yr[SW_Output[eSW_Transp].yr_row + yr_nrow * (i + 1) + (yr_nrow * SW_Site.n_layers * 2)] = v->yravg.transp_shrub[i];
-		break;
-	}
-#endif
-
-#if !defined(STEPWAT) && !defined(RSOILWAT)
-	ForEachSoilLayer(i)
-	{
-		sprintf(str, "%c%7.6f", _Sep, val[i]);
-		strcat(outstr, str);
-	}
-#elif defined(STEPWAT)
-	if (isPartialSoilwatOutput == FALSE)
-	{
-		ForEachSoilLayer(i)
-		{
-			sprintf(str, "%c%7.6f", _Sep, val[i]);
-			strcat(outstr, str);
-		}
-	}
-	else
-	{
-
-		ForEachSoilLayer(i)
-		{
-			switch (pd)
-			{
-				case eSW_Day: p = t->doy-1; break; /* print current but as index */
-				case eSW_Week: p = t->week-1; break; /* print previous to current */
-				case eSW_Month: p = t->month-1; break; /* print previous to current */
-				/* YEAR should never be used with STEPWAT */
-			}
-			if (bFlush) p++;
-			SXW.transpShrubs[Ilp(i,p)] = val[i];
-		}
-	}
-#endif
-
-#ifndef RSOILWAT
-	/* forb-component transpiration */ForEachSoilLayer(i)
-	{
-		switch (pd)
-		{
-		case eSW_Day:
-			val[i] = v->dysum.transp_forb[i];
-			break;
-		case eSW_Week:
-			val[i] = v->wkavg.transp_forb[i];
-			break;
-		case eSW_Month:
-			val[i] = v->moavg.transp_forb[i];
-			break;
-		case eSW_Year:
-			val[i] = v->yravg.transp_forb[i];
-			break;
-		}
-	}
-#else
-	switch (pd)
-	{
-		case eSW_Day:
-		ForEachSoilLayer(i)
-		p_Rtransp_dy[SW_Output[eSW_Transp].dy_row + dy_nrow * (i + 2) + (dy_nrow * SW_Site.n_layers * 3)] = v->dysum.transp_forb[i];
-		break;
-		case eSW_Week:
-		ForEachSoilLayer(i)
-		p_Rtransp_wk[SW_Output[eSW_Transp].wk_row + wk_nrow * (i + 2) + (wk_nrow * SW_Site.n_layers * 3)] = v->wkavg.transp_forb[i];
-		break;
-		case eSW_Month:
-		ForEachSoilLayer(i)
-		p_Rtransp_mo[SW_Output[eSW_Transp].mo_row + mo_nrow * (i + 2) + (mo_nrow * SW_Site.n_layers * 3)] = v->moavg.transp_forb[i];
-		break;
-		case eSW_Year:
-		ForEachSoilLayer(i)
-		p_Rtransp_yr[SW_Output[eSW_Transp].yr_row + yr_nrow * (i + 1) + (yr_nrow * SW_Site.n_layers * 3)] = v->yravg.transp_forb[i];
-		break;
-	}
-#endif
-
-#if !defined(STEPWAT) && !defined(RSOILWAT)
-	ForEachSoilLayer(i)
-	{
-		sprintf(str, "%c%7.6f", _Sep, val[i]);
-		strcat(outstr, str);
-	}
-#elif defined(STEPWAT)
-	if (isPartialSoilwatOutput == FALSE)
-	{
-		ForEachSoilLayer(i)
-		{
-			sprintf(str, "%c%7.6f", _Sep, val[i]);
-			strcat(outstr, str);
-		}
-	}
-	else
-	{
-
-		ForEachSoilLayer(i)
-		{
-			switch (pd)
-			{
-				case eSW_Day: p = t->doy-1; break; /* print current but as index */
-				case eSW_Week: p = t->week-1; break; /* print previous to current */
-				case eSW_Month: p = t->month-1; break; /* print previous to current */
-				/* YEAR should never be used with STEPWAT */
-			}
-			if (bFlush) p++;
-			SXW.transpForbs[Ilp(i,p)] = val[i];
-		}
-	}
-#endif
-
-#ifndef RSOILWAT
-	/* grass-component transpiration */
-	ForEachSoilLayer(i)
-	{
-		switch (pd)
-		{
-		case eSW_Day:
-			val[i] = v->dysum.transp_grass[i];
-			break;
-		case eSW_Week:
-			val[i] = v->wkavg.transp_grass[i];
-			break;
-		case eSW_Month:
-			val[i] = v->moavg.transp_grass[i];
-			break;
-		case eSW_Year:
-			val[i] = v->yravg.transp_grass[i];
-			break;
-		}
-	}
-#else
-	switch (pd)
-	{
-		case eSW_Day:
-		ForEachSoilLayer(i)
-		p_Rtransp_dy[SW_Output[eSW_Transp].dy_row + dy_nrow * (i + 2) + (dy_nrow * SW_Site.n_layers * 4)] = v->dysum.transp_grass[i];
-		SW_Output[eSW_Transp].dy_row++;
-		break;
-		case eSW_Week:
-		ForEachSoilLayer(i)
-		p_Rtransp_wk[SW_Output[eSW_Transp].wk_row + wk_nrow * (i + 2) + (wk_nrow * SW_Site.n_layers * 4)] = v->wkavg.transp_grass[i];
-		SW_Output[eSW_Transp].wk_row++;
-		break;
-		case eSW_Month:
-		ForEachSoilLayer(i)
-		p_Rtransp_mo[SW_Output[eSW_Transp].mo_row + mo_nrow * (i + 2) + (mo_nrow * SW_Site.n_layers * 4)] = v->moavg.transp_grass[i];
-		SW_Output[eSW_Transp].mo_row++;
-		break;
-		case eSW_Year:
-		ForEachSoilLayer(i)
-		p_Rtransp_yr[SW_Output[eSW_Transp].yr_row + yr_nrow * (i + 1) + (yr_nrow * SW_Site.n_layers * 4)] = v->yravg.transp_grass[i];
-		SW_Output[eSW_Transp].yr_row++;
-		break;
-	}
-#endif
-
-#if !defined(STEPWAT) && !defined(RSOILWAT)
-	ForEachSoilLayer(i)
-	{
-		sprintf(str, "%c%7.6f", _Sep, val[i]);
-		strcat(outstr, str);
-	}
-#elif defined(STEPWAT)
-	if (isPartialSoilwatOutput == FALSE)
-	{
-		ForEachSoilLayer(i)
-		{
-			sprintf(str, "%c%7.6f", _Sep, val[i]);
-			strcat(outstr, str);
-		}
-	}
-	else
-	{
-
-		ForEachSoilLayer(i)
-		{
-			switch (pd)
-			{
-				case eSW_Day: p = t->doy-1; break; /* print current but as index */
-				case eSW_Week: p = t->week-1; break; /* print previous to current */
-				case eSW_Month: p = t->month-1; break; /* print previous to current */
-				/* YEAR should never be used with STEPWAT */
-			}
-			if (bFlush) p++;
-			SXW.transpGrasses[Ilp(i,p)] = val[i];
-		}
-	}
-#endif
-	free(val);
-}
-
-static void get_evapSoil(void)
-{
-	/* --------------------------------------------------- */
-	LyrIndex i;
-	SW_SOILWAT *v = &SW_Soilwat;
-	OutPeriod pd = SW_Output[eSW_EvapSoil].period;
-	RealD val = SW_MISSING;
-
-#ifndef RSOILWAT
-	char str[OUTSTRLEN];
-	get_outstrleader(pd);
-	ForEachEvapLayer(i)
-	{
-		switch (pd)
-		{
-		case eSW_Day:
-			val = v->dysum.evap[i];
-			break;
-		case eSW_Week:
-			val = v->wkavg.evap[i];
-			break;
-		case eSW_Month:
-			val = v->moavg.evap[i];
-			break;
-		case eSW_Year:
-			val = v->yravg.evap[i];
-			break;
-		}
-		sprintf(str, "%c%7.6f", _Sep, val);
-		strcat(outstr, str);
-	}
-#else
-	switch (pd)
-	{
-		case eSW_Day:
-		p_Revap_soil_dy[SW_Output[eSW_EvapSoil].dy_row + dy_nrow * 0] = SW_Model.year;
-		p_Revap_soil_dy[SW_Output[eSW_EvapSoil].dy_row + dy_nrow * 1] = SW_Model.doy;
-		ForEachEvapLayer(i)
-		p_Revap_soil_dy[SW_Output[eSW_EvapSoil].dy_row + dy_nrow * (i + 2)] = v->dysum.evap[i];
-		SW_Output[eSW_EvapSoil].dy_row++;
-		break;
-		case eSW_Week:
-		p_Revap_soil_wk[SW_Output[eSW_EvapSoil].wk_row + wk_nrow * 0] = SW_Model.year;
-		p_Revap_soil_wk[SW_Output[eSW_EvapSoil].wk_row + wk_nrow * 1] = (SW_Model.week + 1) - tOffset;
-		ForEachEvapLayer(i)
-		p_Revap_soil_wk[SW_Output[eSW_EvapSoil].wk_row + wk_nrow * (i + 2)] = v->wkavg.evap[i];
-		SW_Output[eSW_EvapSoil].wk_row++;
-		break;
-		case eSW_Month:
-		p_Revap_soil_mo[SW_Output[eSW_EvapSoil].mo_row + mo_nrow * 0] = SW_Model.year;
-		p_Revap_soil_mo[SW_Output[eSW_EvapSoil].mo_row + mo_nrow * 1] = (SW_Model.month + 1) - tOffset;
-		ForEachEvapLayer(i)
-		p_Revap_soil_mo[SW_Output[eSW_EvapSoil].mo_row + mo_nrow * (i + 2)] = v->moavg.evap[i];
-		SW_Output[eSW_EvapSoil].mo_row++;
-		break;
-		case eSW_Year:
-		p_Revap_soil_yr[SW_Output[eSW_EvapSoil].yr_row + yr_nrow * 0] = SW_Model.year;
-		ForEachEvapLayer(i)
-		p_Revap_soil_yr[SW_Output[eSW_EvapSoil].yr_row + yr_nrow * (i + 1)] = v->yravg.evap[i];
-		SW_Output[eSW_EvapSoil].yr_row++;
-		break;
-	}
-#endif
-}
-
-static void get_evapSurface(void)
-{
-	/* --------------------------------------------------- */
-	SW_SOILWAT *v = &SW_Soilwat;
-	OutPeriod pd = SW_Output[eSW_EvapSurface].period;
-	RealD val_tot = SW_MISSING, val_tree = SW_MISSING, val_forb = SW_MISSING,
-			val_shrub = SW_MISSING, val_grass = SW_MISSING, val_litter =
-					SW_MISSING, val_water = SW_MISSING;
-
-#ifndef RSOILWAT
-	char str[OUTSTRLEN];
-	get_outstrleader(pd);
-	switch (pd)
-	{
-	case eSW_Day:
-		val_tot = v->dysum.total_evap;
-		val_tree = v->dysum.tree_evap;
-		val_forb = v->dysum.forb_evap;
-		val_shrub = v->dysum.shrub_evap;
-		val_grass = v->dysum.grass_evap;
-		val_litter = v->dysum.litter_evap;
-		val_water = v->dysum.surfaceWater_evap;
-		break;
-	case eSW_Week:
-		val_tot = v->wkavg.total_evap;
-		val_tree = v->wkavg.tree_evap;
-		val_forb = v->wkavg.forb_evap;
-		val_shrub = v->wkavg.shrub_evap;
-		val_grass = v->wkavg.grass_evap;
-		val_litter = v->wkavg.litter_evap;
-		val_water = v->wkavg.surfaceWater_evap;
-		break;
-	case eSW_Month:
-		val_tot = v->moavg.total_evap;
-		val_tree = v->moavg.tree_evap;
-		val_forb = v->moavg.forb_evap;
-		val_shrub = v->moavg.shrub_evap;
-		val_grass = v->moavg.grass_evap;
-		val_litter = v->moavg.litter_evap;
-		val_water = v->moavg.surfaceWater_evap;
-		break;
-	case eSW_Year:
-		val_tot = v->yravg.total_evap;
-		val_tree = v->yravg.tree_evap;
-		val_forb = v->yravg.forb_evap;
-		val_shrub = v->yravg.shrub_evap;
-		val_grass = v->yravg.grass_evap;
-		val_litter = v->yravg.litter_evap;
-		val_water = v->yravg.surfaceWater_evap;
-		break;
-	}
-	sprintf(str, "%c%7.6f%c%7.6f%c%7.6f%c%7.6f%c%7.6f%c%7.6f%c%7.6f", _Sep, val_tot, _Sep, val_tree, _Sep, val_shrub, _Sep, val_forb, _Sep, val_grass, _Sep, val_litter, _Sep, val_water);
-	strcat(outstr, str);
-#else
-	switch (pd)
-	{
-		case eSW_Day:
-		p_Revap_surface_dy[SW_Output[eSW_EvapSurface].dy_row + dy_nrow * 0] = SW_Model.year;
-		p_Revap_surface_dy[SW_Output[eSW_EvapSurface].dy_row + dy_nrow * 1] = SW_Model.doy;
-		p_Revap_surface_dy[SW_Output[eSW_EvapSurface].dy_row + dy_nrow * 2] = v->dysum.total_evap;
-		p_Revap_surface_dy[SW_Output[eSW_EvapSurface].dy_row + dy_nrow * 3] = v->dysum.tree_evap;
-		p_Revap_surface_dy[SW_Output[eSW_EvapSurface].dy_row + dy_nrow * 4] = v->dysum.shrub_evap;
-		p_Revap_surface_dy[SW_Output[eSW_EvapSurface].dy_row + dy_nrow * 5] = v->dysum.forb_evap;
-		p_Revap_surface_dy[SW_Output[eSW_EvapSurface].dy_row + dy_nrow * 6] = v->dysum.grass_evap;
-		p_Revap_surface_dy[SW_Output[eSW_EvapSurface].dy_row + dy_nrow * 7] = v->dysum.litter_evap;
-		p_Revap_surface_dy[SW_Output[eSW_EvapSurface].dy_row + dy_nrow * 8] = v->dysum.surfaceWater_evap;
-		SW_Output[eSW_EvapSurface].dy_row++;
-		break;
-		case eSW_Week:
-		p_Revap_surface_wk[SW_Output[eSW_EvapSurface].wk_row + wk_nrow * 0] = SW_Model.year;
-		p_Revap_surface_wk[SW_Output[eSW_EvapSurface].wk_row + wk_nrow * 1] = (SW_Model.week + 1) - tOffset;
-		p_Revap_surface_wk[SW_Output[eSW_EvapSurface].wk_row + wk_nrow * 2] = v->wkavg.total_evap;
-		p_Revap_surface_wk[SW_Output[eSW_EvapSurface].wk_row + wk_nrow * 3] = v->wkavg.tree_evap;
-		p_Revap_surface_wk[SW_Output[eSW_EvapSurface].wk_row + wk_nrow * 4] = v->wkavg.shrub_evap;
-		p_Revap_surface_wk[SW_Output[eSW_EvapSurface].wk_row + wk_nrow * 5] = v->wkavg.forb_evap;
-		p_Revap_surface_wk[SW_Output[eSW_EvapSurface].wk_row + wk_nrow * 6] = v->wkavg.grass_evap;
-		p_Revap_surface_wk[SW_Output[eSW_EvapSurface].wk_row + wk_nrow * 7] = v->wkavg.litter_evap;
-		p_Revap_surface_wk[SW_Output[eSW_EvapSurface].wk_row + wk_nrow * 8] = v->wkavg.surfaceWater_evap;
-		SW_Output[eSW_EvapSurface].wk_row++;
-		break;
-		case eSW_Month:
-		p_Revap_surface_mo[SW_Output[eSW_EvapSurface].mo_row + mo_nrow * 0] = SW_Model.year;
-		p_Revap_surface_mo[SW_Output[eSW_EvapSurface].mo_row + mo_nrow * 1] = (SW_Model.month + 1) - tOffset;
-		p_Revap_surface_mo[SW_Output[eSW_EvapSurface].mo_row + mo_nrow * 2] = v->moavg.total_evap;
-		p_Revap_surface_mo[SW_Output[eSW_EvapSurface].mo_row + mo_nrow * 3] = v->moavg.tree_evap;
-		p_Revap_surface_mo[SW_Output[eSW_EvapSurface].mo_row + mo_nrow * 4] = v->moavg.shrub_evap;
-		p_Revap_surface_mo[SW_Output[eSW_EvapSurface].mo_row + mo_nrow * 5] = v->moavg.forb_evap;
-		p_Revap_surface_mo[SW_Output[eSW_EvapSurface].mo_row + mo_nrow * 6] = v->moavg.grass_evap;
-		p_Revap_surface_mo[SW_Output[eSW_EvapSurface].mo_row + mo_nrow * 7] = v->moavg.litter_evap;
-		p_Revap_surface_mo[SW_Output[eSW_EvapSurface].mo_row + mo_nrow * 8] = v->moavg.surfaceWater_evap;
-		SW_Output[eSW_EvapSurface].mo_row++;
-		break;
-		case eSW_Year:
-		p_Revap_surface_yr[SW_Output[eSW_EvapSurface].yr_row + yr_nrow * 0] = SW_Model.year;
-		p_Revap_surface_yr[SW_Output[eSW_EvapSurface].yr_row + yr_nrow * 1] = v->yravg.total_evap;
-		p_Revap_surface_yr[SW_Output[eSW_EvapSurface].yr_row + yr_nrow * 2] = v->yravg.tree_evap;
-		p_Revap_surface_yr[SW_Output[eSW_EvapSurface].yr_row + yr_nrow * 3] = v->yravg.shrub_evap;
-		p_Revap_surface_yr[SW_Output[eSW_EvapSurface].yr_row + yr_nrow * 4] = v->yravg.forb_evap;
-		p_Revap_surface_yr[SW_Output[eSW_EvapSurface].yr_row + yr_nrow * 5] = v->yravg.grass_evap;
-		p_Revap_surface_yr[SW_Output[eSW_EvapSurface].yr_row + yr_nrow * 6] = v->yravg.litter_evap;
-		p_Revap_surface_yr[SW_Output[eSW_EvapSurface].yr_row + yr_nrow * 7] = v->yravg.surfaceWater_evap;
-		SW_Output[eSW_EvapSurface].yr_row++;
-		break;
-	}
-#endif
-}
-
-static void get_interception(void)
-{
-	/* --------------------------------------------------- */
-	SW_SOILWAT *v = &SW_Soilwat;
-	OutPeriod pd = SW_Output[eSW_Interception].period;
-	RealD val_tot = SW_MISSING, val_tree = SW_MISSING, val_forb = SW_MISSING,
-			val_shrub = SW_MISSING, val_grass = SW_MISSING, val_litter =
-					SW_MISSING;
-
-#ifndef RSOILWAT
-	char str[OUTSTRLEN];
-	get_outstrleader(pd);
-	switch (pd)
-	{
-	case eSW_Day:
-		val_tot = v->dysum.total_int;
-		val_tree = v->dysum.tree_int;
-		val_forb = v->dysum.forb_int;
-		val_shrub = v->dysum.shrub_int;
-		val_grass = v->dysum.grass_int;
-		val_litter = v->dysum.litter_int;
-		break;
-	case eSW_Week:
-		val_tot = v->wkavg.total_int;
-		val_tree = v->wkavg.tree_int;
-		val_forb = v->wkavg.forb_int;
-		val_shrub = v->wkavg.shrub_int;
-		val_grass = v->wkavg.grass_int;
-		val_litter = v->wkavg.litter_int;
-		break;
-	case eSW_Month:
-		val_tot = v->moavg.total_int;
-		val_tree = v->moavg.tree_int;
-		val_forb = v->moavg.forb_int;
-		val_shrub = v->moavg.shrub_int;
-		val_grass = v->moavg.grass_int;
-		val_litter = v->moavg.litter_int;
-		break;
-	case eSW_Year:
-		val_tot = v->yravg.total_int;
-		val_tree = v->yravg.tree_int;
-		val_forb = v->yravg.forb_int;
-		val_shrub = v->yravg.shrub_int;
-		val_grass = v->yravg.grass_int;
-		val_litter = v->yravg.litter_int;
-		break;
-	}
-	sprintf(str, "%c%7.6f%c%7.6f%c%7.6f%c%7.6f%c%7.6f%c%7.6f", _Sep, val_tot, _Sep, val_tree, _Sep, val_shrub, _Sep, val_forb, _Sep, val_grass, _Sep, val_litter);
-	strcat(outstr, str);
-#else
-	switch (pd)
-	{
-		case eSW_Day:
-		p_Rinterception_dy[SW_Output[eSW_Interception].dy_row + dy_nrow * 0] = SW_Model.year;
-		p_Rinterception_dy[SW_Output[eSW_Interception].dy_row + dy_nrow * 1] = SW_Model.doy;
-		p_Rinterception_dy[SW_Output[eSW_Interception].dy_row + dy_nrow * 2] = v->dysum.total_int;
-		p_Rinterception_dy[SW_Output[eSW_Interception].dy_row + dy_nrow * 3] = v->dysum.tree_int;
-		p_Rinterception_dy[SW_Output[eSW_Interception].dy_row + dy_nrow * 4] = v->dysum.shrub_int;
-		p_Rinterception_dy[SW_Output[eSW_Interception].dy_row + dy_nrow * 5] = v->dysum.forb_int;
-		p_Rinterception_dy[SW_Output[eSW_Interception].dy_row + dy_nrow * 6] = v->dysum.grass_int;
-		p_Rinterception_dy[SW_Output[eSW_Interception].dy_row + dy_nrow * 7] = v->dysum.litter_int;
-		SW_Output[eSW_Interception].dy_row++;
-		break;
-		case eSW_Week:
-		p_Rinterception_wk[SW_Output[eSW_Interception].wk_row + wk_nrow * 0] = SW_Model.year;
-		p_Rinterception_wk[SW_Output[eSW_Interception].wk_row + wk_nrow * 1] = (SW_Model.week + 1) - tOffset;
-		p_Rinterception_wk[SW_Output[eSW_Interception].wk_row + wk_nrow * 2] = v->wkavg.total_int;
-		p_Rinterception_wk[SW_Output[eSW_Interception].wk_row + wk_nrow * 3] = v->wkavg.tree_int;
-		p_Rinterception_wk[SW_Output[eSW_Interception].wk_row + wk_nrow * 4] = v->wkavg.shrub_int;
-		p_Rinterception_wk[SW_Output[eSW_Interception].wk_row + wk_nrow * 5] = v->wkavg.forb_int;
-		p_Rinterception_wk[SW_Output[eSW_Interception].wk_row + wk_nrow * 6] = v->wkavg.grass_int;
-		p_Rinterception_wk[SW_Output[eSW_Interception].wk_row + wk_nrow * 7] = v->wkavg.litter_int;
-		SW_Output[eSW_Interception].wk_row++;
-		break;
-		case eSW_Month:
-		p_Rinterception_mo[SW_Output[eSW_Interception].mo_row + mo_nrow * 0] = SW_Model.year;
-		p_Rinterception_mo[SW_Output[eSW_Interception].mo_row + mo_nrow * 1] = (SW_Model.month + 1) - tOffset;
-		p_Rinterception_mo[SW_Output[eSW_Interception].mo_row + mo_nrow * 2] = v->moavg.total_int;
-		p_Rinterception_mo[SW_Output[eSW_Interception].mo_row + mo_nrow * 3] = v->moavg.tree_int;
-		p_Rinterception_mo[SW_Output[eSW_Interception].mo_row + mo_nrow * 4] = v->moavg.shrub_int;
-		p_Rinterception_mo[SW_Output[eSW_Interception].mo_row + mo_nrow * 5] = v->moavg.forb_int;
-		p_Rinterception_mo[SW_Output[eSW_Interception].mo_row + mo_nrow * 6] = v->moavg.grass_int;
-		p_Rinterception_mo[SW_Output[eSW_Interception].mo_row + mo_nrow * 7] = v->moavg.litter_int;
-		SW_Output[eSW_Interception].mo_row++;
-		break;
-		case eSW_Year:
-		p_Rinterception_yr[SW_Output[eSW_Interception].yr_row + yr_nrow * 0] = SW_Model.year;
-		p_Rinterception_yr[SW_Output[eSW_Interception].yr_row + yr_nrow * 1] = v->yravg.total_int;
-		p_Rinterception_yr[SW_Output[eSW_Interception].yr_row + yr_nrow * 2] = v->yravg.tree_int;
-		p_Rinterception_yr[SW_Output[eSW_Interception].yr_row + yr_nrow * 3] = v->yravg.shrub_int;
-		p_Rinterception_yr[SW_Output[eSW_Interception].yr_row + yr_nrow * 4] = v->yravg.forb_int;
-		p_Rinterception_yr[SW_Output[eSW_Interception].yr_row + yr_nrow * 5] = v->yravg.grass_int;
-		p_Rinterception_yr[SW_Output[eSW_Interception].yr_row + yr_nrow * 6] = v->yravg.litter_int;
-		SW_Output[eSW_Interception].yr_row++;
-		break;
-	}
-#endif
-}
-
-static void get_soilinf(void)
-{
-	/* --------------------------------------------------- */
-	/* 20100202 (drs) added */
-	/* 20110219 (drs) added runoff */
-	/* 12/13/2012	(clk)	moved runoff, now named snowRunoff, to get_runoff(); */
-	SW_WEATHER *v = &SW_Weather;
-	OutPeriod pd = SW_Output[eSW_SoilInf].period;
-	RealD val_inf = SW_MISSING;
-#ifndef RSOILWAT
-	char str[OUTSTRLEN];
-	get_outstrleader(pd);
-	switch (pd)
-	{
-	case eSW_Day:
-		val_inf = v->dysum.soil_inf;
-		break;
-	case eSW_Week:
-		val_inf = v->wkavg.soil_inf;
-		break;
-	case eSW_Month:
-		val_inf = v->moavg.soil_inf;
-		break;
-	case eSW_Year:
-		val_inf = v->yravg.soil_inf;
-		break;
-	}
-	sprintf(str, "%c%7.6f", _Sep, val_inf);
-	strcat(outstr, str);
-#else
-	switch (pd)
-	{
-		case eSW_Day:
-		p_Rinfiltration_dy[SW_Output[eSW_SoilInf].dy_row + dy_nrow * 0] = SW_Model.year;
-		p_Rinfiltration_dy[SW_Output[eSW_SoilInf].dy_row + dy_nrow * 1] = SW_Model.doy;
-		p_Rinfiltration_dy[SW_Output[eSW_SoilInf].dy_row + dy_nrow * 2] = v->dysum.soil_inf;
-		SW_Output[eSW_SoilInf].dy_row++;
-		break;
-		case eSW_Week:
-		p_Rinfiltration_wk[SW_Output[eSW_SoilInf].wk_row + wk_nrow * 0] = SW_Model.year;
-		p_Rinfiltration_wk[SW_Output[eSW_SoilInf].wk_row + wk_nrow * 1] = (SW_Model.week + 1) - tOffset;
-		p_Rinfiltration_wk[SW_Output[eSW_SoilInf].wk_row + wk_nrow * 2] = v->wkavg.soil_inf;
-		SW_Output[eSW_SoilInf].wk_row++;
-		break;
-		case eSW_Month:
-		p_Rinfiltration_mo[SW_Output[eSW_SoilInf].mo_row + mo_nrow * 0] = SW_Model.year;
-		p_Rinfiltration_mo[SW_Output[eSW_SoilInf].mo_row + mo_nrow * 1] = (SW_Model.month + 1) - tOffset;
-		p_Rinfiltration_mo[SW_Output[eSW_SoilInf].mo_row + mo_nrow * 2] = v->moavg.soil_inf;
-		SW_Output[eSW_SoilInf].mo_row++;
-		break;
-		case eSW_Year:
-		p_Rinfiltration_yr[SW_Output[eSW_SoilInf].yr_row + yr_nrow * 0] = SW_Model.year;
-		p_Rinfiltration_yr[SW_Output[eSW_SoilInf].yr_row + yr_nrow * 1] = v->yravg.soil_inf;
-		SW_Output[eSW_SoilInf].yr_row++;
-		break;
-	}
-#endif
-}
-
-static void get_lyrdrain(void)
-{
-	/* --------------------------------------------------- */
-	/* 20100202 (drs) added */
-	LyrIndex i;
-	SW_SOILWAT *v = &SW_Soilwat;
-	OutPeriod pd = SW_Output[eSW_LyrDrain].period;
-	RealD val = SW_MISSING;
-#ifndef RSOILWAT
-	char str[OUTSTRLEN];
-	get_outstrleader(pd);
-	for (i = 0; i < SW_Site.n_layers - 1; i++)
-	{
-		switch (pd)
-		{
-		case eSW_Day:
-			val = v->dysum.lyrdrain[i];
-			break;
-		case eSW_Week:
-			val = v->wkavg.lyrdrain[i];
-			break;
-		case eSW_Month:
-			val = v->moavg.lyrdrain[i];
-			break;
-		case eSW_Year:
-			val = v->yravg.lyrdrain[i];
-			break;
-		}
-		sprintf(str, "%c%7.6f", _Sep, val);
-		strcat(outstr, str);
-	}
-#else
-	switch (pd)
-	{
-		case eSW_Day:
-		p_Rpercolation_dy[SW_Output[eSW_LyrDrain].dy_row + dy_nrow * 0] = SW_Model.year;
-		p_Rpercolation_dy[SW_Output[eSW_LyrDrain].dy_row + dy_nrow * 1] = SW_Model.doy;
-		for (i = 0; i < SW_Site.n_layers - 1; i++)
-		{
-			p_Rpercolation_dy[SW_Output[eSW_LyrDrain].dy_row + dy_nrow * (i + 2)] = v->dysum.lyrdrain[i];
-		}
-		SW_Output[eSW_LyrDrain].dy_row++;
-		break;
-		case eSW_Week:
-		p_Rpercolation_wk[SW_Output[eSW_LyrDrain].wk_row + wk_nrow * 0] = SW_Model.year;
-		p_Rpercolation_wk[SW_Output[eSW_LyrDrain].wk_row + wk_nrow * 1] = (SW_Model.week + 1) - tOffset;
-		for (i = 0; i < SW_Site.n_layers - 1; i++)
-		{
-			p_Rpercolation_wk[SW_Output[eSW_LyrDrain].wk_row + wk_nrow * (i + 2)] = v->wkavg.lyrdrain[i];
-		}
-		SW_Output[eSW_LyrDrain].wk_row++;
-		break;
-		case eSW_Month:
-		p_Rpercolation_mo[SW_Output[eSW_LyrDrain].mo_row + mo_nrow * 0] = SW_Model.year;
-		p_Rpercolation_mo[SW_Output[eSW_LyrDrain].mo_row + mo_nrow * 1] = (SW_Model.month + 1) - tOffset;
-		for (i = 0; i < SW_Site.n_layers - 1; i++)
-		{
-			p_Rpercolation_mo[SW_Output[eSW_LyrDrain].mo_row + mo_nrow * (i + 2)] = v->moavg.lyrdrain[i];
-		}
-		SW_Output[eSW_LyrDrain].mo_row++;
-		break;
-		case eSW_Year:
-		p_Rpercolation_yr[SW_Output[eSW_LyrDrain].yr_row + yr_nrow * 0] = SW_Model.year;
-		for (i = 0; i < SW_Site.n_layers - 1; i++)
-		{
-			p_Rpercolation_yr[SW_Output[eSW_LyrDrain].yr_row + yr_nrow * (i + 1)] = v->yravg.lyrdrain[i];
-		}
-		SW_Output[eSW_LyrDrain].yr_row++;
-		break;
-	}
-#endif
-}
-
-static void get_hydred(void)
-{
-	/* --------------------------------------------------- */
-	/* 20101020 (drs) added */
-	LyrIndex i;
-	SW_SOILWAT *v = &SW_Soilwat;
-	OutPeriod pd = SW_Output[eSW_HydRed].period;
-	RealD val = SW_MISSING;
-#ifndef RSOILWAT
-	char str[OUTSTRLEN];
-	get_outstrleader(pd);
-	/* total output */ForEachSoilLayer(i)
-	{
-		switch (pd)
-		{
-		case eSW_Day:
-			val = v->dysum.hydred_total[i];
-			break;
-		case eSW_Week:
-			val = v->wkavg.hydred_total[i];
-			break;
-		case eSW_Month:
-			val = v->moavg.hydred_total[i];
-			break;
-		case eSW_Year:
-			val = v->yravg.hydred_total[i];
-			break;
-		}
-
-		sprintf(str, "%c%7.6f", _Sep, val);
-		strcat(outstr, str);
-	}
-	/* tree output */ForEachSoilLayer(i)
-	{
-		switch (pd)
-		{
-		case eSW_Day:
-			val = v->dysum.hydred_tree[i];
-			break;
-		case eSW_Week:
-			val = v->wkavg.hydred_tree[i];
-			break;
-		case eSW_Month:
-			val = v->moavg.hydred_tree[i];
-			break;
-		case eSW_Year:
-			val = v->yravg.hydred_tree[i];
-			break;
-		}
-
-		sprintf(str, "%c%7.6f", _Sep, val);
-		strcat(outstr, str);
-	}
-	/* shrub output */ForEachSoilLayer(i)
-	{
-		switch (pd)
-		{
-		case eSW_Day:
-			val = v->dysum.hydred_shrub[i];
-			break;
-		case eSW_Week:
-			val = v->wkavg.hydred_shrub[i];
-			break;
-		case eSW_Month:
-			val = v->moavg.hydred_shrub[i];
-			break;
-		case eSW_Year:
-			val = v->yravg.hydred_shrub[i];
-			break;
-		}
-
-		sprintf(str, "%c%7.6f", _Sep, val);
-		strcat(outstr, str);
-	}
-	/* forb output */ForEachSoilLayer(i)
-	{
-		switch (pd)
-		{
-		case eSW_Day:
-			val = v->dysum.hydred_forb[i];
-			break;
-		case eSW_Week:
-			val = v->wkavg.hydred_forb[i];
-			break;
-		case eSW_Month:
-			val = v->moavg.hydred_forb[i];
-			break;
-		case eSW_Year:
-			val = v->yravg.hydred_forb[i];
-			break;
-		}
-
-		sprintf(str, "%c%7.6f", _Sep, val);
-		strcat(outstr, str);
-	}
-	/* grass output */
-	ForEachSoilLayer(i)
-	{
-		switch (pd)
-		{
-		case eSW_Day:
-			val = v->dysum.hydred_grass[i];
-			break;
-		case eSW_Week:
-			val = v->wkavg.hydred_grass[i];
-			break;
-		case eSW_Month:
-			val = v->moavg.hydred_grass[i];
-			break;
-		case eSW_Year:
-			val = v->yravg.hydred_grass[i];
-			break;
-		}
-
-		sprintf(str, "%c%7.6f", _Sep, val);
-		strcat(outstr, str);
-	}
-#else
-	/* Date Info output */
-	switch (pd)
-	{
-		case eSW_Day:
-		p_Rhydred_dy[SW_Output[eSW_HydRed].dy_row + dy_nrow * 0] = SW_Model.year;
-		p_Rhydred_dy[SW_Output[eSW_HydRed].dy_row + dy_nrow * 1] = SW_Model.doy;
-		break;
-		case eSW_Week:
-		p_Rhydred_wk[SW_Output[eSW_HydRed].wk_row + wk_nrow * 0] = SW_Model.year;
-		p_Rhydred_wk[SW_Output[eSW_HydRed].wk_row + wk_nrow * 1] = (SW_Model.week + 1) - tOffset;
-		break;
-		case eSW_Month:
-		p_Rhydred_mo[SW_Output[eSW_HydRed].mo_row + mo_nrow * 0] = SW_Model.year;
-		p_Rhydred_mo[SW_Output[eSW_HydRed].mo_row + mo_nrow * 1] = (SW_Model.month + 1) - tOffset;
-		break;
-		case eSW_Year:
-		p_Rhydred_yr[SW_Output[eSW_HydRed].yr_row + yr_nrow * 0] = SW_Model.year;
-		break;
-	}
-
-	/* total output */
-	switch (pd)
-	{
-		case eSW_Day:
-		ForEachSoilLayer(i)
-		p_Rhydred_dy[SW_Output[eSW_HydRed].dy_row + dy_nrow * (i + 2) + (dy_nrow * SW_Site.n_layers * 0)] = v->dysum.hydred_total[i];
-		break;
-		case eSW_Week:
-		ForEachSoilLayer(i)
-		p_Rhydred_wk[SW_Output[eSW_HydRed].wk_row + wk_nrow * (i + 2) + (wk_nrow * SW_Site.n_layers * 0)] = v->wkavg.hydred_total[i];
-		break;
-		case eSW_Month:
-		ForEachSoilLayer(i)
-		p_Rhydred_mo[SW_Output[eSW_HydRed].mo_row + mo_nrow * (i + 2) + (mo_nrow * SW_Site.n_layers * 0)] = v->moavg.hydred_total[i];
-		break;
-		case eSW_Year:
-		ForEachSoilLayer(i)
-		p_Rhydred_yr[SW_Output[eSW_HydRed].yr_row + yr_nrow * (i + 1) + (yr_nrow * SW_Site.n_layers * 0)] = v->yravg.hydred_total[i];
-		break;
-	}
-
-	/* tree output */
-	switch (pd)
-	{
-		case eSW_Day:
-		ForEachSoilLayer(i)
-		p_Rhydred_dy[SW_Output[eSW_HydRed].dy_row + dy_nrow * (i + 2) + (dy_nrow * SW_Site.n_layers * 1)] = v->dysum.hydred_tree[i];
-		break;
-		case eSW_Week:
-		ForEachSoilLayer(i)
-		p_Rhydred_wk[SW_Output[eSW_HydRed].wk_row + wk_nrow * (i + 2) + (wk_nrow * SW_Site.n_layers * 1)] = v->wkavg.hydred_tree[i];
-		break;
-		case eSW_Month:
-		ForEachSoilLayer(i)
-		p_Rhydred_mo[SW_Output[eSW_HydRed].mo_row + mo_nrow * (i + 2) + (mo_nrow * SW_Site.n_layers * 1)] = v->moavg.hydred_tree[i];
-		break;
-		case eSW_Year:
-		ForEachSoilLayer(i)
-		p_Rhydred_yr[SW_Output[eSW_HydRed].yr_row + yr_nrow * (i + 1) + (yr_nrow * SW_Site.n_layers * 1)] = v->yravg.hydred_tree[i];
-		break;
-	}
-
-	/* shrub output */
-	switch (pd)
-	{
-		case eSW_Day:
-		ForEachSoilLayer(i)
-		p_Rhydred_dy[SW_Output[eSW_HydRed].dy_row + dy_nrow * (i + 2) + (dy_nrow * SW_Site.n_layers * 2)] = v->dysum.hydred_shrub[i];
-		break;
-		case eSW_Week:
-		ForEachSoilLayer(i)
-		p_Rhydred_wk[SW_Output[eSW_HydRed].wk_row + wk_nrow * (i + 2) + (wk_nrow * SW_Site.n_layers * 2)] = v->wkavg.hydred_shrub[i];
-		break;
-		case eSW_Month:
-		ForEachSoilLayer(i)
-		p_Rhydred_mo[SW_Output[eSW_HydRed].mo_row + mo_nrow * (i + 2) + (mo_nrow * SW_Site.n_layers * 2)] = v->moavg.hydred_shrub[i];
-		break;
-		case eSW_Year:
-		ForEachSoilLayer(i)
-		p_Rhydred_yr[SW_Output[eSW_HydRed].yr_row + yr_nrow * (i + 1) + (yr_nrow * SW_Site.n_layers * 2)] = v->yravg.hydred_shrub[i];
-		break;
-	}
-
-	/* forb output */
-	switch (pd)
-	{
-		case eSW_Day:
-		ForEachSoilLayer(i)
-		p_Rhydred_dy[SW_Output[eSW_HydRed].dy_row + dy_nrow * (i + 2) + (dy_nrow * SW_Site.n_layers * 3)] = v->dysum.hydred_forb[i];
-		break;
-		case eSW_Week:
-		ForEachSoilLayer(i)
-		p_Rhydred_wk[SW_Output[eSW_HydRed].wk_row + wk_nrow * (i + 2) + (wk_nrow * SW_Site.n_layers * 3)] = v->wkavg.hydred_forb[i];
-		break;
-		case eSW_Month:
-		ForEachSoilLayer(i)
-		p_Rhydred_mo[SW_Output[eSW_HydRed].mo_row + mo_nrow * (i + 2) + (mo_nrow * SW_Site.n_layers * 3)] = v->moavg.hydred_forb[i];
-		break;
-		case eSW_Year:
-		ForEachSoilLayer(i)
-		p_Rhydred_yr[SW_Output[eSW_HydRed].yr_row + yr_nrow * (i + 1) + (yr_nrow * SW_Site.n_layers * 3)] = v->yravg.hydred_forb[i];
-		break;
-	}
-
-	/* grass output */
-	switch (pd)
-	{
-		case eSW_Day:
-		ForEachSoilLayer(i)
-		p_Rhydred_dy[SW_Output[eSW_HydRed].dy_row + dy_nrow * (i + 2) + (dy_nrow * SW_Site.n_layers * 4)] = v->dysum.hydred_grass[i];
-		SW_Output[eSW_HydRed].dy_row++;
-		break;
-		case eSW_Week:
-		ForEachSoilLayer(i)
-		p_Rhydred_wk[SW_Output[eSW_HydRed].wk_row + wk_nrow * (i + 2) + (wk_nrow * SW_Site.n_layers * 4)] = v->wkavg.hydred_grass[i];
-		SW_Output[eSW_HydRed].wk_row++;
-		break;
-		case eSW_Month:
-		ForEachSoilLayer(i)
-		p_Rhydred_mo[SW_Output[eSW_HydRed].mo_row + mo_nrow * (i + 2) + (mo_nrow * SW_Site.n_layers * 4)] = v->moavg.hydred_grass[i];
-		SW_Output[eSW_HydRed].mo_row++;
-		break;
-		case eSW_Year:
-		ForEachSoilLayer(i)
-		p_Rhydred_yr[SW_Output[eSW_HydRed].yr_row + yr_nrow * (i + 1) + (yr_nrow * SW_Site.n_layers * 4)] = v->yravg.hydred_grass[i];
-		SW_Output[eSW_HydRed].yr_row++;
-		break;
-	}
-#endif
-}
-
-static void get_aet(void)
-{
-	/* --------------------------------------------------- */
-	SW_SOILWAT *v = &SW_Soilwat;
-	OutPeriod pd = SW_Output[eSW_AET].period;
-	RealD val = SW_MISSING;
-#if !defined(STEPWAT) && !defined(RSOILWAT)
-	char str[20];
-#elif defined(STEPWAT)
-	char str[20];
-#endif
-
-#ifndef RSOILWAT
-	get_outstrleader(pd);
-	switch (pd)
-	{
-	case eSW_Day:
-		val = v->dysum.aet;
-		break;
-	case eSW_Week:
-		val = v->wkavg.aet;
-		break;
-	case eSW_Month:
-		val = v->moavg.aet;
-		break;
-	case eSW_Year:
-		val = v->yravg.aet;
-		break;
-	}
-#else
-	switch (pd)
-	{
-		case eSW_Day:
-		p_Raet_dy[SW_Output[eSW_AET].dy_row + dy_nrow * 0] = SW_Model.year;
-		p_Raet_dy[SW_Output[eSW_AET].dy_row + dy_nrow * 1] = SW_Model.doy;
-		p_Raet_dy[SW_Output[eSW_AET].dy_row + dy_nrow * 2] = v->dysum.aet;
-		SW_Output[eSW_AET].dy_row++;
-		break;
-		case eSW_Week:
-		p_Raet_wk[SW_Output[eSW_AET].wk_row + wk_nrow * 0] = SW_Model.year;
-		p_Raet_wk[SW_Output[eSW_AET].wk_row + wk_nrow * 1] = (SW_Model.week + 1) - tOffset;
-		p_Raet_wk[SW_Output[eSW_AET].wk_row + wk_nrow * 2] = v->wkavg.aet;
-		SW_Output[eSW_AET].wk_row++;
-		break;
-		case eSW_Month:
-		p_Raet_mo[SW_Output[eSW_AET].mo_row + mo_nrow * 0] = SW_Model.year;
-		p_Raet_mo[SW_Output[eSW_AET].mo_row + mo_nrow * 1] = (SW_Model.month + 1) - tOffset;
-		p_Raet_mo[SW_Output[eSW_AET].mo_row + mo_nrow * 2] = v->moavg.aet;
-		SW_Output[eSW_AET].mo_row++;
-		break;
-		case eSW_Year:
-		p_Raet_yr[SW_Output[eSW_AET].yr_row + yr_nrow * 0] = SW_Model.year;
-		p_Raet_yr[SW_Output[eSW_AET].yr_row + yr_nrow * 1] = v->yravg.aet;
-		SW_Output[eSW_AET].yr_row++;
-		break;
-	}
-#endif
-
-#if !defined(STEPWAT) && !defined(RSOILWAT)
-	sprintf(str, "%c%7.6f", _Sep, val);
-	strcat(outstr, str);
-#elif defined(STEPWAT)
-	if (isPartialSoilwatOutput == FALSE)
-	{
-		sprintf(str, "%c%7.6f", _Sep, val);
-		strcat(outstr, str);
-	}
-	else
-	{
-		SXW.aet += val;
-	}
-#endif
-}
-
-static void get_pet(void)
-{
-	/* --------------------------------------------------- */
-	SW_SOILWAT *v = &SW_Soilwat;
-	OutPeriod pd = SW_Output[eSW_PET].period;
-	RealD val = SW_MISSING;
-#ifndef RSOILWAT
-	char str[20];
-	get_outstrleader(pd);
-	switch (pd)
-	{
-	case eSW_Day:
-		val = v->dysum.pet;
-		break;
-	case eSW_Week:
-		val = v->wkavg.pet;
-		break;
-	case eSW_Month:
-		val = v->moavg.pet;
-		break;
-	case eSW_Year:
-		val = v->yravg.pet;
-		break;
-	}
-	sprintf(str, "%c%7.6f", _Sep, val);
-	strcat(outstr, str);
-#else
-	switch (pd)
-	{
-		case eSW_Day:
-		p_Rpet_dy[SW_Output[eSW_PET].dy_row + dy_nrow * 0] = SW_Model.year;
-		p_Rpet_dy[SW_Output[eSW_PET].dy_row + dy_nrow * 1] = SW_Model.doy;
-		p_Rpet_dy[SW_Output[eSW_PET].dy_row + dy_nrow * 2] = v->dysum.pet;
-		SW_Output[eSW_PET].dy_row++;
-		break;
-		case eSW_Week:
-		p_Rpet_wk[SW_Output[eSW_PET].wk_row + wk_nrow * 0] = SW_Model.year;
-		p_Rpet_wk[SW_Output[eSW_PET].wk_row + wk_nrow * 1] = (SW_Model.week + 1) - tOffset;
-		p_Rpet_wk[SW_Output[eSW_PET].wk_row + wk_nrow * 2] = v->wkavg.pet;
-		SW_Output[eSW_PET].wk_row++;
-		break;
-		case eSW_Month:
-		p_Rpet_mo[SW_Output[eSW_PET].mo_row + mo_nrow * 0] = SW_Model.year;
-		p_Rpet_mo[SW_Output[eSW_PET].mo_row + mo_nrow * 1] = (SW_Model.month + 1) - tOffset;
-		p_Rpet_mo[SW_Output[eSW_PET].mo_row + mo_nrow * 2] = v->moavg.pet;
-		SW_Output[eSW_PET].mo_row++;
-		break;
-		case eSW_Year:
-		p_Rpet_yr[SW_Output[eSW_PET].yr_row + yr_nrow * 0] = SW_Model.year;
-		p_Rpet_yr[SW_Output[eSW_PET].yr_row + yr_nrow * 1] = v->yravg.pet;
-		SW_Output[eSW_PET].yr_row++;
-		break;
-	}
-#endif
-}
-
-static void get_wetdays(void)
-{
-	/* --------------------------------------------------- */
-	LyrIndex i;
-	SW_SOILWAT *v = &SW_Soilwat;
-	OutPeriod pd = SW_Output[eSW_WetDays].period;
-#ifndef RSOILWAT
-	char str[OUTSTRLEN];
-	int val = 99;
-	get_outstrleader(pd);
-	ForEachSoilLayer(i)
-	{
-		switch (pd)
-		{
-		case eSW_Day:
-			val = (v->is_wet[i]) ? 1 : 0;
-			break;
-		case eSW_Week:
-			val = (int) v->wkavg.wetdays[i];
-			break;
-		case eSW_Month:
-			val = (int) v->moavg.wetdays[i];
-			break;
-		case eSW_Year:
-			val = (int) v->yravg.wetdays[i];
-			break;
-		}
-		sprintf(str, "%c%i", _Sep, val);
-		strcat(outstr, str);
-	}
-#else
-	switch (pd)
-	{
-		case eSW_Day:
-		p_Rwetdays_dy[SW_Output[eSW_WetDays].dy_row + dy_nrow * 0] = SW_Model.year;
-		p_Rwetdays_dy[SW_Output[eSW_WetDays].dy_row + dy_nrow * 1] = SW_Model.doy;
-		ForEachSoilLayer(i)
-		{
-			p_Rwetdays_dy[SW_Output[eSW_WetDays].dy_row + dy_nrow * (i + 2)] = (v->is_wet[i]) ? 1 : 0;
-		}
-		SW_Output[eSW_WetDays].dy_row++;
-		break;
-		case eSW_Week:
-		p_Rwetdays_wk[SW_Output[eSW_WetDays].wk_row + wk_nrow * 0] = SW_Model.year;
-		p_Rwetdays_wk[SW_Output[eSW_WetDays].wk_row + wk_nrow * 1] = (SW_Model.week + 1) - tOffset;
-		ForEachSoilLayer(i)
-		{
-			p_Rwetdays_wk[SW_Output[eSW_WetDays].wk_row + wk_nrow * (i + 2)] = (int) v->wkavg.wetdays[i];
-		}
-		SW_Output[eSW_WetDays].wk_row++;
-		break;
-		case eSW_Month:
-		p_Rwetdays_mo[SW_Output[eSW_WetDays].mo_row + mo_nrow * 0] = SW_Model.year;
-		p_Rwetdays_mo[SW_Output[eSW_WetDays].mo_row + mo_nrow * 1] = (SW_Model.month + 1) - tOffset;
-		ForEachSoilLayer(i)
-		{
-			p_Rwetdays_mo[SW_Output[eSW_WetDays].mo_row + mo_nrow * (i + 2)] = (int) v->moavg.wetdays[i];
-		}
-		SW_Output[eSW_WetDays].mo_row++;
-		break;
-		case eSW_Year:
-		p_Rwetdays_yr[SW_Output[eSW_WetDays].yr_row + yr_nrow * 0] = SW_Model.year;
-		ForEachSoilLayer(i)
-		{
-			p_Rwetdays_yr[SW_Output[eSW_WetDays].yr_row + yr_nrow * (i + 1)] = (int) v->yravg.wetdays[i];
-		}
-		SW_Output[eSW_WetDays].yr_row++;
-		break;
-	}
-#endif
-}
-
-static void get_snowpack(void)
-{
-	/* --------------------------------------------------- */
-	SW_SOILWAT *v = &SW_Soilwat;
-	OutPeriod pd = SW_Output[eSW_SnowPack].period;
-#ifndef RSOILWAT
-	char str[OUTSTRLEN];
-	RealD val_swe = SW_MISSING, val_depth = SW_MISSING;
-	get_outstrleader(pd);
-	switch (pd)
-	{
-	case eSW_Day:
-		val_swe = v->dysum.snowpack;
-		val_depth = v->dysum.snowdepth;
-		break;
-	case eSW_Week:
-		val_swe = v->wkavg.snowpack;
-		val_depth = v->wkavg.snowdepth;
-		break;
-	case eSW_Month:
-		val_swe = v->moavg.snowpack;
-		val_depth = v->moavg.snowdepth;
-		break;
-	case eSW_Year:
-		val_swe = v->yravg.snowpack;
-		val_depth = v->yravg.snowdepth;
-		break;
-	}
-	sprintf(str, "%c%7.6f%c%7.6f", _Sep, val_swe, _Sep, val_depth);
-	strcat(outstr, str);
-#else
-	switch (pd)
-	{
-		case eSW_Day:
-		p_Rsnowpack_dy[SW_Output[eSW_SnowPack].dy_row + dy_nrow * 0] = SW_Model.year;
-		p_Rsnowpack_dy[SW_Output[eSW_SnowPack].dy_row + dy_nrow * 1] = SW_Model.doy;
-		p_Rsnowpack_dy[SW_Output[eSW_SnowPack].dy_row + dy_nrow * 2] = v->dysum.snowpack;
-		p_Rsnowpack_dy[SW_Output[eSW_SnowPack].dy_row + dy_nrow * 3] = v->dysum.snowdepth;
-		SW_Output[eSW_SnowPack].dy_row++;
-		break;
-		case eSW_Week:
-		p_Rsnowpack_wk[SW_Output[eSW_SnowPack].wk_row + wk_nrow * 0] = SW_Model.year;
-		p_Rsnowpack_wk[SW_Output[eSW_SnowPack].wk_row + wk_nrow * 1] = (SW_Model.week + 1) - tOffset;
-		p_Rsnowpack_wk[SW_Output[eSW_SnowPack].wk_row + wk_nrow * 2] = v->wkavg.snowpack;
-		p_Rsnowpack_wk[SW_Output[eSW_SnowPack].wk_row + wk_nrow * 3] = v->wkavg.snowdepth;
-		SW_Output[eSW_SnowPack].wk_row++;
-		break;
-		case eSW_Month:
-		p_Rsnowpack_mo[SW_Output[eSW_SnowPack].mo_row + mo_nrow * 0] = SW_Model.year;
-		p_Rsnowpack_mo[SW_Output[eSW_SnowPack].mo_row + mo_nrow * 1] = (SW_Model.month + 1) - tOffset;
-		p_Rsnowpack_mo[SW_Output[eSW_SnowPack].mo_row + mo_nrow * 2] = v->moavg.snowpack;
-		p_Rsnowpack_mo[SW_Output[eSW_SnowPack].mo_row + mo_nrow * 3] = v->moavg.snowdepth;
-		SW_Output[eSW_SnowPack].mo_row++;
-		break;
-		case eSW_Year:
-		p_Rsnowpack_yr[SW_Output[eSW_SnowPack].yr_row + yr_nrow * 0] = SW_Model.year;
-		p_Rsnowpack_yr[SW_Output[eSW_SnowPack].yr_row + yr_nrow * 1] = v->yravg.snowpack;
-		p_Rsnowpack_yr[SW_Output[eSW_SnowPack].yr_row + yr_nrow * 2] = v->yravg.snowdepth;
-		SW_Output[eSW_SnowPack].yr_row++;
-		break;
-	}
-#endif
-}
-
-static void get_deepswc(void)
-{
-	/* --------------------------------------------------- */
-	SW_SOILWAT *v = &SW_Soilwat;
-	OutPeriod pd = SW_Output[eSW_DeepSWC].period;
-#ifndef RSOILWAT
-	char str[OUTSTRLEN];
-	RealD val = SW_MISSING;
-	get_outstrleader(pd);
-	switch (pd)
-	{
-	case eSW_Day:
-		val = v->dysum.deep;
-		break;
-	case eSW_Week:
-		val = v->wkavg.deep;
-		break;
-	case eSW_Month:
-		val = v->moavg.deep;
-		break;
-	case eSW_Year:
-		val = v->yravg.deep;
-		break;
-	}
-	sprintf(str, "%c%7.6f", _Sep, val);
-	strcat(outstr, str);
-#else
-	switch (pd)
-	{
-		case eSW_Day:
-		p_Rdeep_drain_dy[SW_Output[eSW_DeepSWC].dy_row + dy_nrow * 0] = SW_Model.year;
-		p_Rdeep_drain_dy[SW_Output[eSW_DeepSWC].dy_row + dy_nrow * 1] = SW_Model.doy;
-		p_Rdeep_drain_dy[SW_Output[eSW_DeepSWC].dy_row + dy_nrow * 2] = v->dysum.deep;
-		SW_Output[eSW_DeepSWC].dy_row++;
-		break;
-		case eSW_Week:
-		p_Rdeep_drain_wk[SW_Output[eSW_DeepSWC].wk_row + wk_nrow * 0] = SW_Model.year;
-		p_Rdeep_drain_wk[SW_Output[eSW_DeepSWC].wk_row + wk_nrow * 1] = (SW_Model.week + 1) - tOffset;
-		p_Rdeep_drain_wk[SW_Output[eSW_DeepSWC].wk_row + wk_nrow * 2] = v->wkavg.deep;
-		SW_Output[eSW_DeepSWC].wk_row++;
-		break;
-		case eSW_Month:
-		p_Rdeep_drain_mo[SW_Output[eSW_DeepSWC].mo_row + mo_nrow * 0] = SW_Model.year;
-		p_Rdeep_drain_mo[SW_Output[eSW_DeepSWC].mo_row + mo_nrow * 1] = (SW_Model.month + 1) - tOffset;
-		p_Rdeep_drain_mo[SW_Output[eSW_DeepSWC].mo_row + mo_nrow * 2] = v->moavg.deep;
-		SW_Output[eSW_DeepSWC].mo_row++;
-		break;
-		case eSW_Year:
-		p_Rdeep_drain_yr[SW_Output[eSW_DeepSWC].yr_row + yr_nrow * 0] = SW_Model.year;
-		p_Rdeep_drain_yr[SW_Output[eSW_DeepSWC].yr_row + yr_nrow * 1] = v->yravg.deep;
-		SW_Output[eSW_DeepSWC].yr_row++;
-		break;
-	}
-#endif
-}
-
-static void get_soiltemp(void)
-{
-	/* --------------------------------------------------- */
-	LyrIndex i;
-	SW_SOILWAT *v = &SW_Soilwat;
-	OutPeriod pd = SW_Output[eSW_SoilTemp].period;
-#ifndef RSOILWAT
-	RealD val = SW_MISSING;
-	char str[OUTSTRLEN];
-	get_outstrleader(pd);
-	ForEachSoilLayer(i)
-	{
-		switch (pd)
-		{
-		case eSW_Day:
-			val = v->dysum.sTemp[i];
-			break;
-		case eSW_Week:
-			val = v->wkavg.sTemp[i];
-			break;
-		case eSW_Month:
-			val = v->moavg.sTemp[i];
-			break;
-		case eSW_Year:
-			val = v->yravg.sTemp[i];
-			break;
-		}
-		sprintf(str, "%c%7.6f", _Sep, val);
-		strcat(outstr, str);
-	}
-#else
-	switch (pd)
-	{
-		case eSW_Day:
-		p_Rsoil_temp_dy[SW_Output[eSW_SoilTemp].dy_row + dy_nrow * 0] = SW_Model.year;
-		p_Rsoil_temp_dy[SW_Output[eSW_SoilTemp].dy_row + dy_nrow * 1] = SW_Model.doy;
-		ForEachSoilLayer(i)
-		{
-			p_Rsoil_temp_dy[SW_Output[eSW_SoilTemp].dy_row + dy_nrow * (i + 2)] = v->dysum.sTemp[i];
-		}
-		SW_Output[eSW_SoilTemp].dy_row++;
-		break;
-		case eSW_Week:
-		p_Rsoil_temp_wk[SW_Output[eSW_SoilTemp].wk_row + wk_nrow * 0] = SW_Model.year;
-		p_Rsoil_temp_wk[SW_Output[eSW_SoilTemp].wk_row + wk_nrow * 1] = (SW_Model.week + 1) - tOffset;
-		ForEachSoilLayer(i)
-		{
-			p_Rsoil_temp_wk[SW_Output[eSW_SoilTemp].wk_row + wk_nrow * (i + 2)] = v->wkavg.sTemp[i];
-		}
-		SW_Output[eSW_SoilTemp].wk_row++;
-		break;
-		case eSW_Month:
-		p_Rsoil_temp_mo[SW_Output[eSW_SoilTemp].mo_row + mo_nrow * 0] = SW_Model.year;
-		p_Rsoil_temp_mo[SW_Output[eSW_SoilTemp].mo_row + mo_nrow * 1] = (SW_Model.month + 1) - tOffset;
-		ForEachSoilLayer(i)
-		{
-			p_Rsoil_temp_mo[SW_Output[eSW_SoilTemp].mo_row + mo_nrow * (i + 2)] = v->moavg.sTemp[i];
-		}
-		SW_Output[eSW_SoilTemp].mo_row++;
-		break;
-		case eSW_Year:
-		p_Rsoil_temp_yr[SW_Output[eSW_SoilTemp].yr_row + yr_nrow * 0] = SW_Model.year;
-		ForEachSoilLayer(i)
-		{
-			p_Rsoil_temp_yr[SW_Output[eSW_SoilTemp].yr_row + yr_nrow * (i + 1)] = v->yravg.sTemp[i];
-		}
-		SW_Output[eSW_SoilTemp].yr_row++;
-		break;
-	}
-#endif
-}
-
-static void sumof_ves(SW_VEGESTAB *v, SW_VEGESTAB_OUTPUTS *s, OutKey k)
-{
-	/* --------------------------------------------------- */
-	/* k is always eSW_Estab, and this only gets called yearly */
-	/* in fact, there's nothing to do here as the get_estab()
-	 * function does everything needed.  This stub is here only
-	 * to facilitate the loop everything else uses.
-	 * That is, until we need to start outputting as-yet-unknown
-	 * establishment variables.
-	 */
-
-// just a few lines of nonsense to supress the compile warnings
-  int tmp1;
-  TimeInt tmp2;
-
-  tmp1 = (int) v->count + (int) k;
-  tmp1 += tmp1;
-  tmp2 = (TimeInt) s->days;
-  tmp2 += tmp2;
-  return;
-}
-
-static void sumof_wth(SW_WEATHER *v, SW_WEATHER_OUTPUTS *s, OutKey k)
-{
-	/* --------------------------------------------------- */
-	/* 	20091015 (drs) ppt is divided into rain and snow and all three values are output into precip */
-
-	switch (k)
-	{
-
-	case eSW_Temp:
-		s->temp_max += v->now.temp_max[Today];
-		s->temp_min += v->now.temp_min[Today];
-		s->temp_avg += v->now.temp_avg[Today];
-		//added surfaceTemp for sum
-		s->surfaceTemp += v->surfaceTemp;
-		break;
-	case eSW_Precip:
-		s->ppt += v->now.ppt[Today];
-		s->rain += v->now.rain[Today];
-		s->snow += v->now.snow[Today];
-		s->snowmelt += v->now.snowmelt[Today];
-		s->snowloss += v->now.snowloss[Today];
-		break;
-	case eSW_SoilInf:
-		s->soil_inf += v->soil_inf;
-		break;
-	case eSW_Runoff:
-		s->snowRunoff += v->snowRunoff;
-		s->surfaceRunoff += v->surfaceRunoff;
-		break;
-	default:
-		LogError(logfp, LOGFATAL, "PGMR: Invalid key in sumof_wth(%s)", key2str[k]);
-	}
-
-}
-
-static void sumof_swc(SW_SOILWAT *v, SW_SOILWAT_OUTPUTS *s, OutKey k)
-{
-	/* --------------------------------------------------- */
-	LyrIndex i;
-
-	switch (k)
-	{
-
-	case eSW_VWCBulk: /* get swcBulk and convert later */
-		ForEachSoilLayer(i)
-			s->vwcBulk[i] += v->swcBulk[Today][i];
-		break;
-
-	case eSW_VWCMatric: /* get swcBulk and convert later */
-		ForEachSoilLayer(i)
-			s->vwcMatric[i] += v->swcBulk[Today][i];
-		break;
-
-	case eSW_SWCBulk:
-		ForEachSoilLayer(i)
-			s->swcBulk[i] += v->swcBulk[Today][i];
-		break;
-
-	case eSW_SWPMatric: /* can't avg swp so get swcBulk and convert later */
-		ForEachSoilLayer(i)
-			s->swpMatric[i] += v->swcBulk[Today][i];
-		break;
-
-	case eSW_SWABulk:
-		ForEachSoilLayer(i)
-			s->swaBulk[i] += fmax(
-					v->swcBulk[Today][i] - SW_Site.lyr[i]->swcBulk_wiltpt, 0.);
-		break;
-
-	case eSW_SWAMatric: /* get swaBulk and convert later */
-		ForEachSoilLayer(i)
-			s->swaMatric[i] += fmax(
-					v->swcBulk[Today][i] - SW_Site.lyr[i]->swcBulk_wiltpt, 0.);
-		break;
-
-	case eSW_SurfaceWater:
-		s->surfaceWater += v->surfaceWater;
-		break;
-
-	case eSW_Transp:
-		ForEachSoilLayer(i)
-		{
-			s->transp_total[i] += v->transpiration_tree[i]
-					+ v->transpiration_forb[i] + v->transpiration_shrub[i]
-					+ v->transpiration_grass[i];
-			s->transp_tree[i] += v->transpiration_tree[i];
-			s->transp_shrub[i] += v->transpiration_shrub[i];
-			s->transp_forb[i] += v->transpiration_forb[i];
-			s->transp_grass[i] += v->transpiration_grass[i];
-		}
-		break;
-
-	case eSW_EvapSoil:
-		ForEachEvapLayer(i)
-			s->evap[i] += v->evaporation[i];
-		break;
-
-	case eSW_EvapSurface:
-		s->total_evap += v->tree_evap + v->forb_evap + v->shrub_evap
-				+ v->grass_evap + v->litter_evap + v->surfaceWater_evap;
-		s->tree_evap += v->tree_evap;
-		s->shrub_evap += v->shrub_evap;
-		s->forb_evap += v->forb_evap;
-		s->grass_evap += v->grass_evap;
-		s->litter_evap += v->litter_evap;
-		s->surfaceWater_evap += v->surfaceWater_evap;
-		break;
-
-	case eSW_Interception:
-		s->total_int += v->tree_int + v->forb_int + v->shrub_int + v->grass_int
-				+ v->litter_int;
-		s->tree_int += v->tree_int;
-		s->shrub_int += v->shrub_int;
-		s->forb_int += v->forb_int;
-		s->grass_int += v->grass_int;
-		s->litter_int += v->litter_int;
-		break;
-
-	case eSW_LyrDrain:
-		for (i = 0; i < SW_Site.n_layers - 1; i++)
-			s->lyrdrain[i] += v->drain[i];
-		break;
-
-	case eSW_HydRed:
-		ForEachSoilLayer(i)
-		{
-			s->hydred_total[i] += v->hydred_tree[i] + v->hydred_forb[i]
-					+ v->hydred_shrub[i] + v->hydred_grass[i];
-			s->hydred_tree[i] += v->hydred_tree[i];
-			s->hydred_shrub[i] += v->hydred_shrub[i];
-			s->hydred_forb[i] += v->hydred_forb[i];
-			s->hydred_grass[i] += v->hydred_grass[i];
-		}
-		break;
-
-	case eSW_AET:
-		s->aet += v->aet;
-		break;
-
-	case eSW_PET:
-		s->pet += v->pet;
-		break;
-
-	case eSW_WetDays:
-		ForEachSoilLayer(i)
-			if (v->is_wet[i])
-				s->wetdays[i]++;
-		break;
-
-	case eSW_SnowPack:
-		s->snowpack += v->snowpack[Today];
-		s->snowdepth += v->snowdepth;
-		break;
-
-	case eSW_DeepSWC:
-		s->deep += v->swcBulk[Today][SW_Site.deep_lyr];
-		break;
-
-	case eSW_SoilTemp:
-		ForEachSoilLayer(i)
-			s->sTemp[i] += v->sTemp[i];
-		break;
-
-	default:
-		LogError(logfp, LOGFATAL, "PGMR: Invalid key in sumof_swc(%s)", key2str[k]);
-	}
-}
-
-static void average_for(ObjType otyp, OutPeriod pd)
-{
-	/* --------------------------------------------------- */
-	/* separates the task of obtaining a periodic average.
-	 * no need to average days, so this should never be
-	 * called with eSW_Day.
-	 * Enter this routine just after the summary period
-	 * is completed, so the current week and month will be
-	 * one greater than the period being summarized.
-	 */
-	/* 	20091015 (drs) ppt is divided into rain and snow and all three values are output into precip */
-	SW_SOILWAT_OUTPUTS *savg = NULL, *ssumof = NULL;
-	SW_WEATHER_OUTPUTS *wavg = NULL, *wsumof = NULL;
-	TimeInt curr_pd = 0;
-	RealD div = 0.; /* if sumtype=AVG, days in period; if sumtype=SUM, 1 */
-	OutKey k;
-	LyrIndex i;
-	int j;
-
-	if (!(otyp == eSWC || otyp == eWTH))
-		LogError(logfp, LOGFATAL, "Invalid object type in OUT_averagefor().");
-
-	ForEachOutKey(k)
-	{
-		for (j = 0; j < numPeriods; j++)
-		{ /* loop through this code for as many periods that are being used */
-			if (!SW_Output[k].use)
-				continue;
-			if (timeSteps[k][j] < 4)
-			{
-				SW_Output[k].period = timeSteps[k][j]; /* set the period to use based on the iteration of the for loop */
-				switch (pd)
-				{
-				case eSW_Week:
-					curr_pd = (SW_Model.week + 1) - tOffset;
-					savg = (SW_SOILWAT_OUTPUTS *) &SW_Soilwat.wkavg;
-					ssumof = (SW_SOILWAT_OUTPUTS *) &SW_Soilwat.wksum;
-					wavg = (SW_WEATHER_OUTPUTS *) &SW_Weather.wkavg;
-					wsumof = (SW_WEATHER_OUTPUTS *) &SW_Weather.wksum;
-					div = (bFlush) ? SW_Model.lastdoy % WKDAYS : WKDAYS;
-					break;
-
-				case eSW_Month:
-					curr_pd = (SW_Model.month + 1) - tOffset;
-					savg = (SW_SOILWAT_OUTPUTS *) &SW_Soilwat.moavg;
-					ssumof = (SW_SOILWAT_OUTPUTS *) &SW_Soilwat.mosum;
-					wavg = (SW_WEATHER_OUTPUTS *) &SW_Weather.moavg;
-					wsumof = (SW_WEATHER_OUTPUTS *) &SW_Weather.mosum;
-					div = Time_days_in_month(SW_Model.month - tOffset);
-					break;
-
-				case eSW_Year:
-					curr_pd = SW_Output[k].first;
-					savg = (SW_SOILWAT_OUTPUTS *) &SW_Soilwat.yravg;
-					ssumof = (SW_SOILWAT_OUTPUTS *) &SW_Soilwat.yrsum;
-					wavg = (SW_WEATHER_OUTPUTS *) &SW_Weather.yravg;
-					wsumof = (SW_WEATHER_OUTPUTS *) &SW_Weather.yrsum;
-					div = SW_Output[k].last - SW_Output[k].first + 1;
-					break;
-
-				default:
-					LogError(logfp, LOGFATAL, "Programmer: Invalid period in average_for().");
-				} /* end switch(pd) */
-
-				if (SW_Output[k].period != pd || SW_Output[k].myobj != otyp
-						|| curr_pd < SW_Output[k].first
-						|| curr_pd > SW_Output[k].last)
-					continue;
-
-				if (SW_Output[k].sumtype == eSW_Sum)
-					div = 1.;
-
-				/* notice that all valid keys are in this switch */
-				switch (k)
-				{
-
-				case eSW_Temp:
-					wavg->temp_max = wsumof->temp_max / div;
-					wavg->temp_min = wsumof->temp_min / div;
-					wavg->temp_avg = wsumof->temp_avg / div;
-					//added surfaceTemp for avg operation
-					wavg->surfaceTemp = wsumof->surfaceTemp / div;
-					break;
-
-				case eSW_Precip:
-					wavg->ppt = wsumof->ppt / div;
-					wavg->rain = wsumof->rain / div;
-					wavg->snow = wsumof->snow / div;
-					wavg->snowmelt = wsumof->snowmelt / div;
-					wavg->snowloss = wsumof->snowloss / div;
-					break;
-
-				case eSW_SoilInf:
-					wavg->soil_inf = wsumof->soil_inf / div;
-					break;
-
-				case eSW_Runoff:
-					wavg->snowRunoff = wsumof->snowRunoff / div;
-					wavg->surfaceRunoff = wsumof->surfaceRunoff / div;
-					break;
-
-				case eSW_SoilTemp:
-					ForEachSoilLayer(i)
-						savg->sTemp[i] =
-								(SW_Output[k].sumtype == eSW_Fnl) ?
-										SW_Soilwat.sTemp[i] :
-										ssumof->sTemp[i] / div;
-					break;
-
-				case eSW_VWCBulk:
-					ForEachSoilLayer(i)
-						/* vwcBulk at this point is identical to swcBulk */
-						savg->vwcBulk[i] =
-								(SW_Output[k].sumtype == eSW_Fnl) ?
-										SW_Soilwat.swcBulk[Yesterday][i] :
-										ssumof->vwcBulk[i] / div;
-					break;
-
-				case eSW_VWCMatric:
-					ForEachSoilLayer(i)
-						/* vwcMatric at this point is identical to swcBulk */
-						savg->vwcMatric[i] =
-								(SW_Output[k].sumtype == eSW_Fnl) ?
-										SW_Soilwat.swcBulk[Yesterday][i] :
-										ssumof->vwcMatric[i] / div;
-					break;
-
-				case eSW_SWCBulk:
-					ForEachSoilLayer(i)
-						savg->swcBulk[i] =
-								(SW_Output[k].sumtype == eSW_Fnl) ?
-										SW_Soilwat.swcBulk[Yesterday][i] :
-										ssumof->swcBulk[i] / div;
-					break;
-
-				case eSW_SWPMatric:
-					ForEachSoilLayer(i)
-						/* swpMatric at this point is identical to swcBulk */
-						savg->swpMatric[i] =
-								(SW_Output[k].sumtype == eSW_Fnl) ?
-										SW_Soilwat.swcBulk[Yesterday][i] :
-										ssumof->swpMatric[i] / div;
-					break;
-
-				case eSW_SWABulk:
-					ForEachSoilLayer(i)
-						savg->swaBulk[i] =
-								(SW_Output[k].sumtype == eSW_Fnl) ?
-										fmax(
-												SW_Soilwat.swcBulk[Yesterday][i]
-														- SW_Site.lyr[i]->swcBulk_wiltpt,
-												0.) :
-										ssumof->swaBulk[i] / div;
-					break;
-
-				case eSW_SWAMatric: /* swaMatric at this point is identical to swaBulk */
-					ForEachSoilLayer(i)
-						savg->swaMatric[i] =
-								(SW_Output[k].sumtype == eSW_Fnl) ?
-										fmax(
-												SW_Soilwat.swcBulk[Yesterday][i]
-														- SW_Site.lyr[i]->swcBulk_wiltpt,
-												0.) :
-										ssumof->swaMatric[i] / div;
-					break;
-
-				case eSW_DeepSWC:
-					savg->deep =
-							(SW_Output[k].sumtype == eSW_Fnl) ?
-									SW_Soilwat.swcBulk[Yesterday][SW_Site.deep_lyr] :
-									ssumof->deep / div;
-					break;
-
-				case eSW_SurfaceWater:
-					savg->surfaceWater = ssumof->surfaceWater / div;
-					break;
-
-				case eSW_Transp:
-					ForEachSoilLayer(i)
-					{
-						savg->transp_total[i] = ssumof->transp_total[i] / div;
-						savg->transp_tree[i] = ssumof->transp_tree[i] / div;
-						savg->transp_shrub[i] = ssumof->transp_shrub[i] / div;
-						savg->transp_forb[i] = ssumof->transp_forb[i] / div;
-						savg->transp_grass[i] = ssumof->transp_grass[i] / div;
-					}
-					break;
-
-				case eSW_EvapSoil:
-					ForEachEvapLayer(i)
-						savg->evap[i] = ssumof->evap[i] / div;
-					break;
-
-				case eSW_EvapSurface:
-					savg->total_evap = ssumof->total_evap / div;
-					savg->tree_evap = ssumof->tree_evap / div;
-					savg->shrub_evap = ssumof->shrub_evap / div;
-					savg->forb_evap = ssumof->forb_evap / div;
-					savg->grass_evap = ssumof->grass_evap / div;
-					savg->litter_evap = ssumof->litter_evap / div;
-					savg->surfaceWater_evap = ssumof->surfaceWater_evap / div;
-					break;
-
-				case eSW_Interception:
-					savg->total_int = ssumof->total_int / div;
-					savg->tree_int = ssumof->tree_int / div;
-					savg->shrub_int = ssumof->shrub_int / div;
-					savg->forb_int = ssumof->forb_int / div;
-					savg->grass_int = ssumof->grass_int / div;
-					savg->litter_int = ssumof->litter_int / div;
-					break;
-
-				case eSW_AET:
-					savg->aet = ssumof->aet / div;
-					break;
-
-				case eSW_LyrDrain:
-					for (i = 0; i < SW_Site.n_layers - 1; i++)
-						savg->lyrdrain[i] = ssumof->lyrdrain[i] / div;
-					break;
-
-				case eSW_HydRed:
-					ForEachSoilLayer(i)
-					{
-						savg->hydred_total[i] = ssumof->hydred_total[i] / div;
-						savg->hydred_tree[i] = ssumof->hydred_tree[i] / div;
-						savg->hydred_shrub[i] = ssumof->hydred_shrub[i] / div;
-						savg->hydred_forb[i] = ssumof->hydred_forb[i] / div;
-						savg->hydred_grass[i] = ssumof->hydred_grass[i] / div;
-					}
-					break;
-
-				case eSW_PET:
-					savg->pet = ssumof->pet / div;
-					break;
-
-				case eSW_WetDays:
-					ForEachSoilLayer(i)
-						savg->wetdays[i] = ssumof->wetdays[i] / div;
-					break;
-
-				case eSW_SnowPack:
-					savg->snowpack = ssumof->snowpack / div;
-					savg->snowdepth = ssumof->snowdepth / div;
-					break;
-
-				case eSW_Estab: /* do nothing, no averaging required */
-					break;
-
-				default:
-
-					LogError(logfp, LOGFATAL, "PGMR: Invalid key in average_for(%s)", key2str[k]);
-				}
-			}
-		} /* end of for loop */
-	} /* end ForEachKey */
-}
-
-static void collect_sums(ObjType otyp, OutPeriod op)
-{
-	/* --------------------------------------------------- */
-
-	SW_SOILWAT *s = &SW_Soilwat;
-	SW_SOILWAT_OUTPUTS *ssum = NULL;
-	SW_WEATHER *w = &SW_Weather;
-	SW_WEATHER_OUTPUTS *wsum = NULL;
-	SW_VEGESTAB *v = &SW_VegEstab; /* vegestab only gets summed yearly */
-	SW_VEGESTAB_OUTPUTS *vsum = NULL;
-
-	TimeInt pd = 0;
-	OutKey k;
-
-	ForEachOutKey(k)
-	{
-		if (otyp != SW_Output[k].myobj || !SW_Output[k].use)
-			continue;
-		switch (op)
-		{
-		case eSW_Day:
-			pd = SW_Model.doy;
-			ssum = &s->dysum;
-			wsum = &w->dysum;
-			break;
-		case eSW_Week:
-			pd = SW_Model.week + 1;
-			ssum = &s->wksum;
-			wsum = &w->wksum;
-			break;
-		case eSW_Month:
-			pd = SW_Model.month + 1;
-			ssum = &s->mosum;
-			wsum = &w->mosum;
-			break;
-		case eSW_Year:
-			pd = SW_Model.doy;
-			ssum = &s->yrsum;
-			wsum = &w->yrsum;
-			vsum = &v->yrsum; /* yearly, y'see */
-			break;
-		default:
-			LogError(logfp, LOGFATAL, "PGMR: Invalid outperiod in collect_sums()");
-		}
-
-		if (pd >= SW_Output[k].first && pd <= SW_Output[k].last)
-		{
-			switch (otyp)
-			{
-			case eSWC:
-				sumof_swc(s, ssum, k);
-				break;
-			case eWTH:
-				sumof_wth(w, wsum, k);
-				break;
-			case eVES:
-				sumof_ves(v, vsum, k);
-				break;
-			default:
-				break;
-			}
-		}
-
-	} /* end ForEachOutKey */
-}
-
-static void _echo_outputs(void)
-{
-	/* --------------------------------------------------- */
-
-	OutKey k;
-
-	strcpy(errstr, "\n===============================================\n"
-			"  Output Configuration:\n");
-	ForEachOutKey(k)
-	{
-		if (!SW_Output[k].use)
-			continue;
-		strcat(errstr, "---------------------------\nKey ");
-		strcat(errstr, key2str[k]);
-		strcat(errstr, "\n\tSummary Type: ");
-		strcat(errstr, styp2str[SW_Output[k].sumtype]);
-		strcat(errstr, "\n\tOutput Period: ");
-		strcat(errstr, pd2str[SW_Output[k].period]);
-		sprintf(outstr, "\n\tStart period: %d", SW_Output[k].first_orig);
-		strcat(errstr, outstr);
-		sprintf(outstr, "\n\tEnd period  : %d", SW_Output[k].last_orig);
-		strcat(errstr, outstr);
-		strcat(errstr, "\n\tOutput File: ");
-		strcat(errstr, SW_Output[k].outfile);
-		strcat(errstr, "\n");
-	}
-
-	strcat(errstr, "\n----------  End of Output Configuration ---------- \n");
-	LogError(logfp, LOGNOTE, errstr);
-
-}
-
-#ifdef DEBUG_MEM
-#include "myMemory.h"
-/*======================================================*/
-void SW_OUT_SetMemoryRefs( void)
-{
-	/* when debugging memory problems, use the bookkeeping
-	 code in myMemory.c
-	 This routine sets the known memory refs in this module
-	 so they can be  checked for leaks, etc.  Includes
-	 malloc-ed memory in SOILWAT.  All refs will have been
-	 cleared by a call to ClearMemoryRefs() before this, and
-	 will be checked via CheckMemoryRefs() after this, most
-	 likely in the main() function.
-	 */
-	OutKey k;
-
-	ForEachOutKey(k)
-	{
-		if (SW_Output[k].use)
-		NoteMemoryRef(SW_Output[k].outfile);
-	}
-
-}
-
-#endif
-
-/*==================================================================
-
- Description of the algorithm.
-
- There is a structure array (SW_OUTPUT) that contains the
- information from the outsetup.in file. This structure is filled in
- the initialization process by matching defined macros of valid keys
- with enumeration variables used as indices into the structure
- array.  A similar combination of text macros and enumeration
- constants handles the TIMEPERIOD conversion from text to numeric
- index.
-
- Each structure element of the array contains the output period
- code, start and end values, output file name, opened file pointer
- for output, on/off status, and a pointer to the function that
- prepares a complete line of formatted output per output period.
-
- A _construct() function clears the entire structure array to set
- values and flags to zero, and then assigns each specific print
- function name to the associated element's print function pointer.
- This allows the print function to be called via a simple loop that
- runs through all of the output keys.  Those output objects that are
- turned off are ignored and the print function is not called.  Thus,
- to add a new output variable, a new print function must be added to
- the loop in addition to adding the new macro and enumeration keys
- for it.  Oh, and a line or two of summarizing code.
-
- After initialization, each valid output key has an element in the
- structure array that "knows" its parameters and whether it is on or
- off.  There is still space allocated for the "off" keys but they
- are ignored by the use flag.
-
- During the daily execution loop of the model, values for each of
- the output objects are accumulated via a call to
- SW_OUT_sum_today(x) function with x being a special enumeration
- code that defines the actual module object to be summed (see
- SW_Output.h).  This enumeration code breaks up the many output
- variables into a few simple types so that adding a new output
- variable is simplified by putting it into its proper category.
-
- When the _sum_today() function is called, it calls the averaging
- function which puts the sum, average, etc into the output
- accumulators--(dy|wk|mo|yr)avg--then conditionally clears the
- summary accumulators--(dy|wk|mo|yr)sum--if a new period has
- occurred (in preparation for the new period), then calls the
- function to handle collecting the summaries called collect_sums().
-
- The collect_sums() function needs the object type (eg, eSWC, eWTH)
- and the output period (eg, dy, wk, etc) and then, for each valid
- output key, it assigns a pointer to the appropriate object's
- summary sub-structure.  (This is where the complexity of this
- approach starts to become a bit clumsy, but it nonetheless tends to
- keep the overall code size down.) After assigning the pointer to
- the summary structure, the pointers are passed to a routine to
- actually do the accumulation for the various output objects
- (currently SWC and WTH).  No other arithmetic is performed here.
- This routine is only called, however, if the current day or period
- falls within the range specified by the user.  Otherwise, the
- accumulators will remain zero.  Also, the period check is used in
- other places to determine whether to bother with averaging and
- printing.
-
- Once a period other than daily has passed, the accumulated values
- are averaged or summed as appropriate within the average_for()
- subroutine as mentioned above.
-
- After the averaging function, the values are ready to format for
- output.  The SW_OUT_write_today() routine is called from the
- end_day() function in main().  Any quantities that have finished
- their period by the current day are written out.  This requires
- testing of all of the output quantities periods each day but makes
- the code quite simple.  This is a reasonable tradeoff since there
- are only a few quantities to test; this should outweight the costs
- of having to read and understand ugly code.
-
- So to summarize, adding another output quantity requires several steps.
- - Add an appropriate element to the SW_*_OUTPUTS substructure of the
- main object (eg SW_Soilwat) to hold the output value.
- - Define a new key string and add a macro definition and enumeration
- to the appropriate list in Output.h.  Be sure the new key's position
- in the list doesn't interfere with the ForEach*() loops.
- - Increase the value of SW_OUTNKEYS macro in Output.h.
- - Add the macro and enum keys to the key2str and key2obj lists in
- SW_Output.c as appropriate, IN THE SAME LIST POSITION.
- - Create and declare a get_*() function that returns the correctly
- formatted string for output.
- - Add a line to link the get_ function to the appropriate element in
- the SW_OUTPUT array in _construct().
- - Add new code to the switch statement in sumof_*() to handle the new
- key.
- - Add new code to the switch statement in average_for() to do the
- summarizing.
-
- That should do it.  However, new code is about to be added to Output.c
- and outsetup.in that will allow quantities to be summarized by summing
- or averaging.  Possibly in the future, more types of options will be
- added (eg, geometric average, stddev, who knows).  Thus, new keys will
- be needed to handle those operations within the average_for()
- function, but the rest of the code will be the same.
-
-
- Comment (06/23/2015, akt): Adding Output at SOILWAT for further using at RSOILWAT and STEP as well
-
- Above details is good enough for knowing how to add a new output at soilwat.
- However here we are adding some more details about how we can add this output for further using that to RSOILWAT and STEP side as well.
-
- At the top with Comment (06/23/2015, drs): details about how output of SOILWAT works.
-
- Example : Adding extra place holder at existing output of SOILWAT for both STEP and RSOILWAT:
- - Adding extra place holder for existing output for both STEP and RSOILWAT: example adding extra output surfaceTemp at SW_WEATHER.
- We need to modified SW_Weather.h with adding a placeholder at SW_WEATHER and at inner structure SW_WEATHER_OUTPUTS.
- - Then somewhere this surfaceTemp value need to set at SW_WEATHER placeholder, here we add this atSW_Flow.c
- - Further modify file SW_Output.c ; add sum of surfaceTemp at function sumof_wth(). Then use this
- sum value to calculate average of surfaceTemp at function average_for().
- - Then go to function get_temp(), add extra placeholder like surfaceTempVal that will store this average surfaceTemp value.
- Add this value to both STEP and RSOILWAT side code of this function for all the periods like weekly, monthly and yearly (for
- daily set day sum value of surfaceTemp not avg), add this surfaceTempVal at end of this get_Temp() function for finally
- printing in output file.
- - Pass this surfaceTempVal to sxw.h file from STEP, by adding extra placeholder at sxw.h so that STEP model can use this value there.
- - For using this surfaceTemp value in RSOILWAT side of function get_Temp(), increment index of p_Rtemp output array
- by one and add this sum value  for daily and avg value for other periods at last index.
- - Further need to modify SW_R_lib.c, for newOutput we need to add new pointers;
- functions start() and onGetOutput() will need to be modified. For this example adding extra placeholder at existing TEMP output so
- only function onGetOutput() need to be modified; add placeholder name for surfaceTemp at array Ctemp_names[] and then 	increment
- number of columns for Rtemp outputs (Rtemp_columns) by one.
- - At RSOILWAT further we will need to modify L_swOutput.R and G_swOut.R. At L_swOutput.R increment number of columns for swOutput_TEMP.
-
- So to summarize, adding extra place holder at existing output of SOILWAT for both STEP and RSOILWAT side code above steps are useful.
-
- However, adding another new output quantity requires several steps for SOILWAT and both STEP and RSOILWAT side code as well.
- So adding more information to above details (for adding  another new output quantity that can further use in both STEP and RSOILWAT) :
- - We need to modify SW_R_lib.c of SOILWAT; add new pointers; functions start()  and onGetOutput() will need to be modified.
- - The sw_output.c of SOILWAT will need to be modified for new output quantity; add new pointers here too for RSOILWAT.
- - We will need to also read in the new config params from outputsetup_v30.in ; then we  will need to accumulate the new values ;
- write them out to file and assign the values to the RSOILWAT pointers.
- - At RSOILWAT we will need to modify L_swOutput.R and G_swOut.R
-
- */
->>>>>>> 2a9f262c
+/********************************************************/
+/********************************************************/
+/*	Source file: Output.c
+ Type: module
+ Application: SOILWAT - soilwater dynamics simulator
+ Purpose: Read / write and otherwise manage the
+ user-specified output flags.
+
+ COMMENTS: The algorithm for the summary bookkeeping
+ is much more complicated than I'd like, but I don't
+ see a cleaner way to address the need to keep
+ running tabs without storing daily arrays for each
+ output variable.  That might make somewhat
+ simpler code, and perhaps slightly more efficient,
+ but at a high cost of memory, and the original goal
+ was to make this object oriented, so memory should
+ be used sparingly.  Plus, much of the code is quite
+ general, and the main loops are very simple indeed.
+
+ Generally, adding a new output key is fairly simple,
+ and much of the code need not be considered.
+ Refer to the comment block at the very end of this
+ file for details.
+
+ Comment (06/23/2015, drs): In summary, the output of SOILWAT works as follows
+ SW_OUT_flush() calls at end of year and SW_Control.c/_collect_values() calls daily
+ 1) SW_OUT_sum_today() that
+ 1.1) if end of an output period, call average_for(): converts the (previously summed values (by sumof_wth) of) SW_WEATHER_OUTPUTS portion of SW_Weather from the ‘Xsum' to the ‘Xavg'
+ 1.2) on each day calls collect_sums() that calls sumof_wth(): SW_Weather (simulation slot ’now') values are summed up during each output period and stored in the SW_WEATHER_OUTPUTS (output) slots 'Xsum' of SW_Weather
+
+ 2) SW_OUT_write_today() that
+ 2.1) calls the get_temp() etc functions via SW_Output.pfunc: the values stored in ‘Xavg’ by average_for are converted to text string 'outstr’
+ 2.2) outputs the text string 'outstr’ with the fresh values to a text file via SW_Output.fp_X
+
+
+
+ History:
+ 9/11/01 cwb -- INITIAL CODING
+ 10-May-02 cwb -- Added conditionals for interfacing
+ with STEPPE.  See SW_OUT_read(), SW_OUT_close_files(),
+ SW_OUT_write_today(), get_temp() and get_transp().
+ The changes prevent the model from opening, closing,
+ and writing to files because SXW only requires periodic
+ (eg, weekly) transpiration and yearly temperature
+ from get_transp() and get_temp(), resp.
+ --The output config file must be prepared by the SXW
+ interface code such that only yearly temp and daily,
+ weekly, or monthly transpiration are requested for
+ periods (1,end).
+
+ 12/02 - IMPORTANT CHANGE - cwb
+ refer to comments in Times.h regarding base0
+
+ 27-Aug-03 (cwb) Just a comment that this code doesn't
+ handle missing values in the summaries, especially
+ the averages.  This really needs to be addressed
+ sometime, but for now it's the user's responsibility
+ to make sure there are no missing values.  The
+ model doesn't generate any on its own, but it
+ still needs to be fixed, although that will take
+ a bit of work to keep track of the number of
+ missing days, etc.
+ 20090826 (drs) stricmp -> strcmp -> Str_CompareI; in SW_OUT_sum_today () added break; after default:
+ 20090827 (drs) changed output-strings str[12] to #define OUTSTRLEN 18; str[OUTSTRLEN]; because of sprintf(str, ...) overflow and memory corruption into for-index i
+ 20090909 (drs) strcmp -> Str_CompareI (not case-sensitive)
+ 20090915 (drs) wetdays output was not working: changed in get_wetdays() the output from sprintf(fmt, "%c%%3.0f", _Sep); to sprintf(str, "%c%i", _Sep, val);
+ 20091013 (drs) output period of static void get_swcBulk(void) was erroneously set to eSW_SWP instead of eSW_SWCBulk
+ 20091015 (drs) ppt is divided into rain and snow and all three values plust snowmelt are output into precip
+ 20100202 (drs) changed SW_CANOPY to SW_CANOPYEV and SW_LITTER to SW_LITTEREV;
+ and eSW_Canopy to eSW_CanopyEv and eSW_Litter to eSW_LitterEv;
+ added SWC_CANOPYINT, SW_LITTERINT, SW_SOILINF, SW_LYRDRAIN;
+ added eSW_CanopyInt, eSW_LitterInt, eSW_SoilInf, eSW_LyrDrain;
+ updated key2str, key2obj;
+ added private functions get_canint(), get_litint(), get_soilinf(), get_lyrdrain();
+ updated SW_OUT_construct(), sumof_swc() and average_for() with new functions and keys
+ for layer drain use only for(i=0; i < SW_Site.n_layers-1; i++)
+ 04/16/2010 (drs) added SWC_SWA, eSW_SWABulk; updated key2str, key2obj; added private functions get_swaBulk();
+ updated SW_OUT_construct(), sumof_swc()[->make calculation here] and average_for() with new functions and keys
+ 10/20/2010 (drs) added SW_HYDRED, eSW_HydRed; updated key2str, key2obj; added private functions get_hydred();
+ updated SW_OUT_construct(), sumof_swc()[->make calculation here] and average_for() with new functions and keys
+ 11/16/2010 (drs) added forest intercepted water to canopy interception
+ updated get_canint(), SW_OUT_construct(), sumof_swc()[->make calculation here] and average_for()
+ 01/03/2011	(drs) changed parameter type of str2period(), str2key(), and str2type() from 'const char *' to 'char *' to avoid 'discard qualifiers from pointer target type' in Str_ComparI()
+ 01/05/2011	(drs) made typecast explicit: changed in SW_OUT_write_today(): SW_Output[k].pfunc() to ((void (*)(void))SW_Output[k].pfunc)(); -> doesn't solve problem under darwin10
+ -> 'abort trap' was due to str[OUTSTRLEN] being too short (OUTSTRLEN 18), changed to OUTSTRLEN 100
+ 01/06/2011	(drs) changed all floating-point output from %7.4f to %7.6f to avoid rounding errors in post-run output calculations
+ 03/06/2011	(drs) in average_for() changed loop to average hydred from "for(i=0; i < SW_Site.n_layers-1; i++)" to "ForEachSoilLayer(i)" because deepest layer was not averaged
+ 07/22/2011 (drs) added SW_SURFACEW and SW_EVAPSURFACE, eSW_SurfaceWater and eSW_EvapSurface; updated key2str, key2obj; added private functions get_surfaceWater() and get_evapSurface();
+ updated SW_OUT_construct(), sumof_swc()[->make calculation here] and average_for() with new functions and keys
+ 09/12/2011	(drs)	renamed SW_EVAP to SW_EVAPSOIL, and eSW_Evap to eSW_EvapSoil;
+ deleted SW_CANOPYEV, eSW_CanopyEv, SW_LITTEREV, eSW_LitterEv, SW_CANOPYINT, eSW_CanopyInt, SW_LITTERINT, and eSW_LitterInt;
+ added SW_INTERCEPTION and eSW_Interception
+ 09/12/2011	(drs)	renamed get_evap() to get_evapSoil(); renamed get_EvapsurfaceWater() to get_evapSurface()
+ deleted get_canevap(), get_litevap(), get_canint(), and get_litint()
+ added get_interception()
+ 09/12/2011	(drs)	increased #define OUTSTRLEN from 100 to 400 (since transpiration and hydraulic redistribution will be 4x as long)
+ increased static char outstr[0xff] from 0xff=255 to OUTSTRLEN
+ 09/12/2011	(drs)	updated SW_OUT_construct(), sumof_swc()[->make calculation here] and average_for() with new functions and keys
+ 09/12/2011	(drs)	added snowdepth as output to snowpack, i.e., updated updated get_snowpack(), sumof_swc()[->make calculation here] and average_for()
+ 09/30/2011	(drs)	in SW_OUT_read(): opening of output files: SW_Output[k].outfile is extended by SW_Files.in:SW_OutputPrefix()
+ 01/09/2012	(drs)	'abort trap' in get_transp due to outstr[OUTSTRLEN] being too short (OUTSTRLEN 400), changed to OUTSTRLEN 1000
+ 05/25/2012  (DLM) added SW_SOILTEMP to keytostr, updated keytoobj;  wrote get_soiltemp(void) function, added code in the _construct() function to link to get_soiltemp() correctly;  added code to sumof and average_for() to handle the new key
+ 05/25/2012  (DLM) added a few lines of nonsense to sumof_ves() function in order to get rid of the annoying compiler warnings
+ 06/12/2012  (DLM) changed OUTSTRLEN from 1000 to 2000
+ 07/02/2012  (DLM) updated # of chars in keyname & upkey arrays in SW_OUT_READ() function to account for longer keynames... for some reason it would still read them in correctly on OS X without an error, but wouldn't on JANUS.
+ 11/30/2012	(clk)	changed get_surfaceWater() to ouput amound of surface water, surface runoff, and snowmelt runoff, respectively.
+ 12/13/2012	(clk, drs)	changed get_surfaceWater() to output amount of surface water
+ added get_runoff() to output surface runoff, and snowmelt runoff, respectively, in a separate file -> new version of outsetupin;
+ updated key2str and OutKey
+ 12/14/2012 (drs)	changed OUTSTRLEN from 2000 to 3000 to prevent 'Abort trap: 6' at runtime
+ 01/10/2013	(clk)	in function SW_OUT_read, when creating the output files, needed to loop through this four times
+ for each OutKey, giving us the output files for day, week, month, and year. Also, added
+ a switch statement to acqurie the dy, wk, mo, or yr suffix based on the iteration of the for loop.
+ When reading in lines from outsetup, removed PERIOD from the read in because it is unneeded in since
+ we are doing all time steps.
+ Removed the line SW_Output[k].period = str2period(Str_ToUpper(period, ext)), since we are no longer
+ reading in a period.
+ in function SW_OUT_close_files need to loop through and close all four time step files for each
+ OutKey, determined which file to close based on the iteration of the for loop.
+ in function SW_OUT_write_today needed to loop through the code four times for each OutKey, changing
+ the period of the output for each iteration. With the for loop, I am also able to pick the
+ proper FILE pointer to choose when outputting the data.
+ in function average_for needed to loop through the code four times for each OutKey, changing
+ the period of the output for each iteration.
+ the function str2period is no longer used in the code, but will leave it in the code for now.
+ 01/17/2013	(clk)	in function SW_OUT_read, created an additional condition that if the keyname was TIMESTEP,
+ the code would rescan the line looking for up to 5 strings. The first one would be saved
+ back into keyname, while the other four would be stored in a matrix. These values would be
+ the desired timesteps to output. Then you would convert these strings to periods, and store
+ them in an array of integers and keep track of how many timesteps were actually read in.
+ The other changes are modifications of the changes made on 01/10/2013. For all the for loops, instead of
+ looping through 4 times, we now loop through for as many times as periods that we read in from the
+ TIMESTEP line. Also, in all the switch cases where we increased that value which changed the period
+ to the next period, we now use the array of integers that stored the period and move through that with
+ each iteration.
+ 02/05/2013	(clk) in the function get_soiltemp(), when determing the period, the code was using SW_Output[eSW_SWCBulk].period,
+ which needed to be SW_Output[eSW_SoilTemp].period, since we are looking at soil temp, not SWCM.
+ 04/16/2013	(clk)	Added two new ouputs: vwcMatric and swaMatric.
+ in the get functions, the calculation is
+ (the matric value) = (the bulk value)/(1-fractionVolBulk_gravel)
+ Also changed the names of swp -> swpMatric, swc -> swcBulk, swcm -> vwcBulk, and swa -> swaBulk
+ 06/27/2013	(drs)	closed open files if LogError() with LOGFATAL is called in SW_OUT_read()
+
+ 07/01/2013	(clk)	Changed the outsetup file so that the TIMESTEP line could be used or not used, depending on the need
+ If the TIMESTEP line is not used, need to have an additional column for the period again
+ Within the code, changed the timesteps array to be two dimensional, and keep track of the periods to be used
+ for each of the outputs. Then, at every for loop that was implemented for the TIMESTEP code, put in
+ place a conditional that will determine which of the four possible periods are to be used for each output.
+ 07/09/2013	(clk)	Added forb to the outputs: transpiration, surface evaporation, interception, and hydraulic redistribution
+ 08/21/2013	(clk)	Modified the establisment output to actually output for each species and not just the last one in the group.
+ 06/23/2015 (akt)	Added output for surface temperature to get_temp()
+ */
+/********************************************************/
+/********************************************************/
+
+/* =================================================== */
+/*                INCLUDES / DEFINES                   */
+/* --------------------------------------------------- */
+
+#include <math.h>
+#include <stdio.h>
+#include <stdlib.h>
+#include <string.h>
+#include <ctype.h>
+#include "generic.h"
+#include "filefuncs.h"
+#include "myMemory.h"
+#include "Times.h"
+
+#include "SW_Carbon.h"
+#include "SW_Defines.h"
+#include "SW_Files.h"
+#include "SW_Model.h"
+#include "SW_Site.h"
+#include "SW_SoilWater.h"
+#include "SW_Times.h"
+#include "SW_Output.h"
+#include "SW_Weather.h"
+#include "SW_VegEstab.h"
+#include "SW_VegProd.h"
+
+#ifdef RSOILWAT
+#include "R.h"
+#include "Rdefines.h"
+#include "Rconfig.h"
+#include "Rinternals.h"
+#endif
+
+/* =================================================== */
+/*                  Global Variables                   */
+/* --------------------------------------------------- */
+extern SW_SITE SW_Site;
+extern SW_SOILWAT SW_Soilwat;
+extern SW_MODEL SW_Model;
+extern SW_WEATHER SW_Weather;
+extern SW_VEGPROD SW_VegProd;
+extern SW_VEGESTAB SW_VegEstab;
+extern Bool EchoInits;
+extern SW_CARBON SW_Carbon;
+#define OUTSTRLEN 3000 /* max output string length: in get_transp: 4*every soil layer with 14 chars */
+
+SW_OUTPUT SW_Output[SW_OUTNKEYS]; /* declared here, externed elsewhere */
+
+#ifdef RSOILWAT
+extern RealD *p_Raet_yr, *p_Rdeep_drain_yr, *p_Restabs_yr, *p_Revap_soil_yr, *p_Revap_surface_yr, *p_Rhydred_yr, *p_Rinfiltration_yr, *p_Rinterception_yr, *p_Rpercolation_yr,
+*p_Rpet_yr, *p_Rprecip_yr, *p_Rrunoff_yr, *p_Rsnowpack_yr, *p_Rsoil_temp_yr, *p_Rsurface_water_yr, *p_RvwcBulk_yr, *p_RvwcMatric_yr, *p_RswcBulk_yr, *p_RswpMatric_yr,
+*p_RswaBulk_yr, *p_RswaMatric_yr, *p_Rtemp_yr, *p_Rtransp_yr, *p_Rwetdays_yr, *p_Rco2effects_yr;
+extern RealD *p_Raet_mo, *p_Rdeep_drain_mo, *p_Restabs_mo, *p_Revap_soil_mo, *p_Revap_surface_mo, *p_Rhydred_mo, *p_Rinfiltration_mo, *p_Rinterception_mo, *p_Rpercolation_mo,
+*p_Rpet_mo, *p_Rprecip_mo, *p_Rrunoff_mo, *p_Rsnowpack_mo, *p_Rsoil_temp_mo, *p_Rsurface_water_mo, *p_RvwcBulk_mo, *p_RvwcMatric_mo, *p_RswcBulk_mo, *p_RswpMatric_mo,
+*p_RswaBulk_mo, *p_RswaMatric_mo, *p_Rtemp_mo, *p_Rtransp_mo, *p_Rwetdays_mo, *p_Rco2effects_mo;
+extern RealD *p_Raet_wk, *p_Rdeep_drain_wk, *p_Restabs_wk, *p_Revap_soil_wk, *p_Revap_surface_wk, *p_Rhydred_wk, *p_Rinfiltration_wk, *p_Rinterception_wk, *p_Rpercolation_wk,
+*p_Rpet_wk, *p_Rprecip_wk, *p_Rrunoff_wk, *p_Rsnowpack_wk, *p_Rsoil_temp_wk, *p_Rsurface_water_wk, *p_RvwcBulk_wk, *p_RvwcMatric_wk, *p_RswcBulk_wk, *p_RswpMatric_wk,
+*p_RswaBulk_wk, *p_RswaMatric_wk, *p_Rtemp_wk, *p_Rtransp_wk, *p_Rwetdays_wk, *p_Rco2effects_wk;
+extern RealD *p_Raet_dy, *p_Rdeep_drain_dy, *p_Restabs_dy, *p_Revap_soil_dy, *p_Revap_surface_dy, *p_Rhydred_dy, *p_Rinfiltration_dy, *p_Rinterception_dy, *p_Rpercolation_dy,
+*p_Rpet_dy, *p_Rprecip_dy, *p_Rrunoff_dy, *p_Rsnowpack_dy, *p_Rsoil_temp_dy, *p_Rsurface_water_dy, *p_RvwcBulk_dy, *p_RvwcMatric_dy, *p_RswcBulk_dy, *p_RswpMatric_dy,
+*p_RswaBulk_dy, *p_RswaMatric_dy, *p_Rtemp_dy, *p_Rtransp_dy, *p_Rwetdays_dy, *p_Rsoil_temp_dy, *p_Rco2effects_dy;
+extern unsigned int yr_nrow, mo_nrow, wk_nrow, dy_nrow;
+#endif
+
+#ifdef STEPWAT
+#include "../sxw.h"
+extern SXW_t SXW;
+#endif
+
+Bool isPartialSoilwatOutput =FALSE;
+
+/* =================================================== */
+/*                Module-Level Variables               */
+/* --------------------------------------------------- */
+static char *MyFileName;
+static char outstr[OUTSTRLEN];
+static char _Sep; /* output delimiter */
+
+static int numPeriod;// variable to keep track of the number of periods that are listed in the line TIMESTEP
+static int numPeriods = 4;// the total number of periods that can be used in the code
+static int timeSteps[SW_OUTNKEYS][4];// array to keep track of the periods that will be used for each output
+
+static Bool bFlush; /* process partial period ? */
+static TimeInt tOffset; /* 1 or 0 means we're writing previous or current period */
+
+/* These MUST be in the same order as enum OutKey in
+ * SW_Output.h */
+static char const *key2str[] =
+{ SW_WETHR, SW_TEMP, SW_PRECIP, SW_SOILINF, SW_RUNOFF, SW_ALLH2O, SW_VWCBULK,
+		SW_VWCMATRIC, SW_SWCBULK, SW_SWABULK, SW_SWAMATRIC, SW_SWPMATRIC,
+		SW_SURFACEW, SW_TRANSP, SW_EVAPSOIL, SW_EVAPSURFACE, SW_INTERCEPTION,
+		SW_LYRDRAIN, SW_HYDRED, SW_ET, SW_AET, SW_PET, SW_WETDAY, SW_SNOWPACK,
+		SW_DEEPSWC, SW_SOILTEMP,
+		SW_ALLVEG, SW_ESTAB, SW_CO2EFFECTS };
+/* converts an enum output key (OutKey type) to a module  */
+/* or object type. see SW_Output.h for OutKey order.         */
+/* MUST be SW_OUTNKEYS of these */
+static ObjType key2obj[] =
+{ eWTH, eWTH, eWTH, eWTH, eWTH, eSWC, eSWC, eSWC, eSWC, eSWC, eSWC, eSWC, eSWC,
+		eSWC, eSWC, eSWC, eSWC, eSWC, eSWC, eSWC, eSWC, eSWC, eSWC, eSWC, eSWC,
+		eSWC, eVES, eVES, eVES };
+static char const *pd2str[] =
+{ SW_DAY, SW_WEEK, SW_MONTH, SW_YEAR };
+static char const *styp2str[] =
+{ SW_SUM_OFF, SW_SUM_SUM, SW_SUM_AVG, SW_SUM_FNL };
+
+/* =================================================== */
+/* =================================================== */
+/*             Private Function Definitions            */
+/* --------------------------------------------------- */
+static void _echo_outputs(void);
+static void average_for(ObjType otyp, OutPeriod pd);
+#ifndef RSOILWAT
+static void get_outstrleader(TimeInt pd);
+#endif
+static void get_temp(void);
+static void get_precip(void);
+static void get_vwcBulk(void);
+static void get_vwcMatric(void);
+static void get_swcBulk(void);
+static void get_swpMatric(void);
+static void get_swaBulk(void);
+static void get_swaMatric(void);
+static void get_surfaceWater(void);
+static void get_runoff(void);
+static void get_transp(void);
+static void get_evapSoil(void);
+static void get_evapSurface(void);
+static void get_interception(void);
+static void get_soilinf(void);
+static void get_lyrdrain(void);
+static void get_hydred(void);
+static void get_aet(void);
+static void get_pet(void);
+static void get_wetdays(void);
+static void get_snowpack(void);
+static void get_deepswc(void);
+static void get_estab(void);
+static void get_soiltemp(void);
+void get_co2effects(void); // Uses Carbon.h
+static void get_none(void); /* default until defined */
+
+static void collect_sums(ObjType otyp, OutPeriod op);
+static void sumof_wth(SW_WEATHER *v, SW_WEATHER_OUTPUTS *s, OutKey k);
+static void sumof_swc(SW_SOILWAT *v, SW_SOILWAT_OUTPUTS *s, OutKey k);
+static void sumof_ves(SW_VEGESTAB *v, SW_VEGESTAB_OUTPUTS *s, OutKey k);
+
+static OutPeriod str2period(char *s)
+{
+	/* --------------------------------------------------- */
+	IntUS pd;
+	for (pd = 0; Str_CompareI(s, (char *)pd2str[pd]) && pd < SW_OUTNPERIODS; pd++) ;
+
+	return (OutPeriod) pd;
+}
+
+static OutKey str2key(char *s)
+{
+	/* --------------------------------------------------- */
+	IntUS key;
+
+	for (key = 0; key < SW_OUTNKEYS && Str_CompareI(s, (char *)key2str[key]); key++) ;
+	if (key == SW_OUTNKEYS)
+	{
+		LogError(logfp, LOGFATAL, "%s : Invalid key (%s) in %s", SW_F_name(eOutput), s);
+	}
+	return (OutKey) key;
+}
+
+static OutSum str2stype(char *s)
+{
+	/* --------------------------------------------------- */
+	IntUS styp;
+
+	for (styp = eSW_Off; styp < SW_NSUMTYPES && Str_CompareI(s, (char *)styp2str[styp]); styp++) ;
+	if (styp == SW_NSUMTYPES)
+	{
+		LogError(logfp, LOGFATAL, "%s : Invalid summary type (%s)\n", SW_F_name(eOutput), s);
+	}
+	return (OutSum) styp;
+}
+
+/* =================================================== */
+/* =================================================== */
+/*             Public Function Definitions             */
+/* --------------------------------------------------- */
+void SW_OUT_construct(void)
+{
+	/* =================================================== */
+	OutKey k;
+
+	/* note that an initializer that is called during
+	 * execution (better called clean() or something)
+	 * will need to free all allocated memory first
+	 * before clearing structure.
+	 */
+	ForEachOutKey(k)
+	{
+		if (!isnull(SW_Output[k].outfile))
+		{	//Clear memory before setting it
+			Mem_Free(SW_Output[k].outfile);
+			SW_Output[k].outfile = NULL;
+		}
+	}
+	memset(&SW_Output, 0, sizeof(SW_Output));
+
+	/* attach the printing functions for each output
+	 * quantity to the appropriate element in the
+	 * output structure.  Using a loop makes it convenient
+	 * to simply add a line as new quantities are
+	 * implemented and leave the default case for every
+	 * thing else.
+	 */ForEachOutKey(k)
+	{
+#ifdef RSOILWAT
+		SW_Output[k].yr_row = 0;
+		SW_Output[k].mo_row = 0;
+		SW_Output[k].wk_row = 0;
+		SW_Output[k].dy_row = 0;
+#endif
+		switch (k)
+		{
+		case eSW_Temp:
+			SW_Output[k].pfunc = (void (*)(void)) get_temp;
+			break;
+		case eSW_Precip:
+			SW_Output[k].pfunc = (void (*)(void)) get_precip;
+			break;
+		case eSW_VWCBulk:
+			SW_Output[k].pfunc = (void (*)(void)) get_vwcBulk;
+			break;
+		case eSW_VWCMatric:
+			SW_Output[k].pfunc = (void (*)(void)) get_vwcMatric;
+			break;
+		case eSW_SWCBulk:
+			SW_Output[k].pfunc = (void (*)(void)) get_swcBulk;
+			break;
+		case eSW_SWPMatric:
+			SW_Output[k].pfunc = (void (*)(void)) get_swpMatric;
+			break;
+		case eSW_SWABulk:
+			SW_Output[k].pfunc = (void (*)(void)) get_swaBulk;
+			break;
+		case eSW_SWAMatric:
+			SW_Output[k].pfunc = (void (*)(void)) get_swaMatric;
+			break;
+		case eSW_SurfaceWater:
+			SW_Output[k].pfunc = (void (*)(void)) get_surfaceWater;
+			break;
+		case eSW_Runoff:
+			SW_Output[k].pfunc = (void (*)(void)) get_runoff;
+			break;
+		case eSW_Transp:
+			SW_Output[k].pfunc = (void (*)(void)) get_transp;
+			break;
+		case eSW_EvapSoil:
+			SW_Output[k].pfunc = (void (*)(void)) get_evapSoil;
+			break;
+		case eSW_EvapSurface:
+			SW_Output[k].pfunc = (void (*)(void)) get_evapSurface;
+			break;
+		case eSW_Interception:
+			SW_Output[k].pfunc = (void (*)(void)) get_interception;
+			break;
+		case eSW_SoilInf:
+			SW_Output[k].pfunc = (void (*)(void)) get_soilinf;
+			break;
+		case eSW_LyrDrain:
+			SW_Output[k].pfunc = (void (*)(void)) get_lyrdrain;
+			break;
+		case eSW_HydRed:
+			SW_Output[k].pfunc = (void (*)(void)) get_hydred;
+			break;
+		case eSW_AET:
+			SW_Output[k].pfunc = (void (*)(void)) get_aet;
+			break;
+		case eSW_PET:
+			SW_Output[k].pfunc = (void (*)(void)) get_pet;
+			break;
+		case eSW_WetDays:
+			SW_Output[k].pfunc = (void (*)(void)) get_wetdays;
+			break;
+		case eSW_SnowPack:
+			SW_Output[k].pfunc = (void (*)(void)) get_snowpack;
+			break;
+		case eSW_DeepSWC:
+			SW_Output[k].pfunc = (void (*)(void)) get_deepswc;
+			break;
+		case eSW_SoilTemp:
+			SW_Output[k].pfunc = (void (*)(void)) get_soiltemp;
+			break;
+		case eSW_Estab:
+			SW_Output[k].pfunc = (void (*)(void)) get_estab;
+			break;
+		case eSW_CO2Effects:
+			SW_Output[k].pfunc = (void (*)(void)) get_co2effects;
+			break;
+			// Creates a pointer to a function that expects void and returns void
+		default:
+			SW_Output[k].pfunc = (void (*)(void)) get_none;
+			break;
+
+		}
+	}
+
+	bFlush = FALSE;
+	tOffset = 1;
+
+}
+
+void SW_OUT_new_year(void)
+{
+	/* =================================================== */
+	/* reset the terminal output days each year  */
+
+	OutKey k;
+
+	ForEachOutKey(k)
+	{
+		if (!SW_Output[k].use)
+			continue;
+
+		if (SW_Output[k].first_orig <= SW_Model.firstdoy)
+			SW_Output[k].first = SW_Model.firstdoy;
+		else
+			SW_Output[k].first = SW_Output[k].first_orig;
+
+		if (SW_Output[k].last_orig >= SW_Model.lastdoy)
+			SW_Output[k].last = SW_Model.lastdoy;
+		else
+			SW_Output[k].last = SW_Output[k].last_orig;
+
+	}
+
+}
+
+void SW_OUT_read(void)
+{
+	/* =================================================== */
+	/* read input file for output parameter setup info.
+	 * 5-Nov-01 -- now disregard the specified file name's
+	 *             extension and instead use the specified
+	 *             period as the extension.
+	 * 10-May-02 - Added conditional for interfacing to STEPPE.
+	 *             We want no output when running from STEPPE
+	 *             so the code to open the file is blocked out.
+	 *             In fact, the only keys to process are
+	 *             TRANSP, PRECIP, and TEMP.
+	 */
+	FILE *f;
+	OutKey k;
+	int x, i, itemno;
+#ifndef RSOILWAT
+	char str[MAX_FILENAMESIZE];
+#endif
+	char ext[10];
+
+	/* these dims come from the orig format str */
+	/* except for the uppercase space. */
+	char timeStep[4][10], // matrix to capture all the periods entered in outsetup.in
+			keyname[50], upkey[50], /* space for uppercase conversion */
+			sumtype[4], upsum[4], period[10], /* should be 2 chars, but we don't want overflow from user typos */
+			last[4], /* last doy for output, if "end", ==366 */
+			outfile[MAX_FILENAMESIZE];
+#ifndef RSOILWAT
+	char prefix[MAX_FILENAMESIZE];
+#endif
+	int first; /* first doy for output */
+	int useTimeStep = 0; /* flag to determine whether or not the line TIMESTEP exists */
+
+	MyFileName = SW_F_name(eOutput);
+	f = OpenFile(MyFileName, "r");
+	itemno = 0;
+
+	_Sep = '\t'; /* default in case it doesn't show up in the file */
+
+	while (GetALine(f, inbuf))
+	{
+		itemno++; /* note extra lines will cause an error */
+
+		x = sscanf(inbuf, "%s %s %s %d %s %s", keyname, sumtype, period, &first,
+				last, outfile);
+		if (Str_CompareI(keyname, (char *)"TIMESTEP") == 0)	// condition to read in the TIMESTEP line in outsetup.in
+		{
+			numPeriod = sscanf(inbuf, "%s %s %s %s %s", keyname, timeStep[0],
+					timeStep[1], timeStep[2], timeStep[3]);	// need to rescan the line because you are looking for all strings, unlike the original scan
+			numPeriod--;// decrement the count to make sure to not count keyname in the number of periods
+
+			useTimeStep = 1;
+			continue;
+		}
+		else
+		{ // If the line TIMESTEP is present, only need to read in five variables not six, so re read line.
+			if (x < 6)
+			{
+				if (Str_CompareI(keyname, (char *)"OUTSEP") == 0)
+				{
+					switch ((int) *sumtype)
+					{
+					case 't':
+						_Sep = '\t';
+						break;
+					case 's':
+						_Sep = ' ';
+						break;
+					default:
+						_Sep = *sumtype;
+					}
+					continue;
+				}
+				else
+				{
+					CloseFile(&f);
+					LogError(logfp, LOGFATAL,
+							"%s : Insufficient key parameters for item %d.",
+							MyFileName, itemno);
+					continue;
+				}
+			}
+			k = str2key(Str_ToUpper(keyname, upkey));
+			for (i = 0; i < numPeriods; i++)
+			{
+				if (i < 1 && !useTimeStep)
+				{
+					int prd = str2period(Str_ToUpper(period, ext));
+					timeSteps[k][i] = prd;
+				}
+				else if (i < numPeriod && useTimeStep)
+				{
+					int prd = str2period(Str_ToUpper(timeStep[i], ext));
+					timeSteps[k][i] = prd;
+				}
+				else
+					timeSteps[k][i] = 4;
+			}
+		}
+
+		/* Check validity of output key */
+		if (k == eSW_Estab)
+		{
+			strcpy(sumtype, "SUM");
+			first = 1;
+			strcpy(period, "YR");
+			strcpy(last, "end");
+		}
+		else if ((k == eSW_AllVeg || k == eSW_ET || k == eSW_AllWthr
+				|| k == eSW_AllH2O))
+		{
+			SW_Output[k].use = FALSE;
+			LogError(logfp, LOGNOTE, "%s : Output key %s is currently unimplemented.", MyFileName, key2str[k]);
+			continue;
+		}
+
+		/* check validity of summary type */
+		SW_Output[k].sumtype = str2stype(Str_ToUpper(sumtype, upsum));
+		if (SW_Output[k].sumtype == eSW_Fnl
+				&& !(k == eSW_VWCBulk || k == eSW_VWCMatric
+						|| k == eSW_SWPMatric || k == eSW_SWCBulk
+						|| k == eSW_SWABulk || k == eSW_SWAMatric
+						|| k == eSW_DeepSWC))
+		{
+			LogError(logfp, LOGWARN, "%s : Summary Type FIN with key %s is meaningless.\n" "  Using type AVG instead.", MyFileName, key2str[k]);
+			SW_Output[k].sumtype = eSW_Avg;
+		}
+
+		/* verify deep drainage parameters */
+		if (k == eSW_DeepSWC && SW_Output[k].sumtype != eSW_Off
+				&& !SW_Site.deepdrain)
+		{
+			LogError(logfp, LOGWARN, "%s : DEEPSWC cannot be output if flag not set in %s.", MyFileName, SW_F_name(eOutput));
+			continue;
+		}
+		//Set the values
+		SW_Output[k].use = (SW_Output[k].sumtype == eSW_Off) ? FALSE : TRUE;
+		if (SW_Output[k].use)
+		{
+			SW_Output[k].mykey = k;
+			SW_Output[k].myobj = key2obj[k];
+			SW_Output[k].period = str2period(Str_ToUpper(period, ext));
+			SW_Output[k].first_orig = first;
+			SW_Output[k].last_orig =
+					!Str_CompareI("END", (char *)last) ? 366 : atoi(last);
+			if (SW_Output[k].last_orig == 0)
+			{
+				CloseFile(&f);
+				LogError(logfp, LOGFATAL, "%s : Invalid ending day (%s), key=%s.", MyFileName, last, keyname);
+			}
+		}
+		//Set the outputs for the Periods
+#ifdef RSOILWAT
+		SW_Output[k].outfile = (char *) Str_Dup(outfile); //not really applicable
+#endif
+		for (i = 0; i < numPeriods; i++)
+		{ /* for loop to create files for all the periods that are being used */
+			/* prepare the remaining structure if use==true */
+			if (SW_Output[k].use)
+			{
+				if (timeSteps[k][i] < 4)
+				{
+				//	swprintf( "inside Soilwat SW_Output.c : isPartialSoilwatOutput=%d \n", isPartialSoilwatOutput);
+#if !defined(STEPWAT) && !defined(RSOILWAT)
+					SW_OutputPrefix(prefix);
+					strcpy(str, prefix);
+					strcat(str, outfile);
+					strcat(str, ".");
+					switch (timeSteps[k][i])
+					{ /* depending on iteration through, will determine what period to use from the array of period */
+					case eSW_Day:
+						period[0] = 'd';
+						period[1] = 'y';
+						period[2] = '\0';
+						break;
+					case eSW_Week:
+						period[0] = 'w';
+						period[1] = 'k';
+						period[2] = '\0';
+						break;
+					case eSW_Month:
+						period[0] = 'm';
+						period[1] = 'o';
+						period[2] = '\0';
+						break;
+					case eSW_Year:
+						period[0] = 'y';
+						period[1] = 'r';
+						period[2] = '\0';
+						break;
+					}
+					strcat(str, Str_ToLower(period, ext));
+					SW_Output[k].outfile = (char *) Str_Dup(str);
+
+					switch (timeSteps[k][i])
+					{ /* depending on iteration through for loop, chooses the proper FILE pointer to use */
+					case eSW_Day:
+						SW_Output[k].fp_dy = OpenFile(SW_Output[k].outfile,
+								"w");
+						break;
+					case eSW_Week:
+						SW_Output[k].fp_wk = OpenFile(SW_Output[k].outfile,
+								"w");
+						break;
+					case eSW_Month:
+						SW_Output[k].fp_mo = OpenFile(SW_Output[k].outfile,
+								"w");
+						break;
+					case eSW_Year:
+						SW_Output[k].fp_yr = OpenFile(SW_Output[k].outfile,
+								"w");
+						break;
+					}
+#elif defined(STEPWAT)
+					if (isPartialSoilwatOutput == FALSE)
+					{
+						SW_OutputPrefix(prefix);
+						strcpy(str, prefix);
+						strcat(str, outfile);
+						strcat(str, ".");
+						switch (timeSteps[k][i])
+						{ /* depending on iteration through, will determine what period to use from the array of period */
+							case eSW_Day:
+							period[0] = 'd';
+							period[1] = 'y';
+							period[2] = '\0';
+							break;
+							case eSW_Week:
+							period[0] = 'w';
+							period[1] = 'k';
+							period[2] = '\0';
+							break;
+							case eSW_Month:
+							period[0] = 'm';
+							period[1] = 'o';
+							period[2] = '\0';
+							break;
+							case eSW_Year:
+							period[0] = 'y';
+							period[1] = 'r';
+							period[2] = '\0';
+							break;
+						}
+						strcat(str, Str_ToLower(period, ext));
+						SW_Output[k].outfile = (char *) Str_Dup(str);
+
+						switch (timeSteps[k][i])
+						{ /* depending on iteration through for loop, chooses the proper FILE pointer to use */
+							case eSW_Day:
+							SW_Output[k].fp_dy = OpenFile(SW_Output[k].outfile, "w");
+							break;
+							case eSW_Week:
+							SW_Output[k].fp_wk = OpenFile(SW_Output[k].outfile, "w");
+							break;
+							case eSW_Month:
+							SW_Output[k].fp_mo = OpenFile(SW_Output[k].outfile, "w");
+							break;
+							case eSW_Year:
+							SW_Output[k].fp_yr = OpenFile(SW_Output[k].outfile, "w");
+							break;
+						}
+					}
+#endif
+				}
+			}
+		}
+
+	}
+
+	CloseFile(&f);
+
+	if (EchoInits)
+		_echo_outputs();
+}
+#ifdef RSOILWAT
+void onSet_SW_OUT(SEXP OUT)
+{
+	int i;
+	char ext[10];
+	OutKey k;
+	SEXP sep, timestep,useTimeStep, KEY;
+	Bool continue1;
+	SEXP mykey, myobj, period, sumtype, use, first, last, first_orig, last_orig, outfile;
+
+	MyFileName = SW_F_name(eOutput);
+
+	PROTECT(sep = GET_SLOT(OUT, install("outputSeparator")));
+	_Sep = '\t';/*TODO Make this work.*/
+	PROTECT(useTimeStep = GET_SLOT(OUT, install("useTimeStep")));
+	PROTECT(timestep = GET_SLOT(OUT, install("timePeriods")));
+
+	PROTECT(mykey = GET_SLOT(OUT, install("mykey")));
+	PROTECT(myobj = GET_SLOT(OUT, install("myobj")));
+	PROTECT(period = GET_SLOT(OUT, install("period")));
+	PROTECT(sumtype = GET_SLOT(OUT, install("sumtype")));
+	PROTECT(use = GET_SLOT(OUT, install("use")));
+	PROTECT(first = GET_SLOT(OUT, install("first")));
+	PROTECT(last = GET_SLOT(OUT, install("last")));
+	PROTECT(first_orig = GET_SLOT(OUT, install("first_orig")));
+	PROTECT(last_orig = GET_SLOT(OUT, install("last_orig")));
+	PROTECT(outfile = GET_SLOT(OUT, install("outfile")));
+
+	ForEachOutKey(k)
+	{
+		for (i = 0; i < numPeriods; i++)
+		{
+			if (i < 1 && !LOGICAL(useTimeStep)[0])
+			{
+				timeSteps[k][i] = INTEGER(period)[k];
+			}
+			else if(LOGICAL(useTimeStep)[0] && i<LENGTH(timestep))
+			{
+				timeSteps[k][i] = INTEGER(timestep)[i];
+			}
+			else
+			{
+				timeSteps[k][i] = 4;
+			}
+		}
+		if (k == eSW_Estab)
+		{
+			INTEGER(sumtype)[k] = LOGICAL(use)[k]?eSW_Sum:eSW_Off;
+			INTEGER(first)[k] = 1;
+			INTEGER(period)[k] = 3;
+			INTEGER(last)[k] = 366;
+		}
+		continue1 = (k == eSW_AllVeg || k == eSW_ET || k == eSW_AllWthr || k == eSW_AllH2O);
+		if (continue1)
+		{
+			SW_Output[k].use = FALSE;
+			//LogError(logfp, LOGNOTE, "Output key %s is currently unimplemented.", key2str[k]);
+		}
+		if (!continue1)
+		{
+			/* check validity of summary type */
+			SW_Output[k].sumtype = INTEGER(sumtype)[k];
+			if (SW_Output[k].sumtype == eSW_Fnl && !(k == eSW_VWCBulk || k == eSW_VWCMatric || k == eSW_SWPMatric || k == eSW_SWCBulk || k == eSW_SWABulk || k == eSW_SWAMatric || k == eSW_DeepSWC))
+			{
+				LogError(logfp, LOGWARN, "output.in : Summary Type FIN with key %s is meaningless.\n"
+						"  Using type AVG instead.", key2str[k]);
+				SW_Output[k].sumtype = eSW_Avg;
+			}
+			/* verify deep drainage parameters */
+			if (k == eSW_DeepSWC && SW_Output[k].sumtype != eSW_Off && !SW_Site.deepdrain)
+			{
+				LogError(logfp, LOGWARN, "output.in : DEEPSWC cannot be output if flag not set in output.in.");
+			}
+			else
+			{
+				/* prepare the remaining structure if use==swTRUE */
+				SW_Output[k].use = (SW_Output[k].sumtype == eSW_Off) ? FALSE : TRUE;
+				if (SW_Output[k].use)
+				{
+					SW_Output[k].mykey = INTEGER(mykey)[k];
+					SW_Output[k].myobj = INTEGER(myobj)[k];
+					SW_Output[k].period = INTEGER(period)[k];
+					SW_Output[k].first_orig = INTEGER(first_orig)[k];
+					SW_Output[k].last_orig = INTEGER(last_orig)[k];
+					if (SW_Output[k].last_orig == 0)
+					{
+						LogError(logfp, LOGFATAL, "output.in : Invalid ending day (%s), key=%s.", INTEGER(last)[k], key2str[k]);
+					}
+					SW_Output[k].outfile = Str_Dup(CHAR(STRING_ELT(outfile, k)));
+				}
+			}
+		}
+	}
+	if (EchoInits)
+	_echo_outputs();
+	UNPROTECT(13);
+}
+
+SEXP onGet_SW_OUT(void)
+{
+	int i, debug = 0;
+	Bool doOnce = FALSE;
+	OutKey k;
+	SEXP swOUT;
+	SEXP OUT;
+	SEXP sep;
+	SEXP useTimeStep;
+	SEXP timestep;
+	SEXP mykey, myobj, period, sumtype, use, first, last, first_orig, last_orig, outfile;
+	char *cKEY[] =
+	{	"mykey", "myobj", "period", "sumtype", "use", "first", "last", "first_orig", "last_orig", "outfile"};
+
+	if (debug) swprintf("onGet_SW_OUT begin\n");
+
+	PROTECT(swOUT = MAKE_CLASS("swOUT"));
+	PROTECT(OUT = NEW_OBJECT(swOUT));
+
+	PROTECT(sep=NEW_STRING(1));
+	SET_STRING_ELT(sep, 0, mkCharLen(&_Sep,1));
+	SET_SLOT(OUT, install("outputSeparator"), sep);
+
+	if (debug) swprintf("useTimeStep before assignment = %d\n", useTimeStep);
+	PROTECT(useTimeStep = NEW_LOGICAL(1));
+	if(numPeriod == 0)
+		LOGICAL(useTimeStep)[0] = FALSE;
+	else
+		LOGICAL(useTimeStep)[0] = TRUE;
+
+	if (debug) {
+		swprintf("useTimeStep after assignment = %d\n", useTimeStep);
+		swprintf("	- type of slot (10 = 'logical') %d\n", TYPEOF(useTimeStep));
+		swprintf("	- logvalue of slot %d\n", LOGICAL_VALUE(useTimeStep));
+		if ( 10 == TYPEOF(useTimeStep) )
+			swprintf("	- logdata of slot %d\n", LOGICAL_DATA(useTimeStep));
+		else
+			swprintf("	- logdata of slot not available because not of type 'logical'\n");
+	}
+	PROTECT(timestep = NEW_INTEGER(numPeriod));
+
+	PROTECT(mykey = NEW_INTEGER(SW_OUTNKEYS));
+	PROTECT(myobj = NEW_INTEGER(SW_OUTNKEYS));
+	PROTECT(period = NEW_INTEGER(SW_OUTNKEYS));
+	PROTECT(sumtype = NEW_INTEGER(SW_OUTNKEYS));
+	PROTECT(use = NEW_LOGICAL(SW_OUTNKEYS));
+	PROTECT(first = NEW_INTEGER(SW_OUTNKEYS));
+	PROTECT(last = NEW_INTEGER(SW_OUTNKEYS));
+	PROTECT(first_orig = NEW_INTEGER(SW_OUTNKEYS));
+	PROTECT(last_orig = NEW_INTEGER(SW_OUTNKEYS));
+	PROTECT(outfile = NEW_STRING(SW_OUTNKEYS));
+
+	ForEachOutKey(k)
+	{
+		if(useTimeStep && SW_Output[k].use && !doOnce)
+		{
+			if (debug) swprintf("length(timestep) = %d, numPeriod = %d\n", GET_LENGTH(timestep), numPeriod);
+			for (i = 0; i < numPeriod; i++)
+			{
+				if (debug) swprintf("timestep, timestep[%d], and timeSteps[%d][%d] before %d assignment = %d, %d, %d\n",
+						i, i, k, k, timestep, INTEGER(timestep)[i], timeSteps[k][i]);
+				INTEGER(timestep)[i] = timeSteps[k][i];
+				if (debug) swprintf("timestep, timestep[%d], and timeSteps[%d][%d] after %d assignment = %d, %d, %d\n",
+						i, i, k, k, timestep, INTEGER(timestep)[i], timeSteps[k][i]);
+			}
+			doOnce=TRUE;
+		}
+
+		INTEGER(mykey)[k] = SW_Output[k].mykey;
+		INTEGER(myobj)[k] = SW_Output[k].myobj;
+		INTEGER(period)[k] = SW_Output[k].period;
+		INTEGER(sumtype)[k] = SW_Output[k].sumtype;
+		LOGICAL(use)[k] = SW_Output[k].use;
+		INTEGER(first)[k] = SW_Output[k].first;
+		INTEGER(last)[k] = SW_Output[k].last;
+		INTEGER(first_orig)[k] = SW_Output[k].first_orig;
+		INTEGER(last_orig)[k] = SW_Output[k].last_orig;
+		if(SW_Output[k].use)
+		{
+			SET_STRING_ELT(outfile, k, mkChar(SW_Output[k].outfile));
+		}
+		else
+		SET_STRING_ELT(outfile, k, mkChar(""));
+	}
+	SET_SLOT(OUT, install("timePeriods"), timestep);
+
+	if(debug)
+	{
+		swprintf("useTimeStep slot of OUT before assignment = %d\n", GET_SLOT(OUT, install("useTimeStep")));
+		swprintf("	- type of slot %d\n", TYPEOF(GET_SLOT(OUT, install("useTimeStep"))));
+		swprintf("	- logvalue of slot %d\n", LOGICAL_VALUE(GET_SLOT(OUT, install("useTimeStep"))));
+		if( 10 == TYPEOF(GET_SLOT(OUT, install("useTimeStep"))) )
+		swprintf("	- logdata of slot %d\n", LOGICAL_DATA(GET_SLOT(OUT, install("useTimeStep"))));
+		else
+		swprintf("	- logdata of slot not available because not of type 'logical'\n");
+	}
+	SET_SLOT(OUT, install("useTimeStep"), useTimeStep);
+	if(debug)
+	{
+		swprintf("useTimeStep slot of OUT after assignment = %d\n", GET_SLOT(OUT, install("useTimeStep")));
+		swprintf("	- type of slot (4 = 'environments') %d\n", TYPEOF(GET_SLOT(OUT, install("useTimeStep"))));
+		swprintf("	- logvalue of slot %d\n", LOGICAL_VALUE(GET_SLOT(OUT, install("useTimeStep"))));
+		if( 10 == TYPEOF(GET_SLOT(OUT, install("useTimeStep"))) )
+		swprintf("	- logdata of slot %d\n", LOGICAL_DATA(GET_SLOT(OUT, install("useTimeStep"))));
+		else
+		swprintf("	- logdata of slot not available because not of type 'logical'\n");
+	}
+
+	SET_SLOT(OUT, install(cKEY[0]), mykey);
+	SET_SLOT(OUT, install(cKEY[1]), myobj);
+	SET_SLOT(OUT, install(cKEY[2]), period);
+	SET_SLOT(OUT, install(cKEY[3]), sumtype);
+	SET_SLOT(OUT, install(cKEY[4]), use);
+	SET_SLOT(OUT, install(cKEY[5]), first);
+	SET_SLOT(OUT, install(cKEY[6]), last);
+	SET_SLOT(OUT, install(cKEY[7]), first_orig);
+	SET_SLOT(OUT, install(cKEY[8]), last_orig);
+	SET_SLOT(OUT, install(cKEY[9]), outfile);
+
+	UNPROTECT(15);
+	if(debug) swprintf("onGet_SW_OUT end\n");
+	return OUT;
+}
+#endif
+
+void SW_OUT_close_files(void)
+{
+	/* --------------------------------------------------- */
+	/* close all of the user-specified output files.
+	 * call this routine at the end of the program run.
+	 */
+#if !defined(STEPWAT) && !defined(RSOILWAT)
+	OutKey k;
+	int i;
+	ForEachOutKey(k)
+	{
+		if (SW_Output[k].use)
+			for (i = 0; i < numPeriods; i++) /*will loop through for as many periods are being used*/
+			{
+				if (timeSteps[k][i] < 4)
+				{
+					switch (timeSteps[k][i])
+					{ /*depending on iteration through loop, will close one of the time step files */
+					case eSW_Day:
+						CloseFile(&SW_Output[k].fp_dy);
+						break;
+					case eSW_Week:
+						CloseFile(&SW_Output[k].fp_wk);
+						break;
+					case eSW_Month:
+						CloseFile(&SW_Output[k].fp_mo);
+						break;
+					case eSW_Year:
+						CloseFile(&SW_Output[k].fp_yr);
+						break;
+					}
+				}
+			}
+	}
+#elif defined(STEPWAT)
+	if (isPartialSoilwatOutput == FALSE)
+	{
+		OutKey k;
+		int i;
+		ForEachOutKey(k)
+		{
+			if (SW_Output[k].use)
+			for (i = 0; i < numPeriods; i++) /*will loop through for as many periods are being used*/
+			{
+				if (timeSteps[k][i] < 4)
+				{
+					switch (timeSteps[k][i])
+					{ /*depending on iteration through loop, will close one of the time step files */
+						case eSW_Day:
+						CloseFile(&SW_Output[k].fp_dy);
+						break;
+						case eSW_Week:
+						CloseFile(&SW_Output[k].fp_wk);
+						break;
+						case eSW_Month:
+						CloseFile(&SW_Output[k].fp_mo);
+						break;
+						case eSW_Year:
+						CloseFile(&SW_Output[k].fp_yr);
+						break;
+					}
+				}
+			}
+		}
+	}
+#endif
+}
+
+void SW_OUT_flush(void)
+{
+	/* --------------------------------------------------- */
+	/* called at year end to process the remainder of the output
+	 * period.  This sets two module-level flags: bFlush and
+	 * tOffset to be used in the appropriate subs.
+	 */
+	bFlush = TRUE;
+	tOffset = 0;
+
+	SW_OUT_sum_today(eSWC);
+	SW_OUT_sum_today(eWTH);
+	SW_OUT_sum_today(eVES);
+	SW_OUT_write_today();
+
+	bFlush = FALSE;
+	tOffset = 1;
+
+}
+
+void SW_OUT_sum_today(ObjType otyp)
+{
+	/* =================================================== */
+	/* adds today's output values to week, month and year
+	 * accumulators and puts today's values in yesterday's
+	 * registers. This is different from the Weather.c approach
+	 * which updates Yesterday's registers during the _new_day()
+	 * function. It's more logical to update yesterday just
+	 * prior to today's calculations, but there's no logical
+	 * need to perform _new_day() on the soilwater.
+	 */
+	SW_SOILWAT *s = &SW_Soilwat;
+	SW_WEATHER *w = &SW_Weather;
+	/*  SW_VEGESTAB *v = &SW_VegEstab;  -> we don't need to sum daily for this */
+
+	OutPeriod pd;
+	IntU size = 0;
+
+	switch (otyp)
+	{
+	case eSWC:
+		size = sizeof(SW_SOILWAT_OUTPUTS);
+		break;
+	case eWTH:
+		size = sizeof(SW_WEATHER_OUTPUTS);
+		break;
+	case eVES:
+		return; /* a stub; we don't do anything with ves until get_() */
+	default:
+		LogError(logfp, LOGFATAL,
+				"Invalid object type in SW_OUT_sum_today().");
+	}
+
+	/* do this every day (kinda expensive but more general than before)*/
+	switch (otyp)
+	{
+	case eSWC:
+		memset(&s->dysum, 0, size);
+		break;
+	case eWTH:
+		memset(&w->dysum, 0, size);
+		break;
+	default:
+		break;
+	}
+
+	/* the rest only get done if new period */
+	if (SW_Model.newweek || bFlush)
+	{
+		average_for(otyp, eSW_Week);
+		switch (otyp)
+		{
+		case eSWC:
+			memset(&s->wksum, 0, size);
+			break;
+		case eWTH:
+			memset(&w->wksum, 0, size);
+			break;
+		default:
+			break;
+		}
+	}
+
+	if (SW_Model.newmonth || bFlush)
+	{
+		average_for(otyp, eSW_Month);
+		switch (otyp)
+		{
+		case eSWC:
+			memset(&s->mosum, 0, size);
+			break;
+		case eWTH:
+			memset(&w->mosum, 0, size);
+			break;
+		default:
+			break;
+		}
+	}
+
+	if (SW_Model.newyear || bFlush)
+	{
+		average_for(otyp, eSW_Year);
+		switch (otyp)
+		{
+		case eSWC:
+			memset(&s->yrsum, 0, size);
+			break;
+		case eWTH:
+			memset(&w->yrsum, 0, size);
+			break;
+		default:
+			break;
+		}
+	}
+
+	if (!bFlush)
+	{
+		ForEachOutPeriod(pd)
+			collect_sums(otyp, pd);
+	}
+}
+
+void SW_OUT_write_today(void)
+{
+	/* --------------------------------------------------- */
+	/* all output values must have been summed, averaged or
+	 * otherwise completed before this is called [now done
+	 * by SW_*_sum_*<daily|yearly>()] prior.
+	 * This subroutine organizes only the calling loop and
+	 * sending the string to output.
+	 * Each output quantity must have a print function
+	 * defined and linked to SW_Output.pfunc (currently all
+	 * starting with 'get_').  Those funcs return a properly
+	 * formatted string to be output via the module variable
+	 * 'outstr'. Furthermore, those funcs must know their
+	 * own time period.  This version of the program only
+	 * prints one period for each quantity.
+	 *
+	 * The t value tests whether the current model time is
+	 * outside the output time range requested by the user.
+	 * Recall that times are based at 0 rather than 1 for
+	 * array indexing purposes but the user request is in
+	 * natural numbers, so we add one before testing.
+	 */
+	/* 10-May-02 (cwb) Added conditional to interface with STEPPE.
+	 *           We want no output if running from STEPPE.
+	 */
+	TimeInt t = 0xffff;
+	OutKey k;
+	Bool writeit;
+	int i;
+
+	// Adjust the model year to match simulation years for the output
+    SW_Model.year += SW_Carbon.addtl_yr;
+
+	ForEachOutKey(k)
+	{
+		for (i = 0; i < numPeriods; i++)
+		{ /* will run through this loop for as many periods are being used */
+			if (!SW_Output[k].use)
+				continue;
+			if (timeSteps[k][i] < 4)
+			{
+				writeit = TRUE;
+				SW_Output[k].period = timeSteps[k][i]; /* set the desired period based on the iteration */
+				switch (SW_Output[k].period)
+				{
+				case eSW_Day:
+					t = SW_Model.doy;
+					break;
+				case eSW_Week:
+					writeit = (Bool) (SW_Model.newweek || bFlush);
+					t = (SW_Model.week + 1) - tOffset;
+					break;
+				case eSW_Month:
+					writeit = (Bool) (SW_Model.newmonth || bFlush);
+					t = (SW_Model.month + 1) - tOffset;
+					break;
+				case eSW_Year:
+					writeit = (Bool) (SW_Model.newyear || bFlush);
+					t = SW_Output[k].first; /* always output this period */
+					break;
+				default:
+					LogError(logfp, LOGFATAL,
+							"Invalid period in SW_OUT_write_today().");
+				}
+				if (!writeit || t < SW_Output[k].first || t > SW_Output[k].last)
+					continue;
+
+				((void (*)(void)) SW_Output[k].pfunc)();
+#if !defined(STEPWAT) && !defined(RSOILWAT)
+				switch (timeSteps[k][i])
+				{ /* based on iteration of for loop, determines which file to output to */
+				case eSW_Day:
+					fprintf(SW_Output[k].fp_dy, "%s\n", outstr);
+					break;
+				case eSW_Week:
+					fprintf(SW_Output[k].fp_wk, "%s\n", outstr);
+					break;
+				case eSW_Month:
+					fprintf(SW_Output[k].fp_mo, "%s\n", outstr);
+					break;
+				case eSW_Year:
+					fprintf(SW_Output[k].fp_yr, "%s\n", outstr);
+					break;
+				}
+#elif defined(STEPWAT)
+				if (isPartialSoilwatOutput == FALSE)
+				{
+					switch (timeSteps[k][i])
+					{ /* based on iteration of for loop, determines which file to output to */
+						case eSW_Day:
+						fprintf(SW_Output[k].fp_dy, "%s\n", outstr);
+						break;
+						case eSW_Week:
+						fprintf(SW_Output[k].fp_wk, "%s\n", outstr);
+						break;
+						case eSW_Month:
+						fprintf(SW_Output[k].fp_mo, "%s\n", outstr);
+						break;
+						case eSW_Year:
+						fprintf(SW_Output[k].fp_yr, "%s\n", outstr);
+						break;
+					}
+				}
+#endif
+			}
+		}
+	}
+
+	// Revert changes to model year, as rest of the model does not use simulation years
+	SW_Model.year -= SW_Carbon.addtl_yr;
+
+}
+
+static void get_none(void)
+{
+	/* --------------------------------------------------- */
+	/* output routine for quantities that aren't yet implemented
+	 * this just gives the main output loop something to call,
+	 * rather than an empty pointer.
+	 */
+	outstr[0] = '\0';
+}
+
+static void get_outstrleader(TimeInt pd)
+{
+	/* --------------------------------------------------- */
+	/* this is called from each of the remaining get_ funcs
+	 * to set up the first (date) columns of the output
+	 * string.  It's the same for all and easier to put in
+	 * one place.
+	 * Periodic output for Month and/or Week are actually
+	 * printing for the PREVIOUS month or week.
+	 * Also, see note on test value in _write_today() for
+	 * explanation of the +1.
+	 */
+#ifndef RSOILWAT
+	switch (pd)
+	{
+	case eSW_Day:
+		sprintf(outstr, "%d%c%d", SW_Model.year, _Sep, SW_Model.doy);
+		break;
+	case eSW_Week:
+		sprintf(outstr, "%d%c%d", SW_Model.year, _Sep,
+				(SW_Model.week + 1) - tOffset);
+		break;
+	case eSW_Month:
+		sprintf(outstr, "%d%c%d", SW_Model.year, _Sep,
+				(SW_Model.month + 1) - tOffset);
+		break;
+	case eSW_Year:
+		sprintf(outstr, "%d", SW_Model.year);
+	}
+#endif
+}
+
+void get_co2effects(void) {
+	// Get the current period
+	OutPeriod pd = SW_Output[eSW_CO2Effects].period;
+
+	// Define variables
+	SW_CARBON *c = &SW_Carbon;
+	int i, doy, month;
+	RealD grassBiomass, shrubBiomass, treeBiomass, forbBiomass, totalBiomass;
+	RealD grassBioMult, shrubBioMult, treeBioMult, forbBioMult, grassWueMult, shrubWueMult, treeWueMult, forbWueMult;
+	RealD grassBiolive, shrubBiolive, treeBiolive, forbBiolive, totalBiolive;
+	grassBiomass = shrubBiomass = treeBiomass = forbBiomass = totalBiomass = 0;
+	grassBiolive = shrubBiolive = treeBiolive = forbBiolive = totalBiolive = 0;
+
+	// Grab the multipliers that were just used
+	// No averaging or summing required
+	grassBioMult = c->co2_bio_mult.grass;
+	shrubBioMult = c->co2_bio_mult.shrub;
+	treeBioMult = c->co2_bio_mult.tree;
+	forbBioMult = c->co2_bio_mult.forb;
+	grassWueMult = c->co2_wue_mult.grass;
+	shrubWueMult = c->co2_wue_mult.shrub;
+	treeWueMult = c->co2_wue_mult.tree;
+	forbWueMult = c->co2_wue_mult.forb;
+
+	#ifndef RSOILWAT
+		char str[OUTSTRLEN];
+		get_outstrleader(pd);
+	#endif
+
+	switch(pd) {
+		case eSW_Day:
+			doy = SW_Model.doy;
+
+			// Grab the interpolated values
+			if (GT(SW_VegProd.fractionGrass, 0.))
+			{
+				grassBiomass = SW_VegProd.grass.biomass_daily[doy];
+				grassBiolive = SW_VegProd.grass.biolive_daily[doy];
+			}
+			if (GT(SW_VegProd.fractionShrub, 0.))
+			{
+				shrubBiomass = SW_VegProd.shrub.biomass_daily[doy];
+				shrubBiolive = SW_VegProd.shrub.biolive_daily[doy];
+			}
+			if (GT(SW_VegProd.fractionTree, 0.))
+			{
+				treeBiomass = SW_VegProd.tree.biomass_daily[doy];
+				treeBiolive = SW_VegProd.tree.biolive_daily[doy];
+			}
+			if (GT(SW_VegProd.fractionForb, 0.))
+			{
+				forbBiomass = SW_VegProd.forb.biomass_daily[doy];
+				forbBiolive = SW_VegProd.forb.biolive_daily[doy];
+			}
+
+			totalBiomass = grassBiomass + shrubBiomass + treeBiomass + forbBiomass;
+			totalBiolive = grassBiolive + shrubBiolive + treeBiolive + forbBiolive;
+
+			#ifdef RSOILWAT
+				p_Rco2effects_dy[SW_Output[eSW_CO2Effects].dy_row + dy_nrow * 0] = SW_Model.year;
+				p_Rco2effects_dy[SW_Output[eSW_CO2Effects].dy_row + dy_nrow * 1] = doy;
+				p_Rco2effects_dy[SW_Output[eSW_CO2Effects].dy_row + dy_nrow * 2] = grassBiomass;
+				p_Rco2effects_dy[SW_Output[eSW_CO2Effects].dy_row + dy_nrow * 3] = shrubBiomass;
+				p_Rco2effects_dy[SW_Output[eSW_CO2Effects].dy_row + dy_nrow * 4] = treeBiomass;
+				p_Rco2effects_dy[SW_Output[eSW_CO2Effects].dy_row + dy_nrow * 5] = forbBiomass;
+				p_Rco2effects_dy[SW_Output[eSW_CO2Effects].dy_row + dy_nrow * 6] = totalBiomass;
+				p_Rco2effects_dy[SW_Output[eSW_CO2Effects].dy_row + dy_nrow * 7] = grassBiolive;
+				p_Rco2effects_dy[SW_Output[eSW_CO2Effects].dy_row + dy_nrow * 8] = shrubBiolive;
+				p_Rco2effects_dy[SW_Output[eSW_CO2Effects].dy_row + dy_nrow * 9] = treeBiolive;
+				p_Rco2effects_dy[SW_Output[eSW_CO2Effects].dy_row + dy_nrow * 10] = forbBiolive;
+				p_Rco2effects_dy[SW_Output[eSW_CO2Effects].dy_row + dy_nrow * 11] = totalBiolive;
+				p_Rco2effects_dy[SW_Output[eSW_CO2Effects].dy_row + dy_nrow * 12] = grassBioMult;
+				p_Rco2effects_dy[SW_Output[eSW_CO2Effects].dy_row + dy_nrow * 13] = shrubBioMult;
+				p_Rco2effects_dy[SW_Output[eSW_CO2Effects].dy_row + dy_nrow * 14] = treeBioMult;
+				p_Rco2effects_dy[SW_Output[eSW_CO2Effects].dy_row + dy_nrow * 15] = forbBioMult;
+				p_Rco2effects_dy[SW_Output[eSW_CO2Effects].dy_row + dy_nrow * 16] = grassWueMult;
+				p_Rco2effects_dy[SW_Output[eSW_CO2Effects].dy_row + dy_nrow * 17] = shrubWueMult;
+				p_Rco2effects_dy[SW_Output[eSW_CO2Effects].dy_row + dy_nrow * 18] = treeWueMult;
+				p_Rco2effects_dy[SW_Output[eSW_CO2Effects].dy_row + dy_nrow * 19] = forbWueMult;
+				SW_Output[eSW_CO2Effects].dy_row++;
+			#endif
+			break;
+
+		case eSW_Week:
+			doy = SW_Model.doy;
+
+			/* Get weekly values by grabbing the previous 7 days and averaging */
+
+			// Grab last 7 days
+			for (i = doy - WKDAYS; i < doy; i++)
+			{
+				if (GT(SW_VegProd.fractionGrass, 0.))
+				{
+					grassBiomass += SW_VegProd.grass.biomass_daily[i];
+					grassBiolive += SW_VegProd.grass.biolive_daily[i];
+				}
+				if (GT(SW_VegProd.fractionShrub, 0.))
+				{
+					shrubBiomass += SW_VegProd.shrub.biomass_daily[i];
+					shrubBiolive += SW_VegProd.shrub.biolive_daily[i];
+				}
+				if (GT(SW_VegProd.fractionTree, 0.))
+				{
+					treeBiomass += SW_VegProd.tree.biomass_daily[i];
+					treeBiolive += SW_VegProd.tree.biolive_daily[i];
+				}
+				if (GT(SW_VegProd.fractionForb, 0.))
+				{
+					forbBiomass += SW_VegProd.forb.biomass_daily[i];
+					forbBiolive += SW_VegProd.forb.biolive_daily[i];
+				}
+			}
+
+			// Calculate averages
+			grassBiomass /= 7;
+			shrubBiomass /= 7;
+			treeBiomass /= 7;
+			forbBiomass /= 7;
+			grassBiolive /= 7;
+			shrubBiolive /= 7;
+			treeBiolive /= 7;
+			forbBiolive /= 7;
+
+			// Sum PFT totals
+			totalBiomass = grassBiomass + shrubBiomass + treeBiomass + forbBiomass;
+			totalBiolive = grassBiolive + shrubBiolive + treeBiolive + forbBiolive;
+
+			#ifdef RSOILWAT
+				p_Rco2effects_wk[SW_Output[eSW_CO2Effects].wk_row + wk_nrow * 0] = SW_Model.year;
+				p_Rco2effects_wk[SW_Output[eSW_CO2Effects].wk_row + wk_nrow * 1] = (SW_Model.week + 1) - tOffset;
+				p_Rco2effects_wk[SW_Output[eSW_CO2Effects].wk_row + wk_nrow * 2] = grassBiomass;
+				p_Rco2effects_wk[SW_Output[eSW_CO2Effects].wk_row + wk_nrow * 3] = shrubBiomass;
+				p_Rco2effects_wk[SW_Output[eSW_CO2Effects].wk_row + wk_nrow * 4] = treeBiomass;
+				p_Rco2effects_wk[SW_Output[eSW_CO2Effects].wk_row + wk_nrow * 5] = forbBiomass;
+				p_Rco2effects_wk[SW_Output[eSW_CO2Effects].wk_row + wk_nrow * 6] = totalBiomass;
+				p_Rco2effects_wk[SW_Output[eSW_CO2Effects].wk_row + wk_nrow * 7] = grassBiolive;
+				p_Rco2effects_wk[SW_Output[eSW_CO2Effects].wk_row + wk_nrow * 8] = shrubBiolive;
+				p_Rco2effects_wk[SW_Output[eSW_CO2Effects].wk_row + wk_nrow * 9] = treeBiolive;
+				p_Rco2effects_wk[SW_Output[eSW_CO2Effects].wk_row + wk_nrow * 10] = forbBiolive;
+				p_Rco2effects_wk[SW_Output[eSW_CO2Effects].wk_row + wk_nrow * 11] = totalBiolive;
+				p_Rco2effects_wk[SW_Output[eSW_CO2Effects].wk_row + wk_nrow * 12] = grassBioMult;
+				p_Rco2effects_wk[SW_Output[eSW_CO2Effects].wk_row + wk_nrow * 13] = shrubBioMult;
+				p_Rco2effects_wk[SW_Output[eSW_CO2Effects].wk_row + wk_nrow * 14] = treeBioMult;
+				p_Rco2effects_wk[SW_Output[eSW_CO2Effects].wk_row + wk_nrow * 15] = forbBioMult;
+				p_Rco2effects_wk[SW_Output[eSW_CO2Effects].wk_row + wk_nrow * 16] = grassWueMult;
+				p_Rco2effects_wk[SW_Output[eSW_CO2Effects].wk_row + wk_nrow * 17] = shrubWueMult;
+				p_Rco2effects_wk[SW_Output[eSW_CO2Effects].wk_row + wk_nrow * 18] = treeWueMult;
+				p_Rco2effects_wk[SW_Output[eSW_CO2Effects].wk_row + wk_nrow * 19] = forbWueMult;
+				SW_Output[eSW_CO2Effects].wk_row++;
+			#endif
+			break;
+
+		case eSW_Month:
+			month = (SW_Model.month) - tOffset;
+
+			// Daily and weekly values came from interpolating monthly values, so just use the real values here
+			if (GT(SW_VegProd.fractionGrass, 0.))
+			{
+				grassBiomass = SW_VegProd.grass.CO2_biomass[month];
+				grassBiolive = grassBiomass * SW_VegProd.grass.pct_live[month];  // Calculate biolive at the monthly level for simplicity
+			}
+			if (GT(SW_VegProd.fractionShrub, 0.))
+			{
+				shrubBiomass = SW_VegProd.shrub.CO2_biomass[month];
+				shrubBiolive = shrubBiomass * SW_VegProd.shrub.pct_live[month];
+			}
+			if (GT(SW_VegProd.fractionTree, 0.))
+			{
+				treeBiomass = SW_VegProd.tree.biomass[month];
+				treeBiolive = treeBiomass * SW_VegProd.tree.CO2_pct_live[month];
+			}
+			if (GT(SW_VegProd.fractionForb, 0.))
+			{
+				forbBiomass = SW_VegProd.forb.CO2_biomass[month];
+				forbBiolive = forbBiomass * SW_VegProd.forb.pct_live[month];
+			}
+
+			totalBiomass = grassBiomass + shrubBiomass + treeBiomass + forbBiomass;
+			totalBiolive = grassBiolive + shrubBiolive + treeBiolive + forbBiolive;
+
+			#ifdef RSOILWAT
+				p_Rco2effects_mo[SW_Output[eSW_CO2Effects].mo_row + mo_nrow * 0] = SW_Model.year;
+				p_Rco2effects_mo[SW_Output[eSW_CO2Effects].mo_row + mo_nrow * 1] = month + 1;
+				p_Rco2effects_mo[SW_Output[eSW_CO2Effects].mo_row + mo_nrow * 2] = grassBiomass;
+				p_Rco2effects_mo[SW_Output[eSW_CO2Effects].mo_row + mo_nrow * 3] = shrubBiomass;
+				p_Rco2effects_mo[SW_Output[eSW_CO2Effects].mo_row + mo_nrow * 4] = treeBiomass;
+				p_Rco2effects_mo[SW_Output[eSW_CO2Effects].mo_row + mo_nrow * 5] = forbBiomass;
+				p_Rco2effects_mo[SW_Output[eSW_CO2Effects].mo_row + mo_nrow * 6] = totalBiomass;
+				p_Rco2effects_mo[SW_Output[eSW_CO2Effects].mo_row + mo_nrow * 7] = grassBiolive;
+				p_Rco2effects_mo[SW_Output[eSW_CO2Effects].mo_row + mo_nrow * 8] = shrubBiolive;
+				p_Rco2effects_mo[SW_Output[eSW_CO2Effects].mo_row + mo_nrow * 9] = treeBiolive;
+				p_Rco2effects_mo[SW_Output[eSW_CO2Effects].mo_row + mo_nrow * 10] = forbBiolive;
+				p_Rco2effects_mo[SW_Output[eSW_CO2Effects].mo_row + mo_nrow * 11] = totalBiolive;
+				p_Rco2effects_mo[SW_Output[eSW_CO2Effects].mo_row + mo_nrow * 12] = grassBioMult;
+				p_Rco2effects_mo[SW_Output[eSW_CO2Effects].mo_row + mo_nrow * 13] = shrubBioMult;
+				p_Rco2effects_mo[SW_Output[eSW_CO2Effects].mo_row + mo_nrow * 14] = treeBioMult;
+				p_Rco2effects_mo[SW_Output[eSW_CO2Effects].mo_row + mo_nrow * 15] = forbBioMult;
+				p_Rco2effects_mo[SW_Output[eSW_CO2Effects].mo_row + mo_nrow * 16] = grassWueMult;
+				p_Rco2effects_mo[SW_Output[eSW_CO2Effects].mo_row + mo_nrow * 17] = shrubWueMult;
+				p_Rco2effects_mo[SW_Output[eSW_CO2Effects].mo_row + mo_nrow * 18] = treeWueMult;
+				p_Rco2effects_mo[SW_Output[eSW_CO2Effects].mo_row + mo_nrow * 19] = forbWueMult;
+				SW_Output[eSW_CO2Effects].mo_row++;
+			#endif
+			break;
+
+		case eSW_Year:
+			// Get totals per PFT
+			for (i = 0; i < 12; i++) {
+				if (GT(SW_VegProd.fractionGrass, 0.))
+				{
+					grassBiomass += SW_VegProd.grass.CO2_biomass[i];
+					grassBiolive += grassBiomass * SW_VegProd.grass.pct_live[i];
+				}
+				if (GT(SW_VegProd.fractionShrub, 0.))
+				{
+					shrubBiomass += SW_VegProd.shrub.CO2_biomass[i];
+					shrubBiolive += shrubBiomass * SW_VegProd.shrub.pct_live[i];
+				}
+				if (GT(SW_VegProd.fractionTree, 0.))
+				{
+				  treeBiomass += SW_VegProd.tree.biomass[i];
+				  treeBiolive += treeBiomass * SW_VegProd.tree.CO2_pct_live[i];
+				}
+				if (GT(SW_VegProd.fractionForb, 0.))
+				{
+					forbBiomass += SW_VegProd.forb.CO2_biomass[i];
+					forbBiolive += forbBiomass * SW_VegProd.forb.pct_live[i];
+				}
+			}
+
+			// Calculate averages
+			grassBiomass /= 12;
+			shrubBiomass /= 12;
+			treeBiomass  /= 12;
+			forbBiomass  /= 12;
+			grassBiolive /= 12;
+			shrubBiolive /= 12;
+			treeBiolive /= 12;
+			forbBiolive /= 12;
+
+			// Sum PFT totals
+			totalBiomass = grassBiomass + shrubBiomass + treeBiomass + forbBiomass;
+			totalBiolive = grassBiolive + shrubBiolive + treeBiolive + forbBiolive;
+
+			#ifdef RSOILWAT
+				p_Rco2effects_yr[SW_Output[eSW_CO2Effects].yr_row + yr_nrow * 0] = SW_Model.year;
+				p_Rco2effects_yr[SW_Output[eSW_CO2Effects].yr_row + yr_nrow * 1] = grassBiomass;
+				p_Rco2effects_yr[SW_Output[eSW_CO2Effects].yr_row + yr_nrow * 2] = shrubBiomass;
+				p_Rco2effects_yr[SW_Output[eSW_CO2Effects].yr_row + yr_nrow * 3] = treeBiomass;
+				p_Rco2effects_yr[SW_Output[eSW_CO2Effects].yr_row + yr_nrow * 4] = forbBiomass;
+				p_Rco2effects_yr[SW_Output[eSW_CO2Effects].yr_row + yr_nrow * 5] = totalBiomass;
+				p_Rco2effects_yr[SW_Output[eSW_CO2Effects].yr_row + yr_nrow * 6] = grassBiolive;
+				p_Rco2effects_yr[SW_Output[eSW_CO2Effects].yr_row + yr_nrow * 7] = shrubBiolive;
+				p_Rco2effects_yr[SW_Output[eSW_CO2Effects].yr_row + yr_nrow * 8] = treeBiolive;
+				p_Rco2effects_yr[SW_Output[eSW_CO2Effects].yr_row + yr_nrow * 9] = forbBiolive;
+				p_Rco2effects_yr[SW_Output[eSW_CO2Effects].yr_row + yr_nrow * 10] = totalBiolive;
+				p_Rco2effects_yr[SW_Output[eSW_CO2Effects].yr_row + yr_nrow * 11] = grassBioMult;
+				p_Rco2effects_yr[SW_Output[eSW_CO2Effects].yr_row + yr_nrow * 12] = shrubBioMult;
+				p_Rco2effects_yr[SW_Output[eSW_CO2Effects].yr_row + yr_nrow * 13] = treeBioMult;
+				p_Rco2effects_yr[SW_Output[eSW_CO2Effects].yr_row + yr_nrow * 14] = forbBioMult;
+				p_Rco2effects_yr[SW_Output[eSW_CO2Effects].yr_row + yr_nrow * 15] = grassWueMult;
+				p_Rco2effects_yr[SW_Output[eSW_CO2Effects].yr_row + yr_nrow * 16] = shrubWueMult;
+				p_Rco2effects_yr[SW_Output[eSW_CO2Effects].yr_row + yr_nrow * 17] = treeWueMult;
+				p_Rco2effects_yr[SW_Output[eSW_CO2Effects].yr_row + yr_nrow * 18] = forbWueMult;
+				SW_Output[eSW_CO2Effects].yr_row++;
+			#endif
+			break;
+	}
+
+	#ifndef RSOILWAT
+		sprintf(str, "%c%f%c%f%c%f%c%f%c%f%c%f%c%f%c%f%c%f%c%f%c%f%c%f%c%f%c%f%c%f%c%f%c%f%c%f",
+		_Sep, grassBiomass,
+		_Sep, shrubBiomass,
+		_Sep, treeBiomass,
+		_Sep, forbBiomass,
+		_Sep, totalBiomass,
+		_Sep, grassBiolive,
+		_Sep, shrubBiolive,
+		_Sep, treeBiolive,
+		_Sep, forbBiolive,
+		_Sep, totalBiolive,
+		_Sep, grassBioMult,
+		_Sep, shrubBioMult,
+		_Sep, treeBioMult,
+		_Sep, forbBioMult,
+		_Sep, grassWueMult,
+		_Sep, shrubWueMult,
+		_Sep, treeWueMult,
+		_Sep, forbWueMult);
+		strcat(outstr, str);
+	#endif
+}
+
+static void get_estab(void)
+{
+	/* --------------------------------------------------- */
+	/* the establishment check produces, for each species in
+	 * the given set, a day of year >=0 that the species
+	 * established itself in the current year.  The output
+	 * will be a single row of numbers for each year.  Each
+	 * column represents a species in the order it was entered
+	 * in the estabs.in file.  The value will be the day that
+	 * the species established, or 0 if it didn't establish
+	 * this year.
+	 */
+	SW_VEGESTAB *v = &SW_VegEstab;
+	OutPeriod pd = SW_Output[eSW_Estab].period;
+	IntU i;
+	char str[10];
+#ifndef RSOILWAT
+	get_outstrleader(pd);
+#else
+	switch(pd)
+	{
+		case eSW_Day:
+		p_Restabs_dy[SW_Output[eSW_Estab].dy_row + dy_nrow * 0] = SW_Model.year;
+		p_Restabs_dy[SW_Output[eSW_Estab].dy_row + dy_nrow * 1] = SW_Model.doy;
+		break;
+		case eSW_Week:
+		p_Restabs_wk[SW_Output[eSW_Estab].wk_row + wk_nrow * 0] = SW_Model.year;
+		p_Restabs_wk[SW_Output[eSW_Estab].wk_row + wk_nrow * 1] = (SW_Model.week + 1) - tOffset;
+		break;
+		case eSW_Month:
+		p_Restabs_mo[SW_Output[eSW_Estab].mo_row + mo_nrow * 0] = SW_Model.year;
+		p_Restabs_mo[SW_Output[eSW_Estab].mo_row + mo_nrow * 1] = (SW_Model.month + 1) - tOffset;
+		break;
+		case eSW_Year:
+		p_Restabs_yr[SW_Output[eSW_Estab].yr_row + yr_nrow * 0] = SW_Model.year;
+		break;
+	}
+#endif
+	for (i = 0; i < v->count; i++)
+	{
+#ifndef RSOILWAT
+		sprintf(str, "%c%d", _Sep, v->parms[i]->estab_doy);
+		strcat(outstr, str);
+#else
+		switch(pd)
+		{
+			case eSW_Day:
+			p_Restabs_dy[SW_Output[eSW_Estab].dy_row + dy_nrow * (i + 2)] = v->parms[i]->estab_doy;
+			break;
+			case eSW_Week:
+			p_Restabs_wk[SW_Output[eSW_Estab].wk_row + wk_nrow * (i + 2)] = v->parms[i]->estab_doy;
+			break;
+			case eSW_Month:
+			p_Restabs_mo[SW_Output[eSW_Estab].mo_row + mo_nrow * (i + 2)] = v->parms[i]->estab_doy;
+			break;
+			case eSW_Year:
+			p_Restabs_yr[SW_Output[eSW_Estab].yr_row + yr_nrow * (i + 1)] = v->parms[i]->estab_doy;
+			break;
+		}
+#endif
+	}
+#ifdef RSOILWAT
+	switch(pd)
+	{
+		case eSW_Day:
+		SW_Output[eSW_Estab].dy_row++;
+		break;
+		case eSW_Week:
+		SW_Output[eSW_Estab].wk_row++;
+		break;
+		case eSW_Month:
+		SW_Output[eSW_Estab].mo_row++;
+		break;
+		case eSW_Year:
+		SW_Output[eSW_Estab].yr_row++;
+		break;
+	}
+#endif
+
+}
+
+static void get_temp(void)
+{
+	/* --------------------------------------------------- */
+	/* each of these get_<envparm> -type funcs return a
+	 * formatted string of the appropriate type and are
+	 * pointed to by SW_Output[k].pfunc so they can be called
+	 * anonymously by looping over the Output[k] list
+	 * (see _output_today() for usage.)
+	 * they all use the module-level string outstr[].
+	 */
+	/* 10-May-02 (cwb) Added conditionals for interfacing with STEPPE
+	 * 05-Mar-03 (cwb) Added code for max,min,avg. Previously, only avg was output.
+	 * 22 June-15 (akt)  Added code for adding surfaceTemp at output
+	 */
+	SW_WEATHER *v = &SW_Weather;
+	OutPeriod pd = SW_Output[eSW_Temp].period;
+	RealD v_avg = SW_MISSING;
+	RealD v_min = SW_MISSING, v_max = SW_MISSING;
+	RealD surfaceTempVal = SW_MISSING;
+
+#if !defined(STEPWAT) && !defined(RSOILWAT)
+	char str[OUTSTRLEN];
+	get_outstrleader(pd);
+#elif defined(STEPWAT)
+	char str[OUTSTRLEN];
+	if (isPartialSoilwatOutput == FALSE)
+	{
+		get_outstrleader(pd);
+	}
+#endif
+
+	switch (pd)
+	{
+	case eSW_Day:
+#ifndef RSOILWAT
+		v_max = v->dysum.temp_max;
+		v_min = v->dysum.temp_min;
+		v_avg = v->dysum.temp_avg;
+		surfaceTempVal = v->dysum.surfaceTemp;
+#else
+		p_Rtemp_dy[SW_Output[eSW_Temp].dy_row + dy_nrow * 0] = SW_Model.year;
+		p_Rtemp_dy[SW_Output[eSW_Temp].dy_row + dy_nrow * 1] = SW_Model.doy;
+		p_Rtemp_dy[SW_Output[eSW_Temp].dy_row + dy_nrow * 2] = v->dysum.temp_max;
+		p_Rtemp_dy[SW_Output[eSW_Temp].dy_row + dy_nrow * 3] = v->dysum.temp_min;
+		p_Rtemp_dy[SW_Output[eSW_Temp].dy_row + dy_nrow * 4] = v->dysum.temp_avg;
+		p_Rtemp_dy[SW_Output[eSW_Temp].dy_row + dy_nrow * 5] = v->dysum.surfaceTemp;
+		SW_Output[eSW_Temp].dy_row++;
+#endif
+		break;
+	case eSW_Week:
+#ifndef RSOILWAT
+		v_max = v->wkavg.temp_max;
+		v_min = v->wkavg.temp_min;
+		v_avg = v->wkavg.temp_avg;
+		surfaceTempVal = v->wkavg.surfaceTemp;
+#else
+		p_Rtemp_wk[SW_Output[eSW_Temp].wk_row + wk_nrow * 0] = SW_Model.year;
+		p_Rtemp_wk[SW_Output[eSW_Temp].wk_row + wk_nrow * 1] = (SW_Model.week + 1) - tOffset;
+		p_Rtemp_wk[SW_Output[eSW_Temp].wk_row + wk_nrow * 2] = v->wkavg.temp_max;
+		p_Rtemp_wk[SW_Output[eSW_Temp].wk_row + wk_nrow * 3] = v->wkavg.temp_min;
+		p_Rtemp_wk[SW_Output[eSW_Temp].wk_row + wk_nrow * 4] = v->wkavg.temp_avg;
+		p_Rtemp_wk[SW_Output[eSW_Temp].wk_row + wk_nrow * 5] = v->wkavg.surfaceTemp;
+		SW_Output[eSW_Temp].wk_row++;
+#endif
+		break;
+	case eSW_Month:
+#ifndef RSOILWAT
+		v_max = v->moavg.temp_max;
+		v_min = v->moavg.temp_min;
+		v_avg = v->moavg.temp_avg;
+		surfaceTempVal = v->moavg.surfaceTemp;
+#else
+		p_Rtemp_mo[SW_Output[eSW_Temp].mo_row + mo_nrow * 0] = SW_Model.year;
+		p_Rtemp_mo[SW_Output[eSW_Temp].mo_row + mo_nrow * 1] = (SW_Model.month + 1) - tOffset;
+		p_Rtemp_mo[SW_Output[eSW_Temp].mo_row + mo_nrow * 2] = v->moavg.temp_max;
+		p_Rtemp_mo[SW_Output[eSW_Temp].mo_row + mo_nrow * 3] = v->moavg.temp_min;
+		p_Rtemp_mo[SW_Output[eSW_Temp].mo_row + mo_nrow * 4] = v->moavg.temp_avg;
+		p_Rtemp_mo[SW_Output[eSW_Temp].mo_row + mo_nrow * 5] = v->moavg.surfaceTemp;
+		SW_Output[eSW_Temp].mo_row++;
+#endif
+		break;
+	case eSW_Year:
+#ifndef RSOILWAT
+		v_max = v->yravg.temp_max;
+		v_min = v->yravg.temp_min;
+		v_avg = v->yravg.temp_avg;
+		surfaceTempVal = v->yravg.surfaceTemp;
+#else
+		p_Rtemp_yr[SW_Output[eSW_Temp].yr_row + yr_nrow * 0] = SW_Model.year;
+		p_Rtemp_yr[SW_Output[eSW_Temp].yr_row + yr_nrow * 1] = v->yravg.temp_max;
+		p_Rtemp_yr[SW_Output[eSW_Temp].yr_row + yr_nrow * 2] = v->yravg.temp_min;
+		p_Rtemp_yr[SW_Output[eSW_Temp].yr_row + yr_nrow * 3] = v->yravg.temp_avg;
+		p_Rtemp_yr[SW_Output[eSW_Temp].yr_row + yr_nrow * 4] = v->yravg.surfaceTemp;
+		SW_Output[eSW_Temp].yr_row++;
+#endif
+		break;
+	}
+
+#if !defined(STEPWAT) && !defined(RSOILWAT)
+	sprintf(str, "%c%7.6f%c%7.6f%c%7.6f%c%7.6f", _Sep, v_max, _Sep, v_min, _Sep,
+			v_avg, _Sep, surfaceTempVal);
+	strcat(outstr, str);
+#elif defined(STEPWAT)
+
+	if (isPartialSoilwatOutput == FALSE)
+	{
+		sprintf(str, "%c%7.6f%c%7.6f%c%7.6f%c%7.6f", _Sep, v_max, _Sep, v_min, _Sep, v_avg, _Sep, surfaceTempVal);
+		strcat(outstr, str);
+	}
+	else
+	{
+
+		if (pd != eSW_Year)
+		LogError(logfp, LOGFATAL, "Invalid output period for TEMP; should be YR %7.6f, %7.6f",v_max, v_min); //added v_max, v_min for compiler
+		SXW.temp = v_avg;
+		SXW.surfaceTemp = surfaceTempVal;
+	}
+#endif
+}
+
+static void get_precip(void)
+{
+	/* --------------------------------------------------- */
+	/* 	20091015 (drs) ppt is divided into rain and snow and all three values are output into precip */
+	SW_WEATHER *v = &SW_Weather;
+	OutPeriod pd = SW_Output[eSW_Precip].period;
+	RealD val_ppt = SW_MISSING, val_rain = SW_MISSING, val_snow = SW_MISSING,
+			val_snowmelt = SW_MISSING, val_snowloss = SW_MISSING;
+
+#if !defined(STEPWAT) && !defined(RSOILWAT)
+	char str[OUTSTRLEN];
+	get_outstrleader(pd);
+
+#elif defined(STEPWAT)
+	char str[OUTSTRLEN];
+	if (isPartialSoilwatOutput == FALSE)
+	{
+		get_outstrleader(pd);
+	}
+#endif
+
+	switch (pd)
+	{
+	case eSW_Day:
+#ifndef RSOILWAT
+		val_ppt = v->dysum.ppt;
+		val_rain = v->dysum.rain;
+		val_snow = v->dysum.snow;
+		val_snowmelt = v->dysum.snowmelt;
+		val_snowloss = v->dysum.snowloss;
+#else
+		p_Rprecip_dy[SW_Output[eSW_Precip].dy_row + dy_nrow * 0] = SW_Model.year;
+		p_Rprecip_dy[SW_Output[eSW_Precip].dy_row + dy_nrow * 1] = SW_Model.doy;
+		p_Rprecip_dy[SW_Output[eSW_Precip].dy_row + dy_nrow * 2] = v->dysum.ppt;
+		p_Rprecip_dy[SW_Output[eSW_Precip].dy_row + dy_nrow * 3] = v->dysum.rain;
+		p_Rprecip_dy[SW_Output[eSW_Precip].dy_row + dy_nrow * 4] = v->dysum.snow;
+		p_Rprecip_dy[SW_Output[eSW_Precip].dy_row + dy_nrow * 5] = v->dysum.snowmelt;
+		p_Rprecip_dy[SW_Output[eSW_Precip].dy_row + dy_nrow * 6] = v->dysum.snowloss;
+		SW_Output[eSW_Precip].dy_row++;
+#endif
+		break;
+	case eSW_Week:
+#ifndef RSOILWAT
+		val_ppt = v->wkavg.ppt;
+		val_rain = v->wkavg.rain;
+		val_snow = v->wkavg.snow;
+		val_snowmelt = v->wkavg.snowmelt;
+		val_snowloss = v->wkavg.snowloss;
+#else
+		p_Rprecip_wk[SW_Output[eSW_Precip].wk_row + wk_nrow * 0] = SW_Model.year;
+		p_Rprecip_wk[SW_Output[eSW_Precip].wk_row + wk_nrow * 1] = (SW_Model.week + 1) - tOffset;
+		p_Rprecip_wk[SW_Output[eSW_Precip].wk_row + wk_nrow * 2] = v->wkavg.ppt;
+		p_Rprecip_wk[SW_Output[eSW_Precip].wk_row + wk_nrow * 3] = v->wkavg.rain;
+		p_Rprecip_wk[SW_Output[eSW_Precip].wk_row + wk_nrow * 4] = v->wkavg.snow;
+		p_Rprecip_wk[SW_Output[eSW_Precip].wk_row + wk_nrow * 5] = v->wkavg.snowmelt;
+		p_Rprecip_wk[SW_Output[eSW_Precip].wk_row + wk_nrow * 6] = v->wkavg.snowloss;
+		SW_Output[eSW_Precip].wk_row++;
+#endif
+		break;
+	case eSW_Month:
+#ifndef RSOILWAT
+		val_ppt = v->moavg.ppt;
+		val_rain = v->moavg.rain;
+		val_snow = v->moavg.snow;
+		val_snowmelt = v->moavg.snowmelt;
+		val_snowloss = v->moavg.snowloss;
+#else
+		p_Rprecip_mo[SW_Output[eSW_Precip].mo_row + mo_nrow * 0] = SW_Model.year;
+		p_Rprecip_mo[SW_Output[eSW_Precip].mo_row + mo_nrow * 1] = (SW_Model.month + 1) - tOffset;
+		p_Rprecip_mo[SW_Output[eSW_Precip].mo_row + mo_nrow * 2] = v->moavg.ppt;
+		p_Rprecip_mo[SW_Output[eSW_Precip].mo_row + mo_nrow * 3] = v->moavg.rain;
+		p_Rprecip_mo[SW_Output[eSW_Precip].mo_row + mo_nrow * 4] = v->moavg.snow;
+		p_Rprecip_mo[SW_Output[eSW_Precip].mo_row + mo_nrow * 5] = v->moavg.snowmelt;
+		p_Rprecip_mo[SW_Output[eSW_Precip].mo_row + mo_nrow * 6] = v->moavg.snowloss;
+		SW_Output[eSW_Precip].mo_row++;
+#endif
+		break;
+	case eSW_Year:
+#ifndef RSOILWAT
+		val_ppt = v->yravg.ppt;
+		val_rain = v->yravg.rain;
+		val_snow = v->yravg.snow;
+		val_snowmelt = v->yravg.snowmelt;
+		val_snowloss = v->yravg.snowloss;
+		break;
+#else
+		p_Rprecip_yr[SW_Output[eSW_Precip].yr_row + yr_nrow * 0] = SW_Model.year;
+		p_Rprecip_yr[SW_Output[eSW_Precip].yr_row + yr_nrow * 1] = v->yravg.ppt;
+		p_Rprecip_yr[SW_Output[eSW_Precip].yr_row + yr_nrow * 2] = v->yravg.rain;
+		p_Rprecip_yr[SW_Output[eSW_Precip].yr_row + yr_nrow * 3] = v->yravg.snow;
+		p_Rprecip_yr[SW_Output[eSW_Precip].yr_row + yr_nrow * 4] = v->yravg.snowmelt;
+		p_Rprecip_yr[SW_Output[eSW_Precip].yr_row + yr_nrow * 5] = v->yravg.snowloss;
+		SW_Output[eSW_Precip].yr_row++;
+#endif
+	}
+
+#if !defined(STEPWAT) && !defined(RSOILWAT)
+	sprintf(str, "%c%7.6f%c%7.6f%c%7.6f%c%7.6f%c%7.6f", _Sep, val_ppt, _Sep,
+			val_rain, _Sep, val_snow, _Sep, val_snowmelt, _Sep, val_snowloss);
+	strcat(outstr, str);
+#elif defined(STEPWAT)
+	if (isPartialSoilwatOutput == FALSE)
+	{
+		sprintf(str, "%c%7.6f%c%7.6f%c%7.6f%c%7.6f%c%7.6f", _Sep, val_ppt, _Sep, val_rain, _Sep, val_snow, _Sep, val_snowmelt, _Sep, val_snowloss);
+		strcat(outstr, str);
+	}
+	else
+	{
+
+		if (pd != eSW_Year)
+		LogError(logfp, LOGFATAL, "Invalid output period for PRECIP; should be YR, %7.6f,%7.6f,%7.6f,%7.6f", val_snowloss, val_snowmelt, val_snow, val_rain); //added extra for compiler
+		SXW.ppt = val_ppt;
+	}
+#endif
+}
+
+static void get_vwcBulk(void)
+{
+	/* --------------------------------------------------- */
+	LyrIndex i;
+	SW_SOILWAT *v = &SW_Soilwat;
+	OutPeriod pd = SW_Output[eSW_VWCBulk].period;
+	RealD *val = (RealD *) malloc(sizeof(RealD) * SW_Site.n_layers);
+	ForEachSoilLayer(i)
+		val[i] = SW_MISSING;
+
+#if !defined(STEPWAT) && !defined(RSOILWAT)
+	char str[OUTSTRLEN];
+#elif defined(STEPWAT)
+	char str[OUTSTRLEN];
+#endif
+
+	get_outstrleader(pd);
+	switch (pd)
+	{ /* vwcBulk at this point is identical to swcBulk */
+	case eSW_Day:
+#ifndef RSOILWAT
+		ForEachSoilLayer(i)
+			val[i] = v->dysum.vwcBulk[i] / SW_Site.lyr[i]->width;
+#else
+		p_RvwcBulk_dy[SW_Output[eSW_VWCBulk].dy_row + dy_nrow * 0] = SW_Model.year;
+		p_RvwcBulk_dy[SW_Output[eSW_VWCBulk].dy_row + dy_nrow * 1] = SW_Model.doy;
+		ForEachSoilLayer(i)
+		p_RvwcBulk_dy[SW_Output[eSW_VWCBulk].dy_row + dy_nrow * (i + 2)] = v->dysum.vwcBulk[i] / SW_Site.lyr[i]->width;
+		SW_Output[eSW_VWCBulk].dy_row++;
+#endif
+		break;
+	case eSW_Week:
+#ifndef RSOILWAT
+		ForEachSoilLayer(i)
+			val[i] = v->wkavg.vwcBulk[i] / SW_Site.lyr[i]->width;
+#else
+		p_RvwcBulk_wk[SW_Output[eSW_VWCBulk].wk_row + wk_nrow * 0] = SW_Model.year;
+		p_RvwcBulk_wk[SW_Output[eSW_VWCBulk].wk_row + wk_nrow * 1] = (SW_Model.week + 1) - tOffset;
+		ForEachSoilLayer(i)
+		p_RvwcBulk_wk[SW_Output[eSW_VWCBulk].wk_row + wk_nrow * (i + 2)] = v->wkavg.vwcBulk[i] / SW_Site.lyr[i]->width;
+		SW_Output[eSW_VWCBulk].wk_row++;
+#endif
+		break;
+	case eSW_Month:
+#ifndef RSOILWAT
+		ForEachSoilLayer(i)
+			val[i] = v->moavg.vwcBulk[i] / SW_Site.lyr[i]->width;
+#else
+		p_RvwcBulk_mo[SW_Output[eSW_VWCBulk].mo_row + mo_nrow * 0] = SW_Model.year;
+		p_RvwcBulk_mo[SW_Output[eSW_VWCBulk].mo_row + mo_nrow * 1] = (SW_Model.month + 1) - tOffset;
+		ForEachSoilLayer(i)
+		p_RvwcBulk_mo[SW_Output[eSW_VWCBulk].mo_row + mo_nrow * (i + 2)] = v->moavg.vwcBulk[i] / SW_Site.lyr[i]->width;
+		SW_Output[eSW_VWCBulk].mo_row++;
+#endif
+		break;
+	case eSW_Year:
+#ifndef RSOILWAT
+		ForEachSoilLayer(i)
+			val[i] = v->yravg.vwcBulk[i] / SW_Site.lyr[i]->width;
+#else
+		p_RvwcBulk_yr[SW_Output[eSW_VWCBulk].yr_row + yr_nrow * 0] = SW_Model.year;
+		ForEachSoilLayer(i)
+		p_RvwcBulk_yr[SW_Output[eSW_VWCBulk].yr_row + yr_nrow * (i + 1)] = v->yravg.vwcBulk[i] / SW_Site.lyr[i]->width;
+		SW_Output[eSW_VWCBulk].yr_row++;
+#endif
+		break;
+	}
+#if !defined(STEPWAT) && !defined(RSOILWAT)
+	ForEachSoilLayer(i)
+	{
+		sprintf(str, "%c%7.6f", _Sep, val[i]);
+		strcat(outstr, str);
+	}
+#elif defined(STEPWAT)
+
+	if (isPartialSoilwatOutput == FALSE)
+	{
+		ForEachSoilLayer(i)
+			{
+				sprintf(str, "%c%7.6f", _Sep, val[i]);
+				strcat(outstr, str);
+			}
+	}
+	/*ForEachSoilLayer(i) {
+	 switch (pd) {
+	 case eSW_Day: p = t->doy-1; break; // print current but as index
+	 case eSW_Week: p = t->week-1; break; // print previous to current
+	 case eSW_Month: p = t->month-1; break; // print previous to current
+	 // YEAR should never be used with STEPWAT //
+	 }
+	 if (bFlush) p++;
+	 SXW.swc[Ilp(i,p)] = val[i];
+	 }*/
+#endif
+	free(val);
+}
+
+static void get_vwcMatric(void)
+{
+	/* --------------------------------------------------- */
+	LyrIndex i;
+	SW_SOILWAT *v = &SW_Soilwat;
+	OutPeriod pd = SW_Output[eSW_VWCMatric].period;
+	RealD convert;
+	RealD *val = (RealD *) malloc(sizeof(RealD) * SW_Site.n_layers);
+	ForEachSoilLayer(i)
+		val[i] = SW_MISSING;
+
+#if !defined(STEPWAT) && !defined(RSOILWAT)
+	char str[OUTSTRLEN];
+#elif defined(STEPWAT)
+	char str[OUTSTRLEN];
+#endif
+
+	get_outstrleader(pd);
+	/* vwcMatric at this point is identical to swcBulk */
+	switch (pd)
+	{
+	case eSW_Day:
+#ifndef RSOILWAT
+		ForEachSoilLayer(i)
+		{
+			convert = 1. / (1. - SW_Site.lyr[i]->fractionVolBulk_gravel)
+					/ SW_Site.lyr[i]->width;
+			val[i] = v->dysum.vwcMatric[i] * convert;
+		}
+#else
+		p_RvwcMatric_dy[SW_Output[eSW_VWCMatric].dy_row + dy_nrow * 0] = SW_Model.year;
+		p_RvwcMatric_dy[SW_Output[eSW_VWCMatric].dy_row + dy_nrow * 1] = SW_Model.doy;
+		ForEachSoilLayer(i)
+		{
+			convert = 1. / (1. - SW_Site.lyr[i]->fractionVolBulk_gravel) / SW_Site.lyr[i]->width;
+			p_RvwcMatric_dy[SW_Output[eSW_VWCMatric].dy_row + dy_nrow * (i + 2)] = v->dysum.vwcMatric[i] * convert;
+		}
+		SW_Output[eSW_VWCMatric].dy_row++;
+#endif
+		break;
+	case eSW_Week:
+#ifndef RSOILWAT
+		ForEachSoilLayer(i)
+		{
+			convert = 1. / (1. - SW_Site.lyr[i]->fractionVolBulk_gravel)
+					/ SW_Site.lyr[i]->width;
+			val[i] = v->wkavg.vwcMatric[i] * convert;
+		}
+#else
+		p_RvwcMatric_wk[SW_Output[eSW_VWCMatric].wk_row + wk_nrow * 0] = SW_Model.year;
+		p_RvwcMatric_wk[SW_Output[eSW_VWCMatric].wk_row + wk_nrow * 1] = (SW_Model.week + 1) - tOffset;
+		ForEachSoilLayer(i)
+		{
+			convert = 1. / (1. - SW_Site.lyr[i]->fractionVolBulk_gravel) / SW_Site.lyr[i]->width;
+			p_RvwcMatric_wk[SW_Output[eSW_VWCMatric].wk_row + wk_nrow * (i + 2)] = v->wkavg.vwcMatric[i] * convert;
+		}
+		SW_Output[eSW_VWCMatric].wk_row++;
+#endif
+		break;
+	case eSW_Month:
+#ifndef RSOILWAT
+		ForEachSoilLayer(i)
+		{
+			convert = 1. / (1. - SW_Site.lyr[i]->fractionVolBulk_gravel)
+					/ SW_Site.lyr[i]->width;
+			val[i] = v->moavg.vwcMatric[i] * convert;
+		}
+#else
+		p_RvwcMatric_mo[SW_Output[eSW_VWCMatric].mo_row + mo_nrow * 0] = SW_Model.year;
+		p_RvwcMatric_mo[SW_Output[eSW_VWCMatric].mo_row + mo_nrow * 1] = (SW_Model.month + 1) - tOffset;
+		ForEachSoilLayer(i)
+		{
+			convert = 1. / (1. - SW_Site.lyr[i]->fractionVolBulk_gravel) / SW_Site.lyr[i]->width;
+			p_RvwcMatric_mo[SW_Output[eSW_VWCMatric].mo_row + mo_nrow * (i + 2)] = v->moavg.vwcMatric[i] * convert;
+		}
+		SW_Output[eSW_VWCMatric].mo_row++;
+#endif
+		break;
+	case eSW_Year:
+#ifndef RSOILWAT
+		ForEachSoilLayer(i)
+		{
+			convert = 1. / (1. - SW_Site.lyr[i]->fractionVolBulk_gravel)
+					/ SW_Site.lyr[i]->width;
+			val[i] = v->yravg.vwcMatric[i] * convert;
+		}
+#else
+		p_RvwcMatric_yr[SW_Output[eSW_VWCMatric].yr_row + yr_nrow * 0] = SW_Model.year;
+		ForEachSoilLayer(i)
+		{
+			convert = 1. / (1. - SW_Site.lyr[i]->fractionVolBulk_gravel) / SW_Site.lyr[i]->width;
+      p_RvwcMatric_yr[SW_Output[eSW_VWCMatric].yr_row + yr_nrow * (i + 1)] = v->yravg.vwcMatric[i] * convert;
+		}
+		SW_Output[eSW_VWCMatric].yr_row++;
+#endif
+		break;
+	}
+#if !defined(STEPWAT) && !defined(RSOILWAT)
+	ForEachSoilLayer(i)
+	{
+		sprintf(str, "%c%7.6f", _Sep, val[i]);
+		strcat(outstr, str);
+	}
+#elif defined(STEPWAT)
+	if (isPartialSoilwatOutput == FALSE)
+	{
+		ForEachSoilLayer(i)
+		{
+			sprintf(str, "%c%7.6f", _Sep, val[i]);
+			strcat(outstr, str);
+		}
+
+	}
+
+	/*ForEachSoilLayer(i)
+	 {
+	 switch (pd) {
+	 case eSW_Day: p = t->doy-1; break; // print current but as index
+	 case eSW_Week: p = t->week-1; break; // print previous to current
+	 case eSW_Month: p = t->month-1; break; // print previous to current
+	 // YEAR should never be used with STEPWAT
+	 }
+	 if (bFlush) p++;
+	 SXW.swc[Ilp(i,p)] = val[i];
+	 }*/
+#endif
+	free(val);
+}
+
+static void get_swcBulk(void)
+{
+	/* --------------------------------------------------- */
+	/* added 21-Oct-03, cwb */
+#ifdef STEPWAT
+	TimeInt p;
+	SW_MODEL *t = &SW_Model;
+
+#endif
+	LyrIndex i;
+	SW_SOILWAT *v = &SW_Soilwat;
+	OutPeriod pd = SW_Output[eSW_SWCBulk].period;
+	RealD val = SW_MISSING;
+#if !defined(STEPWAT) && !defined(RSOILWAT)
+	char str[OUTSTRLEN];
+	get_outstrleader(pd);
+	ForEachSoilLayer(i)
+	{
+		switch (pd)
+		{
+		case eSW_Day:
+			val = v->dysum.swcBulk[i];
+			break;
+		case eSW_Week:
+			val = v->wkavg.swcBulk[i];
+			break;
+		case eSW_Month:
+			val = v->moavg.swcBulk[i];
+			break;
+		case eSW_Year:
+			val = v->yravg.swcBulk[i];
+			break;
+		}
+		sprintf(str, "%c%7.6f", _Sep, val);
+		strcat(outstr, str);
+	}
+#elif defined(RSOILWAT)
+	switch (pd)
+	{
+		case eSW_Day:
+		p_RswcBulk_dy[SW_Output[eSW_SWCBulk].dy_row + dy_nrow * 0] = SW_Model.year;
+		p_RswcBulk_dy[SW_Output[eSW_SWCBulk].dy_row + dy_nrow * 1] = SW_Model.doy;
+		ForEachSoilLayer(i)
+		p_RswcBulk_dy[SW_Output[eSW_SWCBulk].dy_row + dy_nrow * (i + 2)] = v->dysum.swcBulk[i];
+		SW_Output[eSW_SWCBulk].dy_row++;
+		break;
+		case eSW_Week:
+		p_RswcBulk_wk[SW_Output[eSW_SWCBulk].wk_row + wk_nrow * 0] = SW_Model.year;
+		p_RswcBulk_wk[SW_Output[eSW_SWCBulk].wk_row + wk_nrow * 1] = (SW_Model.week + 1) - tOffset;
+		ForEachSoilLayer(i)
+		p_RswcBulk_wk[SW_Output[eSW_SWCBulk].wk_row + wk_nrow * (i + 2)] = v->wkavg.swcBulk[i];
+		SW_Output[eSW_SWCBulk].wk_row++;
+		break;
+		case eSW_Month:
+		p_RswcBulk_mo[SW_Output[eSW_SWCBulk].mo_row + mo_nrow * 0] = SW_Model.year;
+		p_RswcBulk_mo[SW_Output[eSW_SWCBulk].mo_row + mo_nrow * 1] = (SW_Model.month + 1) - tOffset;
+		ForEachSoilLayer(i)
+		p_RswcBulk_mo[SW_Output[eSW_SWCBulk].mo_row + mo_nrow * (i + 2)] = v->moavg.swcBulk[i];
+		SW_Output[eSW_SWCBulk].mo_row++;
+		break;
+		case eSW_Year:
+		p_RswcBulk_yr[SW_Output[eSW_SWCBulk].yr_row + yr_nrow * 0] = SW_Model.year;
+		ForEachSoilLayer(i)
+		p_RswcBulk_yr[SW_Output[eSW_SWCBulk].yr_row + yr_nrow * (i + 1)] = v->yravg.swcBulk[i];
+		SW_Output[eSW_SWCBulk].yr_row++;
+		break;
+	}
+#elif defined(STEPWAT)
+	char str[OUTSTRLEN];
+	if (isPartialSoilwatOutput == FALSE)
+	{
+		get_outstrleader(pd);
+		ForEachSoilLayer(i)
+		{
+			switch (pd)
+			{
+				case eSW_Day:
+				val = v->dysum.swcBulk[i];
+				break;
+				case eSW_Week:
+				val = v->wkavg.swcBulk[i];
+				break;
+				case eSW_Month:
+				val = v->moavg.swcBulk[i];
+				break;
+				case eSW_Year:
+				val = v->yravg.swcBulk[i];
+				break;
+			}
+			sprintf(str, "%c%7.6f", _Sep, val);
+			strcat(outstr, str);
+		}
+
+	}
+	else
+	{
+		ForEachSoilLayer(i)
+		{
+			switch (pd)
+			{
+				case eSW_Day:
+				p = t->doy-1;
+				val = v->dysum.swcBulk[i];
+				break; // print current but as index
+				case eSW_Week:
+				p = t->week-1;
+				val = v->wkavg.swcBulk[i];
+				break;// print previous to current
+				case eSW_Month:
+				p = t->month-1;
+				val = v->moavg.swcBulk[i];
+				break;// print previous to current
+				// YEAR should never be used with STEPWAT
+			}
+			if (bFlush) p++;
+			SXW.swc[Ilp(i,p)] = val;
+		}
+	}
+#endif
+}
+
+static void get_swpMatric(void)
+{
+	/* --------------------------------------------------- */
+	/* can't take arithmetic average of swp because it's
+	 * exponential.  At this time (until I remember to look
+	 * up whether harmonic or some other average is better
+	 * and fix this) we're not averaging swp but converting
+	 * the averaged swc.  This also avoids converting for
+	 * each day.
+	 *
+	 * added 12-Oct-03, cwb */
+
+	LyrIndex i;
+	SW_SOILWAT *v = &SW_Soilwat;
+	OutPeriod pd = SW_Output[eSW_SWPMatric].period;
+	RealD val = SW_MISSING;
+#ifndef RSOILWAT
+	char str[OUTSTRLEN];
+
+	get_outstrleader(pd);
+	ForEachSoilLayer(i)
+	{
+		switch (pd)
+		{ /* swpMatric at this point is identical to swcBulk */
+		case eSW_Day:
+			val = SW_SWCbulk2SWPmatric(SW_Site.lyr[i]->fractionVolBulk_gravel,
+					v->dysum.swpMatric[i], i);
+			break;
+		case eSW_Week:
+			val = SW_SWCbulk2SWPmatric(SW_Site.lyr[i]->fractionVolBulk_gravel,
+					v->wkavg.swpMatric[i], i);
+			break;
+		case eSW_Month:
+			val = SW_SWCbulk2SWPmatric(SW_Site.lyr[i]->fractionVolBulk_gravel,
+					v->moavg.swpMatric[i], i);
+			break;
+		case eSW_Year:
+			val = SW_SWCbulk2SWPmatric(SW_Site.lyr[i]->fractionVolBulk_gravel,
+					v->yravg.swpMatric[i], i);
+			break;
+		}
+
+		sprintf(str, "%c%7.6f", _Sep, val);
+		strcat(outstr, str);
+	}
+#else
+	switch (pd)
+	{
+		case eSW_Day:
+		p_RswpMatric_dy[SW_Output[eSW_SWPMatric].dy_row + dy_nrow * 0] = SW_Model.year;
+		p_RswpMatric_dy[SW_Output[eSW_SWPMatric].dy_row + dy_nrow * 1] = SW_Model.doy;
+		ForEachSoilLayer(i)
+		p_RswpMatric_dy[SW_Output[eSW_SWPMatric].dy_row + dy_nrow * (i + 2)] = SW_SWCbulk2SWPmatric(SW_Site.lyr[i]->fractionVolBulk_gravel, v->dysum.swpMatric[i], i);
+		SW_Output[eSW_SWPMatric].dy_row++;
+		break;
+		case eSW_Week:
+		p_RswpMatric_wk[SW_Output[eSW_SWPMatric].wk_row + wk_nrow * 0] = SW_Model.year;
+		p_RswpMatric_wk[SW_Output[eSW_SWPMatric].wk_row + wk_nrow * 1] = (SW_Model.week + 1) - tOffset;
+		ForEachSoilLayer(i)
+		p_RswpMatric_wk[SW_Output[eSW_SWPMatric].wk_row + wk_nrow * (i + 2)] = SW_SWCbulk2SWPmatric(SW_Site.lyr[i]->fractionVolBulk_gravel, v->wkavg.swpMatric[i], i);
+		SW_Output[eSW_SWPMatric].wk_row++;
+		break;
+		case eSW_Month:
+		p_RswpMatric_mo[SW_Output[eSW_SWPMatric].mo_row + mo_nrow * 0] = SW_Model.year;
+		p_RswpMatric_mo[SW_Output[eSW_SWPMatric].mo_row + mo_nrow * 1] = (SW_Model.month + 1) - tOffset;
+		ForEachSoilLayer(i)
+		p_RswpMatric_mo[SW_Output[eSW_SWPMatric].mo_row + mo_nrow * (i + 2)] = SW_SWCbulk2SWPmatric(SW_Site.lyr[i]->fractionVolBulk_gravel, v->moavg.swpMatric[i], i);
+		SW_Output[eSW_SWPMatric].mo_row++;
+		break;
+		case eSW_Year:
+		p_RswpMatric_yr[SW_Output[eSW_SWPMatric].yr_row + yr_nrow * 0] = SW_Model.year;
+		ForEachSoilLayer(i)
+		p_RswpMatric_yr[SW_Output[eSW_SWPMatric].yr_row + yr_nrow * (i + 1)] = SW_SWCbulk2SWPmatric(SW_Site.lyr[i]->fractionVolBulk_gravel, v->yravg.swpMatric[i], i);
+		SW_Output[eSW_SWPMatric].yr_row++;
+		break;
+	}
+#endif
+}
+
+static void get_swaBulk(void)
+{
+	/* --------------------------------------------------- */
+
+	LyrIndex i;
+	SW_SOILWAT *v = &SW_Soilwat;
+	OutPeriod pd = SW_Output[eSW_SWABulk].period;
+	RealD val = SW_MISSING;
+#ifndef RSOILWAT
+	char str[OUTSTRLEN];
+	get_outstrleader(pd);
+	ForEachSoilLayer(i)
+	{
+		switch (pd)
+		{
+		case eSW_Day:
+			val = v->dysum.swaBulk[i];
+			break;
+		case eSW_Week:
+			val = v->wkavg.swaBulk[i];
+			break;
+		case eSW_Month:
+			val = v->moavg.swaBulk[i];
+			break;
+		case eSW_Year:
+			val = v->yravg.swaBulk[i];
+			break;
+		}
+
+		sprintf(str, "%c%7.6f", _Sep, val);
+		strcat(outstr, str);
+	}
+#else
+	switch (pd)
+	{
+		case eSW_Day:
+		p_RswaBulk_dy[SW_Output[eSW_SWABulk].dy_row + dy_nrow * 0] = SW_Model.year;
+		p_RswaBulk_dy[SW_Output[eSW_SWABulk].dy_row + dy_nrow * 1] = SW_Model.doy;
+		ForEachSoilLayer(i)
+		p_RswaBulk_dy[SW_Output[eSW_SWABulk].dy_row + dy_nrow * (i + 2)] = v->dysum.swaBulk[i];
+		SW_Output[eSW_SWABulk].dy_row++;
+		break;
+		case eSW_Week:
+		p_RswaBulk_wk[SW_Output[eSW_SWABulk].wk_row + wk_nrow * 0] = SW_Model.year;
+		p_RswaBulk_wk[SW_Output[eSW_SWABulk].wk_row + wk_nrow * 1] = (SW_Model.week + 1) - tOffset;
+		ForEachSoilLayer(i)
+		p_RswaBulk_wk[SW_Output[eSW_SWABulk].wk_row + wk_nrow * (i + 2)] = v->wkavg.swaBulk[i];
+		SW_Output[eSW_SWABulk].wk_row++;
+		break;
+		case eSW_Month:
+		p_RswaBulk_mo[SW_Output[eSW_SWABulk].mo_row + mo_nrow * 0] = SW_Model.year;
+		p_RswaBulk_mo[SW_Output[eSW_SWABulk].mo_row + mo_nrow * 1] = (SW_Model.month + 1) - tOffset;
+		ForEachSoilLayer(i)
+		p_RswaBulk_mo[SW_Output[eSW_SWABulk].mo_row + mo_nrow * (i + 2)] = v->moavg.swaBulk[i];
+		SW_Output[eSW_SWABulk].mo_row++;
+		break;
+		case eSW_Year:
+		p_RswaBulk_yr[SW_Output[eSW_SWABulk].yr_row + yr_nrow * 0] = SW_Model.year;
+		ForEachSoilLayer(i)
+		p_RswaBulk_yr[SW_Output[eSW_SWABulk].yr_row + yr_nrow * (i + 1)] = v->yravg.swaBulk[i];
+		SW_Output[eSW_SWABulk].yr_row++;
+		break;
+	}
+#endif
+}
+
+static void get_swaMatric(void)
+{
+	/* --------------------------------------------------- */
+
+	LyrIndex i;
+	SW_SOILWAT *v = &SW_Soilwat;
+	OutPeriod pd = SW_Output[eSW_SWAMatric].period;
+	RealD val = SW_MISSING, convert;
+#ifndef RSOILWAT
+	char str[OUTSTRLEN];
+	get_outstrleader(pd);
+	ForEachSoilLayer(i)
+	{ /* swaMatric at this point is identical to swaBulk */
+		convert = 1. / (1. - SW_Site.lyr[i]->fractionVolBulk_gravel);
+		switch (pd)
+		{
+		case eSW_Day:
+			val = v->dysum.swaMatric[i] * convert;
+			break;
+		case eSW_Week:
+			val = v->wkavg.swaMatric[i] * convert;
+			break;
+		case eSW_Month:
+			val = v->moavg.swaMatric[i] * convert;
+			break;
+		case eSW_Year:
+			val = v->yravg.swaMatric[i] * convert;
+			break;
+		}
+		sprintf(str, "%c%7.6f", _Sep, val);
+		strcat(outstr, str);
+	}
+#else
+	switch (pd)
+	{
+		case eSW_Day:
+		p_RswaMatric_dy[SW_Output[eSW_SWAMatric].dy_row + dy_nrow * 0] = SW_Model.year;
+		p_RswaMatric_dy[SW_Output[eSW_SWAMatric].dy_row + dy_nrow * 1] = SW_Model.doy;
+		ForEachSoilLayer(i)
+		{
+			convert = 1. / (1. - SW_Site.lyr[i]->fractionVolBulk_gravel);
+			p_RswaMatric_dy[SW_Output[eSW_SWAMatric].dy_row + dy_nrow * (i + 2)] = v->dysum.swaMatric[i] * convert;
+		}
+		SW_Output[eSW_SWAMatric].dy_row++;
+		break;
+		case eSW_Week:
+		p_RswaMatric_wk[SW_Output[eSW_SWAMatric].wk_row + wk_nrow * 0] = SW_Model.year;
+		p_RswaMatric_wk[SW_Output[eSW_SWAMatric].wk_row + wk_nrow * 1] = (SW_Model.week + 1) - tOffset;
+		ForEachSoilLayer(i)
+		{
+			convert = 1. / (1. - SW_Site.lyr[i]->fractionVolBulk_gravel);
+			p_RswaMatric_wk[SW_Output[eSW_SWAMatric].wk_row + wk_nrow * (i + 2)] = v->wkavg.swaMatric[i] * convert;
+		}
+		SW_Output[eSW_SWAMatric].wk_row++;
+		break;
+		case eSW_Month:
+		p_RswaMatric_mo[SW_Output[eSW_SWAMatric].mo_row + mo_nrow * 0] = SW_Model.year;
+		p_RswaMatric_mo[SW_Output[eSW_SWAMatric].mo_row + mo_nrow * 1] = (SW_Model.month + 1) - tOffset;
+		ForEachSoilLayer(i)
+		{
+			convert = 1. / (1. - SW_Site.lyr[i]->fractionVolBulk_gravel);
+			p_RswaMatric_mo[SW_Output[eSW_SWAMatric].mo_row + mo_nrow * (i + 2)] = v->moavg.swaMatric[i] * convert;
+		}
+		SW_Output[eSW_SWAMatric].mo_row++;
+		break;
+		case eSW_Year:
+		p_RswaMatric_yr[SW_Output[eSW_SWAMatric].yr_row + yr_nrow * 0] = SW_Model.year;
+		ForEachSoilLayer(i)
+		{
+			convert = 1. / (1. - SW_Site.lyr[i]->fractionVolBulk_gravel);
+			p_RswaMatric_yr[SW_Output[eSW_SWAMatric].yr_row + yr_nrow * (i + 1)] = v->yravg.swaMatric[i] * convert;
+		}
+		SW_Output[eSW_SWAMatric].yr_row++;
+		break;
+	}
+#endif
+}
+
+static void get_surfaceWater(void)
+{
+	/* --------------------------------------------------- */
+	SW_SOILWAT *v = &SW_Soilwat;
+	OutPeriod pd = SW_Output[eSW_SurfaceWater].period;
+	RealD val_surfacewater = SW_MISSING;
+#ifndef RSOILWAT
+	char str[OUTSTRLEN];
+	get_outstrleader(pd);
+	switch (pd)
+	{
+	case eSW_Day:
+		val_surfacewater = v->dysum.surfaceWater;
+		break;
+	case eSW_Week:
+		val_surfacewater = v->wkavg.surfaceWater;
+		break;
+	case eSW_Month:
+		val_surfacewater = v->moavg.surfaceWater;
+		break;
+	case eSW_Year:
+		val_surfacewater = v->yravg.surfaceWater;
+		break;
+	}
+	sprintf(str, "%c%7.6f", _Sep, val_surfacewater);
+	strcat(outstr, str);
+#else
+	switch (pd)
+	{
+		case eSW_Day:
+		p_Rsurface_water_dy[SW_Output[eSW_SurfaceWater].dy_row + dy_nrow * 0] = SW_Model.year;
+		p_Rsurface_water_dy[SW_Output[eSW_SurfaceWater].dy_row + dy_nrow * 1] = SW_Model.doy;
+		p_Rsurface_water_dy[SW_Output[eSW_SurfaceWater].dy_row + dy_nrow * 2] = v->dysum.surfaceWater;
+		SW_Output[eSW_SurfaceWater].dy_row++;
+		break;
+		case eSW_Week:
+		p_Rsurface_water_wk[SW_Output[eSW_SurfaceWater].wk_row + wk_nrow * 0] = SW_Model.year;
+		p_Rsurface_water_wk[SW_Output[eSW_SurfaceWater].wk_row + wk_nrow * 1] = (SW_Model.week + 1) - tOffset;
+		p_Rsurface_water_wk[SW_Output[eSW_SurfaceWater].wk_row + wk_nrow * 2] = v->wkavg.surfaceWater;
+		SW_Output[eSW_SurfaceWater].wk_row++;
+		break;
+		case eSW_Month:
+		p_Rsurface_water_mo[SW_Output[eSW_SurfaceWater].mo_row + mo_nrow * 0] = SW_Model.year;
+		p_Rsurface_water_mo[SW_Output[eSW_SurfaceWater].mo_row + mo_nrow * 1] = (SW_Model.month + 1) - tOffset;
+		p_Rsurface_water_mo[SW_Output[eSW_SurfaceWater].mo_row + mo_nrow * 2] = v->moavg.surfaceWater;
+		SW_Output[eSW_SurfaceWater].mo_row++;
+		break;
+		case eSW_Year:
+		p_Rsurface_water_yr[SW_Output[eSW_SurfaceWater].yr_row + yr_nrow * 0] = SW_Model.year;
+		p_Rsurface_water_yr[SW_Output[eSW_SurfaceWater].yr_row + yr_nrow * 1] = v->yravg.surfaceWater;
+		SW_Output[eSW_SurfaceWater].yr_row++;
+		break;
+	}
+#endif
+}
+
+static void get_runoff(void)
+{
+	/* --------------------------------------------------- */
+	/* (12/13/2012) (clk) Added function to output runoff variables */
+
+	SW_WEATHER *w = &SW_Weather;
+	OutPeriod pd = SW_Output[eSW_Runoff].period;
+	RealD val_totalRunoff = SW_MISSING, val_surfaceRunoff = SW_MISSING,
+			val_snowRunoff = SW_MISSING;
+#ifndef RSOILWAT
+	char str[OUTSTRLEN];
+	get_outstrleader(pd);
+	switch (pd)
+	{
+	case eSW_Day:
+		val_surfaceRunoff = w->dysum.surfaceRunoff;
+		val_snowRunoff = w->dysum.snowRunoff;
+		break;
+	case eSW_Week:
+		val_surfaceRunoff = w->wkavg.surfaceRunoff;
+		val_snowRunoff = w->wkavg.snowRunoff;
+		break;
+	case eSW_Month:
+		val_surfaceRunoff = w->moavg.surfaceRunoff;
+		val_snowRunoff = w->moavg.snowRunoff;
+		break;
+	case eSW_Year:
+		val_surfaceRunoff = w->yravg.surfaceRunoff;
+		val_snowRunoff = w->yravg.snowRunoff;
+		break;
+	}
+	val_totalRunoff = val_surfaceRunoff + val_snowRunoff;
+	sprintf(str, "%c%7.6f%c%7.6f%c%7.6f", _Sep, val_totalRunoff, _Sep, val_surfaceRunoff, _Sep, val_snowRunoff);
+	strcat(outstr, str);
+#else
+	switch (pd)
+	{
+		case eSW_Day:
+		p_Rrunoff_dy[SW_Output[eSW_Runoff].dy_row + dy_nrow * 0] = SW_Model.year;
+		p_Rrunoff_dy[SW_Output[eSW_Runoff].dy_row + dy_nrow * 1] = SW_Model.doy;
+		p_Rrunoff_dy[SW_Output[eSW_Runoff].dy_row + dy_nrow * 2] = (w->dysum.surfaceRunoff + w->dysum.snowRunoff);
+		p_Rrunoff_dy[SW_Output[eSW_Runoff].dy_row + dy_nrow * 3] = w->dysum.surfaceRunoff;
+		p_Rrunoff_dy[SW_Output[eSW_Runoff].dy_row + dy_nrow * 4] = w->dysum.snowRunoff;
+		SW_Output[eSW_Runoff].dy_row++;
+		break;
+		case eSW_Week:
+		p_Rrunoff_wk[SW_Output[eSW_Runoff].wk_row + wk_nrow * 0] = SW_Model.year;
+		p_Rrunoff_wk[SW_Output[eSW_Runoff].wk_row + wk_nrow * 1] = (SW_Model.week + 1) - tOffset;
+		p_Rrunoff_wk[SW_Output[eSW_Runoff].wk_row + wk_nrow * 2] = (w->wkavg.surfaceRunoff + w->wkavg.snowRunoff);
+		p_Rrunoff_wk[SW_Output[eSW_Runoff].wk_row + wk_nrow * 3] = w->wkavg.surfaceRunoff;
+		p_Rrunoff_wk[SW_Output[eSW_Runoff].wk_row + wk_nrow * 4] = w->wkavg.snowRunoff;
+		SW_Output[eSW_Runoff].wk_row++;
+		break;
+		case eSW_Month:
+		p_Rrunoff_mo[SW_Output[eSW_Runoff].mo_row + mo_nrow * 0] = SW_Model.year;
+		p_Rrunoff_mo[SW_Output[eSW_Runoff].mo_row + mo_nrow * 1] = (SW_Model.month + 1) - tOffset;
+		p_Rrunoff_mo[SW_Output[eSW_Runoff].mo_row + mo_nrow * 2] = (w->moavg.surfaceRunoff + w->moavg.snowRunoff);
+		p_Rrunoff_mo[SW_Output[eSW_Runoff].mo_row + mo_nrow * 3] = w->moavg.surfaceRunoff;
+		p_Rrunoff_mo[SW_Output[eSW_Runoff].mo_row + mo_nrow * 4] = w->moavg.snowRunoff;
+		SW_Output[eSW_Runoff].mo_row++;
+		break;
+		case eSW_Year:
+		p_Rrunoff_yr[SW_Output[eSW_Runoff].yr_row + yr_nrow * 0] = SW_Model.year;
+		p_Rrunoff_yr[SW_Output[eSW_Runoff].yr_row + yr_nrow * 1] = (w->yravg.surfaceRunoff + w->yravg.snowRunoff);
+		p_Rrunoff_yr[SW_Output[eSW_Runoff].yr_row + yr_nrow * 2] = w->yravg.surfaceRunoff;
+		p_Rrunoff_yr[SW_Output[eSW_Runoff].yr_row + yr_nrow * 3] = w->yravg.snowRunoff;
+		SW_Output[eSW_Runoff].yr_row++;
+		break;
+	}
+#endif
+}
+
+static void get_transp(void)
+{
+	/* --------------------------------------------------- */
+	/* 10-May-02 (cwb) Added conditional code to interface
+	 *           with STEPPE.
+	 */
+	LyrIndex i;
+	SW_SOILWAT *v = &SW_Soilwat;
+	OutPeriod pd = SW_Output[eSW_Transp].period;
+	RealD *val = (RealD *) malloc(sizeof(RealD) * SW_Site.n_layers);
+#if !defined(STEPWAT) && !defined(RSOILWAT)
+	char str[OUTSTRLEN];
+#elif defined(STEPWAT)
+	char str[OUTSTRLEN];
+	TimeInt p;
+	SW_MODEL *t = &SW_Model;
+#endif
+	ForEachSoilLayer(i)
+		val[i] = 0;
+
+#ifdef RSOILWAT
+	switch (pd)
+	{
+		case eSW_Day:
+		p_Rtransp_dy[SW_Output[eSW_Transp].dy_row + dy_nrow * 0] = SW_Model.year;
+		p_Rtransp_dy[SW_Output[eSW_Transp].dy_row + dy_nrow * 1] = SW_Model.doy;
+		break;
+		case eSW_Week:
+		p_Rtransp_wk[SW_Output[eSW_Transp].wk_row + wk_nrow * 0] = SW_Model.year;
+		p_Rtransp_wk[SW_Output[eSW_Transp].wk_row + wk_nrow * 1] = (SW_Model.week + 1) - tOffset;
+		break;
+		case eSW_Month:
+		p_Rtransp_mo[SW_Output[eSW_Transp].mo_row + mo_nrow * 0] = SW_Model.year;
+		p_Rtransp_mo[SW_Output[eSW_Transp].mo_row + mo_nrow * 1] = (SW_Model.month + 1) - tOffset;
+		break;
+		case eSW_Year:
+		p_Rtransp_yr[SW_Output[eSW_Transp].yr_row + yr_nrow * 0] = SW_Model.year;
+		break;
+	}
+#endif
+
+#ifndef RSOILWAT
+	get_outstrleader(pd);
+	/* total transpiration */
+	ForEachSoilLayer(i)
+	{
+		switch (pd)
+		{
+		case eSW_Day:
+			val[i] = v->dysum.transp_total[i];
+			break;
+		case eSW_Week:
+			val[i] = v->wkavg.transp_total[i];
+			break;
+		case eSW_Month:
+			val[i] = v->moavg.transp_total[i];
+			break;
+		case eSW_Year:
+			val[i] = v->yravg.transp_total[i];
+			break;
+		}
+	}
+#else
+	switch (pd)
+	{
+		case eSW_Day:
+		ForEachSoilLayer(i)
+		p_Rtransp_dy[SW_Output[eSW_Transp].dy_row + dy_nrow * (i + 2)] = v->dysum.transp_total[i];
+		break;
+		case eSW_Week:
+		ForEachSoilLayer(i)
+		p_Rtransp_wk[SW_Output[eSW_Transp].wk_row + wk_nrow * (i + 2)] = v->wkavg.transp_total[i];
+		break;
+		case eSW_Month:
+		ForEachSoilLayer(i)
+		p_Rtransp_mo[SW_Output[eSW_Transp].mo_row + mo_nrow * (i + 2)] = v->moavg.transp_total[i];
+		break;
+		case eSW_Year:
+		ForEachSoilLayer(i)
+		p_Rtransp_yr[SW_Output[eSW_Transp].yr_row + yr_nrow * (i + 1)] = v->yravg.transp_total[i];
+		break;
+	}
+#endif
+
+#if !defined(STEPWAT) && !defined(RSOILWAT)
+	ForEachSoilLayer(i)
+	{
+		sprintf(str, "%c%7.6f", _Sep, val[i]);
+		strcat(outstr, str);
+	}
+#elif defined(STEPWAT)
+
+	if (isPartialSoilwatOutput == FALSE)
+	{
+		ForEachSoilLayer(i)
+		{
+			sprintf(str, "%c%7.6f", _Sep, val[i]);
+			strcat(outstr, str);
+		}
+	}
+	else
+	{
+
+		ForEachSoilLayer(i)
+		{
+			switch (pd)
+			{
+				case eSW_Day: p = t->doy-1; break; /* print current but as index */
+				case eSW_Week: p = t->week-1; break; /* print previous to current */
+				case eSW_Month: p = t->month-1; break; /* print previous to current */
+				/* YEAR should never be used with STEPWAT */
+			}
+			if (bFlush) p++;
+			SXW.transpTotal[Ilp(i,p)] = val[i];
+		}
+	}
+#endif
+
+#ifndef RSOILWAT
+	/* tree-component transpiration */ForEachSoilLayer(i)
+	{
+		switch (pd)
+		{
+		case eSW_Day:
+			val[i] = v->dysum.transp_tree[i];
+			break;
+		case eSW_Week:
+			val[i] = v->wkavg.transp_tree[i];
+			break;
+		case eSW_Month:
+			val[i] = v->moavg.transp_tree[i];
+			break;
+		case eSW_Year:
+			val[i] = v->yravg.transp_tree[i];
+			break;
+		}
+	}
+#else
+	switch (pd)
+	{
+		case eSW_Day:
+		ForEachSoilLayer(i)
+		p_Rtransp_dy[SW_Output[eSW_Transp].dy_row + dy_nrow * (i + 2) + (dy_nrow * SW_Site.n_layers * 1)] = v->dysum.transp_tree[i];
+		break;
+		case eSW_Week:
+		ForEachSoilLayer(i)
+		p_Rtransp_wk[SW_Output[eSW_Transp].wk_row + wk_nrow * (i + 2) + (wk_nrow * SW_Site.n_layers * 1)] = v->wkavg.transp_tree[i];
+		break;
+		case eSW_Month:
+		ForEachSoilLayer(i)
+		p_Rtransp_mo[SW_Output[eSW_Transp].mo_row + mo_nrow * (i + 2) + (mo_nrow * SW_Site.n_layers * 1)] = v->moavg.transp_tree[i];
+		break;
+		case eSW_Year:
+		ForEachSoilLayer(i)
+		p_Rtransp_yr[SW_Output[eSW_Transp].yr_row + yr_nrow * (i + 1) + (yr_nrow * SW_Site.n_layers * 1)] = v->yravg.transp_tree[i];
+		break;
+	}
+#endif
+
+#if !defined(STEPWAT) && !defined(RSOILWAT)
+	ForEachSoilLayer(i)
+	{
+		sprintf(str, "%c%7.6f", _Sep, val[i]);
+		strcat(outstr, str);
+	}
+#elif defined(STEPWAT)
+	if (isPartialSoilwatOutput == FALSE)
+	{
+		ForEachSoilLayer(i)
+		{
+			sprintf(str, "%c%7.6f", _Sep, val[i]);
+			strcat(outstr, str);
+		}
+	}
+	else
+	{
+
+		ForEachSoilLayer(i)
+		{
+			switch (pd)
+			{
+				case eSW_Day: p = t->doy-1; break; /* print current but as index */
+				case eSW_Week: p = t->week-1; break; /* print previous to current */
+				case eSW_Month: p = t->month-1; break; /* print previous to current */
+				/* YEAR should never be used with STEPWAT */
+			}
+			if (bFlush) p++;
+			SXW.transpTrees[Ilp(i,p)] = val[i];
+		}
+	}
+#endif
+
+#ifndef RSOILWAT
+	/* shrub-component transpiration */ForEachSoilLayer(i)
+	{
+		switch (pd)
+		{
+		case eSW_Day:
+			val[i] = v->dysum.transp_shrub[i];
+			break;
+		case eSW_Week:
+			val[i] = v->wkavg.transp_shrub[i];
+			break;
+		case eSW_Month:
+			val[i] = v->moavg.transp_shrub[i];
+			break;
+		case eSW_Year:
+			val[i] = v->yravg.transp_shrub[i];
+			break;
+		}
+	}
+#else
+	switch (pd)
+	{
+		case eSW_Day:
+		ForEachSoilLayer(i)
+		p_Rtransp_dy[SW_Output[eSW_Transp].dy_row + dy_nrow * (i + 2) + (dy_nrow * SW_Site.n_layers * 2)] = v->dysum.transp_shrub[i];
+		break;
+		case eSW_Week:
+		ForEachSoilLayer(i)
+		p_Rtransp_wk[SW_Output[eSW_Transp].wk_row + wk_nrow * (i + 2) + (wk_nrow * SW_Site.n_layers * 2)] = v->wkavg.transp_shrub[i];
+		break;
+		case eSW_Month:
+		ForEachSoilLayer(i)
+		p_Rtransp_mo[SW_Output[eSW_Transp].mo_row + mo_nrow * (i + 2) + (mo_nrow * SW_Site.n_layers * 2)] = v->moavg.transp_shrub[i];
+		break;
+		case eSW_Year:
+		ForEachSoilLayer(i)
+		p_Rtransp_yr[SW_Output[eSW_Transp].yr_row + yr_nrow * (i + 1) + (yr_nrow * SW_Site.n_layers * 2)] = v->yravg.transp_shrub[i];
+		break;
+	}
+#endif
+
+#if !defined(STEPWAT) && !defined(RSOILWAT)
+	ForEachSoilLayer(i)
+	{
+		sprintf(str, "%c%7.6f", _Sep, val[i]);
+		strcat(outstr, str);
+	}
+#elif defined(STEPWAT)
+	if (isPartialSoilwatOutput == FALSE)
+	{
+		ForEachSoilLayer(i)
+		{
+			sprintf(str, "%c%7.6f", _Sep, val[i]);
+			strcat(outstr, str);
+		}
+	}
+	else
+	{
+
+		ForEachSoilLayer(i)
+		{
+			switch (pd)
+			{
+				case eSW_Day: p = t->doy-1; break; /* print current but as index */
+				case eSW_Week: p = t->week-1; break; /* print previous to current */
+				case eSW_Month: p = t->month-1; break; /* print previous to current */
+				/* YEAR should never be used with STEPWAT */
+			}
+			if (bFlush) p++;
+			SXW.transpShrubs[Ilp(i,p)] = val[i];
+		}
+	}
+#endif
+
+#ifndef RSOILWAT
+	/* forb-component transpiration */ForEachSoilLayer(i)
+	{
+		switch (pd)
+		{
+		case eSW_Day:
+			val[i] = v->dysum.transp_forb[i];
+			break;
+		case eSW_Week:
+			val[i] = v->wkavg.transp_forb[i];
+			break;
+		case eSW_Month:
+			val[i] = v->moavg.transp_forb[i];
+			break;
+		case eSW_Year:
+			val[i] = v->yravg.transp_forb[i];
+			break;
+		}
+	}
+#else
+	switch (pd)
+	{
+		case eSW_Day:
+		ForEachSoilLayer(i)
+		p_Rtransp_dy[SW_Output[eSW_Transp].dy_row + dy_nrow * (i + 2) + (dy_nrow * SW_Site.n_layers * 3)] = v->dysum.transp_forb[i];
+		break;
+		case eSW_Week:
+		ForEachSoilLayer(i)
+		p_Rtransp_wk[SW_Output[eSW_Transp].wk_row + wk_nrow * (i + 2) + (wk_nrow * SW_Site.n_layers * 3)] = v->wkavg.transp_forb[i];
+		break;
+		case eSW_Month:
+		ForEachSoilLayer(i)
+		p_Rtransp_mo[SW_Output[eSW_Transp].mo_row + mo_nrow * (i + 2) + (mo_nrow * SW_Site.n_layers * 3)] = v->moavg.transp_forb[i];
+		break;
+		case eSW_Year:
+		ForEachSoilLayer(i)
+		p_Rtransp_yr[SW_Output[eSW_Transp].yr_row + yr_nrow * (i + 1) + (yr_nrow * SW_Site.n_layers * 3)] = v->yravg.transp_forb[i];
+		break;
+	}
+#endif
+
+#if !defined(STEPWAT) && !defined(RSOILWAT)
+	ForEachSoilLayer(i)
+	{
+		sprintf(str, "%c%7.6f", _Sep, val[i]);
+		strcat(outstr, str);
+	}
+#elif defined(STEPWAT)
+	if (isPartialSoilwatOutput == FALSE)
+	{
+		ForEachSoilLayer(i)
+		{
+			sprintf(str, "%c%7.6f", _Sep, val[i]);
+			strcat(outstr, str);
+		}
+	}
+	else
+	{
+
+		ForEachSoilLayer(i)
+		{
+			switch (pd)
+			{
+				case eSW_Day: p = t->doy-1; break; /* print current but as index */
+				case eSW_Week: p = t->week-1; break; /* print previous to current */
+				case eSW_Month: p = t->month-1; break; /* print previous to current */
+				/* YEAR should never be used with STEPWAT */
+			}
+			if (bFlush) p++;
+			SXW.transpForbs[Ilp(i,p)] = val[i];
+		}
+	}
+#endif
+
+#ifndef RSOILWAT
+	/* grass-component transpiration */
+	ForEachSoilLayer(i)
+	{
+		switch (pd)
+		{
+		case eSW_Day:
+			val[i] = v->dysum.transp_grass[i];
+			break;
+		case eSW_Week:
+			val[i] = v->wkavg.transp_grass[i];
+			break;
+		case eSW_Month:
+			val[i] = v->moavg.transp_grass[i];
+			break;
+		case eSW_Year:
+			val[i] = v->yravg.transp_grass[i];
+			break;
+		}
+	}
+#else
+	switch (pd)
+	{
+		case eSW_Day:
+		ForEachSoilLayer(i)
+		p_Rtransp_dy[SW_Output[eSW_Transp].dy_row + dy_nrow * (i + 2) + (dy_nrow * SW_Site.n_layers * 4)] = v->dysum.transp_grass[i];
+		SW_Output[eSW_Transp].dy_row++;
+		break;
+		case eSW_Week:
+		ForEachSoilLayer(i)
+		p_Rtransp_wk[SW_Output[eSW_Transp].wk_row + wk_nrow * (i + 2) + (wk_nrow * SW_Site.n_layers * 4)] = v->wkavg.transp_grass[i];
+		SW_Output[eSW_Transp].wk_row++;
+		break;
+		case eSW_Month:
+		ForEachSoilLayer(i)
+		p_Rtransp_mo[SW_Output[eSW_Transp].mo_row + mo_nrow * (i + 2) + (mo_nrow * SW_Site.n_layers * 4)] = v->moavg.transp_grass[i];
+		SW_Output[eSW_Transp].mo_row++;
+		break;
+		case eSW_Year:
+		ForEachSoilLayer(i)
+		p_Rtransp_yr[SW_Output[eSW_Transp].yr_row + yr_nrow * (i + 1) + (yr_nrow * SW_Site.n_layers * 4)] = v->yravg.transp_grass[i];
+		SW_Output[eSW_Transp].yr_row++;
+		break;
+	}
+#endif
+
+#if !defined(STEPWAT) && !defined(RSOILWAT)
+	ForEachSoilLayer(i)
+	{
+		sprintf(str, "%c%7.6f", _Sep, val[i]);
+		strcat(outstr, str);
+	}
+#elif defined(STEPWAT)
+	if (isPartialSoilwatOutput == FALSE)
+	{
+		ForEachSoilLayer(i)
+		{
+			sprintf(str, "%c%7.6f", _Sep, val[i]);
+			strcat(outstr, str);
+		}
+	}
+	else
+	{
+
+		ForEachSoilLayer(i)
+		{
+			switch (pd)
+			{
+				case eSW_Day: p = t->doy-1; break; /* print current but as index */
+				case eSW_Week: p = t->week-1; break; /* print previous to current */
+				case eSW_Month: p = t->month-1; break; /* print previous to current */
+				/* YEAR should never be used with STEPWAT */
+			}
+			if (bFlush) p++;
+			SXW.transpGrasses[Ilp(i,p)] = val[i];
+		}
+	}
+#endif
+	free(val);
+}
+
+static void get_evapSoil(void)
+{
+	/* --------------------------------------------------- */
+	LyrIndex i;
+	SW_SOILWAT *v = &SW_Soilwat;
+	OutPeriod pd = SW_Output[eSW_EvapSoil].period;
+	RealD val = SW_MISSING;
+
+#ifndef RSOILWAT
+	char str[OUTSTRLEN];
+	get_outstrleader(pd);
+	ForEachEvapLayer(i)
+	{
+		switch (pd)
+		{
+		case eSW_Day:
+			val = v->dysum.evap[i];
+			break;
+		case eSW_Week:
+			val = v->wkavg.evap[i];
+			break;
+		case eSW_Month:
+			val = v->moavg.evap[i];
+			break;
+		case eSW_Year:
+			val = v->yravg.evap[i];
+			break;
+		}
+		sprintf(str, "%c%7.6f", _Sep, val);
+		strcat(outstr, str);
+	}
+#else
+	switch (pd)
+	{
+		case eSW_Day:
+		p_Revap_soil_dy[SW_Output[eSW_EvapSoil].dy_row + dy_nrow * 0] = SW_Model.year;
+		p_Revap_soil_dy[SW_Output[eSW_EvapSoil].dy_row + dy_nrow * 1] = SW_Model.doy;
+		ForEachEvapLayer(i)
+		p_Revap_soil_dy[SW_Output[eSW_EvapSoil].dy_row + dy_nrow * (i + 2)] = v->dysum.evap[i];
+		SW_Output[eSW_EvapSoil].dy_row++;
+		break;
+		case eSW_Week:
+		p_Revap_soil_wk[SW_Output[eSW_EvapSoil].wk_row + wk_nrow * 0] = SW_Model.year;
+		p_Revap_soil_wk[SW_Output[eSW_EvapSoil].wk_row + wk_nrow * 1] = (SW_Model.week + 1) - tOffset;
+		ForEachEvapLayer(i)
+		p_Revap_soil_wk[SW_Output[eSW_EvapSoil].wk_row + wk_nrow * (i + 2)] = v->wkavg.evap[i];
+		SW_Output[eSW_EvapSoil].wk_row++;
+		break;
+		case eSW_Month:
+		p_Revap_soil_mo[SW_Output[eSW_EvapSoil].mo_row + mo_nrow * 0] = SW_Model.year;
+		p_Revap_soil_mo[SW_Output[eSW_EvapSoil].mo_row + mo_nrow * 1] = (SW_Model.month + 1) - tOffset;
+		ForEachEvapLayer(i)
+		p_Revap_soil_mo[SW_Output[eSW_EvapSoil].mo_row + mo_nrow * (i + 2)] = v->moavg.evap[i];
+		SW_Output[eSW_EvapSoil].mo_row++;
+		break;
+		case eSW_Year:
+		p_Revap_soil_yr[SW_Output[eSW_EvapSoil].yr_row + yr_nrow * 0] = SW_Model.year;
+		ForEachEvapLayer(i)
+		p_Revap_soil_yr[SW_Output[eSW_EvapSoil].yr_row + yr_nrow * (i + 1)] = v->yravg.evap[i];
+		SW_Output[eSW_EvapSoil].yr_row++;
+		break;
+	}
+#endif
+}
+
+static void get_evapSurface(void)
+{
+	/* --------------------------------------------------- */
+	SW_SOILWAT *v = &SW_Soilwat;
+	OutPeriod pd = SW_Output[eSW_EvapSurface].period;
+	RealD val_tot = SW_MISSING, val_tree = SW_MISSING, val_forb = SW_MISSING,
+			val_shrub = SW_MISSING, val_grass = SW_MISSING, val_litter =
+					SW_MISSING, val_water = SW_MISSING;
+
+#ifndef RSOILWAT
+	char str[OUTSTRLEN];
+	get_outstrleader(pd);
+	switch (pd)
+	{
+	case eSW_Day:
+		val_tot = v->dysum.total_evap;
+		val_tree = v->dysum.tree_evap;
+		val_forb = v->dysum.forb_evap;
+		val_shrub = v->dysum.shrub_evap;
+		val_grass = v->dysum.grass_evap;
+		val_litter = v->dysum.litter_evap;
+		val_water = v->dysum.surfaceWater_evap;
+		break;
+	case eSW_Week:
+		val_tot = v->wkavg.total_evap;
+		val_tree = v->wkavg.tree_evap;
+		val_forb = v->wkavg.forb_evap;
+		val_shrub = v->wkavg.shrub_evap;
+		val_grass = v->wkavg.grass_evap;
+		val_litter = v->wkavg.litter_evap;
+		val_water = v->wkavg.surfaceWater_evap;
+		break;
+	case eSW_Month:
+		val_tot = v->moavg.total_evap;
+		val_tree = v->moavg.tree_evap;
+		val_forb = v->moavg.forb_evap;
+		val_shrub = v->moavg.shrub_evap;
+		val_grass = v->moavg.grass_evap;
+		val_litter = v->moavg.litter_evap;
+		val_water = v->moavg.surfaceWater_evap;
+		break;
+	case eSW_Year:
+		val_tot = v->yravg.total_evap;
+		val_tree = v->yravg.tree_evap;
+		val_forb = v->yravg.forb_evap;
+		val_shrub = v->yravg.shrub_evap;
+		val_grass = v->yravg.grass_evap;
+		val_litter = v->yravg.litter_evap;
+		val_water = v->yravg.surfaceWater_evap;
+		break;
+	}
+	sprintf(str, "%c%7.6f%c%7.6f%c%7.6f%c%7.6f%c%7.6f%c%7.6f%c%7.6f", _Sep, val_tot, _Sep, val_tree, _Sep, val_shrub, _Sep, val_forb, _Sep, val_grass, _Sep, val_litter, _Sep, val_water);
+	strcat(outstr, str);
+#else
+	switch (pd)
+	{
+		case eSW_Day:
+		p_Revap_surface_dy[SW_Output[eSW_EvapSurface].dy_row + dy_nrow * 0] = SW_Model.year;
+		p_Revap_surface_dy[SW_Output[eSW_EvapSurface].dy_row + dy_nrow * 1] = SW_Model.doy;
+		p_Revap_surface_dy[SW_Output[eSW_EvapSurface].dy_row + dy_nrow * 2] = v->dysum.total_evap;
+		p_Revap_surface_dy[SW_Output[eSW_EvapSurface].dy_row + dy_nrow * 3] = v->dysum.tree_evap;
+		p_Revap_surface_dy[SW_Output[eSW_EvapSurface].dy_row + dy_nrow * 4] = v->dysum.shrub_evap;
+		p_Revap_surface_dy[SW_Output[eSW_EvapSurface].dy_row + dy_nrow * 5] = v->dysum.forb_evap;
+		p_Revap_surface_dy[SW_Output[eSW_EvapSurface].dy_row + dy_nrow * 6] = v->dysum.grass_evap;
+		p_Revap_surface_dy[SW_Output[eSW_EvapSurface].dy_row + dy_nrow * 7] = v->dysum.litter_evap;
+		p_Revap_surface_dy[SW_Output[eSW_EvapSurface].dy_row + dy_nrow * 8] = v->dysum.surfaceWater_evap;
+		SW_Output[eSW_EvapSurface].dy_row++;
+		break;
+		case eSW_Week:
+		p_Revap_surface_wk[SW_Output[eSW_EvapSurface].wk_row + wk_nrow * 0] = SW_Model.year;
+		p_Revap_surface_wk[SW_Output[eSW_EvapSurface].wk_row + wk_nrow * 1] = (SW_Model.week + 1) - tOffset;
+		p_Revap_surface_wk[SW_Output[eSW_EvapSurface].wk_row + wk_nrow * 2] = v->wkavg.total_evap;
+		p_Revap_surface_wk[SW_Output[eSW_EvapSurface].wk_row + wk_nrow * 3] = v->wkavg.tree_evap;
+		p_Revap_surface_wk[SW_Output[eSW_EvapSurface].wk_row + wk_nrow * 4] = v->wkavg.shrub_evap;
+		p_Revap_surface_wk[SW_Output[eSW_EvapSurface].wk_row + wk_nrow * 5] = v->wkavg.forb_evap;
+		p_Revap_surface_wk[SW_Output[eSW_EvapSurface].wk_row + wk_nrow * 6] = v->wkavg.grass_evap;
+		p_Revap_surface_wk[SW_Output[eSW_EvapSurface].wk_row + wk_nrow * 7] = v->wkavg.litter_evap;
+		p_Revap_surface_wk[SW_Output[eSW_EvapSurface].wk_row + wk_nrow * 8] = v->wkavg.surfaceWater_evap;
+		SW_Output[eSW_EvapSurface].wk_row++;
+		break;
+		case eSW_Month:
+		p_Revap_surface_mo[SW_Output[eSW_EvapSurface].mo_row + mo_nrow * 0] = SW_Model.year;
+		p_Revap_surface_mo[SW_Output[eSW_EvapSurface].mo_row + mo_nrow * 1] = (SW_Model.month + 1) - tOffset;
+		p_Revap_surface_mo[SW_Output[eSW_EvapSurface].mo_row + mo_nrow * 2] = v->moavg.total_evap;
+		p_Revap_surface_mo[SW_Output[eSW_EvapSurface].mo_row + mo_nrow * 3] = v->moavg.tree_evap;
+		p_Revap_surface_mo[SW_Output[eSW_EvapSurface].mo_row + mo_nrow * 4] = v->moavg.shrub_evap;
+		p_Revap_surface_mo[SW_Output[eSW_EvapSurface].mo_row + mo_nrow * 5] = v->moavg.forb_evap;
+		p_Revap_surface_mo[SW_Output[eSW_EvapSurface].mo_row + mo_nrow * 6] = v->moavg.grass_evap;
+		p_Revap_surface_mo[SW_Output[eSW_EvapSurface].mo_row + mo_nrow * 7] = v->moavg.litter_evap;
+		p_Revap_surface_mo[SW_Output[eSW_EvapSurface].mo_row + mo_nrow * 8] = v->moavg.surfaceWater_evap;
+		SW_Output[eSW_EvapSurface].mo_row++;
+		break;
+		case eSW_Year:
+		p_Revap_surface_yr[SW_Output[eSW_EvapSurface].yr_row + yr_nrow * 0] = SW_Model.year;
+		p_Revap_surface_yr[SW_Output[eSW_EvapSurface].yr_row + yr_nrow * 1] = v->yravg.total_evap;
+		p_Revap_surface_yr[SW_Output[eSW_EvapSurface].yr_row + yr_nrow * 2] = v->yravg.tree_evap;
+		p_Revap_surface_yr[SW_Output[eSW_EvapSurface].yr_row + yr_nrow * 3] = v->yravg.shrub_evap;
+		p_Revap_surface_yr[SW_Output[eSW_EvapSurface].yr_row + yr_nrow * 4] = v->yravg.forb_evap;
+		p_Revap_surface_yr[SW_Output[eSW_EvapSurface].yr_row + yr_nrow * 5] = v->yravg.grass_evap;
+		p_Revap_surface_yr[SW_Output[eSW_EvapSurface].yr_row + yr_nrow * 6] = v->yravg.litter_evap;
+		p_Revap_surface_yr[SW_Output[eSW_EvapSurface].yr_row + yr_nrow * 7] = v->yravg.surfaceWater_evap;
+		SW_Output[eSW_EvapSurface].yr_row++;
+		break;
+	}
+#endif
+}
+
+static void get_interception(void)
+{
+	/* --------------------------------------------------- */
+	SW_SOILWAT *v = &SW_Soilwat;
+	OutPeriod pd = SW_Output[eSW_Interception].period;
+	RealD val_tot = SW_MISSING, val_tree = SW_MISSING, val_forb = SW_MISSING,
+			val_shrub = SW_MISSING, val_grass = SW_MISSING, val_litter =
+					SW_MISSING;
+
+#ifndef RSOILWAT
+	char str[OUTSTRLEN];
+	get_outstrleader(pd);
+	switch (pd)
+	{
+	case eSW_Day:
+		val_tot = v->dysum.total_int;
+		val_tree = v->dysum.tree_int;
+		val_forb = v->dysum.forb_int;
+		val_shrub = v->dysum.shrub_int;
+		val_grass = v->dysum.grass_int;
+		val_litter = v->dysum.litter_int;
+		break;
+	case eSW_Week:
+		val_tot = v->wkavg.total_int;
+		val_tree = v->wkavg.tree_int;
+		val_forb = v->wkavg.forb_int;
+		val_shrub = v->wkavg.shrub_int;
+		val_grass = v->wkavg.grass_int;
+		val_litter = v->wkavg.litter_int;
+		break;
+	case eSW_Month:
+		val_tot = v->moavg.total_int;
+		val_tree = v->moavg.tree_int;
+		val_forb = v->moavg.forb_int;
+		val_shrub = v->moavg.shrub_int;
+		val_grass = v->moavg.grass_int;
+		val_litter = v->moavg.litter_int;
+		break;
+	case eSW_Year:
+		val_tot = v->yravg.total_int;
+		val_tree = v->yravg.tree_int;
+		val_forb = v->yravg.forb_int;
+		val_shrub = v->yravg.shrub_int;
+		val_grass = v->yravg.grass_int;
+		val_litter = v->yravg.litter_int;
+		break;
+	}
+	sprintf(str, "%c%7.6f%c%7.6f%c%7.6f%c%7.6f%c%7.6f%c%7.6f", _Sep, val_tot, _Sep, val_tree, _Sep, val_shrub, _Sep, val_forb, _Sep, val_grass, _Sep, val_litter);
+	strcat(outstr, str);
+#else
+	switch (pd)
+	{
+		case eSW_Day:
+		p_Rinterception_dy[SW_Output[eSW_Interception].dy_row + dy_nrow * 0] = SW_Model.year;
+		p_Rinterception_dy[SW_Output[eSW_Interception].dy_row + dy_nrow * 1] = SW_Model.doy;
+		p_Rinterception_dy[SW_Output[eSW_Interception].dy_row + dy_nrow * 2] = v->dysum.total_int;
+		p_Rinterception_dy[SW_Output[eSW_Interception].dy_row + dy_nrow * 3] = v->dysum.tree_int;
+		p_Rinterception_dy[SW_Output[eSW_Interception].dy_row + dy_nrow * 4] = v->dysum.shrub_int;
+		p_Rinterception_dy[SW_Output[eSW_Interception].dy_row + dy_nrow * 5] = v->dysum.forb_int;
+		p_Rinterception_dy[SW_Output[eSW_Interception].dy_row + dy_nrow * 6] = v->dysum.grass_int;
+		p_Rinterception_dy[SW_Output[eSW_Interception].dy_row + dy_nrow * 7] = v->dysum.litter_int;
+		SW_Output[eSW_Interception].dy_row++;
+		break;
+		case eSW_Week:
+		p_Rinterception_wk[SW_Output[eSW_Interception].wk_row + wk_nrow * 0] = SW_Model.year;
+		p_Rinterception_wk[SW_Output[eSW_Interception].wk_row + wk_nrow * 1] = (SW_Model.week + 1) - tOffset;
+		p_Rinterception_wk[SW_Output[eSW_Interception].wk_row + wk_nrow * 2] = v->wkavg.total_int;
+		p_Rinterception_wk[SW_Output[eSW_Interception].wk_row + wk_nrow * 3] = v->wkavg.tree_int;
+		p_Rinterception_wk[SW_Output[eSW_Interception].wk_row + wk_nrow * 4] = v->wkavg.shrub_int;
+		p_Rinterception_wk[SW_Output[eSW_Interception].wk_row + wk_nrow * 5] = v->wkavg.forb_int;
+		p_Rinterception_wk[SW_Output[eSW_Interception].wk_row + wk_nrow * 6] = v->wkavg.grass_int;
+		p_Rinterception_wk[SW_Output[eSW_Interception].wk_row + wk_nrow * 7] = v->wkavg.litter_int;
+		SW_Output[eSW_Interception].wk_row++;
+		break;
+		case eSW_Month:
+		p_Rinterception_mo[SW_Output[eSW_Interception].mo_row + mo_nrow * 0] = SW_Model.year;
+		p_Rinterception_mo[SW_Output[eSW_Interception].mo_row + mo_nrow * 1] = (SW_Model.month + 1) - tOffset;
+		p_Rinterception_mo[SW_Output[eSW_Interception].mo_row + mo_nrow * 2] = v->moavg.total_int;
+		p_Rinterception_mo[SW_Output[eSW_Interception].mo_row + mo_nrow * 3] = v->moavg.tree_int;
+		p_Rinterception_mo[SW_Output[eSW_Interception].mo_row + mo_nrow * 4] = v->moavg.shrub_int;
+		p_Rinterception_mo[SW_Output[eSW_Interception].mo_row + mo_nrow * 5] = v->moavg.forb_int;
+		p_Rinterception_mo[SW_Output[eSW_Interception].mo_row + mo_nrow * 6] = v->moavg.grass_int;
+		p_Rinterception_mo[SW_Output[eSW_Interception].mo_row + mo_nrow * 7] = v->moavg.litter_int;
+		SW_Output[eSW_Interception].mo_row++;
+		break;
+		case eSW_Year:
+		p_Rinterception_yr[SW_Output[eSW_Interception].yr_row + yr_nrow * 0] = SW_Model.year;
+		p_Rinterception_yr[SW_Output[eSW_Interception].yr_row + yr_nrow * 1] = v->yravg.total_int;
+		p_Rinterception_yr[SW_Output[eSW_Interception].yr_row + yr_nrow * 2] = v->yravg.tree_int;
+		p_Rinterception_yr[SW_Output[eSW_Interception].yr_row + yr_nrow * 3] = v->yravg.shrub_int;
+		p_Rinterception_yr[SW_Output[eSW_Interception].yr_row + yr_nrow * 4] = v->yravg.forb_int;
+		p_Rinterception_yr[SW_Output[eSW_Interception].yr_row + yr_nrow * 5] = v->yravg.grass_int;
+		p_Rinterception_yr[SW_Output[eSW_Interception].yr_row + yr_nrow * 6] = v->yravg.litter_int;
+		SW_Output[eSW_Interception].yr_row++;
+		break;
+	}
+#endif
+}
+
+static void get_soilinf(void)
+{
+	/* --------------------------------------------------- */
+	/* 20100202 (drs) added */
+	/* 20110219 (drs) added runoff */
+	/* 12/13/2012	(clk)	moved runoff, now named snowRunoff, to get_runoff(); */
+	SW_WEATHER *v = &SW_Weather;
+	OutPeriod pd = SW_Output[eSW_SoilInf].period;
+	RealD val_inf = SW_MISSING;
+#ifndef RSOILWAT
+	char str[OUTSTRLEN];
+	get_outstrleader(pd);
+	switch (pd)
+	{
+	case eSW_Day:
+		val_inf = v->dysum.soil_inf;
+		break;
+	case eSW_Week:
+		val_inf = v->wkavg.soil_inf;
+		break;
+	case eSW_Month:
+		val_inf = v->moavg.soil_inf;
+		break;
+	case eSW_Year:
+		val_inf = v->yravg.soil_inf;
+		break;
+	}
+	sprintf(str, "%c%7.6f", _Sep, val_inf);
+	strcat(outstr, str);
+#else
+	switch (pd)
+	{
+		case eSW_Day:
+		p_Rinfiltration_dy[SW_Output[eSW_SoilInf].dy_row + dy_nrow * 0] = SW_Model.year;
+		p_Rinfiltration_dy[SW_Output[eSW_SoilInf].dy_row + dy_nrow * 1] = SW_Model.doy;
+		p_Rinfiltration_dy[SW_Output[eSW_SoilInf].dy_row + dy_nrow * 2] = v->dysum.soil_inf;
+		SW_Output[eSW_SoilInf].dy_row++;
+		break;
+		case eSW_Week:
+		p_Rinfiltration_wk[SW_Output[eSW_SoilInf].wk_row + wk_nrow * 0] = SW_Model.year;
+		p_Rinfiltration_wk[SW_Output[eSW_SoilInf].wk_row + wk_nrow * 1] = (SW_Model.week + 1) - tOffset;
+		p_Rinfiltration_wk[SW_Output[eSW_SoilInf].wk_row + wk_nrow * 2] = v->wkavg.soil_inf;
+		SW_Output[eSW_SoilInf].wk_row++;
+		break;
+		case eSW_Month:
+		p_Rinfiltration_mo[SW_Output[eSW_SoilInf].mo_row + mo_nrow * 0] = SW_Model.year;
+		p_Rinfiltration_mo[SW_Output[eSW_SoilInf].mo_row + mo_nrow * 1] = (SW_Model.month + 1) - tOffset;
+		p_Rinfiltration_mo[SW_Output[eSW_SoilInf].mo_row + mo_nrow * 2] = v->moavg.soil_inf;
+		SW_Output[eSW_SoilInf].mo_row++;
+		break;
+		case eSW_Year:
+		p_Rinfiltration_yr[SW_Output[eSW_SoilInf].yr_row + yr_nrow * 0] = SW_Model.year;
+		p_Rinfiltration_yr[SW_Output[eSW_SoilInf].yr_row + yr_nrow * 1] = v->yravg.soil_inf;
+		SW_Output[eSW_SoilInf].yr_row++;
+		break;
+	}
+#endif
+}
+
+static void get_lyrdrain(void)
+{
+	/* --------------------------------------------------- */
+	/* 20100202 (drs) added */
+	LyrIndex i;
+	SW_SOILWAT *v = &SW_Soilwat;
+	OutPeriod pd = SW_Output[eSW_LyrDrain].period;
+	RealD val = SW_MISSING;
+#ifndef RSOILWAT
+	char str[OUTSTRLEN];
+	get_outstrleader(pd);
+	for (i = 0; i < SW_Site.n_layers - 1; i++)
+	{
+		switch (pd)
+		{
+		case eSW_Day:
+			val = v->dysum.lyrdrain[i];
+			break;
+		case eSW_Week:
+			val = v->wkavg.lyrdrain[i];
+			break;
+		case eSW_Month:
+			val = v->moavg.lyrdrain[i];
+			break;
+		case eSW_Year:
+			val = v->yravg.lyrdrain[i];
+			break;
+		}
+		sprintf(str, "%c%7.6f", _Sep, val);
+		strcat(outstr, str);
+	}
+#else
+	switch (pd)
+	{
+		case eSW_Day:
+		p_Rpercolation_dy[SW_Output[eSW_LyrDrain].dy_row + dy_nrow * 0] = SW_Model.year;
+		p_Rpercolation_dy[SW_Output[eSW_LyrDrain].dy_row + dy_nrow * 1] = SW_Model.doy;
+		for (i = 0; i < SW_Site.n_layers - 1; i++)
+		{
+			p_Rpercolation_dy[SW_Output[eSW_LyrDrain].dy_row + dy_nrow * (i + 2)] = v->dysum.lyrdrain[i];
+		}
+		SW_Output[eSW_LyrDrain].dy_row++;
+		break;
+		case eSW_Week:
+		p_Rpercolation_wk[SW_Output[eSW_LyrDrain].wk_row + wk_nrow * 0] = SW_Model.year;
+		p_Rpercolation_wk[SW_Output[eSW_LyrDrain].wk_row + wk_nrow * 1] = (SW_Model.week + 1) - tOffset;
+		for (i = 0; i < SW_Site.n_layers - 1; i++)
+		{
+			p_Rpercolation_wk[SW_Output[eSW_LyrDrain].wk_row + wk_nrow * (i + 2)] = v->wkavg.lyrdrain[i];
+		}
+		SW_Output[eSW_LyrDrain].wk_row++;
+		break;
+		case eSW_Month:
+		p_Rpercolation_mo[SW_Output[eSW_LyrDrain].mo_row + mo_nrow * 0] = SW_Model.year;
+		p_Rpercolation_mo[SW_Output[eSW_LyrDrain].mo_row + mo_nrow * 1] = (SW_Model.month + 1) - tOffset;
+		for (i = 0; i < SW_Site.n_layers - 1; i++)
+		{
+			p_Rpercolation_mo[SW_Output[eSW_LyrDrain].mo_row + mo_nrow * (i + 2)] = v->moavg.lyrdrain[i];
+		}
+		SW_Output[eSW_LyrDrain].mo_row++;
+		break;
+		case eSW_Year:
+		p_Rpercolation_yr[SW_Output[eSW_LyrDrain].yr_row + yr_nrow * 0] = SW_Model.year;
+		for (i = 0; i < SW_Site.n_layers - 1; i++)
+		{
+			p_Rpercolation_yr[SW_Output[eSW_LyrDrain].yr_row + yr_nrow * (i + 1)] = v->yravg.lyrdrain[i];
+		}
+		SW_Output[eSW_LyrDrain].yr_row++;
+		break;
+	}
+#endif
+}
+
+static void get_hydred(void)
+{
+	/* --------------------------------------------------- */
+	/* 20101020 (drs) added */
+	LyrIndex i;
+	SW_SOILWAT *v = &SW_Soilwat;
+	OutPeriod pd = SW_Output[eSW_HydRed].period;
+	RealD val = SW_MISSING;
+#ifndef RSOILWAT
+	char str[OUTSTRLEN];
+	get_outstrleader(pd);
+	/* total output */ForEachSoilLayer(i)
+	{
+		switch (pd)
+		{
+		case eSW_Day:
+			val = v->dysum.hydred_total[i];
+			break;
+		case eSW_Week:
+			val = v->wkavg.hydred_total[i];
+			break;
+		case eSW_Month:
+			val = v->moavg.hydred_total[i];
+			break;
+		case eSW_Year:
+			val = v->yravg.hydred_total[i];
+			break;
+		}
+
+		sprintf(str, "%c%7.6f", _Sep, val);
+		strcat(outstr, str);
+	}
+	/* tree output */ForEachSoilLayer(i)
+	{
+		switch (pd)
+		{
+		case eSW_Day:
+			val = v->dysum.hydred_tree[i];
+			break;
+		case eSW_Week:
+			val = v->wkavg.hydred_tree[i];
+			break;
+		case eSW_Month:
+			val = v->moavg.hydred_tree[i];
+			break;
+		case eSW_Year:
+			val = v->yravg.hydred_tree[i];
+			break;
+		}
+
+		sprintf(str, "%c%7.6f", _Sep, val);
+		strcat(outstr, str);
+	}
+	/* shrub output */ForEachSoilLayer(i)
+	{
+		switch (pd)
+		{
+		case eSW_Day:
+			val = v->dysum.hydred_shrub[i];
+			break;
+		case eSW_Week:
+			val = v->wkavg.hydred_shrub[i];
+			break;
+		case eSW_Month:
+			val = v->moavg.hydred_shrub[i];
+			break;
+		case eSW_Year:
+			val = v->yravg.hydred_shrub[i];
+			break;
+		}
+
+		sprintf(str, "%c%7.6f", _Sep, val);
+		strcat(outstr, str);
+	}
+	/* forb output */ForEachSoilLayer(i)
+	{
+		switch (pd)
+		{
+		case eSW_Day:
+			val = v->dysum.hydred_forb[i];
+			break;
+		case eSW_Week:
+			val = v->wkavg.hydred_forb[i];
+			break;
+		case eSW_Month:
+			val = v->moavg.hydred_forb[i];
+			break;
+		case eSW_Year:
+			val = v->yravg.hydred_forb[i];
+			break;
+		}
+
+		sprintf(str, "%c%7.6f", _Sep, val);
+		strcat(outstr, str);
+	}
+	/* grass output */
+	ForEachSoilLayer(i)
+	{
+		switch (pd)
+		{
+		case eSW_Day:
+			val = v->dysum.hydred_grass[i];
+			break;
+		case eSW_Week:
+			val = v->wkavg.hydred_grass[i];
+			break;
+		case eSW_Month:
+			val = v->moavg.hydred_grass[i];
+			break;
+		case eSW_Year:
+			val = v->yravg.hydred_grass[i];
+			break;
+		}
+
+		sprintf(str, "%c%7.6f", _Sep, val);
+		strcat(outstr, str);
+	}
+#else
+	/* Date Info output */
+	switch (pd)
+	{
+		case eSW_Day:
+		p_Rhydred_dy[SW_Output[eSW_HydRed].dy_row + dy_nrow * 0] = SW_Model.year;
+		p_Rhydred_dy[SW_Output[eSW_HydRed].dy_row + dy_nrow * 1] = SW_Model.doy;
+		break;
+		case eSW_Week:
+		p_Rhydred_wk[SW_Output[eSW_HydRed].wk_row + wk_nrow * 0] = SW_Model.year;
+		p_Rhydred_wk[SW_Output[eSW_HydRed].wk_row + wk_nrow * 1] = (SW_Model.week + 1) - tOffset;
+		break;
+		case eSW_Month:
+		p_Rhydred_mo[SW_Output[eSW_HydRed].mo_row + mo_nrow * 0] = SW_Model.year;
+		p_Rhydred_mo[SW_Output[eSW_HydRed].mo_row + mo_nrow * 1] = (SW_Model.month + 1) - tOffset;
+		break;
+		case eSW_Year:
+		p_Rhydred_yr[SW_Output[eSW_HydRed].yr_row + yr_nrow * 0] = SW_Model.year;
+		break;
+	}
+
+	/* total output */
+	switch (pd)
+	{
+		case eSW_Day:
+		ForEachSoilLayer(i)
+		p_Rhydred_dy[SW_Output[eSW_HydRed].dy_row + dy_nrow * (i + 2) + (dy_nrow * SW_Site.n_layers * 0)] = v->dysum.hydred_total[i];
+		break;
+		case eSW_Week:
+		ForEachSoilLayer(i)
+		p_Rhydred_wk[SW_Output[eSW_HydRed].wk_row + wk_nrow * (i + 2) + (wk_nrow * SW_Site.n_layers * 0)] = v->wkavg.hydred_total[i];
+		break;
+		case eSW_Month:
+		ForEachSoilLayer(i)
+		p_Rhydred_mo[SW_Output[eSW_HydRed].mo_row + mo_nrow * (i + 2) + (mo_nrow * SW_Site.n_layers * 0)] = v->moavg.hydred_total[i];
+		break;
+		case eSW_Year:
+		ForEachSoilLayer(i)
+		p_Rhydred_yr[SW_Output[eSW_HydRed].yr_row + yr_nrow * (i + 1) + (yr_nrow * SW_Site.n_layers * 0)] = v->yravg.hydred_total[i];
+		break;
+	}
+
+	/* tree output */
+	switch (pd)
+	{
+		case eSW_Day:
+		ForEachSoilLayer(i)
+		p_Rhydred_dy[SW_Output[eSW_HydRed].dy_row + dy_nrow * (i + 2) + (dy_nrow * SW_Site.n_layers * 1)] = v->dysum.hydred_tree[i];
+		break;
+		case eSW_Week:
+		ForEachSoilLayer(i)
+		p_Rhydred_wk[SW_Output[eSW_HydRed].wk_row + wk_nrow * (i + 2) + (wk_nrow * SW_Site.n_layers * 1)] = v->wkavg.hydred_tree[i];
+		break;
+		case eSW_Month:
+		ForEachSoilLayer(i)
+		p_Rhydred_mo[SW_Output[eSW_HydRed].mo_row + mo_nrow * (i + 2) + (mo_nrow * SW_Site.n_layers * 1)] = v->moavg.hydred_tree[i];
+		break;
+		case eSW_Year:
+		ForEachSoilLayer(i)
+		p_Rhydred_yr[SW_Output[eSW_HydRed].yr_row + yr_nrow * (i + 1) + (yr_nrow * SW_Site.n_layers * 1)] = v->yravg.hydred_tree[i];
+		break;
+	}
+
+	/* shrub output */
+	switch (pd)
+	{
+		case eSW_Day:
+		ForEachSoilLayer(i)
+		p_Rhydred_dy[SW_Output[eSW_HydRed].dy_row + dy_nrow * (i + 2) + (dy_nrow * SW_Site.n_layers * 2)] = v->dysum.hydred_shrub[i];
+		break;
+		case eSW_Week:
+		ForEachSoilLayer(i)
+		p_Rhydred_wk[SW_Output[eSW_HydRed].wk_row + wk_nrow * (i + 2) + (wk_nrow * SW_Site.n_layers * 2)] = v->wkavg.hydred_shrub[i];
+		break;
+		case eSW_Month:
+		ForEachSoilLayer(i)
+		p_Rhydred_mo[SW_Output[eSW_HydRed].mo_row + mo_nrow * (i + 2) + (mo_nrow * SW_Site.n_layers * 2)] = v->moavg.hydred_shrub[i];
+		break;
+		case eSW_Year:
+		ForEachSoilLayer(i)
+		p_Rhydred_yr[SW_Output[eSW_HydRed].yr_row + yr_nrow * (i + 1) + (yr_nrow * SW_Site.n_layers * 2)] = v->yravg.hydred_shrub[i];
+		break;
+	}
+
+	/* forb output */
+	switch (pd)
+	{
+		case eSW_Day:
+		ForEachSoilLayer(i)
+		p_Rhydred_dy[SW_Output[eSW_HydRed].dy_row + dy_nrow * (i + 2) + (dy_nrow * SW_Site.n_layers * 3)] = v->dysum.hydred_forb[i];
+		break;
+		case eSW_Week:
+		ForEachSoilLayer(i)
+		p_Rhydred_wk[SW_Output[eSW_HydRed].wk_row + wk_nrow * (i + 2) + (wk_nrow * SW_Site.n_layers * 3)] = v->wkavg.hydred_forb[i];
+		break;
+		case eSW_Month:
+		ForEachSoilLayer(i)
+		p_Rhydred_mo[SW_Output[eSW_HydRed].mo_row + mo_nrow * (i + 2) + (mo_nrow * SW_Site.n_layers * 3)] = v->moavg.hydred_forb[i];
+		break;
+		case eSW_Year:
+		ForEachSoilLayer(i)
+		p_Rhydred_yr[SW_Output[eSW_HydRed].yr_row + yr_nrow * (i + 1) + (yr_nrow * SW_Site.n_layers * 3)] = v->yravg.hydred_forb[i];
+		break;
+	}
+
+	/* grass output */
+	switch (pd)
+	{
+		case eSW_Day:
+		ForEachSoilLayer(i)
+		p_Rhydred_dy[SW_Output[eSW_HydRed].dy_row + dy_nrow * (i + 2) + (dy_nrow * SW_Site.n_layers * 4)] = v->dysum.hydred_grass[i];
+		SW_Output[eSW_HydRed].dy_row++;
+		break;
+		case eSW_Week:
+		ForEachSoilLayer(i)
+		p_Rhydred_wk[SW_Output[eSW_HydRed].wk_row + wk_nrow * (i + 2) + (wk_nrow * SW_Site.n_layers * 4)] = v->wkavg.hydred_grass[i];
+		SW_Output[eSW_HydRed].wk_row++;
+		break;
+		case eSW_Month:
+		ForEachSoilLayer(i)
+		p_Rhydred_mo[SW_Output[eSW_HydRed].mo_row + mo_nrow * (i + 2) + (mo_nrow * SW_Site.n_layers * 4)] = v->moavg.hydred_grass[i];
+		SW_Output[eSW_HydRed].mo_row++;
+		break;
+		case eSW_Year:
+		ForEachSoilLayer(i)
+		p_Rhydred_yr[SW_Output[eSW_HydRed].yr_row + yr_nrow * (i + 1) + (yr_nrow * SW_Site.n_layers * 4)] = v->yravg.hydred_grass[i];
+		SW_Output[eSW_HydRed].yr_row++;
+		break;
+	}
+#endif
+}
+
+static void get_aet(void)
+{
+	/* --------------------------------------------------- */
+	SW_SOILWAT *v = &SW_Soilwat;
+	OutPeriod pd = SW_Output[eSW_AET].period;
+	RealD val = SW_MISSING;
+#if !defined(STEPWAT) && !defined(RSOILWAT)
+	char str[20];
+#elif defined(STEPWAT)
+	char str[20];
+#endif
+
+#ifndef RSOILWAT
+	get_outstrleader(pd);
+	switch (pd)
+	{
+	case eSW_Day:
+		val = v->dysum.aet;
+		break;
+	case eSW_Week:
+		val = v->wkavg.aet;
+		break;
+	case eSW_Month:
+		val = v->moavg.aet;
+		break;
+	case eSW_Year:
+		val = v->yravg.aet;
+		break;
+	}
+#else
+	switch (pd)
+	{
+		case eSW_Day:
+		p_Raet_dy[SW_Output[eSW_AET].dy_row + dy_nrow * 0] = SW_Model.year;
+		p_Raet_dy[SW_Output[eSW_AET].dy_row + dy_nrow * 1] = SW_Model.doy;
+		p_Raet_dy[SW_Output[eSW_AET].dy_row + dy_nrow * 2] = v->dysum.aet;
+		SW_Output[eSW_AET].dy_row++;
+		break;
+		case eSW_Week:
+		p_Raet_wk[SW_Output[eSW_AET].wk_row + wk_nrow * 0] = SW_Model.year;
+		p_Raet_wk[SW_Output[eSW_AET].wk_row + wk_nrow * 1] = (SW_Model.week + 1) - tOffset;
+		p_Raet_wk[SW_Output[eSW_AET].wk_row + wk_nrow * 2] = v->wkavg.aet;
+		SW_Output[eSW_AET].wk_row++;
+		break;
+		case eSW_Month:
+		p_Raet_mo[SW_Output[eSW_AET].mo_row + mo_nrow * 0] = SW_Model.year;
+		p_Raet_mo[SW_Output[eSW_AET].mo_row + mo_nrow * 1] = (SW_Model.month + 1) - tOffset;
+		p_Raet_mo[SW_Output[eSW_AET].mo_row + mo_nrow * 2] = v->moavg.aet;
+		SW_Output[eSW_AET].mo_row++;
+		break;
+		case eSW_Year:
+		p_Raet_yr[SW_Output[eSW_AET].yr_row + yr_nrow * 0] = SW_Model.year;
+		p_Raet_yr[SW_Output[eSW_AET].yr_row + yr_nrow * 1] = v->yravg.aet;
+		SW_Output[eSW_AET].yr_row++;
+		break;
+	}
+#endif
+
+#if !defined(STEPWAT) && !defined(RSOILWAT)
+	sprintf(str, "%c%7.6f", _Sep, val);
+	strcat(outstr, str);
+#elif defined(STEPWAT)
+	if (isPartialSoilwatOutput == FALSE)
+	{
+		sprintf(str, "%c%7.6f", _Sep, val);
+		strcat(outstr, str);
+	}
+	else
+	{
+		SXW.aet += val;
+	}
+#endif
+}
+
+static void get_pet(void)
+{
+	/* --------------------------------------------------- */
+	SW_SOILWAT *v = &SW_Soilwat;
+	OutPeriod pd = SW_Output[eSW_PET].period;
+	RealD val = SW_MISSING;
+#ifndef RSOILWAT
+	char str[20];
+	get_outstrleader(pd);
+	switch (pd)
+	{
+	case eSW_Day:
+		val = v->dysum.pet;
+		break;
+	case eSW_Week:
+		val = v->wkavg.pet;
+		break;
+	case eSW_Month:
+		val = v->moavg.pet;
+		break;
+	case eSW_Year:
+		val = v->yravg.pet;
+		break;
+	}
+	sprintf(str, "%c%7.6f", _Sep, val);
+	strcat(outstr, str);
+#else
+	switch (pd)
+	{
+		case eSW_Day:
+		p_Rpet_dy[SW_Output[eSW_PET].dy_row + dy_nrow * 0] = SW_Model.year;
+		p_Rpet_dy[SW_Output[eSW_PET].dy_row + dy_nrow * 1] = SW_Model.doy;
+		p_Rpet_dy[SW_Output[eSW_PET].dy_row + dy_nrow * 2] = v->dysum.pet;
+		SW_Output[eSW_PET].dy_row++;
+		break;
+		case eSW_Week:
+		p_Rpet_wk[SW_Output[eSW_PET].wk_row + wk_nrow * 0] = SW_Model.year;
+		p_Rpet_wk[SW_Output[eSW_PET].wk_row + wk_nrow * 1] = (SW_Model.week + 1) - tOffset;
+		p_Rpet_wk[SW_Output[eSW_PET].wk_row + wk_nrow * 2] = v->wkavg.pet;
+		SW_Output[eSW_PET].wk_row++;
+		break;
+		case eSW_Month:
+		p_Rpet_mo[SW_Output[eSW_PET].mo_row + mo_nrow * 0] = SW_Model.year;
+		p_Rpet_mo[SW_Output[eSW_PET].mo_row + mo_nrow * 1] = (SW_Model.month + 1) - tOffset;
+		p_Rpet_mo[SW_Output[eSW_PET].mo_row + mo_nrow * 2] = v->moavg.pet;
+		SW_Output[eSW_PET].mo_row++;
+		break;
+		case eSW_Year:
+		p_Rpet_yr[SW_Output[eSW_PET].yr_row + yr_nrow * 0] = SW_Model.year;
+		p_Rpet_yr[SW_Output[eSW_PET].yr_row + yr_nrow * 1] = v->yravg.pet;
+		SW_Output[eSW_PET].yr_row++;
+		break;
+	}
+#endif
+}
+
+static void get_wetdays(void)
+{
+	/* --------------------------------------------------- */
+	LyrIndex i;
+	SW_SOILWAT *v = &SW_Soilwat;
+	OutPeriod pd = SW_Output[eSW_WetDays].period;
+#ifndef RSOILWAT
+	char str[OUTSTRLEN];
+	int val = 99;
+	get_outstrleader(pd);
+	ForEachSoilLayer(i)
+	{
+		switch (pd)
+		{
+		case eSW_Day:
+			val = (v->is_wet[i]) ? 1 : 0;
+			break;
+		case eSW_Week:
+			val = (int) v->wkavg.wetdays[i];
+			break;
+		case eSW_Month:
+			val = (int) v->moavg.wetdays[i];
+			break;
+		case eSW_Year:
+			val = (int) v->yravg.wetdays[i];
+			break;
+		}
+		sprintf(str, "%c%i", _Sep, val);
+		strcat(outstr, str);
+	}
+#else
+	switch (pd)
+	{
+		case eSW_Day:
+		p_Rwetdays_dy[SW_Output[eSW_WetDays].dy_row + dy_nrow * 0] = SW_Model.year;
+		p_Rwetdays_dy[SW_Output[eSW_WetDays].dy_row + dy_nrow * 1] = SW_Model.doy;
+		ForEachSoilLayer(i)
+		{
+			p_Rwetdays_dy[SW_Output[eSW_WetDays].dy_row + dy_nrow * (i + 2)] = (v->is_wet[i]) ? 1 : 0;
+		}
+		SW_Output[eSW_WetDays].dy_row++;
+		break;
+		case eSW_Week:
+		p_Rwetdays_wk[SW_Output[eSW_WetDays].wk_row + wk_nrow * 0] = SW_Model.year;
+		p_Rwetdays_wk[SW_Output[eSW_WetDays].wk_row + wk_nrow * 1] = (SW_Model.week + 1) - tOffset;
+		ForEachSoilLayer(i)
+		{
+			p_Rwetdays_wk[SW_Output[eSW_WetDays].wk_row + wk_nrow * (i + 2)] = (int) v->wkavg.wetdays[i];
+		}
+		SW_Output[eSW_WetDays].wk_row++;
+		break;
+		case eSW_Month:
+		p_Rwetdays_mo[SW_Output[eSW_WetDays].mo_row + mo_nrow * 0] = SW_Model.year;
+		p_Rwetdays_mo[SW_Output[eSW_WetDays].mo_row + mo_nrow * 1] = (SW_Model.month + 1) - tOffset;
+		ForEachSoilLayer(i)
+		{
+			p_Rwetdays_mo[SW_Output[eSW_WetDays].mo_row + mo_nrow * (i + 2)] = (int) v->moavg.wetdays[i];
+		}
+		SW_Output[eSW_WetDays].mo_row++;
+		break;
+		case eSW_Year:
+		p_Rwetdays_yr[SW_Output[eSW_WetDays].yr_row + yr_nrow * 0] = SW_Model.year;
+		ForEachSoilLayer(i)
+		{
+			p_Rwetdays_yr[SW_Output[eSW_WetDays].yr_row + yr_nrow * (i + 1)] = (int) v->yravg.wetdays[i];
+		}
+		SW_Output[eSW_WetDays].yr_row++;
+		break;
+	}
+#endif
+}
+
+static void get_snowpack(void)
+{
+	/* --------------------------------------------------- */
+	SW_SOILWAT *v = &SW_Soilwat;
+	OutPeriod pd = SW_Output[eSW_SnowPack].period;
+#ifndef RSOILWAT
+	char str[OUTSTRLEN];
+	RealD val_swe = SW_MISSING, val_depth = SW_MISSING;
+	get_outstrleader(pd);
+	switch (pd)
+	{
+	case eSW_Day:
+		val_swe = v->dysum.snowpack;
+		val_depth = v->dysum.snowdepth;
+		break;
+	case eSW_Week:
+		val_swe = v->wkavg.snowpack;
+		val_depth = v->wkavg.snowdepth;
+		break;
+	case eSW_Month:
+		val_swe = v->moavg.snowpack;
+		val_depth = v->moavg.snowdepth;
+		break;
+	case eSW_Year:
+		val_swe = v->yravg.snowpack;
+		val_depth = v->yravg.snowdepth;
+		break;
+	}
+	sprintf(str, "%c%7.6f%c%7.6f", _Sep, val_swe, _Sep, val_depth);
+	strcat(outstr, str);
+#else
+	switch (pd)
+	{
+		case eSW_Day:
+		p_Rsnowpack_dy[SW_Output[eSW_SnowPack].dy_row + dy_nrow * 0] = SW_Model.year;
+		p_Rsnowpack_dy[SW_Output[eSW_SnowPack].dy_row + dy_nrow * 1] = SW_Model.doy;
+		p_Rsnowpack_dy[SW_Output[eSW_SnowPack].dy_row + dy_nrow * 2] = v->dysum.snowpack;
+		p_Rsnowpack_dy[SW_Output[eSW_SnowPack].dy_row + dy_nrow * 3] = v->dysum.snowdepth;
+		SW_Output[eSW_SnowPack].dy_row++;
+		break;
+		case eSW_Week:
+		p_Rsnowpack_wk[SW_Output[eSW_SnowPack].wk_row + wk_nrow * 0] = SW_Model.year;
+		p_Rsnowpack_wk[SW_Output[eSW_SnowPack].wk_row + wk_nrow * 1] = (SW_Model.week + 1) - tOffset;
+		p_Rsnowpack_wk[SW_Output[eSW_SnowPack].wk_row + wk_nrow * 2] = v->wkavg.snowpack;
+		p_Rsnowpack_wk[SW_Output[eSW_SnowPack].wk_row + wk_nrow * 3] = v->wkavg.snowdepth;
+		SW_Output[eSW_SnowPack].wk_row++;
+		break;
+		case eSW_Month:
+		p_Rsnowpack_mo[SW_Output[eSW_SnowPack].mo_row + mo_nrow * 0] = SW_Model.year;
+		p_Rsnowpack_mo[SW_Output[eSW_SnowPack].mo_row + mo_nrow * 1] = (SW_Model.month + 1) - tOffset;
+		p_Rsnowpack_mo[SW_Output[eSW_SnowPack].mo_row + mo_nrow * 2] = v->moavg.snowpack;
+		p_Rsnowpack_mo[SW_Output[eSW_SnowPack].mo_row + mo_nrow * 3] = v->moavg.snowdepth;
+		SW_Output[eSW_SnowPack].mo_row++;
+		break;
+		case eSW_Year:
+		p_Rsnowpack_yr[SW_Output[eSW_SnowPack].yr_row + yr_nrow * 0] = SW_Model.year;
+		p_Rsnowpack_yr[SW_Output[eSW_SnowPack].yr_row + yr_nrow * 1] = v->yravg.snowpack;
+		p_Rsnowpack_yr[SW_Output[eSW_SnowPack].yr_row + yr_nrow * 2] = v->yravg.snowdepth;
+		SW_Output[eSW_SnowPack].yr_row++;
+		break;
+	}
+#endif
+}
+
+static void get_deepswc(void)
+{
+	/* --------------------------------------------------- */
+	SW_SOILWAT *v = &SW_Soilwat;
+	OutPeriod pd = SW_Output[eSW_DeepSWC].period;
+#ifndef RSOILWAT
+	char str[OUTSTRLEN];
+	RealD val = SW_MISSING;
+	get_outstrleader(pd);
+	switch (pd)
+	{
+	case eSW_Day:
+		val = v->dysum.deep;
+		break;
+	case eSW_Week:
+		val = v->wkavg.deep;
+		break;
+	case eSW_Month:
+		val = v->moavg.deep;
+		break;
+	case eSW_Year:
+		val = v->yravg.deep;
+		break;
+	}
+	sprintf(str, "%c%7.6f", _Sep, val);
+	strcat(outstr, str);
+#else
+	switch (pd)
+	{
+		case eSW_Day:
+		p_Rdeep_drain_dy[SW_Output[eSW_DeepSWC].dy_row + dy_nrow * 0] = SW_Model.year;
+		p_Rdeep_drain_dy[SW_Output[eSW_DeepSWC].dy_row + dy_nrow * 1] = SW_Model.doy;
+		p_Rdeep_drain_dy[SW_Output[eSW_DeepSWC].dy_row + dy_nrow * 2] = v->dysum.deep;
+		SW_Output[eSW_DeepSWC].dy_row++;
+		break;
+		case eSW_Week:
+		p_Rdeep_drain_wk[SW_Output[eSW_DeepSWC].wk_row + wk_nrow * 0] = SW_Model.year;
+		p_Rdeep_drain_wk[SW_Output[eSW_DeepSWC].wk_row + wk_nrow * 1] = (SW_Model.week + 1) - tOffset;
+		p_Rdeep_drain_wk[SW_Output[eSW_DeepSWC].wk_row + wk_nrow * 2] = v->wkavg.deep;
+		SW_Output[eSW_DeepSWC].wk_row++;
+		break;
+		case eSW_Month:
+		p_Rdeep_drain_mo[SW_Output[eSW_DeepSWC].mo_row + mo_nrow * 0] = SW_Model.year;
+		p_Rdeep_drain_mo[SW_Output[eSW_DeepSWC].mo_row + mo_nrow * 1] = (SW_Model.month + 1) - tOffset;
+		p_Rdeep_drain_mo[SW_Output[eSW_DeepSWC].mo_row + mo_nrow * 2] = v->moavg.deep;
+		SW_Output[eSW_DeepSWC].mo_row++;
+		break;
+		case eSW_Year:
+		p_Rdeep_drain_yr[SW_Output[eSW_DeepSWC].yr_row + yr_nrow * 0] = SW_Model.year;
+		p_Rdeep_drain_yr[SW_Output[eSW_DeepSWC].yr_row + yr_nrow * 1] = v->yravg.deep;
+		SW_Output[eSW_DeepSWC].yr_row++;
+		break;
+	}
+#endif
+}
+
+static void get_soiltemp(void)
+{
+	/* --------------------------------------------------- */
+	LyrIndex i;
+	SW_SOILWAT *v = &SW_Soilwat;
+	OutPeriod pd = SW_Output[eSW_SoilTemp].period;
+#ifndef RSOILWAT
+	RealD val = SW_MISSING;
+	char str[OUTSTRLEN];
+	get_outstrleader(pd);
+	ForEachSoilLayer(i)
+	{
+		switch (pd)
+		{
+		case eSW_Day:
+			val = v->dysum.sTemp[i];
+			break;
+		case eSW_Week:
+			val = v->wkavg.sTemp[i];
+			break;
+		case eSW_Month:
+			val = v->moavg.sTemp[i];
+			break;
+		case eSW_Year:
+			val = v->yravg.sTemp[i];
+			break;
+		}
+		sprintf(str, "%c%7.6f", _Sep, val);
+		strcat(outstr, str);
+	}
+#else
+	switch (pd)
+	{
+		case eSW_Day:
+		p_Rsoil_temp_dy[SW_Output[eSW_SoilTemp].dy_row + dy_nrow * 0] = SW_Model.year;
+		p_Rsoil_temp_dy[SW_Output[eSW_SoilTemp].dy_row + dy_nrow * 1] = SW_Model.doy;
+		ForEachSoilLayer(i)
+		{
+			p_Rsoil_temp_dy[SW_Output[eSW_SoilTemp].dy_row + dy_nrow * (i + 2)] = v->dysum.sTemp[i];
+		}
+		SW_Output[eSW_SoilTemp].dy_row++;
+		break;
+		case eSW_Week:
+		p_Rsoil_temp_wk[SW_Output[eSW_SoilTemp].wk_row + wk_nrow * 0] = SW_Model.year;
+		p_Rsoil_temp_wk[SW_Output[eSW_SoilTemp].wk_row + wk_nrow * 1] = (SW_Model.week + 1) - tOffset;
+		ForEachSoilLayer(i)
+		{
+			p_Rsoil_temp_wk[SW_Output[eSW_SoilTemp].wk_row + wk_nrow * (i + 2)] = v->wkavg.sTemp[i];
+		}
+		SW_Output[eSW_SoilTemp].wk_row++;
+		break;
+		case eSW_Month:
+		p_Rsoil_temp_mo[SW_Output[eSW_SoilTemp].mo_row + mo_nrow * 0] = SW_Model.year;
+		p_Rsoil_temp_mo[SW_Output[eSW_SoilTemp].mo_row + mo_nrow * 1] = (SW_Model.month + 1) - tOffset;
+		ForEachSoilLayer(i)
+		{
+			p_Rsoil_temp_mo[SW_Output[eSW_SoilTemp].mo_row + mo_nrow * (i + 2)] = v->moavg.sTemp[i];
+		}
+		SW_Output[eSW_SoilTemp].mo_row++;
+		break;
+		case eSW_Year:
+		p_Rsoil_temp_yr[SW_Output[eSW_SoilTemp].yr_row + yr_nrow * 0] = SW_Model.year;
+		ForEachSoilLayer(i)
+		{
+			p_Rsoil_temp_yr[SW_Output[eSW_SoilTemp].yr_row + yr_nrow * (i + 1)] = v->yravg.sTemp[i];
+		}
+		SW_Output[eSW_SoilTemp].yr_row++;
+		break;
+	}
+#endif
+}
+
+static void sumof_ves(SW_VEGESTAB *v, SW_VEGESTAB_OUTPUTS *s, OutKey k)
+{
+	/* --------------------------------------------------- */
+	/* k is always eSW_Estab, and this only gets called yearly */
+	/* in fact, there's nothing to do here as the get_estab()
+	 * function does everything needed.  This stub is here only
+	 * to facilitate the loop everything else uses.
+	 * That is, until we need to start outputting as-yet-unknown
+	 * establishment variables.
+	 */
+
+// just a few lines of nonsense to supress the compile warnings
+  int tmp1;
+  TimeInt tmp2;
+
+  tmp1 = (int) v->count + (int) k;
+  tmp1 += tmp1;
+  tmp2 = (TimeInt) s->days;
+  tmp2 += tmp2;
+  return;
+}
+
+static void sumof_wth(SW_WEATHER *v, SW_WEATHER_OUTPUTS *s, OutKey k)
+{
+	/* --------------------------------------------------- */
+	/* 	20091015 (drs) ppt is divided into rain and snow and all three values are output into precip */
+
+	switch (k)
+	{
+
+	case eSW_Temp:
+		s->temp_max += v->now.temp_max[Today];
+		s->temp_min += v->now.temp_min[Today];
+		s->temp_avg += v->now.temp_avg[Today];
+		//added surfaceTemp for sum
+		s->surfaceTemp += v->surfaceTemp;
+		break;
+	case eSW_Precip:
+		s->ppt += v->now.ppt[Today];
+		s->rain += v->now.rain[Today];
+		s->snow += v->now.snow[Today];
+		s->snowmelt += v->now.snowmelt[Today];
+		s->snowloss += v->now.snowloss[Today];
+		break;
+	case eSW_SoilInf:
+		s->soil_inf += v->soil_inf;
+		break;
+	case eSW_Runoff:
+		s->snowRunoff += v->snowRunoff;
+		s->surfaceRunoff += v->surfaceRunoff;
+		break;
+	default:
+		LogError(logfp, LOGFATAL, "PGMR: Invalid key in sumof_wth(%s)", key2str[k]);
+	}
+
+}
+
+static void sumof_swc(SW_SOILWAT *v, SW_SOILWAT_OUTPUTS *s, OutKey k)
+{
+	/* --------------------------------------------------- */
+	LyrIndex i;
+
+	switch (k)
+	{
+
+	case eSW_VWCBulk: /* get swcBulk and convert later */
+		ForEachSoilLayer(i)
+			s->vwcBulk[i] += v->swcBulk[Today][i];
+		break;
+
+	case eSW_VWCMatric: /* get swcBulk and convert later */
+		ForEachSoilLayer(i)
+			s->vwcMatric[i] += v->swcBulk[Today][i];
+		break;
+
+	case eSW_SWCBulk:
+		ForEachSoilLayer(i)
+			s->swcBulk[i] += v->swcBulk[Today][i];
+		break;
+
+	case eSW_SWPMatric: /* can't avg swp so get swcBulk and convert later */
+		ForEachSoilLayer(i)
+			s->swpMatric[i] += v->swcBulk[Today][i];
+		break;
+
+	case eSW_SWABulk:
+		ForEachSoilLayer(i)
+			s->swaBulk[i] += fmax(
+					v->swcBulk[Today][i] - SW_Site.lyr[i]->swcBulk_wiltpt, 0.);
+		break;
+
+	case eSW_SWAMatric: /* get swaBulk and convert later */
+		ForEachSoilLayer(i)
+			s->swaMatric[i] += fmax(
+					v->swcBulk[Today][i] - SW_Site.lyr[i]->swcBulk_wiltpt, 0.);
+		break;
+
+	case eSW_SurfaceWater:
+		s->surfaceWater += v->surfaceWater;
+		break;
+
+	case eSW_Transp:
+		ForEachSoilLayer(i)
+		{
+			s->transp_total[i] += v->transpiration_tree[i]
+					+ v->transpiration_forb[i] + v->transpiration_shrub[i]
+					+ v->transpiration_grass[i];
+			s->transp_tree[i] += v->transpiration_tree[i];
+			s->transp_shrub[i] += v->transpiration_shrub[i];
+			s->transp_forb[i] += v->transpiration_forb[i];
+			s->transp_grass[i] += v->transpiration_grass[i];
+		}
+		break;
+
+	case eSW_EvapSoil:
+		ForEachEvapLayer(i)
+			s->evap[i] += v->evaporation[i];
+		break;
+
+	case eSW_EvapSurface:
+		s->total_evap += v->tree_evap + v->forb_evap + v->shrub_evap
+				+ v->grass_evap + v->litter_evap + v->surfaceWater_evap;
+		s->tree_evap += v->tree_evap;
+		s->shrub_evap += v->shrub_evap;
+		s->forb_evap += v->forb_evap;
+		s->grass_evap += v->grass_evap;
+		s->litter_evap += v->litter_evap;
+		s->surfaceWater_evap += v->surfaceWater_evap;
+		break;
+
+	case eSW_Interception:
+		s->total_int += v->tree_int + v->forb_int + v->shrub_int + v->grass_int
+				+ v->litter_int;
+		s->tree_int += v->tree_int;
+		s->shrub_int += v->shrub_int;
+		s->forb_int += v->forb_int;
+		s->grass_int += v->grass_int;
+		s->litter_int += v->litter_int;
+		break;
+
+	case eSW_LyrDrain:
+		for (i = 0; i < SW_Site.n_layers - 1; i++)
+			s->lyrdrain[i] += v->drain[i];
+		break;
+
+	case eSW_HydRed:
+		ForEachSoilLayer(i)
+		{
+			s->hydred_total[i] += v->hydred_tree[i] + v->hydred_forb[i]
+					+ v->hydred_shrub[i] + v->hydred_grass[i];
+			s->hydred_tree[i] += v->hydred_tree[i];
+			s->hydred_shrub[i] += v->hydred_shrub[i];
+			s->hydred_forb[i] += v->hydred_forb[i];
+			s->hydred_grass[i] += v->hydred_grass[i];
+		}
+		break;
+
+	case eSW_AET:
+		s->aet += v->aet;
+		break;
+
+	case eSW_PET:
+		s->pet += v->pet;
+		break;
+
+	case eSW_WetDays:
+		ForEachSoilLayer(i)
+			if (v->is_wet[i])
+				s->wetdays[i]++;
+		break;
+
+	case eSW_SnowPack:
+		s->snowpack += v->snowpack[Today];
+		s->snowdepth += v->snowdepth;
+		break;
+
+	case eSW_DeepSWC:
+		s->deep += v->swcBulk[Today][SW_Site.deep_lyr];
+		break;
+
+	case eSW_SoilTemp:
+		ForEachSoilLayer(i)
+			s->sTemp[i] += v->sTemp[i];
+		break;
+
+	default:
+		LogError(logfp, LOGFATAL, "PGMR: Invalid key in sumof_swc(%s)", key2str[k]);
+	}
+}
+
+static void average_for(ObjType otyp, OutPeriod pd)
+{
+	/* --------------------------------------------------- */
+	/* separates the task of obtaining a periodic average.
+	 * no need to average days, so this should never be
+	 * called with eSW_Day.
+	 * Enter this routine just after the summary period
+	 * is completed, so the current week and month will be
+	 * one greater than the period being summarized.
+	 */
+	/* 	20091015 (drs) ppt is divided into rain and snow and all three values are output into precip */
+	SW_SOILWAT_OUTPUTS *savg = NULL, *ssumof = NULL;
+	SW_WEATHER_OUTPUTS *wavg = NULL, *wsumof = NULL;
+	TimeInt curr_pd = 0;
+	RealD div = 0.; /* if sumtype=AVG, days in period; if sumtype=SUM, 1 */
+	OutKey k;
+	LyrIndex i;
+	int j;
+
+	if (!(otyp == eSWC || otyp == eWTH))
+		LogError(logfp, LOGFATAL, "Invalid object type in OUT_averagefor().");
+
+	ForEachOutKey(k)
+	{
+		for (j = 0; j < numPeriods; j++)
+		{ /* loop through this code for as many periods that are being used */
+			if (!SW_Output[k].use)
+				continue;
+			if (timeSteps[k][j] < 4)
+			{
+				SW_Output[k].period = timeSteps[k][j]; /* set the period to use based on the iteration of the for loop */
+				switch (pd)
+				{
+				case eSW_Week:
+					curr_pd = (SW_Model.week + 1) - tOffset;
+					savg = (SW_SOILWAT_OUTPUTS *) &SW_Soilwat.wkavg;
+					ssumof = (SW_SOILWAT_OUTPUTS *) &SW_Soilwat.wksum;
+					wavg = (SW_WEATHER_OUTPUTS *) &SW_Weather.wkavg;
+					wsumof = (SW_WEATHER_OUTPUTS *) &SW_Weather.wksum;
+					div = (bFlush) ? SW_Model.lastdoy % WKDAYS : WKDAYS;
+					break;
+
+				case eSW_Month:
+					curr_pd = (SW_Model.month + 1) - tOffset;
+					savg = (SW_SOILWAT_OUTPUTS *) &SW_Soilwat.moavg;
+					ssumof = (SW_SOILWAT_OUTPUTS *) &SW_Soilwat.mosum;
+					wavg = (SW_WEATHER_OUTPUTS *) &SW_Weather.moavg;
+					wsumof = (SW_WEATHER_OUTPUTS *) &SW_Weather.mosum;
+					div = Time_days_in_month(SW_Model.month - tOffset);
+					break;
+
+				case eSW_Year:
+					curr_pd = SW_Output[k].first;
+					savg = (SW_SOILWAT_OUTPUTS *) &SW_Soilwat.yravg;
+					ssumof = (SW_SOILWAT_OUTPUTS *) &SW_Soilwat.yrsum;
+					wavg = (SW_WEATHER_OUTPUTS *) &SW_Weather.yravg;
+					wsumof = (SW_WEATHER_OUTPUTS *) &SW_Weather.yrsum;
+					div = SW_Output[k].last - SW_Output[k].first + 1;
+					break;
+
+				default:
+					LogError(logfp, LOGFATAL, "Programmer: Invalid period in average_for().");
+				} /* end switch(pd) */
+
+				if (SW_Output[k].period != pd || SW_Output[k].myobj != otyp
+						|| curr_pd < SW_Output[k].first
+						|| curr_pd > SW_Output[k].last)
+					continue;
+
+				if (SW_Output[k].sumtype == eSW_Sum)
+					div = 1.;
+
+				/* notice that all valid keys are in this switch */
+				switch (k)
+				{
+
+				case eSW_Temp:
+					wavg->temp_max = wsumof->temp_max / div;
+					wavg->temp_min = wsumof->temp_min / div;
+					wavg->temp_avg = wsumof->temp_avg / div;
+					//added surfaceTemp for avg operation
+					wavg->surfaceTemp = wsumof->surfaceTemp / div;
+					break;
+
+				case eSW_Precip:
+					wavg->ppt = wsumof->ppt / div;
+					wavg->rain = wsumof->rain / div;
+					wavg->snow = wsumof->snow / div;
+					wavg->snowmelt = wsumof->snowmelt / div;
+					wavg->snowloss = wsumof->snowloss / div;
+					break;
+
+				case eSW_SoilInf:
+					wavg->soil_inf = wsumof->soil_inf / div;
+					break;
+
+				case eSW_Runoff:
+					wavg->snowRunoff = wsumof->snowRunoff / div;
+					wavg->surfaceRunoff = wsumof->surfaceRunoff / div;
+					break;
+
+				case eSW_SoilTemp:
+					ForEachSoilLayer(i)
+						savg->sTemp[i] =
+								(SW_Output[k].sumtype == eSW_Fnl) ?
+										SW_Soilwat.sTemp[i] :
+										ssumof->sTemp[i] / div;
+					break;
+
+				case eSW_VWCBulk:
+					ForEachSoilLayer(i)
+						/* vwcBulk at this point is identical to swcBulk */
+						savg->vwcBulk[i] =
+								(SW_Output[k].sumtype == eSW_Fnl) ?
+										SW_Soilwat.swcBulk[Yesterday][i] :
+										ssumof->vwcBulk[i] / div;
+					break;
+
+				case eSW_VWCMatric:
+					ForEachSoilLayer(i)
+						/* vwcMatric at this point is identical to swcBulk */
+						savg->vwcMatric[i] =
+								(SW_Output[k].sumtype == eSW_Fnl) ?
+										SW_Soilwat.swcBulk[Yesterday][i] :
+										ssumof->vwcMatric[i] / div;
+					break;
+
+				case eSW_SWCBulk:
+					ForEachSoilLayer(i)
+						savg->swcBulk[i] =
+								(SW_Output[k].sumtype == eSW_Fnl) ?
+										SW_Soilwat.swcBulk[Yesterday][i] :
+										ssumof->swcBulk[i] / div;
+					break;
+
+				case eSW_SWPMatric:
+					ForEachSoilLayer(i)
+						/* swpMatric at this point is identical to swcBulk */
+						savg->swpMatric[i] =
+								(SW_Output[k].sumtype == eSW_Fnl) ?
+										SW_Soilwat.swcBulk[Yesterday][i] :
+										ssumof->swpMatric[i] / div;
+					break;
+
+				case eSW_SWABulk:
+					ForEachSoilLayer(i)
+						savg->swaBulk[i] =
+								(SW_Output[k].sumtype == eSW_Fnl) ?
+										fmax(
+												SW_Soilwat.swcBulk[Yesterday][i]
+														- SW_Site.lyr[i]->swcBulk_wiltpt,
+												0.) :
+										ssumof->swaBulk[i] / div;
+					break;
+
+				case eSW_SWAMatric: /* swaMatric at this point is identical to swaBulk */
+					ForEachSoilLayer(i)
+						savg->swaMatric[i] =
+								(SW_Output[k].sumtype == eSW_Fnl) ?
+										fmax(
+												SW_Soilwat.swcBulk[Yesterday][i]
+														- SW_Site.lyr[i]->swcBulk_wiltpt,
+												0.) :
+										ssumof->swaMatric[i] / div;
+					break;
+
+				case eSW_DeepSWC:
+					savg->deep =
+							(SW_Output[k].sumtype == eSW_Fnl) ?
+									SW_Soilwat.swcBulk[Yesterday][SW_Site.deep_lyr] :
+									ssumof->deep / div;
+					break;
+
+				case eSW_SurfaceWater:
+					savg->surfaceWater = ssumof->surfaceWater / div;
+					break;
+
+				case eSW_Transp:
+					ForEachSoilLayer(i)
+					{
+						savg->transp_total[i] = ssumof->transp_total[i] / div;
+						savg->transp_tree[i] = ssumof->transp_tree[i] / div;
+						savg->transp_shrub[i] = ssumof->transp_shrub[i] / div;
+						savg->transp_forb[i] = ssumof->transp_forb[i] / div;
+						savg->transp_grass[i] = ssumof->transp_grass[i] / div;
+					}
+					break;
+
+				case eSW_EvapSoil:
+					ForEachEvapLayer(i)
+						savg->evap[i] = ssumof->evap[i] / div;
+					break;
+
+				case eSW_EvapSurface:
+					savg->total_evap = ssumof->total_evap / div;
+					savg->tree_evap = ssumof->tree_evap / div;
+					savg->shrub_evap = ssumof->shrub_evap / div;
+					savg->forb_evap = ssumof->forb_evap / div;
+					savg->grass_evap = ssumof->grass_evap / div;
+					savg->litter_evap = ssumof->litter_evap / div;
+					savg->surfaceWater_evap = ssumof->surfaceWater_evap / div;
+					break;
+
+				case eSW_Interception:
+					savg->total_int = ssumof->total_int / div;
+					savg->tree_int = ssumof->tree_int / div;
+					savg->shrub_int = ssumof->shrub_int / div;
+					savg->forb_int = ssumof->forb_int / div;
+					savg->grass_int = ssumof->grass_int / div;
+					savg->litter_int = ssumof->litter_int / div;
+					break;
+
+				case eSW_AET:
+					savg->aet = ssumof->aet / div;
+					break;
+
+				case eSW_LyrDrain:
+					for (i = 0; i < SW_Site.n_layers - 1; i++)
+						savg->lyrdrain[i] = ssumof->lyrdrain[i] / div;
+					break;
+
+				case eSW_HydRed:
+					ForEachSoilLayer(i)
+					{
+						savg->hydred_total[i] = ssumof->hydred_total[i] / div;
+						savg->hydred_tree[i] = ssumof->hydred_tree[i] / div;
+						savg->hydred_shrub[i] = ssumof->hydred_shrub[i] / div;
+						savg->hydred_forb[i] = ssumof->hydred_forb[i] / div;
+						savg->hydred_grass[i] = ssumof->hydred_grass[i] / div;
+					}
+					break;
+
+				case eSW_PET:
+					savg->pet = ssumof->pet / div;
+					break;
+
+				case eSW_WetDays:
+					ForEachSoilLayer(i)
+						savg->wetdays[i] = ssumof->wetdays[i] / div;
+					break;
+
+				case eSW_SnowPack:
+					savg->snowpack = ssumof->snowpack / div;
+					savg->snowdepth = ssumof->snowdepth / div;
+					break;
+
+				case eSW_Estab: /* do nothing, no averaging required */
+					break;
+
+				case eSW_CO2Effects: /* do nothing, custom averaging required */
+					break;
+
+				default:
+
+					LogError(logfp, LOGFATAL, "PGMR: Invalid key in average_for(%s)", key2str[k]);
+				}
+			}
+		} /* end of for loop */
+	} /* end ForEachKey */
+}
+
+static void collect_sums(ObjType otyp, OutPeriod op)
+{
+	/* --------------------------------------------------- */
+
+	SW_SOILWAT *s = &SW_Soilwat;
+	SW_SOILWAT_OUTPUTS *ssum = NULL;
+	SW_WEATHER *w = &SW_Weather;
+	SW_WEATHER_OUTPUTS *wsum = NULL;
+	SW_VEGESTAB *v = &SW_VegEstab; /* vegestab only gets summed yearly */
+	SW_VEGESTAB_OUTPUTS *vsum = NULL;
+
+	TimeInt pd = 0;
+	OutKey k;
+
+	ForEachOutKey(k)
+	{
+		if (otyp != SW_Output[k].myobj || !SW_Output[k].use)
+			continue;
+		switch (op)
+		{
+		case eSW_Day:
+			pd = SW_Model.doy;
+			ssum = &s->dysum;
+			wsum = &w->dysum;
+			break;
+		case eSW_Week:
+			pd = SW_Model.week + 1;
+			ssum = &s->wksum;
+			wsum = &w->wksum;
+			break;
+		case eSW_Month:
+			pd = SW_Model.month + 1;
+			ssum = &s->mosum;
+			wsum = &w->mosum;
+			break;
+		case eSW_Year:
+			pd = SW_Model.doy;
+			ssum = &s->yrsum;
+			wsum = &w->yrsum;
+			vsum = &v->yrsum; /* yearly, y'see */
+			break;
+		default:
+			LogError(logfp, LOGFATAL, "PGMR: Invalid outperiod in collect_sums()");
+		}
+
+		if (pd >= SW_Output[k].first && pd <= SW_Output[k].last)
+		{
+			switch (otyp)
+			{
+			case eSWC:
+				sumof_swc(s, ssum, k);
+				break;
+			case eWTH:
+				sumof_wth(w, wsum, k);
+				break;
+			case eVES:
+				sumof_ves(v, vsum, k);
+				break;
+			default:
+				break;
+			}
+		}
+
+	} /* end ForEachOutKey */
+}
+
+static void _echo_outputs(void)
+{
+	/* --------------------------------------------------- */
+
+	OutKey k;
+
+	strcpy(errstr, "\n===============================================\n"
+			"  Output Configuration:\n");
+	ForEachOutKey(k)
+	{
+		if (!SW_Output[k].use)
+			continue;
+		strcat(errstr, "---------------------------\nKey ");
+		strcat(errstr, key2str[k]);
+		strcat(errstr, "\n\tSummary Type: ");
+		strcat(errstr, styp2str[SW_Output[k].sumtype]);
+		strcat(errstr, "\n\tOutput Period: ");
+		strcat(errstr, pd2str[SW_Output[k].period]);
+		sprintf(outstr, "\n\tStart period: %d", SW_Output[k].first_orig);
+		strcat(errstr, outstr);
+		sprintf(outstr, "\n\tEnd period  : %d", SW_Output[k].last_orig);
+		strcat(errstr, outstr);
+		strcat(errstr, "\n\tOutput File: ");
+		strcat(errstr, SW_Output[k].outfile);
+		strcat(errstr, "\n");
+	}
+
+	strcat(errstr, "\n----------  End of Output Configuration ---------- \n");
+	LogError(logfp, LOGNOTE, errstr);
+
+}
+
+#ifdef DEBUG_MEM
+#include "myMemory.h"
+/*======================================================*/
+void SW_OUT_SetMemoryRefs( void)
+{
+	/* when debugging memory problems, use the bookkeeping
+	 code in myMemory.c
+	 This routine sets the known memory refs in this module
+	 so they can be  checked for leaks, etc.  Includes
+	 malloc-ed memory in SOILWAT.  All refs will have been
+	 cleared by a call to ClearMemoryRefs() before this, and
+	 will be checked via CheckMemoryRefs() after this, most
+	 likely in the main() function.
+	 */
+	OutKey k;
+
+	ForEachOutKey(k)
+	{
+		if (SW_Output[k].use)
+		NoteMemoryRef(SW_Output[k].outfile);
+	}
+
+}
+
+#endif
+
+/*==================================================================
+
+ Description of the algorithm.
+
+ There is a structure array (SW_OUTPUT) that contains the
+ information from the outsetup.in file. This structure is filled in
+ the initialization process by matching defined macros of valid keys
+ with enumeration variables used as indices into the structure
+ array.  A similar combination of text macros and enumeration
+ constants handles the TIMEPERIOD conversion from text to numeric
+ index.
+
+ Each structure element of the array contains the output period
+ code, start and end values, output file name, opened file pointer
+ for output, on/off status, and a pointer to the function that
+ prepares a complete line of formatted output per output period.
+
+ A _construct() function clears the entire structure array to set
+ values and flags to zero, and then assigns each specific print
+ function name to the associated element's print function pointer.
+ This allows the print function to be called via a simple loop that
+ runs through all of the output keys.  Those output objects that are
+ turned off are ignored and the print function is not called.  Thus,
+ to add a new output variable, a new print function must be added to
+ the loop in addition to adding the new macro and enumeration keys
+ for it.  Oh, and a line or two of summarizing code.
+
+ After initialization, each valid output key has an element in the
+ structure array that "knows" its parameters and whether it is on or
+ off.  There is still space allocated for the "off" keys but they
+ are ignored by the use flag.
+
+ During the daily execution loop of the model, values for each of
+ the output objects are accumulated via a call to
+ SW_OUT_sum_today(x) function with x being a special enumeration
+ code that defines the actual module object to be summed (see
+ SW_Output.h).  This enumeration code breaks up the many output
+ variables into a few simple types so that adding a new output
+ variable is simplified by putting it into its proper category.
+
+ When the _sum_today() function is called, it calls the averaging
+ function which puts the sum, average, etc into the output
+ accumulators--(dy|wk|mo|yr)avg--then conditionally clears the
+ summary accumulators--(dy|wk|mo|yr)sum--if a new period has
+ occurred (in preparation for the new period), then calls the
+ function to handle collecting the summaries called collect_sums().
+
+ The collect_sums() function needs the object type (eg, eSWC, eWTH)
+ and the output period (eg, dy, wk, etc) and then, for each valid
+ output key, it assigns a pointer to the appropriate object's
+ summary sub-structure.  (This is where the complexity of this
+ approach starts to become a bit clumsy, but it nonetheless tends to
+ keep the overall code size down.) After assigning the pointer to
+ the summary structure, the pointers are passed to a routine to
+ actually do the accumulation for the various output objects
+ (currently SWC and WTH).  No other arithmetic is performed here.
+ This routine is only called, however, if the current day or period
+ falls within the range specified by the user.  Otherwise, the
+ accumulators will remain zero.  Also, the period check is used in
+ other places to determine whether to bother with averaging and
+ printing.
+
+ Once a period other than daily has passed, the accumulated values
+ are averaged or summed as appropriate within the average_for()
+ subroutine as mentioned above.
+
+ After the averaging function, the values are ready to format for
+ output.  The SW_OUT_write_today() routine is called from the
+ end_day() function in main().  Any quantities that have finished
+ their period by the current day are written out.  This requires
+ testing of all of the output quantities periods each day but makes
+ the code quite simple.  This is a reasonable tradeoff since there
+ are only a few quantities to test; this should outweight the costs
+ of having to read and understand ugly code.
+
+ So to summarize, adding another output quantity requires several steps.
+ - Add an appropriate element to the SW_*_OUTPUTS substructure of the
+ main object (eg SW_Soilwat) to hold the output value.
+ - Define a new key string and add a macro definition and enumeration
+ to the appropriate list in Output.h.  Be sure the new key's position
+ in the list doesn't interfere with the ForEach*() loops.
+ - Increase the value of SW_OUTNKEYS macro in Output.h.
+ - Add the macro and enum keys to the key2str and key2obj lists in
+ SW_Output.c as appropriate, IN THE SAME LIST POSITION.
+ - Create and declare a get_*() function that returns the correctly
+ formatted string for output.
+ - Add a line to link the get_ function to the appropriate element in
+ the SW_OUTPUT array in _construct().
+ - Add new code to the switch statement in sumof_*() to handle the new
+ key.
+ - Add new code to the switch statement in average_for() to do the
+ summarizing.
+
+ That should do it.  However, new code is about to be added to Output.c
+ and outsetup.in that will allow quantities to be summarized by summing
+ or averaging.  Possibly in the future, more types of options will be
+ added (eg, geometric average, stddev, who knows).  Thus, new keys will
+ be needed to handle those operations within the average_for()
+ function, but the rest of the code will be the same.
+
+
+ Comment (06/23/2015, akt): Adding Output at SOILWAT for further using at RSOILWAT and STEP as well
+
+ Above details is good enough for knowing how to add a new output at soilwat.
+ However here we are adding some more details about how we can add this output for further using that to RSOILWAT and STEP side as well.
+
+ At the top with Comment (06/23/2015, drs): details about how output of SOILWAT works.
+
+ Example : Adding extra place holder at existing output of SOILWAT for both STEP and RSOILWAT:
+ - Adding extra place holder for existing output for both STEP and RSOILWAT: example adding extra output surfaceTemp at SW_WEATHER.
+ We need to modified SW_Weather.h with adding a placeholder at SW_WEATHER and at inner structure SW_WEATHER_OUTPUTS.
+ - Then somewhere this surfaceTemp value need to set at SW_WEATHER placeholder, here we add this atSW_Flow.c
+ - Further modify file SW_Output.c ; add sum of surfaceTemp at function sumof_wth(). Then use this
+ sum value to calculate average of surfaceTemp at function average_for().
+ - Then go to function get_temp(), add extra placeholder like surfaceTempVal that will store this average surfaceTemp value.
+ Add this value to both STEP and RSOILWAT side code of this function for all the periods like weekly, monthly and yearly (for
+ daily set day sum value of surfaceTemp not avg), add this surfaceTempVal at end of this get_Temp() function for finally
+ printing in output file.
+ - Pass this surfaceTempVal to sxw.h file from STEP, by adding extra placeholder at sxw.h so that STEP model can use this value there.
+ - For using this surfaceTemp value in RSOILWAT side of function get_Temp(), increment index of p_Rtemp output array
+ by one and add this sum value  for daily and avg value for other periods at last index.
+ - Further need to modify SW_R_lib.c, for newOutput we need to add new pointers;
+ functions start() and onGetOutput() will need to be modified. For this example adding extra placeholder at existing TEMP output so
+ only function onGetOutput() need to be modified; add placeholder name for surfaceTemp at array Ctemp_names[] and then 	increment
+ number of columns for Rtemp outputs (Rtemp_columns) by one.
+ - At RSOILWAT further we will need to modify L_swOutput.R and G_swOut.R. At L_swOutput.R increment number of columns for swOutput_TEMP.
+
+ So to summarize, adding extra place holder at existing output of SOILWAT for both STEP and RSOILWAT side code above steps are useful.
+
+ However, adding another new output quantity requires several steps for SOILWAT and both STEP and RSOILWAT side code as well.
+ So adding more information to above details (for adding  another new output quantity that can further use in both STEP and RSOILWAT) :
+ - We need to modify SW_R_lib.c of SOILWAT; add new pointers; functions start()  and onGetOutput() will need to be modified.
+ - The sw_output.c of SOILWAT will need to be modified for new output quantity; add new pointers here too for RSOILWAT.
+ - We will need to also read in the new config params from outputsetup_v30.in ; then we  will need to accumulate the new values ;
+ write them out to file and assign the values to the RSOILWAT pointers.
+ - At RSOILWAT we will need to modify L_swOutput.R and G_swOut.R
+
+ */