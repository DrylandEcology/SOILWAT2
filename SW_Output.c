--- conflicted
+++ resolved
@@ -646,10 +646,7 @@
 			{
 				if (timeSteps[k][i] < 4)
 				{
-<<<<<<< HEAD
-=======
 				//	printf( "inside Soilwat SW_Output.c : isPartialSoilwatOutput=%d \n", isPartialSoilwatOutput);
->>>>>>> 06a54b45
 #if !defined(STEPWAT) && !defined(RSOILWAT)
 					SW_OutputPrefix(prefix);
 					strcpy(str, prefix);
@@ -1507,12 +1504,6 @@
 			v_avg, _Sep, surfaceTempVal);
 	strcat(outstr, str);
 #elif defined(STEPWAT)
-<<<<<<< HEAD
-	if (pd != eSW_Year)
-	LogError(logfp, LOGFATAL, "Invalid output period for TEMP; should be YR %7.6f, %7.6f",v_max, v_min); //added v_max, v_min for compiler
-	SXW.temp = v_avg;
-	SXW.surfaceTemp = surfaceTempVal;
-=======
 
 	if (isPartialSoilwatOutput == FALSE)
 	{
@@ -1527,7 +1518,6 @@
 		SXW.temp = v_avg;
 		SXW.surfaceTemp = surfaceTempVal;
 	}
->>>>>>> 06a54b45
 #endif
 }
 
@@ -1632,11 +1622,6 @@
 			val_rain, _Sep, val_snow, _Sep, val_snowmelt, _Sep, val_snowloss);
 	strcat(outstr, str);
 #elif defined(STEPWAT)
-<<<<<<< HEAD
-	if (pd != eSW_Year)
-	LogError(logfp, LOGFATAL, "Invalid output period for PRECIP; should be YR, %7.6f,%7.6f,%7.6f,%7.6f", val_snowloss, val_snowmelt, val_snow, val_rain); //added extra for compiler
-	SXW.ppt = val_ppt;
-=======
 	if (isPartialSoilwatOutput == FALSE)
 	{
 		sprintf(str, "%c%7.6f%c%7.6f%c%7.6f%c%7.6f%c%7.6f", _Sep, val_ppt, _Sep, val_rain, _Sep, val_snow, _Sep, val_snowmelt, _Sep, val_snowloss);
@@ -1649,7 +1634,6 @@
 		LogError(logfp, LOGFATAL, "Invalid output period for PRECIP; should be YR, %7.6f,%7.6f,%7.6f,%7.6f", val_snowloss, val_snowmelt, val_snow, val_rain); //added extra for compiler
 		SXW.ppt = val_ppt;
 	}
->>>>>>> 06a54b45
 #endif
 }
 
@@ -1727,8 +1711,6 @@
 		strcat(outstr, str);
 	}
 #elif defined(STEPWAT)
-<<<<<<< HEAD
-=======
 
 	if (isPartialSoilwatOutput == FALSE)
 	{
@@ -1738,7 +1720,6 @@
 				strcat(outstr, str);
 			}
 	}
->>>>>>> 06a54b45
 	/*ForEachSoilLayer(i) {
 	 switch (pd) {
 	 case eSW_Day: p = t->doy-1; break; // print current but as index
@@ -1857,8 +1838,6 @@
 		strcat(outstr, str);
 	}
 #elif defined(STEPWAT)
-<<<<<<< HEAD
-=======
 	if (isPartialSoilwatOutput == FALSE)
 	{
 		ForEachSoilLayer(i)
@@ -1869,7 +1848,6 @@
 
 	}
 
->>>>>>> 06a54b45
 	/*ForEachSoilLayer(i)
 	 {
 	 switch (pd) {
@@ -1956,23 +1934,6 @@
 	char str[OUTSTRLEN];
 	if (isPartialSoilwatOutput == FALSE)
 	{
-<<<<<<< HEAD
-		switch (pd)
-		{
-			case eSW_Day:
-			p = t->doy-1;
-			val = v->dysum.swcBulk[i];
-			break; // print current but as index
-			case eSW_Week:
-			p = t->week-1;
-			val = v->wkavg.swcBulk[i];
-			break;// print previous to current
-			case eSW_Month:
-			p = t->month-1;
-			val = v->moavg.swcBulk[i];
-			break;// print previous to current
-			// YEAR should never be used with STEPWAT
-=======
 		get_outstrleader(pd);
 		ForEachSoilLayer(i)
 		{
@@ -2018,7 +1979,6 @@
 			}
 			if (bFlush) p++;
 			SXW.swc[Ilp(i,p)] = val;
->>>>>>> 06a54b45
 		}
 	}
 #endif
@@ -2466,16 +2426,6 @@
 		strcat(outstr, str);
 	}
 #elif defined(STEPWAT)
-<<<<<<< HEAD
-	ForEachSoilLayer(i)
-	{
-		switch (pd)
-		{
-			case eSW_Day: p = t->doy-1; break; /* print current but as index */
-			case eSW_Week: p = t->week-1; break; /* print previous to current */
-			case eSW_Month: p = t->month-1; break; /* print previous to current */
-			/* YEAR should never be used with STEPWAT */
-=======
 
 	if (isPartialSoilwatOutput == FALSE)
 	{
@@ -2499,7 +2449,6 @@
 			}
 			if (bFlush) p++;
 			SXW.transpTotal[Ilp(i,p)] = val[i];
->>>>>>> 06a54b45
 		}
 	}
 #endif
@@ -2552,16 +2501,6 @@
 		strcat(outstr, str);
 	}
 #elif defined(STEPWAT)
-<<<<<<< HEAD
-	ForEachSoilLayer(i)
-	{
-		switch (pd)
-		{
-			case eSW_Day: p = t->doy-1; break; /* print current but as index */
-			case eSW_Week: p = t->week-1; break; /* print previous to current */
-			case eSW_Month: p = t->month-1; break; /* print previous to current */
-			/* YEAR should never be used with STEPWAT */
-=======
 	if (isPartialSoilwatOutput == FALSE)
 	{
 		ForEachSoilLayer(i)
@@ -2584,7 +2523,6 @@
 			}
 			if (bFlush) p++;
 			SXW.transpTrees[Ilp(i,p)] = val[i];
->>>>>>> 06a54b45
 		}
 	}
 #endif
@@ -2637,16 +2575,6 @@
 		strcat(outstr, str);
 	}
 #elif defined(STEPWAT)
-<<<<<<< HEAD
-	ForEachSoilLayer(i)
-	{
-		switch (pd)
-		{
-			case eSW_Day: p = t->doy-1; break; /* print current but as index */
-			case eSW_Week: p = t->week-1; break; /* print previous to current */
-			case eSW_Month: p = t->month-1; break; /* print previous to current */
-			/* YEAR should never be used with STEPWAT */
-=======
 	if (isPartialSoilwatOutput == FALSE)
 	{
 		ForEachSoilLayer(i)
@@ -2669,7 +2597,6 @@
 			}
 			if (bFlush) p++;
 			SXW.transpShrubs[Ilp(i,p)] = val[i];
->>>>>>> 06a54b45
 		}
 	}
 #endif
@@ -2722,16 +2649,6 @@
 		strcat(outstr, str);
 	}
 #elif defined(STEPWAT)
-<<<<<<< HEAD
-	ForEachSoilLayer(i)
-	{
-		switch (pd)
-		{
-			case eSW_Day: p = t->doy-1; break; /* print current but as index */
-			case eSW_Week: p = t->week-1; break; /* print previous to current */
-			case eSW_Month: p = t->month-1; break; /* print previous to current */
-			/* YEAR should never be used with STEPWAT */
-=======
 	if (isPartialSoilwatOutput == FALSE)
 	{
 		ForEachSoilLayer(i)
@@ -2754,7 +2671,6 @@
 			}
 			if (bFlush) p++;
 			SXW.transpForbs[Ilp(i,p)] = val[i];
->>>>>>> 06a54b45
 		}
 	}
 #endif
@@ -2812,16 +2728,6 @@
 		strcat(outstr, str);
 	}
 #elif defined(STEPWAT)
-<<<<<<< HEAD
-	ForEachSoilLayer(i)
-	{
-		switch (pd)
-		{
-			case eSW_Day: p = t->doy-1; break; /* print current but as index */
-			case eSW_Week: p = t->week-1; break; /* print previous to current */
-			case eSW_Month: p = t->month-1; break; /* print previous to current */
-			/* YEAR should never be used with STEPWAT */
-=======
 	if (isPartialSoilwatOutput == FALSE)
 	{
 		ForEachSoilLayer(i)
@@ -2844,7 +2750,6 @@
 			}
 			if (bFlush) p++;
 			SXW.transpGrasses[Ilp(i,p)] = val[i];
->>>>>>> 06a54b45
 		}
 	}
 #endif
