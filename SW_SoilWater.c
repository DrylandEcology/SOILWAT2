/********************************************************/
/********************************************************/
/*	Source file: SoilWater.c
 Type: module
 Application: SOILWAT - soilwater dynamics simulator
 Purpose: Read / write and otherwise manage the
 soil water values.  Includes reading input
 parameters and ordinary daily water flow.
 In addition, generally useful soilwater-
 related functions should go here.
 History:
 (8/28/01) -- INITIAL CODING - cwb
 10/04/2010	(drs) added snowMAUS snow accumulation, sublimation and melt algorithm: Trnka, M., Kocmánková, E., Balek, J., Eitzinger, J., Ruget, F., Formayer, H., Hlavinka, P., Schaumberger, A., Horáková, V., Mozny, M. & Zalud, Z. (2010) Simple snow cover model for agrometeorological applications. Agricultural and Forest Meteorology, 150, 1115-1127.
 replaced SW_SWC_snow_accumulation, SW_SWC_snow_sublimation, and SW_SWC_snow_melt with SW_SWC_adjust_snow (temp_min, temp_max, *ppt, *rain, *snow, *snowmelt)
 10/19/2010	(drs) replaced snowMAUS simulation with SWAT2K routines: Neitsch S, Arnold J, Kiniry J, Williams J. 2005. Soil and water assessment tool (SWAT) theoretical documentation. version 2005. Blackland Research Center, Texas Agricultural Experiment Station: Temple, TX.
 10/25/2010	(drs)	in SW_SWC_water_flow(): replaced test that "swc can't be adjusted on day 1 of year 1" to "swc can't be adjusted on start day of first year of simulation"
 01/04/2011	(drs) added parameter '*snowloss' to function SW_SWC_adjust_snow()
 08/22/2011	(drs) added function RealD SW_SnowDepth( RealD SWE, RealD snowdensity)
 01/20/2012	(drs)	in function 'SW_SnowDepth': catching division by 0 if snowdensity is 0
 02/03/2012	(drs)	added function 'RealD SW_SWC_SWCres(RealD sand, RealD clay, RealD porosity)': which calculates 'Brooks-Corey' residual volumetric soil water based on Rawls & Brakensiek (1985)
 05/25/2012  (DLM) edited SW_SWC_read(void) function to get the initial values for soil temperature from SW_Site
 04/16/2013	(clk)	Changed SW_SWC_vol2bars() to SW_SWCbulk2SWPmatric(), and changed the code to incorporate the fraction of gravel content in the soil
 theta1 = ... / (1. - fractionVolBulk_gravel)
 Changed SW_SWC_bars2vol() to SW_SWPmatric2VWCBulk(), and changed the code to incorporate the fraction of gravel content in the soil
 t = ... * (1. - fractionVolBulk_gravel)
 Changed SW_SWC_SWCres() to SW_VWCBulkRes(), and changed the code to incorporate the fraction of gravel content in the soil
 res = ... * (1. - fractionVolBulk_gravel)
 Updated the use of these three function in all files
 06/24/2013	(rjm)	made temp_snow a module-level static variable (instead of function-level): otherwise it will not get reset to 0 between consecutive calls as a dynamic library
 need to set temp_snow to 0 in function SW_SWC_construct()
 06/26/2013	(rjm)	closed open files at end of functions SW_SWC_read(), _read_hist() or if LogError() with LOGFATAL is called
 */
/********************************************************/
/********************************************************/

/* =================================================== */
/* =================================================== */
/*                INCLUDES / DEFINES                   */

#include <stdio.h>
#include <stdlib.h>
#include <string.h>
#include <math.h>
#include "generic.h"
#include "filefuncs.h"
#include "myMemory.h"
#include "SW_Defines.h"
#include "SW_Files.h"
#include "SW_Model.h"
#include "SW_Site.h"
#include "SW_SoilWater.h"
#include "SW_VegProd.h"
#ifdef SWDEBUG
  #include "SW_Weather.h"
#endif
#ifdef RSOILWAT
  #include "../rSW_SoilWater.h" // for onSet_SW_SWC_hist()
#endif

void SW_Water_Flow(void); /* see Water_Flow.c */

/* =================================================== */
/*                  Global Variables                   */
/* --------------------------------------------------- */

extern SW_MODEL SW_Model;
extern SW_SITE SW_Site;
extern SW_VEGPROD SW_VegProd;
#ifdef RSOILWAT
	extern Bool useFiles;
#endif

SW_SOILWAT SW_Soilwat; /* declared here, externed elsewhere */
#ifdef SWDEBUG
  extern SW_WEATHER SW_Weather;
#endif


/* =================================================== */
/*                Module-Level Variables               */
/* --------------------------------------------------- */
static char *MyFileName;
static RealD temp_snow;


/* =================================================== */
/* =================================================== */
/*             Private Function Definitions            */
/* --------------------------------------------------- */

static void _clear_hist(void) {
	/* --------------------------------------------------- */
	TimeInt d;
	LyrIndex z;
	for (d = 0; d < MAX_DAYS; d++) {
		for(z=0; z<MAX_LAYERS; z++)
		{
			SW_Soilwat.hist.swc[d][z] = SW_MISSING;
			SW_Soilwat.hist.std_err[d][z] = SW_MISSING;
		}
	}
}

#ifdef SWDEBUG
void SW_WaterBalance_Checks(void)
{
  SW_SOILWAT *sw = &SW_Soilwat;
	SW_WEATHER *w = &SW_Weather;

  IntUS i, k;
  int debugi[N_WBCHECKS] = {1, 1, 1, 1, 1, 1, 1, 1}; // print output for each check yes/no
  char flag[15];
  RealD
    Etotal, Etotalsurf, Etotalint, Eponded, Elitter, Esnow, Esoil = 0., Eveg = 0.,
    Ttotal = 0., Ttotalj[MAX_LAYERS],
    percolationIn[MAX_LAYERS + 1], percolationOut[MAX_LAYERS + 1],
    hydraulicRedistribution[MAX_LAYERS],
    infiltration, deepDrainage, runoff, runon, snowmelt, rain, arriving_water,
    intercepted, int_veg_total = 0.,
    delta_surfaceWater,
    delta_swc_total = 0., delta_swcj[MAX_LAYERS];
  RealD lhs, rhs, wbtol = 1e-9;

  static RealD surfaceWater_yesterday = 0.;
  static Bool do_once = swTRUE;
  static Bool debug = swFALSE;


  // Sum up variables
  ForEachSoilLayer(i)
  {
    percolationIn[i + 1] = sw->drain[i];
    percolationOut[i] = sw->drain[i];

    delta_swcj[i] = sw->swcBulk[Today][i] - sw->swcBulk[Yesterday][i];
    delta_swc_total += delta_swcj[i];

    Ttotalj[i] = hydraulicRedistribution[i] = 0.; // init

    ForEachVegType(k) {
      Ttotal += sw->transpiration[k][i];
      Ttotalj[i] += sw->transpiration[k][i];
      hydraulicRedistribution[i] += sw->hydred[k][i];
    }
  }

  ForEachEvapLayer(i)
  {
    Esoil += sw->evaporation[i];
  }

  ForEachVegType(k)
  {
    Eveg += sw->evap_veg[k];
    int_veg_total += sw->int_veg[k];
  }

  // Get evaporation values
  Elitter = sw->litter_evap;
  Eponded = sw->surfaceWater_evap;
  Esnow = w->snowloss;
  Etotalint = Eveg + Elitter;
  Etotalsurf = Etotalint + Eponded;
  Etotal = Etotalsurf + Esoil + Esnow;

  // Get other water flux values
  infiltration = w->soil_inf;
  deepDrainage = sw->swcBulk[Today][SW_Site.deep_lyr]; // see issue #137

  percolationIn[0] = infiltration;
  percolationOut[SW_Site.n_layers] = deepDrainage;

  runoff = w->snowRunoff + w->surfaceRunoff;
  runon = w->surfaceRunon;
  snowmelt = w->snowmelt;
  rain = w->now.rain[Today];

  arriving_water = rain + snowmelt + runon;

  // Get state change values
  intercepted = sw->litter_int + int_veg_total;

  delta_surfaceWater = sw->surfaceWater - surfaceWater_yesterday;
  surfaceWater_yesterday = sw->surfaceWater;


  //--- Water balance checks (there are # checks n = N_WBCHECKS)
  if (do_once) {
    for (i = 0; i < N_WBCHECKS; i++) {
      debug = (debug || debugi[i])? swTRUE: swFALSE;
    }
  }

  if (debug) {
    sprintf(flag, "WB (%d-%d)", SW_Model.year, SW_Model.doy);
  }


  // AET <= PET
  if (do_once) sw->wbErrorNames[0] = Str_Dup("AET <= PET");
  if (!LE(sw->aet, sw->pet))
  {
    sw->wbError[0]++;
    if (debugi[0]) swprintf("%s: aet=%f, pet=%f\n",
      flag, sw->aet, sw->pet);
  }

  // AET == E(total) + T(total)
  if (do_once) sw->wbErrorNames[1] = Str_Dup("AET == Etotal + Ttotal");
  rhs = Etotal + Ttotal;
  if (!EQ_w_tol(sw->aet, rhs, wbtol))
  {
    sw->wbError[1]++;
    if (debugi[1]) swprintf("%s: AET(%f) == %f == Etotal(%f) + Ttotal(%f)\n",
      flag, sw->aet, rhs, Etotal, Ttotal);
  }

  // T(total) = sum of T(veg-type i from soil layer j)
  // doesn't make sense here because Ttotal is the sum of Tvegij
  if (do_once) sw->wbErrorNames[2] = Str_Dup("T(total) = sum of T(veg-type i from soil layer j)");
  sw->wbError[2] += 0;

  // E(total) = E(total bare-soil) + E(ponded water) + E(total litter-intercepted) +
  //            + E(total veg-intercepted) + E(snow sublimation)
  if (do_once) sw->wbErrorNames[3] = Str_Dup("Etotal == Esoil + Eponded + Eveg + Elitter + Esnow");
  rhs = Esoil + Eponded + Eveg + Elitter + Esnow;
  if (!EQ_w_tol(Etotal, rhs, wbtol))
  {
    sw->wbError[3]++;
    if (debugi[3]) swprintf("%s: Etotal(%f) == %f == Esoil(%f) + Eponded(%f) + Eveg(%f) + Elitter(%f) + Esnow(%f)\n",
      flag, Etotal, rhs, Esoil, Eponded, Eveg, Elitter, Esnow);
  }

  // E(total surface) = E(ponded water) + E(total litter-intercepted) +
  //                    + E(total veg-intercepted)
  if (do_once) sw->wbErrorNames[4] = Str_Dup("Esurf == Eponded + Eveg + Elitter");
  rhs = Eponded + Eveg + Elitter;
  if (!EQ_w_tol(Etotalsurf, rhs, wbtol))
  {
    sw->wbError[4]++;
    if (debugi[4]) swprintf("%s: Esurf(%f) == %f == Eponded(%f) + Eveg(%f) + Elitter(%f)\n",
      flag, Etotalsurf, rhs, Eponded, Eveg, Elitter);
  }


  //--- Water cycling checks
  // infiltration = [rain + snowmelt + runon] - (runoff + intercepted + delta_surfaceWater + Eponded)
  if (do_once) sw->wbErrorNames[5] = Str_Dup("inf == rain + snowmelt + runon - (runoff + intercepted + delta_surfaceWater + Eponded)");
  rhs = arriving_water - (runoff + intercepted + delta_surfaceWater + Eponded);
  if (!EQ_w_tol(infiltration, rhs, wbtol))
  {
    sw->wbError[5]++;
    if (debugi[5]) swprintf("%s: inf(%f) == %f == rain(%f) + snowmelt(%f) + runon(%f) - (runoff(%f) + intercepted(%f) + delta_surfaceWater(%f) + Eponded(%f))\n",
      flag, infiltration, rhs, rain, snowmelt, runon, runoff, intercepted, delta_surfaceWater, Eponded);
  }

  // E(soil) + Ttotal = infiltration - (deepDrainage + delta(swc))
  if (do_once) sw->wbErrorNames[6] = Str_Dup("Ttotal + Esoil = inf - (deepDrainage + delta_swc)");
  lhs = Ttotal + Esoil;
  rhs = infiltration - (deepDrainage + delta_swc_total);
  if (!EQ_w_tol(lhs, rhs, wbtol))
  {
    sw->wbError[6]++;
    if (debugi[6]) swprintf("%s: Ttotal(%f) + Esoil(%f) == %f == %f == inf(%f) - (deepDrainage(%f) + delta_swc(%f))\n",
      flag, Ttotal, Esoil, lhs, rhs, infiltration, deepDrainage, delta_swc_total);
  }

  // for every soil layer j: delta(swc) =
  //   = infiltration/percolationIn + hydraulicRedistribution -
  //     (percolationOut/deepDrainage + transpiration + evaporation)
  if (do_once) sw->wbErrorNames[7] = Str_Dup("delta_swc[i] == perc_in[i] + hydred[i] - (perc_out[i] + Ttot[i] + Esoil[i]))");
  ForEachSoilLayer(i)
  {
    rhs = percolationIn[i] + hydraulicRedistribution[i] -
      (percolationOut[i] + Ttotalj[i] + sw->evaporation[i]);
    if (!EQ_w_tol(delta_swcj[i], rhs, wbtol))
    {
      sw->wbError[7]++;
      if (debugi[7]) swprintf("%s sl=%d: delta_swc(%f) == %f == perc_in(%f) + hydred(%f) - (perc_out(%f) + Ttot(%f) + Esoil(%f))\n",
        flag, i, delta_swcj[i], rhs, percolationIn[i], hydraulicRedistribution[i],
        percolationOut[i], Ttotalj[i], sw->evaporation[i]);
    }
  }

  // Add names only once
  if (do_once) do_once = swFALSE;
}
#endif


/* =================================================== */
/* =================================================== */
/*             Public Function Definitions             */
/* --------------------------------------------------- */

void SW_SWC_construct(void) {
	/* =================================================== */

	SW_Soilwat.soiltempError = swFALSE;

	temp_snow = 0.;

	//Clear memory before setting it
	if (!isnull(SW_Soilwat.hist.file_prefix)) {
		Mem_Free(SW_Soilwat.hist.file_prefix);
		SW_Soilwat.hist.file_prefix = NULL;
	}
	memset(&SW_Soilwat, 0, sizeof(SW_SOILWAT));
}

void SW_SWC_water_flow(void) {
	/* =================================================== */
	/* Adjust SWC according to historical (measured) data
	 * if available, compute water flow, and check if swc
	 * is above threshold for "wet" condition.
	 */

	LyrIndex i;
  #ifdef SWDEBUG
  int debug = 0;
  #endif

	/* if there's no swc observation for today,
	 * it shows up as SW_MISSING.  The input must
	 * define historical swc for at least the top
	 * layer to be recognized.
	 * IMPORTANT: swc can't be adjusted on day 1 of first year of simulation.
	 10/25/2010	(drs)	in SW_SWC_water_flow(): replaced test that "swc can't be adjusted on day 1 of year 1" to "swc can't be adjusted on start day of first year of simulation"
	 */

	if (SW_Soilwat.hist_use && !missing( SW_Soilwat.hist.swc[SW_Model.doy-1][1])) {

		if (!(SW_Model.doy == SW_Model.startstart && SW_Model.year == SW_Model.startyr)) {

      #ifdef SWDEBUG
      if (debug) swprintf("\n'SW_SWC_water_flow': adjust SWC from historic inputs.\n");
      #endif
      SW_SWC_adjust_swc(SW_Model.doy);

		} else {
			LogError(logfp, LOGWARN, "Attempt to set SWC on start day of first year of simulation disallowed.");
		}

	} else {
    #ifdef SWDEBUG
    if (debug) swprintf("\n'SW_SWC_water_flow': call 'SW_Water_Flow'.\n");
    #endif
		SW_Water_Flow();
	}

  #ifdef SWDEBUG
  if (debug) swprintf("\n'SW_SWC_water_flow': check water balance.\n");
  SW_WaterBalance_Checks();

  if (debug) swprintf("\n'SW_SWC_water_flow': determine wet soil layers.\n");
  #endif
	ForEachSoilLayer(i)
		SW_Soilwat.is_wet[i] = (Bool) (GE( SW_Soilwat.swcBulk[Today][i],
				SW_Site.lyr[i]->swcBulk_wet));
}

/**
  \fn void calculate_repartitioned_soilwater(void)
  Sets up the structures that will hold the repartitioned soilwater and propagate the swa_master structure for use in get_dSWAbulk().
*/
/***********************************************************/
void calculate_repartitioned_soilwater(void){
  // this will run for every day of every year
  SW_SOILWAT *v = &SW_Soilwat;
	LyrIndex i;
  RealD val = SW_MISSING;
  int j, k;
  float curr_crit_val, new_crit_val;

  ForEachSoilLayer(i){
    val = v->swcBulk[Today][i];
    ForEachVegType(j){
      if(SW_VegProd.veg[j].cov.fCover != 0)
        v->swa_master[j][j][i] = fmax(0., val - SW_Site.lyr[i]->swcBulk_atSWPcrit[j]);
      else
        v->swa_master[j][j][i] = 0.;
      v->dSWA_repartitioned_sum[j][i] = 0.; // need to reset to 0 each time
    }

    // need to check which other critical value each veg_type has access to aside from its own
    //(i.e. if shrub=-3.9 then it also has access to -3.5 and -2.0)
    // go through each veg type
    for(j=0; j<NVEGTYPES; j++){
      curr_crit_val = SW_VegProd.critSoilWater[j]; // get critical value for current veg type
      // go through each critical value to see which ones need to be set for each veg_type
      for(k=0; k<NVEGTYPES; k++){
        if(k == j){
          // dont need to check for its own critical value
        }
        else{
          new_crit_val = SW_VegProd.critSoilWater[k];
          if(curr_crit_val < new_crit_val){ // need to store this value since it has access to it
            v->swa_master[j][k][i] = v->swa_master[k][k][i]; // itclp(veg_type, new_critical_value, layer, timeperiod)
          }
          if(curr_crit_val > new_crit_val){ // need to set this value to 0 since it does not have access to it
            v->swa_master[j][k][i] = 0.; // itclp(veg_type, new_critical_value, layer, timeperiod)
          }
          if(curr_crit_val == new_crit_val){
            // do nothing, dont want to swap values
          }
        }
      }
    }
    get_dSWAbulk(i); // call function to get repartioned swa values
  }
}


/**
  \fn get_dSWAbulk(int i)
  This function calculates the repartioned soilwater.
  soilwater for each vegtype is calculated based on size of the critical soilwater based on the input files.
  This goes through the ranked critical values, starting at the deepest and moving up
  The deepest veg type has access to the available soilwater of each veg type above so start at bottom move up.
  \param i. soil layer
*/
/***********************************************************/
void get_dSWAbulk(int i){
  SW_SOILWAT *v = &SW_Soilwat;
	int j,kv,curr_vegType,curr_crit_rank_index,kv_veg_type,prev_crit_veg_type,greater_veg_type;
	float crit_val, prev_crit_val, smallestCritVal, vegFractionSum, newFraction;
	float veg_type_in_use; // set to current veg type fraction value to avoid multiple if loops. should just need 1 instead of 3 now.
	float inner_loop_veg_type; // set to inner loop veg type
	int array_size = NVEGTYPES * NVEGTYPES;
	smallestCritVal = SW_VegProd.critSoilWater[SW_VegProd.rank_SWPcrits[0]];
	RealF dSWA_bulk[array_size][array_size][MAX_LAYERS];
	RealF dSWA_bulk_repartioned[array_size][array_size][MAX_LAYERS];

  // need to initialize to 0
  for(curr_vegType = 0; curr_vegType < NVEGTYPES; curr_vegType++){
		for(kv = 0; kv < NVEGTYPES; kv++){
      dSWA_bulk_repartioned[curr_vegType][kv][i] = 0.;
      dSWA_bulk[curr_vegType][kv][i] = 0.;
    }
  }

	// loop through each veg type to get dSWAbulk
	for(curr_vegType = (NVEGTYPES - 1); curr_vegType >= 0; curr_vegType--){ // go through each veg type and recalculate if necessary. starts at smallest
    v->dSWA_repartitioned_sum[curr_vegType][i] = 0.;
    curr_crit_rank_index = SW_VegProd.rank_SWPcrits[curr_vegType]; // get rank index for start of next loop
		veg_type_in_use = SW_VegProd.veg[curr_crit_rank_index].cov.fCover; // set veg type fraction here

		for(kv = curr_vegType; kv>=0; kv--){
			crit_val = SW_VegProd.critSoilWater[SW_VegProd.rank_SWPcrits[kv]]; // get crit value at current index
			kv_veg_type = SW_VegProd.rank_SWPcrits[kv]; // get index for veg_type. dont want to access v->swa_master at rank_SWPcrits index
			if(kv != 0){
				prev_crit_val = SW_VegProd.critSoilWater[SW_VegProd.rank_SWPcrits[kv-1]]; // get crit value for index lower
				prev_crit_veg_type = SW_VegProd.rank_SWPcrits[kv-1]; // get veg type that belongs to the corresponding critical value
			}
			else{
				prev_crit_val = SW_VegProd.critSoilWater[SW_VegProd.rank_SWPcrits[kv]]; // get crit value for index lower
				prev_crit_veg_type = SW_VegProd.rank_SWPcrits[kv]; // get veg type that belongs to the corresponding critical value
			}
			if(veg_type_in_use == 0){ // [0=tree(-2.0,off), 1=shrub(-3.9,on), 2=grass(-3.5,on), 3=forb(-2.0,on)]
				dSWA_bulk[curr_crit_rank_index][kv_veg_type][i] = 0.; // set to 0 to ensure no absent values
				v->swa_master[curr_crit_rank_index][kv_veg_type][i] = 0.;
				dSWA_bulk_repartioned[curr_crit_rank_index][kv_veg_type][i] = 0.;
			}
			else{ // check if need to recalculate for veg types in use
				if(crit_val < prev_crit_val){ // if true then we need to recalculate
					if(v->swa_master[curr_crit_rank_index][kv_veg_type][i] == 0){
						dSWA_bulk[curr_crit_rank_index][kv_veg_type][i] = 0.;
					}
					else{
						dSWA_bulk[curr_crit_rank_index][kv_veg_type][i] =
							v->swa_master[curr_crit_rank_index][kv_veg_type][i] - v->swa_master[curr_crit_rank_index][prev_crit_veg_type][i];
						}
				}
				else if(crit_val == prev_crit_val){ // critical values equal just set to itself
					dSWA_bulk[curr_crit_rank_index][kv_veg_type][i] = v->swa_master[curr_crit_rank_index][kv_veg_type][i];
				}
				else{
					// do nothing if crit val >. this will be handled later
				}
				/* ##############################################################
					below if else blocks are for redistributing dSWAbulk values
				############################################################## */
				if(curr_vegType == (NVEGTYPES - 1) && kv == (NVEGTYPES - 1) && prev_crit_val != crit_val) // if largest critical value and only veg type with that value just set it to dSWAbulk
					dSWA_bulk_repartioned[curr_crit_rank_index][kv_veg_type][i] = dSWA_bulk[curr_crit_rank_index][kv_veg_type][i];
				else{ // all values other than largest well need repartitioning
					if(crit_val == smallestCritVal){ // if smallest value then all veg_types have access to it so just need to multiply by its fraction
						dSWA_bulk_repartioned[curr_crit_rank_index][kv_veg_type][i] =
							dSWA_bulk[curr_crit_rank_index][kv_veg_type][i] * veg_type_in_use;
							// multiply by fraction for index of curr_vegType not kv
					}
					else{ // critical values that more than one veg type have access to but less than all veg types
						vegFractionSum = 0; // set to 0 each time to make sure it gets correct value
						// need to calculute new fraction for these since sum of them no longer adds up to 1. do this by adding fractions values
						// of veg types who have access and then dividing these fraction values by the total sum. keeps the ratio and adds up to 1
						for(j = (NVEGTYPES - 1); j >= 0; j--){ // go through all critical values and sum the fractions of the veg types who have access
							inner_loop_veg_type = SW_VegProd.veg[j].cov.fCover; // set veg type fraction here

							if(SW_VegProd.critSoilWater[j] <= crit_val)
								vegFractionSum += inner_loop_veg_type;
						}
						newFraction = veg_type_in_use / vegFractionSum; // divide veg fraction by sum to get new fraction value
						dSWA_bulk_repartioned[curr_crit_rank_index][kv_veg_type][i] =
							dSWA_bulk[curr_crit_rank_index][kv_veg_type][i] * newFraction;
					}
				}
			}
		}
		// setting all the veg types above current to 0 since they do not have access to those
		// ex: if forb=-2.0 grass=-3.5 & shrub=-3.9 then need to set grass and shrub to 0 for forb
		for(j = curr_vegType + 1; j < NVEGTYPES; j++){
			greater_veg_type = SW_VegProd.rank_SWPcrits[j];
			if(SW_VegProd.critSoilWater[SW_VegProd.rank_SWPcrits[j-1]] > SW_VegProd.critSoilWater[SW_VegProd.rank_SWPcrits[j]]){
				dSWA_bulk[curr_crit_rank_index][greater_veg_type][i] = 0.;
				dSWA_bulk_repartioned[curr_crit_rank_index][greater_veg_type][i] = 0.;
			}
		}
	}

	for(curr_vegType = 0; curr_vegType < NVEGTYPES; curr_vegType++){
		for(kv = 0; kv < NVEGTYPES; kv++){
			if(SW_VegProd.veg[curr_vegType].cov.fCover == 0.)
				v->dSWA_repartitioned_sum[curr_vegType][i] = 0.;
			else
				v->dSWA_repartitioned_sum[curr_vegType][i] += dSWA_bulk_repartioned[curr_vegType][kv][i];
		}
	}

    /*int x = 0;
		printf("dSWAbulk_repartition forb[%d,0,%d]: %f\n",x,i,dSWA_bulk_repartioned[x][0][i]);
		printf("dSWAbulk_repartition forb[%d,1,%d]: %f\n",x,i,dSWA_bulk_repartioned[x][1][i]);
		printf("dSWAbulk_repartition forb[%d,2,%d]: %f\n",x,i,dSWA_bulk_repartioned[x][2][i]);
		printf("dSWAbulk_repartition forb[%d,3,%d]: %f\n\n",x,i,dSWA_bulk_repartioned[x][3][i]);
		printf("dSWA_repartitioned_sum[%d][%d]: %f\n\n", x,i, v->dSWA_repartitioned_sum[x][i]);


		printf("---------------------\n\n");*/
}

void SW_SWC_end_day(void) {
	/* =================================================== */
	SW_SOILWAT *v = &SW_Soilwat;
	LyrIndex i;

	ForEachSoilLayer(i)
		v->swcBulk[Yesterday][i] = v->swcBulk[Today][i];

	v->snowpack[Yesterday] = v->snowpack[Today];

}

void SW_SWC_new_year(void) {
	/* =================================================== */
	/* init first doy swc, either by the computed init value
	 * or by the last day of last year, which is also,
	 * coincidentally, Yesterday.
	 */

	LyrIndex lyr;
	TimeInt year = SW_Model.year;
	Bool reset = (Bool) (SW_Site.reset_yr || SW_Model.year == SW_Model.startyr);

	memset(&SW_Soilwat.yrsum, 0, sizeof(SW_SOILWAT_OUTPUTS));

	/* reset the swc */
	ForEachSoilLayer(lyr)
	{
		if (reset) {
			SW_Soilwat.swcBulk[Today][lyr] = SW_Soilwat.swcBulk[Yesterday][lyr] = SW_Site.lyr[lyr]->swcBulk_init;
			SW_Soilwat.drain[lyr] = 0.;
		} else {
			SW_Soilwat.swcBulk[Today][lyr] = SW_Soilwat.swcBulk[Yesterday][lyr];
		}
	}

	/* reset the snowpack */
	if (reset) {
		SW_Soilwat.snowpack[Today] = SW_Soilwat.snowpack[Yesterday] = 0.;
	} else {
		SW_Soilwat.snowpack[Today] = SW_Soilwat.snowpack[Yesterday];
	}

	/* reset the historical (measured) values, if needed */
	if (SW_Soilwat.hist_use && year >= SW_Soilwat.hist.yr.first) {
		#ifndef RSOILWAT
			_read_swc_hist(year);
		#else
			if(useFiles) {
				_read_swc_hist(year);
			} else {
				onSet_SW_SWC_hist();
			}
		#endif
	}
	/* always reset deep drainage */
	if (SW_Site.deepdrain){
		SW_Soilwat.swcBulk[Today][SW_Site.deep_lyr] = 0.;
  }
}

void SW_SWC_read(void) {
	/* =================================================== */
	/* Like all of the other "objects", read() reads in the
	 * setup parameters.  See _read_swc_hist() for reading
	 * historical files.
	 *
	 *  1/25/02 - cwb - removed unused records of logfile and
	 *          start and end days.  also removed the SWTIMES dy
	 *          structure element.
	 */

	SW_SOILWAT *v = &SW_Soilwat;
	FILE *f;
	int lineno = 0, nitems = 4;
// gets the soil temperatures from where they are read in the SW_Site struct for use later
// SW_Site.c must call it's read function before this, or it won't work
	v->surfaceTemp = 0;
	LyrIndex i;
	ForEachSoilLayer(i)
		v->sTemp[i] = SW_Site.lyr[i]->sTemp;

	MyFileName = SW_F_name(eSoilwat);
	f = OpenFile(MyFileName, "r");

	while (GetALine(f, inbuf)) {
		switch (lineno) {
		case 0:
			v->hist_use = (atoi(inbuf)) ? swTRUE : swFALSE;
			break;
		case 1:
			v->hist.file_prefix = (char *) Str_Dup(inbuf);
			break;
		case 2:
			v->hist.yr.first = yearto4digit(atoi(inbuf));
			break;
		case 3:
			v->hist.method = atoi(inbuf);
			break;
		}
		lineno++;
	}
	if(!v->hist_use) {
		CloseFile(&f);
		return;
	}
	if (lineno < nitems) {
		CloseFile(&f);
		LogError(logfp, LOGFATAL, "%s : Insufficient parameters specified.", MyFileName);
	}
	if (v->hist.method < 1 || v->hist.method > 2) {
		CloseFile(&f);
		LogError(logfp, LOGFATAL, "%s : Invalid swc adjustment method.", MyFileName);
	}
	v->hist.yr.last = SW_Model.endyr;
	v->hist.yr.total = v->hist.yr.last - v->hist.yr.first + 1;
	CloseFile(&f);
}


void _read_swc_hist(TimeInt year) {
	/* =================================================== */
	/* read a file containing historical swc measurements.
	 * Enter with year a four digit year number.  This is
	 * appended to the swc prefix to make the input file
	 * name.
	 *
	 *
	 * 1/25/02 - cwb - removed year field from input records.
	 *         This code uses GetALine() which discards comments
	 *         and only one year's data per file is allowed, so
	 *         and the date is part of the file name, but if you
	 *         must, you can add the date as well as other data
	 *         inside comments, preferably at the top of the file.
	 *
	 * Format of the input file is
	 * "doy layer swc stderr"
	 *
	 * for example,
	 *  90 1 1.11658 .1
	 *  90 2 1.11500 .1
	 *    ...
	 * 185 1 2.0330  .23
	 * 185 2 3.1432  .25
	 *    ...
	 * note that missing days or layers will not cause
	 * an error in the input, but missing layers could
	 * cause problems in the flow model.
	 */
	SW_SOILWAT *v = &SW_Soilwat;
	FILE *f;
	int x, lyr, recno = 0, doy;
	RealF swc, st_err;
	char fname[MAX_FILENAMESIZE];

	sprintf(fname, "%s.%4d", v->hist.file_prefix, year);

	if (!FileExists(fname)) {
		LogError(logfp, LOGWARN, "Historical SWC file %s not found.", fname);
		return;
	}

	f = OpenFile(fname, "r");

	_clear_hist();

	while (GetALine(f, inbuf)) {
		recno++;
		x = sscanf(inbuf, "%d %d %f %f", &doy, &lyr, &swc, &st_err);
		if (x < 4) {
			CloseFile(&f);
			LogError(logfp, LOGFATAL, "%s : Incomplete layer data at record %d\n   Should be DOY LYR SWC STDERR.", fname, recno);
		}
		if (x > 4) {
			CloseFile(&f);
			LogError(logfp, LOGFATAL, "%s : Too many input fields at record %d\n   Should be DOY LYR SWC STDERR.", fname, recno);
		}
		if (doy < 1 || doy > MAX_DAYS) {
			CloseFile(&f);
			LogError(logfp, LOGFATAL, "%s : Day of year out of range at record %d", fname, recno);
		}
		if (lyr < 1 || lyr > MAX_LAYERS) {
			CloseFile(&f);
			LogError(logfp, LOGFATAL, "%s : Layer number out of range (%d > %d), record %d\n", fname, lyr, MAX_LAYERS, recno);
		}

		v->hist.swc[doy - 1][lyr - 1] = swc;
		v->hist.std_err[doy - 1][lyr - 1] = st_err;

	}
	CloseFile(&f);
}


void SW_SWC_adjust_swc(TimeInt doy) {
	/* =================================================== */
	/* 01/07/02 (cwb) added final loop to guarantee swc > swcBulk_min
	 */

	SW_SOILWAT *v = &SW_Soilwat;
	RealD lower, upper;
	LyrIndex lyr;
	TimeInt dy = doy - 1;

	switch (SW_Soilwat.hist.method) {
	case SW_Adjust_Avg:
		ForEachSoilLayer(lyr)
		{
			v->swcBulk[Today][lyr] += v->hist.swc[dy][lyr];
			v->swcBulk[Today][lyr] /= 2.;
		}
		break;

	case SW_Adjust_StdErr:
		ForEachSoilLayer(lyr)
		{
			upper = v->hist.swc[dy][lyr] + v->hist.std_err[dy][lyr];
			lower = v->hist.swc[dy][lyr] - v->hist.std_err[dy][lyr];
			if (GT(v->swcBulk[Today][lyr], upper))
				v->swcBulk[Today][lyr] = upper;
			else if (LT(v->swcBulk[Today][lyr], lower))
				v->swcBulk[Today][lyr] = lower;
		}
		break;

	default:
		LogError(logfp, LOGFATAL, "%s : Invalid SWC adjustment method.", SW_F_name(eSoilwat));
	}

	/* this will guarantee that any method will not lower swc */
	/* below the minimum defined for the soil layers          */
	ForEachSoilLayer(lyr){
		v->swcBulk[Today][lyr] = fmax(v->swcBulk[Today][lyr], SW_Site.lyr[lyr]->swcBulk_min);
  }

}

/**
  @brief Calculates todays snowpack, partitioning of ppt into rain and snow, snowmelt and snowloss.

  SWAT2K routines from Neitsch S, Arnold J, Kiniry J, Williams J. 2005. Soil and water assessment tool (SWAT) theoretical documentation. version 2005.
  Blackland Research Center, Texas Agricultural Experiment Station: Temple, TX.

  @param temp_min Daily minimum temperature (C)
  @param temp_max Daily maximum temperature (C)
  @param ppt Daily precipitation (cm)
  @param *rain Daily rainfall (cm)
  @param *snow Daily rainfall (cm)
  @param *snowmelt  Daily snowmelt (cm)

  @returns void
 **/


 /*************************************************************************************************
 History:

   10/04/2010	(drs) added snowMAUS snow accumulation, sublimation and melt algorithm: Trnka, M., Kocmánková, E., Balek, J., Eitzinger, J., Ruget, F., Formayer, H., Hlavinka, P., Schaumberger, A., Horáková, V., Mozny, M. & Zalud, Z. (2010) Simple snow cover model for agrometeorological applications. Agricultural and Forest Meteorology, 150, 1115-1127.
   replaced SW_SWC_snow_accumulation, SW_SWC_snow_sublimation, and SW_SWC_snow_melt with SW_SWC_adjust_snow
   10/19/2010	(drs) replaced snowMAUS simulation with SWAT2K routines.

 **************************************************************************************************/

void SW_SWC_adjust_snow(RealD temp_min, RealD temp_max, RealD ppt, RealD *rain,
	RealD *snow, RealD *snowmelt) {

	RealD *snowpack = &SW_Soilwat.snowpack[Today],
		doy = SW_Model.doy,
		temp_ave, Rmelt, SnowAccu = 0., SnowMelt = 0.;

	static RealD snow_cov = 1.;

	temp_ave = (temp_min + temp_max) / 2.;

	/* snow accumulation */
	if (LE(temp_ave, SW_Site.TminAccu2)) {
		SnowAccu = ppt;
	} else {
		SnowAccu = 0.;
	}
	*rain = fmax(0., ppt - SnowAccu);
	*snow = fmax(0., SnowAccu);
	*snowpack += SnowAccu;

	/* snow melt */
	Rmelt = (SW_Site.RmeltMax + SW_Site.RmeltMin) / 2. + sin((doy - 81.) / 58.09) * (SW_Site.RmeltMax - SW_Site.RmeltMin) / 2.;
	temp_snow = temp_snow * (1 - SW_Site.lambdasnow) + temp_ave * SW_Site.lambdasnow;
	if (GT(temp_snow, SW_Site.TmaxCrit)) {
		SnowMelt = fmin( *snowpack, Rmelt * snow_cov * ((temp_snow + temp_max)/2. - SW_Site.TmaxCrit) );
	} else {
		SnowMelt = 0.;
	}
	if (GT(*snowpack, 0.)) {
		*snowmelt = fmax(0., SnowMelt);
		*snowpack = fmax(0., *snowpack - *snowmelt );
	} else {
		*snowmelt = 0.;
	}
}

/** Snow loss through sublimation and other processes
	 10/19/2010	(drs) based on Neitsch S, Arnold J, Kiniry J, Williams J. 2005. Soil and
	 water assessment tool (SWAT) theoretical documentation. version 2005. Blackland
	 Research Center, Texas Agricultural Experiment Station: Temple, TX.
	*/
RealD SW_SWC_snowloss(RealD pet, RealD *snowpack) {
	RealD snowloss;
	static RealD cov_soil = 0.5;

	if (GT(*snowpack, 0.)) {
		snowloss = fmax(0., fmin(*snowpack, cov_soil * pet));
		*snowpack = fmax(0., *snowpack - snowloss);
	} else {
		snowloss = 0.;
	}

	return snowloss;
}


RealD SW_SnowDepth(RealD SWE, RealD snowdensity) {
	/*---------------------
	 08/22/2011	(drs)	calculates depth of snowpack
	 Input:	SWE: snow water equivalents (cm = 10kg/m2)
	 snowdensity (kg/m3)
	 Output: snow depth (cm)
	 ---------------------*/
	if (GT(snowdensity, 0.)) {
		return SWE / snowdensity * 10. * 100.;
	} else {
		return 0.;
	}
}

/**
  @brief Calculates the soil water potential or the soil water content of the current layer as a functions
         of soil texture at the layer.

  The equation and its coefficients are based on a
  paper by Cosby,Hornberger,Clapp,Ginn,  in WATER RESOURCES RESEARCH
  June 1984.  Moisture retention data was fit to the power function.

  @param fractionGravel Fraction of soil containing gravel.
  @param swcBulk Soilwater content of the current layer (cm/layer)
  @param n Layer number to index the **lyr pointer

  @return swb Soilwater potential of the current layer or soilwater content (if swflag=swFALSE)
**/

/**
  HISTORY:
    DATE:  April 2, 1992
    9/1/92  (SLC) if swc comes in as zero, set swpotentl to
    upperbnd.  (Previously, we flagged this
    as an error, and set swpotentl to zero).

    27-Aug-03 (cwb) removed the upperbnd business. Except for
    missing values, swc < 0 is impossible, so it's an error,
    and the previous limit of swp to 80 seems unreasonable.
    return 0.0 if input value is MISSING
**/

RealD SW_SWCbulk2SWPmatric(RealD fractionGravel, RealD swcBulk, LyrIndex n) {
	/**********************************************************************
	 These are the values for each layer obtained via lyr[n]:
	 width  - width of current soil layer
	 psisMatric   - "saturation" matric potential
	 thetasMatric - saturated moisture content.
	 bMatric       - see equation below.
	 swc_lim - limit for matric potential

	 LOCAL VARIABLES:
	 theta1 - volumetric soil water content

	 DEFINED CONSTANTS:
	 barconv - conversion factor from bars to cm water.  (i.e.
	 1 bar = 1024cm water)

	 COMMENT:
	 See the routine "watreqn" for a description of how the variables
	 psisMatric, bMatric, binverseMatric, thetasMatric are initialized
	 **********************************************************************/

	SW_LAYER_INFO *lyr = SW_Site.lyr[n];
	float theta1, swp = 0.;

	if (missing(swcBulk) || ZRO(swcBulk))
		return 0.0;

	if (GT(swcBulk, 0.0)) {
		if (EQ(fractionGravel,1.0))
			theta1 = 0.0;
		else
			theta1 = (swcBulk / lyr->width) * 100. / (1. - fractionGravel);
		swp = lyr->psisMatric / powe(theta1/lyr->thetasMatric, lyr->bMatric) / BARCONV;
	} else {
		LogError(logfp, LOGFATAL, "Invalid SWC value (%.4f) in SW_SWC_swc2potential.\n"
				"    Year = %d, DOY=%d, Layer = %d\n", swcBulk, SW_Model.year, SW_Model.doy, n);
	}

	return swp;
}

/**
  @brief Used to be swfunc in the fortran version

  @param fractionGravel Fraction of soil that contains gravel
  @param SWSWPmatric
  @param n
<<<<<<< HEAD

  @return t as the volume (cmH2O/cmSOIL)

=======

  @return t as the volume (cmH2O/cmSOIL)

>>>>>>> 012afcad
**/

/**
  History:
    27-Aug-03 (cwb) moved from the Site module.
**/

RealD SW_SWPmatric2VWCBulk(RealD fractionGravel, RealD swpMatric, LyrIndex n) {
	SW_LAYER_INFO *lyr = SW_Site.lyr[n];
	RealD t, p;
	swpMatric *= BARCONV;
	p = powe(lyr->psisMatric / swpMatric, lyr->binverseMatric); // lyr->psisMatric calculated in water equation function | todo: check to make sure these are calculated before
  t = lyr->thetasMatric * p * 0.01 * (1 - fractionGravel);
	return (t);
}

/**
  @brief Calculates 'Brooks-Corey' residual volumetric soil water based on Rawls WJ, Brakensiek DL (1985) Prediction of soil water properties for hydrological modeling..
  Based on "In Watershed management in the Eighties" (eds Jones EB, Ward TJ), pp. 293-299. American Society of Civil Engineers, New York.

  @params fractionGravel Fraction of soil consisting of gravel.
  @params sand Fraction of soil consisting of sand.
  @params clay Fraction of soil consisting of clay.
  @params porosity Fraction of Soil porosity as the saturated VWC
<<<<<<< HEAD

  @returns Resudual volumetric soil water (cm/cm)
**/

/*---------------------
  History:
  02/03/2012	(drs)	calculates 'Brooks-Corey' residual volumetric soil water based on Rawls WJ, Brakensiek DL (1985) Prediction of soil water properties for hydrological modeling. In Watershed management in the Eighties (eds Jones EB, Ward TJ), pp. 293-299. American Society of Civil Engineers, New York.
  however, equation is only valid if (0.05 < clay < 0.6) & (0.05 < sand < 0.7)

 ---------------------*/

RealD SW_VWCBulkRes(RealD fractionGravel, RealD sand, RealD clay, RealD porosity) {

=======

  @returns Resudual volumetric soil water (cm/cm)
**/

/*---------------------
  History:
  02/03/2012	(drs)	calculates 'Brooks-Corey' residual volumetric soil water based on Rawls WJ, Brakensiek DL (1985) Prediction of soil water properties for hydrological modeling. In Watershed management in the Eighties (eds Jones EB, Ward TJ), pp. 293-299. American Society of Civil Engineers, New York.
  however, equation is only valid if (0.05 < clay < 0.6) & (0.05 < sand < 0.7)

 ---------------------*/

RealD SW_VWCBulkRes(RealD fractionGravel, RealD sand, RealD clay, RealD porosity) {
>>>>>>> 012afcad
  if (clay < .05 || clay > .6 || sand < .05 || sand > .7){
    LogError(logfp, LOGWARN, "Sand and/or clay values out of valid range, simulation outputs may differ.");
    return SW_MISSING;
  }
  else{
    RealD res;
  	sand *= 100.;
  	clay *= 100.;
  	res = (-0.0182482 + 0.00087269 * sand + 0.00513488 * clay + 0.02939286 * porosity - 0.00015395 * squared(clay) - 0.0010827 * sand * porosity
  			- 0.00018233 * squared(clay) * squared(porosity) + 0.00030703 * squared(clay) * porosity - 0.0023584 * squared(porosity) * clay) * (1 - fractionGravel);
    return (fmax(res, 0.));
  }
}

#ifdef DEBUG_MEM
#include "myMemory.h"
/*======================================================*/
void SW_SWC_SetMemoryRefs( void) {
	/* when debugging memory problems, use the bookkeeping
	 code in myMemory.c
	 This routine sets the known memory refs in this module
	 so they can be  checked for leaks, etc.  Includes
	 malloc-ed memory in SOILWAT.  All refs will have been
	 cleared by a call to ClearMemoryRefs() before this, and
	 will be checked via CheckMemoryRefs() after this, most
	 likely in the main() function.
	 */

	/*  NoteMemoryRef(SW_Soilwat.hist.file_prefix); */

}

#endif
<|MERGE_RESOLUTION|>--- conflicted
+++ resolved
@@ -1,1041 +1,1019 @@
-/********************************************************/
-/********************************************************/
-/*	Source file: SoilWater.c
- Type: module
- Application: SOILWAT - soilwater dynamics simulator
- Purpose: Read / write and otherwise manage the
- soil water values.  Includes reading input
- parameters and ordinary daily water flow.
- In addition, generally useful soilwater-
- related functions should go here.
- History:
- (8/28/01) -- INITIAL CODING - cwb
- 10/04/2010	(drs) added snowMAUS snow accumulation, sublimation and melt algorithm: Trnka, M., Kocmánková, E., Balek, J., Eitzinger, J., Ruget, F., Formayer, H., Hlavinka, P., Schaumberger, A., Horáková, V., Mozny, M. & Zalud, Z. (2010) Simple snow cover model for agrometeorological applications. Agricultural and Forest Meteorology, 150, 1115-1127.
- replaced SW_SWC_snow_accumulation, SW_SWC_snow_sublimation, and SW_SWC_snow_melt with SW_SWC_adjust_snow (temp_min, temp_max, *ppt, *rain, *snow, *snowmelt)
- 10/19/2010	(drs) replaced snowMAUS simulation with SWAT2K routines: Neitsch S, Arnold J, Kiniry J, Williams J. 2005. Soil and water assessment tool (SWAT) theoretical documentation. version 2005. Blackland Research Center, Texas Agricultural Experiment Station: Temple, TX.
- 10/25/2010	(drs)	in SW_SWC_water_flow(): replaced test that "swc can't be adjusted on day 1 of year 1" to "swc can't be adjusted on start day of first year of simulation"
- 01/04/2011	(drs) added parameter '*snowloss' to function SW_SWC_adjust_snow()
- 08/22/2011	(drs) added function RealD SW_SnowDepth( RealD SWE, RealD snowdensity)
- 01/20/2012	(drs)	in function 'SW_SnowDepth': catching division by 0 if snowdensity is 0
- 02/03/2012	(drs)	added function 'RealD SW_SWC_SWCres(RealD sand, RealD clay, RealD porosity)': which calculates 'Brooks-Corey' residual volumetric soil water based on Rawls & Brakensiek (1985)
- 05/25/2012  (DLM) edited SW_SWC_read(void) function to get the initial values for soil temperature from SW_Site
- 04/16/2013	(clk)	Changed SW_SWC_vol2bars() to SW_SWCbulk2SWPmatric(), and changed the code to incorporate the fraction of gravel content in the soil
- theta1 = ... / (1. - fractionVolBulk_gravel)
- Changed SW_SWC_bars2vol() to SW_SWPmatric2VWCBulk(), and changed the code to incorporate the fraction of gravel content in the soil
- t = ... * (1. - fractionVolBulk_gravel)
- Changed SW_SWC_SWCres() to SW_VWCBulkRes(), and changed the code to incorporate the fraction of gravel content in the soil
- res = ... * (1. - fractionVolBulk_gravel)
- Updated the use of these three function in all files
- 06/24/2013	(rjm)	made temp_snow a module-level static variable (instead of function-level): otherwise it will not get reset to 0 between consecutive calls as a dynamic library
- need to set temp_snow to 0 in function SW_SWC_construct()
- 06/26/2013	(rjm)	closed open files at end of functions SW_SWC_read(), _read_hist() or if LogError() with LOGFATAL is called
- */
-/********************************************************/
-/********************************************************/
-
-/* =================================================== */
-/* =================================================== */
-/*                INCLUDES / DEFINES                   */
-
-#include <stdio.h>
-#include <stdlib.h>
-#include <string.h>
-#include <math.h>
-#include "generic.h"
-#include "filefuncs.h"
-#include "myMemory.h"
-#include "SW_Defines.h"
-#include "SW_Files.h"
-#include "SW_Model.h"
-#include "SW_Site.h"
-#include "SW_SoilWater.h"
-#include "SW_VegProd.h"
-#ifdef SWDEBUG
-  #include "SW_Weather.h"
-#endif
-#ifdef RSOILWAT
-  #include "../rSW_SoilWater.h" // for onSet_SW_SWC_hist()
-#endif
-
-void SW_Water_Flow(void); /* see Water_Flow.c */
-
-/* =================================================== */
-/*                  Global Variables                   */
-/* --------------------------------------------------- */
-
-extern SW_MODEL SW_Model;
-extern SW_SITE SW_Site;
-extern SW_VEGPROD SW_VegProd;
-#ifdef RSOILWAT
-	extern Bool useFiles;
-#endif
-
-SW_SOILWAT SW_Soilwat; /* declared here, externed elsewhere */
-#ifdef SWDEBUG
-  extern SW_WEATHER SW_Weather;
-#endif
-
-
-/* =================================================== */
-/*                Module-Level Variables               */
-/* --------------------------------------------------- */
-static char *MyFileName;
-static RealD temp_snow;
-
-
-/* =================================================== */
-/* =================================================== */
-/*             Private Function Definitions            */
-/* --------------------------------------------------- */
-
-static void _clear_hist(void) {
-	/* --------------------------------------------------- */
-	TimeInt d;
-	LyrIndex z;
-	for (d = 0; d < MAX_DAYS; d++) {
-		for(z=0; z<MAX_LAYERS; z++)
-		{
-			SW_Soilwat.hist.swc[d][z] = SW_MISSING;
-			SW_Soilwat.hist.std_err[d][z] = SW_MISSING;
-		}
-	}
-}
-
-#ifdef SWDEBUG
-void SW_WaterBalance_Checks(void)
-{
-  SW_SOILWAT *sw = &SW_Soilwat;
-	SW_WEATHER *w = &SW_Weather;
-
-  IntUS i, k;
-  int debugi[N_WBCHECKS] = {1, 1, 1, 1, 1, 1, 1, 1}; // print output for each check yes/no
-  char flag[15];
-  RealD
-    Etotal, Etotalsurf, Etotalint, Eponded, Elitter, Esnow, Esoil = 0., Eveg = 0.,
-    Ttotal = 0., Ttotalj[MAX_LAYERS],
-    percolationIn[MAX_LAYERS + 1], percolationOut[MAX_LAYERS + 1],
-    hydraulicRedistribution[MAX_LAYERS],
-    infiltration, deepDrainage, runoff, runon, snowmelt, rain, arriving_water,
-    intercepted, int_veg_total = 0.,
-    delta_surfaceWater,
-    delta_swc_total = 0., delta_swcj[MAX_LAYERS];
-  RealD lhs, rhs, wbtol = 1e-9;
-
-  static RealD surfaceWater_yesterday = 0.;
-  static Bool do_once = swTRUE;
-  static Bool debug = swFALSE;
-
-
-  // Sum up variables
-  ForEachSoilLayer(i)
-  {
-    percolationIn[i + 1] = sw->drain[i];
-    percolationOut[i] = sw->drain[i];
-
-    delta_swcj[i] = sw->swcBulk[Today][i] - sw->swcBulk[Yesterday][i];
-    delta_swc_total += delta_swcj[i];
-
-    Ttotalj[i] = hydraulicRedistribution[i] = 0.; // init
-
-    ForEachVegType(k) {
-      Ttotal += sw->transpiration[k][i];
-      Ttotalj[i] += sw->transpiration[k][i];
-      hydraulicRedistribution[i] += sw->hydred[k][i];
-    }
-  }
-
-  ForEachEvapLayer(i)
-  {
-    Esoil += sw->evaporation[i];
-  }
-
-  ForEachVegType(k)
-  {
-    Eveg += sw->evap_veg[k];
-    int_veg_total += sw->int_veg[k];
-  }
-
-  // Get evaporation values
-  Elitter = sw->litter_evap;
-  Eponded = sw->surfaceWater_evap;
-  Esnow = w->snowloss;
-  Etotalint = Eveg + Elitter;
-  Etotalsurf = Etotalint + Eponded;
-  Etotal = Etotalsurf + Esoil + Esnow;
-
-  // Get other water flux values
-  infiltration = w->soil_inf;
-  deepDrainage = sw->swcBulk[Today][SW_Site.deep_lyr]; // see issue #137
-
-  percolationIn[0] = infiltration;
-  percolationOut[SW_Site.n_layers] = deepDrainage;
-
-  runoff = w->snowRunoff + w->surfaceRunoff;
-  runon = w->surfaceRunon;
-  snowmelt = w->snowmelt;
-  rain = w->now.rain[Today];
-
-  arriving_water = rain + snowmelt + runon;
-
-  // Get state change values
-  intercepted = sw->litter_int + int_veg_total;
-
-  delta_surfaceWater = sw->surfaceWater - surfaceWater_yesterday;
-  surfaceWater_yesterday = sw->surfaceWater;
-
-
-  //--- Water balance checks (there are # checks n = N_WBCHECKS)
-  if (do_once) {
-    for (i = 0; i < N_WBCHECKS; i++) {
-      debug = (debug || debugi[i])? swTRUE: swFALSE;
-    }
-  }
-
-  if (debug) {
-    sprintf(flag, "WB (%d-%d)", SW_Model.year, SW_Model.doy);
-  }
-
-
-  // AET <= PET
-  if (do_once) sw->wbErrorNames[0] = Str_Dup("AET <= PET");
-  if (!LE(sw->aet, sw->pet))
-  {
-    sw->wbError[0]++;
-    if (debugi[0]) swprintf("%s: aet=%f, pet=%f\n",
-      flag, sw->aet, sw->pet);
-  }
-
-  // AET == E(total) + T(total)
-  if (do_once) sw->wbErrorNames[1] = Str_Dup("AET == Etotal + Ttotal");
-  rhs = Etotal + Ttotal;
-  if (!EQ_w_tol(sw->aet, rhs, wbtol))
-  {
-    sw->wbError[1]++;
-    if (debugi[1]) swprintf("%s: AET(%f) == %f == Etotal(%f) + Ttotal(%f)\n",
-      flag, sw->aet, rhs, Etotal, Ttotal);
-  }
-
-  // T(total) = sum of T(veg-type i from soil layer j)
-  // doesn't make sense here because Ttotal is the sum of Tvegij
-  if (do_once) sw->wbErrorNames[2] = Str_Dup("T(total) = sum of T(veg-type i from soil layer j)");
-  sw->wbError[2] += 0;
-
-  // E(total) = E(total bare-soil) + E(ponded water) + E(total litter-intercepted) +
-  //            + E(total veg-intercepted) + E(snow sublimation)
-  if (do_once) sw->wbErrorNames[3] = Str_Dup("Etotal == Esoil + Eponded + Eveg + Elitter + Esnow");
-  rhs = Esoil + Eponded + Eveg + Elitter + Esnow;
-  if (!EQ_w_tol(Etotal, rhs, wbtol))
-  {
-    sw->wbError[3]++;
-    if (debugi[3]) swprintf("%s: Etotal(%f) == %f == Esoil(%f) + Eponded(%f) + Eveg(%f) + Elitter(%f) + Esnow(%f)\n",
-      flag, Etotal, rhs, Esoil, Eponded, Eveg, Elitter, Esnow);
-  }
-
-  // E(total surface) = E(ponded water) + E(total litter-intercepted) +
-  //                    + E(total veg-intercepted)
-  if (do_once) sw->wbErrorNames[4] = Str_Dup("Esurf == Eponded + Eveg + Elitter");
-  rhs = Eponded + Eveg + Elitter;
-  if (!EQ_w_tol(Etotalsurf, rhs, wbtol))
-  {
-    sw->wbError[4]++;
-    if (debugi[4]) swprintf("%s: Esurf(%f) == %f == Eponded(%f) + Eveg(%f) + Elitter(%f)\n",
-      flag, Etotalsurf, rhs, Eponded, Eveg, Elitter);
-  }
-
-
-  //--- Water cycling checks
-  // infiltration = [rain + snowmelt + runon] - (runoff + intercepted + delta_surfaceWater + Eponded)
-  if (do_once) sw->wbErrorNames[5] = Str_Dup("inf == rain + snowmelt + runon - (runoff + intercepted + delta_surfaceWater + Eponded)");
-  rhs = arriving_water - (runoff + intercepted + delta_surfaceWater + Eponded);
-  if (!EQ_w_tol(infiltration, rhs, wbtol))
-  {
-    sw->wbError[5]++;
-    if (debugi[5]) swprintf("%s: inf(%f) == %f == rain(%f) + snowmelt(%f) + runon(%f) - (runoff(%f) + intercepted(%f) + delta_surfaceWater(%f) + Eponded(%f))\n",
-      flag, infiltration, rhs, rain, snowmelt, runon, runoff, intercepted, delta_surfaceWater, Eponded);
-  }
-
-  // E(soil) + Ttotal = infiltration - (deepDrainage + delta(swc))
-  if (do_once) sw->wbErrorNames[6] = Str_Dup("Ttotal + Esoil = inf - (deepDrainage + delta_swc)");
-  lhs = Ttotal + Esoil;
-  rhs = infiltration - (deepDrainage + delta_swc_total);
-  if (!EQ_w_tol(lhs, rhs, wbtol))
-  {
-    sw->wbError[6]++;
-    if (debugi[6]) swprintf("%s: Ttotal(%f) + Esoil(%f) == %f == %f == inf(%f) - (deepDrainage(%f) + delta_swc(%f))\n",
-      flag, Ttotal, Esoil, lhs, rhs, infiltration, deepDrainage, delta_swc_total);
-  }
-
-  // for every soil layer j: delta(swc) =
-  //   = infiltration/percolationIn + hydraulicRedistribution -
-  //     (percolationOut/deepDrainage + transpiration + evaporation)
-  if (do_once) sw->wbErrorNames[7] = Str_Dup("delta_swc[i] == perc_in[i] + hydred[i] - (perc_out[i] + Ttot[i] + Esoil[i]))");
-  ForEachSoilLayer(i)
-  {
-    rhs = percolationIn[i] + hydraulicRedistribution[i] -
-      (percolationOut[i] + Ttotalj[i] + sw->evaporation[i]);
-    if (!EQ_w_tol(delta_swcj[i], rhs, wbtol))
-    {
-      sw->wbError[7]++;
-      if (debugi[7]) swprintf("%s sl=%d: delta_swc(%f) == %f == perc_in(%f) + hydred(%f) - (perc_out(%f) + Ttot(%f) + Esoil(%f))\n",
-        flag, i, delta_swcj[i], rhs, percolationIn[i], hydraulicRedistribution[i],
-        percolationOut[i], Ttotalj[i], sw->evaporation[i]);
-    }
-  }
-
-  // Add names only once
-  if (do_once) do_once = swFALSE;
-}
-#endif
-
-
-/* =================================================== */
-/* =================================================== */
-/*             Public Function Definitions             */
-/* --------------------------------------------------- */
-
-void SW_SWC_construct(void) {
-	/* =================================================== */
-
-	SW_Soilwat.soiltempError = swFALSE;
-
-	temp_snow = 0.;
-
-	//Clear memory before setting it
-	if (!isnull(SW_Soilwat.hist.file_prefix)) {
-		Mem_Free(SW_Soilwat.hist.file_prefix);
-		SW_Soilwat.hist.file_prefix = NULL;
-	}
-	memset(&SW_Soilwat, 0, sizeof(SW_SOILWAT));
-}
-
-void SW_SWC_water_flow(void) {
-	/* =================================================== */
-	/* Adjust SWC according to historical (measured) data
-	 * if available, compute water flow, and check if swc
-	 * is above threshold for "wet" condition.
-	 */
-
-	LyrIndex i;
-  #ifdef SWDEBUG
-  int debug = 0;
-  #endif
-
-	/* if there's no swc observation for today,
-	 * it shows up as SW_MISSING.  The input must
-	 * define historical swc for at least the top
-	 * layer to be recognized.
-	 * IMPORTANT: swc can't be adjusted on day 1 of first year of simulation.
-	 10/25/2010	(drs)	in SW_SWC_water_flow(): replaced test that "swc can't be adjusted on day 1 of year 1" to "swc can't be adjusted on start day of first year of simulation"
-	 */
-
-	if (SW_Soilwat.hist_use && !missing( SW_Soilwat.hist.swc[SW_Model.doy-1][1])) {
-
-		if (!(SW_Model.doy == SW_Model.startstart && SW_Model.year == SW_Model.startyr)) {
-
-      #ifdef SWDEBUG
-      if (debug) swprintf("\n'SW_SWC_water_flow': adjust SWC from historic inputs.\n");
-      #endif
-      SW_SWC_adjust_swc(SW_Model.doy);
-
-		} else {
-			LogError(logfp, LOGWARN, "Attempt to set SWC on start day of first year of simulation disallowed.");
-		}
-
-	} else {
-    #ifdef SWDEBUG
-    if (debug) swprintf("\n'SW_SWC_water_flow': call 'SW_Water_Flow'.\n");
-    #endif
-		SW_Water_Flow();
-	}
-
-  #ifdef SWDEBUG
-  if (debug) swprintf("\n'SW_SWC_water_flow': check water balance.\n");
-  SW_WaterBalance_Checks();
-
-  if (debug) swprintf("\n'SW_SWC_water_flow': determine wet soil layers.\n");
-  #endif
-	ForEachSoilLayer(i)
-		SW_Soilwat.is_wet[i] = (Bool) (GE( SW_Soilwat.swcBulk[Today][i],
-				SW_Site.lyr[i]->swcBulk_wet));
-}
-
-/**
-  \fn void calculate_repartitioned_soilwater(void)
-  Sets up the structures that will hold the repartitioned soilwater and propagate the swa_master structure for use in get_dSWAbulk().
-*/
-/***********************************************************/
-void calculate_repartitioned_soilwater(void){
-  // this will run for every day of every year
-  SW_SOILWAT *v = &SW_Soilwat;
-	LyrIndex i;
-  RealD val = SW_MISSING;
-  int j, k;
-  float curr_crit_val, new_crit_val;
-
-  ForEachSoilLayer(i){
-    val = v->swcBulk[Today][i];
-    ForEachVegType(j){
-      if(SW_VegProd.veg[j].cov.fCover != 0)
-        v->swa_master[j][j][i] = fmax(0., val - SW_Site.lyr[i]->swcBulk_atSWPcrit[j]);
-      else
-        v->swa_master[j][j][i] = 0.;
-      v->dSWA_repartitioned_sum[j][i] = 0.; // need to reset to 0 each time
-    }
-
-    // need to check which other critical value each veg_type has access to aside from its own
-    //(i.e. if shrub=-3.9 then it also has access to -3.5 and -2.0)
-    // go through each veg type
-    for(j=0; j<NVEGTYPES; j++){
-      curr_crit_val = SW_VegProd.critSoilWater[j]; // get critical value for current veg type
-      // go through each critical value to see which ones need to be set for each veg_type
-      for(k=0; k<NVEGTYPES; k++){
-        if(k == j){
-          // dont need to check for its own critical value
-        }
-        else{
-          new_crit_val = SW_VegProd.critSoilWater[k];
-          if(curr_crit_val < new_crit_val){ // need to store this value since it has access to it
-            v->swa_master[j][k][i] = v->swa_master[k][k][i]; // itclp(veg_type, new_critical_value, layer, timeperiod)
-          }
-          if(curr_crit_val > new_crit_val){ // need to set this value to 0 since it does not have access to it
-            v->swa_master[j][k][i] = 0.; // itclp(veg_type, new_critical_value, layer, timeperiod)
-          }
-          if(curr_crit_val == new_crit_val){
-            // do nothing, dont want to swap values
-          }
-        }
-      }
-    }
-    get_dSWAbulk(i); // call function to get repartioned swa values
-  }
-}
-
-
-/**
-  \fn get_dSWAbulk(int i)
-  This function calculates the repartioned soilwater.
-  soilwater for each vegtype is calculated based on size of the critical soilwater based on the input files.
-  This goes through the ranked critical values, starting at the deepest and moving up
-  The deepest veg type has access to the available soilwater of each veg type above so start at bottom move up.
-  \param i. soil layer
-*/
-/***********************************************************/
-void get_dSWAbulk(int i){
-  SW_SOILWAT *v = &SW_Soilwat;
-	int j,kv,curr_vegType,curr_crit_rank_index,kv_veg_type,prev_crit_veg_type,greater_veg_type;
-	float crit_val, prev_crit_val, smallestCritVal, vegFractionSum, newFraction;
-	float veg_type_in_use; // set to current veg type fraction value to avoid multiple if loops. should just need 1 instead of 3 now.
-	float inner_loop_veg_type; // set to inner loop veg type
-	int array_size = NVEGTYPES * NVEGTYPES;
-	smallestCritVal = SW_VegProd.critSoilWater[SW_VegProd.rank_SWPcrits[0]];
-	RealF dSWA_bulk[array_size][array_size][MAX_LAYERS];
-	RealF dSWA_bulk_repartioned[array_size][array_size][MAX_LAYERS];
-
-  // need to initialize to 0
-  for(curr_vegType = 0; curr_vegType < NVEGTYPES; curr_vegType++){
-		for(kv = 0; kv < NVEGTYPES; kv++){
-      dSWA_bulk_repartioned[curr_vegType][kv][i] = 0.;
-      dSWA_bulk[curr_vegType][kv][i] = 0.;
-    }
-  }
-
-	// loop through each veg type to get dSWAbulk
-	for(curr_vegType = (NVEGTYPES - 1); curr_vegType >= 0; curr_vegType--){ // go through each veg type and recalculate if necessary. starts at smallest
-    v->dSWA_repartitioned_sum[curr_vegType][i] = 0.;
-    curr_crit_rank_index = SW_VegProd.rank_SWPcrits[curr_vegType]; // get rank index for start of next loop
-		veg_type_in_use = SW_VegProd.veg[curr_crit_rank_index].cov.fCover; // set veg type fraction here
-
-		for(kv = curr_vegType; kv>=0; kv--){
-			crit_val = SW_VegProd.critSoilWater[SW_VegProd.rank_SWPcrits[kv]]; // get crit value at current index
-			kv_veg_type = SW_VegProd.rank_SWPcrits[kv]; // get index for veg_type. dont want to access v->swa_master at rank_SWPcrits index
-			if(kv != 0){
-				prev_crit_val = SW_VegProd.critSoilWater[SW_VegProd.rank_SWPcrits[kv-1]]; // get crit value for index lower
-				prev_crit_veg_type = SW_VegProd.rank_SWPcrits[kv-1]; // get veg type that belongs to the corresponding critical value
-			}
-			else{
-				prev_crit_val = SW_VegProd.critSoilWater[SW_VegProd.rank_SWPcrits[kv]]; // get crit value for index lower
-				prev_crit_veg_type = SW_VegProd.rank_SWPcrits[kv]; // get veg type that belongs to the corresponding critical value
-			}
-			if(veg_type_in_use == 0){ // [0=tree(-2.0,off), 1=shrub(-3.9,on), 2=grass(-3.5,on), 3=forb(-2.0,on)]
-				dSWA_bulk[curr_crit_rank_index][kv_veg_type][i] = 0.; // set to 0 to ensure no absent values
-				v->swa_master[curr_crit_rank_index][kv_veg_type][i] = 0.;
-				dSWA_bulk_repartioned[curr_crit_rank_index][kv_veg_type][i] = 0.;
-			}
-			else{ // check if need to recalculate for veg types in use
-				if(crit_val < prev_crit_val){ // if true then we need to recalculate
-					if(v->swa_master[curr_crit_rank_index][kv_veg_type][i] == 0){
-						dSWA_bulk[curr_crit_rank_index][kv_veg_type][i] = 0.;
-					}
-					else{
-						dSWA_bulk[curr_crit_rank_index][kv_veg_type][i] =
-							v->swa_master[curr_crit_rank_index][kv_veg_type][i] - v->swa_master[curr_crit_rank_index][prev_crit_veg_type][i];
-						}
-				}
-				else if(crit_val == prev_crit_val){ // critical values equal just set to itself
-					dSWA_bulk[curr_crit_rank_index][kv_veg_type][i] = v->swa_master[curr_crit_rank_index][kv_veg_type][i];
-				}
-				else{
-					// do nothing if crit val >. this will be handled later
-				}
-				/* ##############################################################
-					below if else blocks are for redistributing dSWAbulk values
-				############################################################## */
-				if(curr_vegType == (NVEGTYPES - 1) && kv == (NVEGTYPES - 1) && prev_crit_val != crit_val) // if largest critical value and only veg type with that value just set it to dSWAbulk
-					dSWA_bulk_repartioned[curr_crit_rank_index][kv_veg_type][i] = dSWA_bulk[curr_crit_rank_index][kv_veg_type][i];
-				else{ // all values other than largest well need repartitioning
-					if(crit_val == smallestCritVal){ // if smallest value then all veg_types have access to it so just need to multiply by its fraction
-						dSWA_bulk_repartioned[curr_crit_rank_index][kv_veg_type][i] =
-							dSWA_bulk[curr_crit_rank_index][kv_veg_type][i] * veg_type_in_use;
-							// multiply by fraction for index of curr_vegType not kv
-					}
-					else{ // critical values that more than one veg type have access to but less than all veg types
-						vegFractionSum = 0; // set to 0 each time to make sure it gets correct value
-						// need to calculute new fraction for these since sum of them no longer adds up to 1. do this by adding fractions values
-						// of veg types who have access and then dividing these fraction values by the total sum. keeps the ratio and adds up to 1
-						for(j = (NVEGTYPES - 1); j >= 0; j--){ // go through all critical values and sum the fractions of the veg types who have access
-							inner_loop_veg_type = SW_VegProd.veg[j].cov.fCover; // set veg type fraction here
-
-							if(SW_VegProd.critSoilWater[j] <= crit_val)
-								vegFractionSum += inner_loop_veg_type;
-						}
-						newFraction = veg_type_in_use / vegFractionSum; // divide veg fraction by sum to get new fraction value
-						dSWA_bulk_repartioned[curr_crit_rank_index][kv_veg_type][i] =
-							dSWA_bulk[curr_crit_rank_index][kv_veg_type][i] * newFraction;
-					}
-				}
-			}
-		}
-		// setting all the veg types above current to 0 since they do not have access to those
-		// ex: if forb=-2.0 grass=-3.5 & shrub=-3.9 then need to set grass and shrub to 0 for forb
-		for(j = curr_vegType + 1; j < NVEGTYPES; j++){
-			greater_veg_type = SW_VegProd.rank_SWPcrits[j];
-			if(SW_VegProd.critSoilWater[SW_VegProd.rank_SWPcrits[j-1]] > SW_VegProd.critSoilWater[SW_VegProd.rank_SWPcrits[j]]){
-				dSWA_bulk[curr_crit_rank_index][greater_veg_type][i] = 0.;
-				dSWA_bulk_repartioned[curr_crit_rank_index][greater_veg_type][i] = 0.;
-			}
-		}
-	}
-
-	for(curr_vegType = 0; curr_vegType < NVEGTYPES; curr_vegType++){
-		for(kv = 0; kv < NVEGTYPES; kv++){
-			if(SW_VegProd.veg[curr_vegType].cov.fCover == 0.)
-				v->dSWA_repartitioned_sum[curr_vegType][i] = 0.;
-			else
-				v->dSWA_repartitioned_sum[curr_vegType][i] += dSWA_bulk_repartioned[curr_vegType][kv][i];
-		}
-	}
-
-    /*int x = 0;
-		printf("dSWAbulk_repartition forb[%d,0,%d]: %f\n",x,i,dSWA_bulk_repartioned[x][0][i]);
-		printf("dSWAbulk_repartition forb[%d,1,%d]: %f\n",x,i,dSWA_bulk_repartioned[x][1][i]);
-		printf("dSWAbulk_repartition forb[%d,2,%d]: %f\n",x,i,dSWA_bulk_repartioned[x][2][i]);
-		printf("dSWAbulk_repartition forb[%d,3,%d]: %f\n\n",x,i,dSWA_bulk_repartioned[x][3][i]);
-		printf("dSWA_repartitioned_sum[%d][%d]: %f\n\n", x,i, v->dSWA_repartitioned_sum[x][i]);
-
-
-		printf("---------------------\n\n");*/
-}
-
-void SW_SWC_end_day(void) {
-	/* =================================================== */
-	SW_SOILWAT *v = &SW_Soilwat;
-	LyrIndex i;
-
-	ForEachSoilLayer(i)
-		v->swcBulk[Yesterday][i] = v->swcBulk[Today][i];
-
-	v->snowpack[Yesterday] = v->snowpack[Today];
-
-}
-
-void SW_SWC_new_year(void) {
-	/* =================================================== */
-	/* init first doy swc, either by the computed init value
-	 * or by the last day of last year, which is also,
-	 * coincidentally, Yesterday.
-	 */
-
-	LyrIndex lyr;
-	TimeInt year = SW_Model.year;
-	Bool reset = (Bool) (SW_Site.reset_yr || SW_Model.year == SW_Model.startyr);
-
-	memset(&SW_Soilwat.yrsum, 0, sizeof(SW_SOILWAT_OUTPUTS));
-
-	/* reset the swc */
-	ForEachSoilLayer(lyr)
-	{
-		if (reset) {
-			SW_Soilwat.swcBulk[Today][lyr] = SW_Soilwat.swcBulk[Yesterday][lyr] = SW_Site.lyr[lyr]->swcBulk_init;
-			SW_Soilwat.drain[lyr] = 0.;
-		} else {
-			SW_Soilwat.swcBulk[Today][lyr] = SW_Soilwat.swcBulk[Yesterday][lyr];
-		}
-	}
-
-	/* reset the snowpack */
-	if (reset) {
-		SW_Soilwat.snowpack[Today] = SW_Soilwat.snowpack[Yesterday] = 0.;
-	} else {
-		SW_Soilwat.snowpack[Today] = SW_Soilwat.snowpack[Yesterday];
-	}
-
-	/* reset the historical (measured) values, if needed */
-	if (SW_Soilwat.hist_use && year >= SW_Soilwat.hist.yr.first) {
-		#ifndef RSOILWAT
-			_read_swc_hist(year);
-		#else
-			if(useFiles) {
-				_read_swc_hist(year);
-			} else {
-				onSet_SW_SWC_hist();
-			}
-		#endif
-	}
-	/* always reset deep drainage */
-	if (SW_Site.deepdrain){
-		SW_Soilwat.swcBulk[Today][SW_Site.deep_lyr] = 0.;
-  }
-}
-
-void SW_SWC_read(void) {
-	/* =================================================== */
-	/* Like all of the other "objects", read() reads in the
-	 * setup parameters.  See _read_swc_hist() for reading
-	 * historical files.
-	 *
-	 *  1/25/02 - cwb - removed unused records of logfile and
-	 *          start and end days.  also removed the SWTIMES dy
-	 *          structure element.
-	 */
-
-	SW_SOILWAT *v = &SW_Soilwat;
-	FILE *f;
-	int lineno = 0, nitems = 4;
-// gets the soil temperatures from where they are read in the SW_Site struct for use later
-// SW_Site.c must call it's read function before this, or it won't work
-	v->surfaceTemp = 0;
-	LyrIndex i;
-	ForEachSoilLayer(i)
-		v->sTemp[i] = SW_Site.lyr[i]->sTemp;
-
-	MyFileName = SW_F_name(eSoilwat);
-	f = OpenFile(MyFileName, "r");
-
-	while (GetALine(f, inbuf)) {
-		switch (lineno) {
-		case 0:
-			v->hist_use = (atoi(inbuf)) ? swTRUE : swFALSE;
-			break;
-		case 1:
-			v->hist.file_prefix = (char *) Str_Dup(inbuf);
-			break;
-		case 2:
-			v->hist.yr.first = yearto4digit(atoi(inbuf));
-			break;
-		case 3:
-			v->hist.method = atoi(inbuf);
-			break;
-		}
-		lineno++;
-	}
-	if(!v->hist_use) {
-		CloseFile(&f);
-		return;
-	}
-	if (lineno < nitems) {
-		CloseFile(&f);
-		LogError(logfp, LOGFATAL, "%s : Insufficient parameters specified.", MyFileName);
-	}
-	if (v->hist.method < 1 || v->hist.method > 2) {
-		CloseFile(&f);
-		LogError(logfp, LOGFATAL, "%s : Invalid swc adjustment method.", MyFileName);
-	}
-	v->hist.yr.last = SW_Model.endyr;
-	v->hist.yr.total = v->hist.yr.last - v->hist.yr.first + 1;
-	CloseFile(&f);
-}
-
-
-void _read_swc_hist(TimeInt year) {
-	/* =================================================== */
-	/* read a file containing historical swc measurements.
-	 * Enter with year a four digit year number.  This is
-	 * appended to the swc prefix to make the input file
-	 * name.
-	 *
-	 *
-	 * 1/25/02 - cwb - removed year field from input records.
-	 *         This code uses GetALine() which discards comments
-	 *         and only one year's data per file is allowed, so
-	 *         and the date is part of the file name, but if you
-	 *         must, you can add the date as well as other data
-	 *         inside comments, preferably at the top of the file.
-	 *
-	 * Format of the input file is
-	 * "doy layer swc stderr"
-	 *
-	 * for example,
-	 *  90 1 1.11658 .1
-	 *  90 2 1.11500 .1
-	 *    ...
-	 * 185 1 2.0330  .23
-	 * 185 2 3.1432  .25
-	 *    ...
-	 * note that missing days or layers will not cause
-	 * an error in the input, but missing layers could
-	 * cause problems in the flow model.
-	 */
-	SW_SOILWAT *v = &SW_Soilwat;
-	FILE *f;
-	int x, lyr, recno = 0, doy;
-	RealF swc, st_err;
-	char fname[MAX_FILENAMESIZE];
-
-	sprintf(fname, "%s.%4d", v->hist.file_prefix, year);
-
-	if (!FileExists(fname)) {
-		LogError(logfp, LOGWARN, "Historical SWC file %s not found.", fname);
-		return;
-	}
-
-	f = OpenFile(fname, "r");
-
-	_clear_hist();
-
-	while (GetALine(f, inbuf)) {
-		recno++;
-		x = sscanf(inbuf, "%d %d %f %f", &doy, &lyr, &swc, &st_err);
-		if (x < 4) {
-			CloseFile(&f);
-			LogError(logfp, LOGFATAL, "%s : Incomplete layer data at record %d\n   Should be DOY LYR SWC STDERR.", fname, recno);
-		}
-		if (x > 4) {
-			CloseFile(&f);
-			LogError(logfp, LOGFATAL, "%s : Too many input fields at record %d\n   Should be DOY LYR SWC STDERR.", fname, recno);
-		}
-		if (doy < 1 || doy > MAX_DAYS) {
-			CloseFile(&f);
-			LogError(logfp, LOGFATAL, "%s : Day of year out of range at record %d", fname, recno);
-		}
-		if (lyr < 1 || lyr > MAX_LAYERS) {
-			CloseFile(&f);
-			LogError(logfp, LOGFATAL, "%s : Layer number out of range (%d > %d), record %d\n", fname, lyr, MAX_LAYERS, recno);
-		}
-
-		v->hist.swc[doy - 1][lyr - 1] = swc;
-		v->hist.std_err[doy - 1][lyr - 1] = st_err;
-
-	}
-	CloseFile(&f);
-}
-
-
-void SW_SWC_adjust_swc(TimeInt doy) {
-	/* =================================================== */
-	/* 01/07/02 (cwb) added final loop to guarantee swc > swcBulk_min
-	 */
-
-	SW_SOILWAT *v = &SW_Soilwat;
-	RealD lower, upper;
-	LyrIndex lyr;
-	TimeInt dy = doy - 1;
-
-	switch (SW_Soilwat.hist.method) {
-	case SW_Adjust_Avg:
-		ForEachSoilLayer(lyr)
-		{
-			v->swcBulk[Today][lyr] += v->hist.swc[dy][lyr];
-			v->swcBulk[Today][lyr] /= 2.;
-		}
-		break;
-
-	case SW_Adjust_StdErr:
-		ForEachSoilLayer(lyr)
-		{
-			upper = v->hist.swc[dy][lyr] + v->hist.std_err[dy][lyr];
-			lower = v->hist.swc[dy][lyr] - v->hist.std_err[dy][lyr];
-			if (GT(v->swcBulk[Today][lyr], upper))
-				v->swcBulk[Today][lyr] = upper;
-			else if (LT(v->swcBulk[Today][lyr], lower))
-				v->swcBulk[Today][lyr] = lower;
-		}
-		break;
-
-	default:
-		LogError(logfp, LOGFATAL, "%s : Invalid SWC adjustment method.", SW_F_name(eSoilwat));
-	}
-
-	/* this will guarantee that any method will not lower swc */
-	/* below the minimum defined for the soil layers          */
-	ForEachSoilLayer(lyr){
-		v->swcBulk[Today][lyr] = fmax(v->swcBulk[Today][lyr], SW_Site.lyr[lyr]->swcBulk_min);
-  }
-
-}
-
-/**
-  @brief Calculates todays snowpack, partitioning of ppt into rain and snow, snowmelt and snowloss.
-
-  SWAT2K routines from Neitsch S, Arnold J, Kiniry J, Williams J. 2005. Soil and water assessment tool (SWAT) theoretical documentation. version 2005.
-  Blackland Research Center, Texas Agricultural Experiment Station: Temple, TX.
-
-  @param temp_min Daily minimum temperature (C)
-  @param temp_max Daily maximum temperature (C)
-  @param ppt Daily precipitation (cm)
-  @param *rain Daily rainfall (cm)
-  @param *snow Daily rainfall (cm)
-  @param *snowmelt  Daily snowmelt (cm)
-
-  @returns void
- **/
-
-
- /*************************************************************************************************
- History:
-
-   10/04/2010	(drs) added snowMAUS snow accumulation, sublimation and melt algorithm: Trnka, M., Kocmánková, E., Balek, J., Eitzinger, J., Ruget, F., Formayer, H., Hlavinka, P., Schaumberger, A., Horáková, V., Mozny, M. & Zalud, Z. (2010) Simple snow cover model for agrometeorological applications. Agricultural and Forest Meteorology, 150, 1115-1127.
-   replaced SW_SWC_snow_accumulation, SW_SWC_snow_sublimation, and SW_SWC_snow_melt with SW_SWC_adjust_snow
-   10/19/2010	(drs) replaced snowMAUS simulation with SWAT2K routines.
-
- **************************************************************************************************/
-
-void SW_SWC_adjust_snow(RealD temp_min, RealD temp_max, RealD ppt, RealD *rain,
-	RealD *snow, RealD *snowmelt) {
-
-	RealD *snowpack = &SW_Soilwat.snowpack[Today],
-		doy = SW_Model.doy,
-		temp_ave, Rmelt, SnowAccu = 0., SnowMelt = 0.;
-
-	static RealD snow_cov = 1.;
-
-	temp_ave = (temp_min + temp_max) / 2.;
-
-	/* snow accumulation */
-	if (LE(temp_ave, SW_Site.TminAccu2)) {
-		SnowAccu = ppt;
-	} else {
-		SnowAccu = 0.;
-	}
-	*rain = fmax(0., ppt - SnowAccu);
-	*snow = fmax(0., SnowAccu);
-	*snowpack += SnowAccu;
-
-	/* snow melt */
-	Rmelt = (SW_Site.RmeltMax + SW_Site.RmeltMin) / 2. + sin((doy - 81.) / 58.09) * (SW_Site.RmeltMax - SW_Site.RmeltMin) / 2.;
-	temp_snow = temp_snow * (1 - SW_Site.lambdasnow) + temp_ave * SW_Site.lambdasnow;
-	if (GT(temp_snow, SW_Site.TmaxCrit)) {
-		SnowMelt = fmin( *snowpack, Rmelt * snow_cov * ((temp_snow + temp_max)/2. - SW_Site.TmaxCrit) );
-	} else {
-		SnowMelt = 0.;
-	}
-	if (GT(*snowpack, 0.)) {
-		*snowmelt = fmax(0., SnowMelt);
-		*snowpack = fmax(0., *snowpack - *snowmelt );
-	} else {
-		*snowmelt = 0.;
-	}
-}
-
-/** Snow loss through sublimation and other processes
-	 10/19/2010	(drs) based on Neitsch S, Arnold J, Kiniry J, Williams J. 2005. Soil and
-	 water assessment tool (SWAT) theoretical documentation. version 2005. Blackland
-	 Research Center, Texas Agricultural Experiment Station: Temple, TX.
-	*/
-RealD SW_SWC_snowloss(RealD pet, RealD *snowpack) {
-	RealD snowloss;
-	static RealD cov_soil = 0.5;
-
-	if (GT(*snowpack, 0.)) {
-		snowloss = fmax(0., fmin(*snowpack, cov_soil * pet));
-		*snowpack = fmax(0., *snowpack - snowloss);
-	} else {
-		snowloss = 0.;
-	}
-
-	return snowloss;
-}
-
-
-RealD SW_SnowDepth(RealD SWE, RealD snowdensity) {
-	/*---------------------
-	 08/22/2011	(drs)	calculates depth of snowpack
-	 Input:	SWE: snow water equivalents (cm = 10kg/m2)
-	 snowdensity (kg/m3)
-	 Output: snow depth (cm)
-	 ---------------------*/
-	if (GT(snowdensity, 0.)) {
-		return SWE / snowdensity * 10. * 100.;
-	} else {
-		return 0.;
-	}
-}
-
-/**
-  @brief Calculates the soil water potential or the soil water content of the current layer as a functions
-         of soil texture at the layer.
-
-  The equation and its coefficients are based on a
-  paper by Cosby,Hornberger,Clapp,Ginn,  in WATER RESOURCES RESEARCH
-  June 1984.  Moisture retention data was fit to the power function.
-
-  @param fractionGravel Fraction of soil containing gravel.
-  @param swcBulk Soilwater content of the current layer (cm/layer)
-  @param n Layer number to index the **lyr pointer
-
-  @return swb Soilwater potential of the current layer or soilwater content (if swflag=swFALSE)
-**/
-
-/**
-  HISTORY:
-    DATE:  April 2, 1992
-    9/1/92  (SLC) if swc comes in as zero, set swpotentl to
-    upperbnd.  (Previously, we flagged this
-    as an error, and set swpotentl to zero).
-
-    27-Aug-03 (cwb) removed the upperbnd business. Except for
-    missing values, swc < 0 is impossible, so it's an error,
-    and the previous limit of swp to 80 seems unreasonable.
-    return 0.0 if input value is MISSING
-**/
-
-RealD SW_SWCbulk2SWPmatric(RealD fractionGravel, RealD swcBulk, LyrIndex n) {
-	/**********************************************************************
-	 These are the values for each layer obtained via lyr[n]:
-	 width  - width of current soil layer
-	 psisMatric   - "saturation" matric potential
-	 thetasMatric - saturated moisture content.
-	 bMatric       - see equation below.
-	 swc_lim - limit for matric potential
-
-	 LOCAL VARIABLES:
-	 theta1 - volumetric soil water content
-
-	 DEFINED CONSTANTS:
-	 barconv - conversion factor from bars to cm water.  (i.e.
-	 1 bar = 1024cm water)
-
-	 COMMENT:
-	 See the routine "watreqn" for a description of how the variables
-	 psisMatric, bMatric, binverseMatric, thetasMatric are initialized
-	 **********************************************************************/
-
-	SW_LAYER_INFO *lyr = SW_Site.lyr[n];
-	float theta1, swp = 0.;
-
-	if (missing(swcBulk) || ZRO(swcBulk))
-		return 0.0;
-
-	if (GT(swcBulk, 0.0)) {
-		if (EQ(fractionGravel,1.0))
-			theta1 = 0.0;
-		else
-			theta1 = (swcBulk / lyr->width) * 100. / (1. - fractionGravel);
-		swp = lyr->psisMatric / powe(theta1/lyr->thetasMatric, lyr->bMatric) / BARCONV;
-	} else {
-		LogError(logfp, LOGFATAL, "Invalid SWC value (%.4f) in SW_SWC_swc2potential.\n"
-				"    Year = %d, DOY=%d, Layer = %d\n", swcBulk, SW_Model.year, SW_Model.doy, n);
-	}
-
-	return swp;
-}
-
-/**
-  @brief Used to be swfunc in the fortran version
-
-  @param fractionGravel Fraction of soil that contains gravel
-  @param SWSWPmatric
-  @param n
-<<<<<<< HEAD
-
-  @return t as the volume (cmH2O/cmSOIL)
-
-=======
-
-  @return t as the volume (cmH2O/cmSOIL)
-
->>>>>>> 012afcad
-**/
-
-/**
-  History:
-    27-Aug-03 (cwb) moved from the Site module.
-**/
-
-RealD SW_SWPmatric2VWCBulk(RealD fractionGravel, RealD swpMatric, LyrIndex n) {
-	SW_LAYER_INFO *lyr = SW_Site.lyr[n];
-	RealD t, p;
-	swpMatric *= BARCONV;
-	p = powe(lyr->psisMatric / swpMatric, lyr->binverseMatric); // lyr->psisMatric calculated in water equation function | todo: check to make sure these are calculated before
-  t = lyr->thetasMatric * p * 0.01 * (1 - fractionGravel);
-	return (t);
-}
-
-/**
-  @brief Calculates 'Brooks-Corey' residual volumetric soil water based on Rawls WJ, Brakensiek DL (1985) Prediction of soil water properties for hydrological modeling..
-  Based on "In Watershed management in the Eighties" (eds Jones EB, Ward TJ), pp. 293-299. American Society of Civil Engineers, New York.
-
-  @params fractionGravel Fraction of soil consisting of gravel.
-  @params sand Fraction of soil consisting of sand.
-  @params clay Fraction of soil consisting of clay.
-  @params porosity Fraction of Soil porosity as the saturated VWC
-<<<<<<< HEAD
-
-  @returns Resudual volumetric soil water (cm/cm)
-**/
-
-/*---------------------
-  History:
-  02/03/2012	(drs)	calculates 'Brooks-Corey' residual volumetric soil water based on Rawls WJ, Brakensiek DL (1985) Prediction of soil water properties for hydrological modeling. In Watershed management in the Eighties (eds Jones EB, Ward TJ), pp. 293-299. American Society of Civil Engineers, New York.
-  however, equation is only valid if (0.05 < clay < 0.6) & (0.05 < sand < 0.7)
-
- ---------------------*/
-
-RealD SW_VWCBulkRes(RealD fractionGravel, RealD sand, RealD clay, RealD porosity) {
-
-=======
-
-  @returns Resudual volumetric soil water (cm/cm)
-**/
-
-/*---------------------
-  History:
-  02/03/2012	(drs)	calculates 'Brooks-Corey' residual volumetric soil water based on Rawls WJ, Brakensiek DL (1985) Prediction of soil water properties for hydrological modeling. In Watershed management in the Eighties (eds Jones EB, Ward TJ), pp. 293-299. American Society of Civil Engineers, New York.
-  however, equation is only valid if (0.05 < clay < 0.6) & (0.05 < sand < 0.7)
-
- ---------------------*/
-
-RealD SW_VWCBulkRes(RealD fractionGravel, RealD sand, RealD clay, RealD porosity) {
->>>>>>> 012afcad
-  if (clay < .05 || clay > .6 || sand < .05 || sand > .7){
-    LogError(logfp, LOGWARN, "Sand and/or clay values out of valid range, simulation outputs may differ.");
-    return SW_MISSING;
-  }
-  else{
-    RealD res;
-  	sand *= 100.;
-  	clay *= 100.;
-  	res = (-0.0182482 + 0.00087269 * sand + 0.00513488 * clay + 0.02939286 * porosity - 0.00015395 * squared(clay) - 0.0010827 * sand * porosity
-  			- 0.00018233 * squared(clay) * squared(porosity) + 0.00030703 * squared(clay) * porosity - 0.0023584 * squared(porosity) * clay) * (1 - fractionGravel);
-    return (fmax(res, 0.));
-  }
-}
-
-#ifdef DEBUG_MEM
-#include "myMemory.h"
-/*======================================================*/
-void SW_SWC_SetMemoryRefs( void) {
-	/* when debugging memory problems, use the bookkeeping
-	 code in myMemory.c
-	 This routine sets the known memory refs in this module
-	 so they can be  checked for leaks, etc.  Includes
-	 malloc-ed memory in SOILWAT.  All refs will have been
-	 cleared by a call to ClearMemoryRefs() before this, and
-	 will be checked via CheckMemoryRefs() after this, most
-	 likely in the main() function.
-	 */
-
-	/*  NoteMemoryRef(SW_Soilwat.hist.file_prefix); */
-
-}
-
-#endif
+/********************************************************/
+/********************************************************/
+/*	Source file: SoilWater.c
+ Type: module
+ Application: SOILWAT - soilwater dynamics simulator
+ Purpose: Read / write and otherwise manage the
+ soil water values.  Includes reading input
+ parameters and ordinary daily water flow.
+ In addition, generally useful soilwater-
+ related functions should go here.
+ History:
+ (8/28/01) -- INITIAL CODING - cwb
+ 10/04/2010	(drs) added snowMAUS snow accumulation, sublimation and melt algorithm: Trnka, M., Kocmánková, E., Balek, J., Eitzinger, J., Ruget, F., Formayer, H., Hlavinka, P., Schaumberger, A., Horáková, V., Mozny, M. & Zalud, Z. (2010) Simple snow cover model for agrometeorological applications. Agricultural and Forest Meteorology, 150, 1115-1127.
+ replaced SW_SWC_snow_accumulation, SW_SWC_snow_sublimation, and SW_SWC_snow_melt with SW_SWC_adjust_snow (temp_min, temp_max, *ppt, *rain, *snow, *snowmelt)
+ 10/19/2010	(drs) replaced snowMAUS simulation with SWAT2K routines: Neitsch S, Arnold J, Kiniry J, Williams J. 2005. Soil and water assessment tool (SWAT) theoretical documentation. version 2005. Blackland Research Center, Texas Agricultural Experiment Station: Temple, TX.
+ 10/25/2010	(drs)	in SW_SWC_water_flow(): replaced test that "swc can't be adjusted on day 1 of year 1" to "swc can't be adjusted on start day of first year of simulation"
+ 01/04/2011	(drs) added parameter '*snowloss' to function SW_SWC_adjust_snow()
+ 08/22/2011	(drs) added function RealD SW_SnowDepth( RealD SWE, RealD snowdensity)
+ 01/20/2012	(drs)	in function 'SW_SnowDepth': catching division by 0 if snowdensity is 0
+ 02/03/2012	(drs)	added function 'RealD SW_SWC_SWCres(RealD sand, RealD clay, RealD porosity)': which calculates 'Brooks-Corey' residual volumetric soil water based on Rawls & Brakensiek (1985)
+ 05/25/2012  (DLM) edited SW_SWC_read(void) function to get the initial values for soil temperature from SW_Site
+ 04/16/2013	(clk)	Changed SW_SWC_vol2bars() to SW_SWCbulk2SWPmatric(), and changed the code to incorporate the fraction of gravel content in the soil
+ theta1 = ... / (1. - fractionVolBulk_gravel)
+ Changed SW_SWC_bars2vol() to SW_SWPmatric2VWCBulk(), and changed the code to incorporate the fraction of gravel content in the soil
+ t = ... * (1. - fractionVolBulk_gravel)
+ Changed SW_SWC_SWCres() to SW_VWCBulkRes(), and changed the code to incorporate the fraction of gravel content in the soil
+ res = ... * (1. - fractionVolBulk_gravel)
+ Updated the use of these three function in all files
+ 06/24/2013	(rjm)	made temp_snow a module-level static variable (instead of function-level): otherwise it will not get reset to 0 between consecutive calls as a dynamic library
+ need to set temp_snow to 0 in function SW_SWC_construct()
+ 06/26/2013	(rjm)	closed open files at end of functions SW_SWC_read(), _read_hist() or if LogError() with LOGFATAL is called
+ */
+/********************************************************/
+/********************************************************/
+
+/* =================================================== */
+/* =================================================== */
+/*                INCLUDES / DEFINES                   */
+
+#include <stdio.h>
+#include <stdlib.h>
+#include <string.h>
+#include <math.h>
+#include "generic.h"
+#include "filefuncs.h"
+#include "myMemory.h"
+#include "SW_Defines.h"
+#include "SW_Files.h"
+#include "SW_Model.h"
+#include "SW_Site.h"
+#include "SW_SoilWater.h"
+#include "SW_VegProd.h"
+#ifdef SWDEBUG
+  #include "SW_Weather.h"
+#endif
+#ifdef RSOILWAT
+  #include "../rSW_SoilWater.h" // for onSet_SW_SWC_hist()
+#endif
+
+void SW_Water_Flow(void); /* see Water_Flow.c */
+
+/* =================================================== */
+/*                  Global Variables                   */
+/* --------------------------------------------------- */
+
+extern SW_MODEL SW_Model;
+extern SW_SITE SW_Site;
+extern SW_VEGPROD SW_VegProd;
+#ifdef RSOILWAT
+	extern Bool useFiles;
+#endif
+
+SW_SOILWAT SW_Soilwat; /* declared here, externed elsewhere */
+#ifdef SWDEBUG
+  extern SW_WEATHER SW_Weather;
+#endif
+
+
+/* =================================================== */
+/*                Module-Level Variables               */
+/* --------------------------------------------------- */
+static char *MyFileName;
+static RealD temp_snow;
+
+
+/* =================================================== */
+/* =================================================== */
+/*             Private Function Definitions            */
+/* --------------------------------------------------- */
+
+static void _clear_hist(void) {
+	/* --------------------------------------------------- */
+	TimeInt d;
+	LyrIndex z;
+	for (d = 0; d < MAX_DAYS; d++) {
+		for(z=0; z<MAX_LAYERS; z++)
+		{
+			SW_Soilwat.hist.swc[d][z] = SW_MISSING;
+			SW_Soilwat.hist.std_err[d][z] = SW_MISSING;
+		}
+	}
+}
+
+#ifdef SWDEBUG
+void SW_WaterBalance_Checks(void)
+{
+  SW_SOILWAT *sw = &SW_Soilwat;
+	SW_WEATHER *w = &SW_Weather;
+
+  IntUS i, k;
+  int debugi[N_WBCHECKS] = {1, 1, 1, 1, 1, 1, 1, 1}; // print output for each check yes/no
+  char flag[15];
+  RealD
+    Etotal, Etotalsurf, Etotalint, Eponded, Elitter, Esnow, Esoil = 0., Eveg = 0.,
+    Ttotal = 0., Ttotalj[MAX_LAYERS],
+    percolationIn[MAX_LAYERS + 1], percolationOut[MAX_LAYERS + 1],
+    hydraulicRedistribution[MAX_LAYERS],
+    infiltration, deepDrainage, runoff, runon, snowmelt, rain, arriving_water,
+    intercepted, int_veg_total = 0.,
+    delta_surfaceWater,
+    delta_swc_total = 0., delta_swcj[MAX_LAYERS];
+  RealD lhs, rhs, wbtol = 1e-9;
+
+  static RealD surfaceWater_yesterday = 0.;
+  static Bool do_once = swTRUE;
+  static Bool debug = swFALSE;
+
+
+  // Sum up variables
+  ForEachSoilLayer(i)
+  {
+    percolationIn[i + 1] = sw->drain[i];
+    percolationOut[i] = sw->drain[i];
+
+    delta_swcj[i] = sw->swcBulk[Today][i] - sw->swcBulk[Yesterday][i];
+    delta_swc_total += delta_swcj[i];
+
+    Ttotalj[i] = hydraulicRedistribution[i] = 0.; // init
+
+    ForEachVegType(k) {
+      Ttotal += sw->transpiration[k][i];
+      Ttotalj[i] += sw->transpiration[k][i];
+      hydraulicRedistribution[i] += sw->hydred[k][i];
+    }
+  }
+
+  ForEachEvapLayer(i)
+  {
+    Esoil += sw->evaporation[i];
+  }
+
+  ForEachVegType(k)
+  {
+    Eveg += sw->evap_veg[k];
+    int_veg_total += sw->int_veg[k];
+  }
+
+  // Get evaporation values
+  Elitter = sw->litter_evap;
+  Eponded = sw->surfaceWater_evap;
+  Esnow = w->snowloss;
+  Etotalint = Eveg + Elitter;
+  Etotalsurf = Etotalint + Eponded;
+  Etotal = Etotalsurf + Esoil + Esnow;
+
+  // Get other water flux values
+  infiltration = w->soil_inf;
+  deepDrainage = sw->swcBulk[Today][SW_Site.deep_lyr]; // see issue #137
+
+  percolationIn[0] = infiltration;
+  percolationOut[SW_Site.n_layers] = deepDrainage;
+
+  runoff = w->snowRunoff + w->surfaceRunoff;
+  runon = w->surfaceRunon;
+  snowmelt = w->snowmelt;
+  rain = w->now.rain[Today];
+
+  arriving_water = rain + snowmelt + runon;
+
+  // Get state change values
+  intercepted = sw->litter_int + int_veg_total;
+
+  delta_surfaceWater = sw->surfaceWater - surfaceWater_yesterday;
+  surfaceWater_yesterday = sw->surfaceWater;
+
+
+  //--- Water balance checks (there are # checks n = N_WBCHECKS)
+  if (do_once) {
+    for (i = 0; i < N_WBCHECKS; i++) {
+      debug = (debug || debugi[i])? swTRUE: swFALSE;
+    }
+  }
+
+  if (debug) {
+    sprintf(flag, "WB (%d-%d)", SW_Model.year, SW_Model.doy);
+  }
+
+
+  // AET <= PET
+  if (do_once) sw->wbErrorNames[0] = Str_Dup("AET <= PET");
+  if (!LE(sw->aet, sw->pet))
+  {
+    sw->wbError[0]++;
+    if (debugi[0]) swprintf("%s: aet=%f, pet=%f\n",
+      flag, sw->aet, sw->pet);
+  }
+
+  // AET == E(total) + T(total)
+  if (do_once) sw->wbErrorNames[1] = Str_Dup("AET == Etotal + Ttotal");
+  rhs = Etotal + Ttotal;
+  if (!EQ_w_tol(sw->aet, rhs, wbtol))
+  {
+    sw->wbError[1]++;
+    if (debugi[1]) swprintf("%s: AET(%f) == %f == Etotal(%f) + Ttotal(%f)\n",
+      flag, sw->aet, rhs, Etotal, Ttotal);
+  }
+
+  // T(total) = sum of T(veg-type i from soil layer j)
+  // doesn't make sense here because Ttotal is the sum of Tvegij
+  if (do_once) sw->wbErrorNames[2] = Str_Dup("T(total) = sum of T(veg-type i from soil layer j)");
+  sw->wbError[2] += 0;
+
+  // E(total) = E(total bare-soil) + E(ponded water) + E(total litter-intercepted) +
+  //            + E(total veg-intercepted) + E(snow sublimation)
+  if (do_once) sw->wbErrorNames[3] = Str_Dup("Etotal == Esoil + Eponded + Eveg + Elitter + Esnow");
+  rhs = Esoil + Eponded + Eveg + Elitter + Esnow;
+  if (!EQ_w_tol(Etotal, rhs, wbtol))
+  {
+    sw->wbError[3]++;
+    if (debugi[3]) swprintf("%s: Etotal(%f) == %f == Esoil(%f) + Eponded(%f) + Eveg(%f) + Elitter(%f) + Esnow(%f)\n",
+      flag, Etotal, rhs, Esoil, Eponded, Eveg, Elitter, Esnow);
+  }
+
+  // E(total surface) = E(ponded water) + E(total litter-intercepted) +
+  //                    + E(total veg-intercepted)
+  if (do_once) sw->wbErrorNames[4] = Str_Dup("Esurf == Eponded + Eveg + Elitter");
+  rhs = Eponded + Eveg + Elitter;
+  if (!EQ_w_tol(Etotalsurf, rhs, wbtol))
+  {
+    sw->wbError[4]++;
+    if (debugi[4]) swprintf("%s: Esurf(%f) == %f == Eponded(%f) + Eveg(%f) + Elitter(%f)\n",
+      flag, Etotalsurf, rhs, Eponded, Eveg, Elitter);
+  }
+
+
+  //--- Water cycling checks
+  // infiltration = [rain + snowmelt + runon] - (runoff + intercepted + delta_surfaceWater + Eponded)
+  if (do_once) sw->wbErrorNames[5] = Str_Dup("inf == rain + snowmelt + runon - (runoff + intercepted + delta_surfaceWater + Eponded)");
+  rhs = arriving_water - (runoff + intercepted + delta_surfaceWater + Eponded);
+  if (!EQ_w_tol(infiltration, rhs, wbtol))
+  {
+    sw->wbError[5]++;
+    if (debugi[5]) swprintf("%s: inf(%f) == %f == rain(%f) + snowmelt(%f) + runon(%f) - (runoff(%f) + intercepted(%f) + delta_surfaceWater(%f) + Eponded(%f))\n",
+      flag, infiltration, rhs, rain, snowmelt, runon, runoff, intercepted, delta_surfaceWater, Eponded);
+  }
+
+  // E(soil) + Ttotal = infiltration - (deepDrainage + delta(swc))
+  if (do_once) sw->wbErrorNames[6] = Str_Dup("Ttotal + Esoil = inf - (deepDrainage + delta_swc)");
+  lhs = Ttotal + Esoil;
+  rhs = infiltration - (deepDrainage + delta_swc_total);
+  if (!EQ_w_tol(lhs, rhs, wbtol))
+  {
+    sw->wbError[6]++;
+    if (debugi[6]) swprintf("%s: Ttotal(%f) + Esoil(%f) == %f == %f == inf(%f) - (deepDrainage(%f) + delta_swc(%f))\n",
+      flag, Ttotal, Esoil, lhs, rhs, infiltration, deepDrainage, delta_swc_total);
+  }
+
+  // for every soil layer j: delta(swc) =
+  //   = infiltration/percolationIn + hydraulicRedistribution -
+  //     (percolationOut/deepDrainage + transpiration + evaporation)
+  if (do_once) sw->wbErrorNames[7] = Str_Dup("delta_swc[i] == perc_in[i] + hydred[i] - (perc_out[i] + Ttot[i] + Esoil[i]))");
+  ForEachSoilLayer(i)
+  {
+    rhs = percolationIn[i] + hydraulicRedistribution[i] -
+      (percolationOut[i] + Ttotalj[i] + sw->evaporation[i]);
+    if (!EQ_w_tol(delta_swcj[i], rhs, wbtol))
+    {
+      sw->wbError[7]++;
+      if (debugi[7]) swprintf("%s sl=%d: delta_swc(%f) == %f == perc_in(%f) + hydred(%f) - (perc_out(%f) + Ttot(%f) + Esoil(%f))\n",
+        flag, i, delta_swcj[i], rhs, percolationIn[i], hydraulicRedistribution[i],
+        percolationOut[i], Ttotalj[i], sw->evaporation[i]);
+    }
+  }
+
+  // Add names only once
+  if (do_once) do_once = swFALSE;
+}
+#endif
+
+
+/* =================================================== */
+/* =================================================== */
+/*             Public Function Definitions             */
+/* --------------------------------------------------- */
+
+void SW_SWC_construct(void) {
+	/* =================================================== */
+
+	SW_Soilwat.soiltempError = swFALSE;
+
+	temp_snow = 0.;
+
+	//Clear memory before setting it
+	if (!isnull(SW_Soilwat.hist.file_prefix)) {
+		Mem_Free(SW_Soilwat.hist.file_prefix);
+		SW_Soilwat.hist.file_prefix = NULL;
+	}
+	memset(&SW_Soilwat, 0, sizeof(SW_SOILWAT));
+}
+
+void SW_SWC_water_flow(void) {
+	/* =================================================== */
+	/* Adjust SWC according to historical (measured) data
+	 * if available, compute water flow, and check if swc
+	 * is above threshold for "wet" condition.
+	 */
+
+	LyrIndex i;
+  #ifdef SWDEBUG
+  int debug = 0;
+  #endif
+
+	/* if there's no swc observation for today,
+	 * it shows up as SW_MISSING.  The input must
+	 * define historical swc for at least the top
+	 * layer to be recognized.
+	 * IMPORTANT: swc can't be adjusted on day 1 of first year of simulation.
+	 10/25/2010	(drs)	in SW_SWC_water_flow(): replaced test that "swc can't be adjusted on day 1 of year 1" to "swc can't be adjusted on start day of first year of simulation"
+	 */
+
+	if (SW_Soilwat.hist_use && !missing( SW_Soilwat.hist.swc[SW_Model.doy-1][1])) {
+
+		if (!(SW_Model.doy == SW_Model.startstart && SW_Model.year == SW_Model.startyr)) {
+
+      #ifdef SWDEBUG
+      if (debug) swprintf("\n'SW_SWC_water_flow': adjust SWC from historic inputs.\n");
+      #endif
+      SW_SWC_adjust_swc(SW_Model.doy);
+
+		} else {
+			LogError(logfp, LOGWARN, "Attempt to set SWC on start day of first year of simulation disallowed.");
+		}
+
+	} else {
+    #ifdef SWDEBUG
+    if (debug) swprintf("\n'SW_SWC_water_flow': call 'SW_Water_Flow'.\n");
+    #endif
+		SW_Water_Flow();
+	}
+
+  #ifdef SWDEBUG
+  if (debug) swprintf("\n'SW_SWC_water_flow': check water balance.\n");
+  SW_WaterBalance_Checks();
+
+  if (debug) swprintf("\n'SW_SWC_water_flow': determine wet soil layers.\n");
+  #endif
+	ForEachSoilLayer(i)
+		SW_Soilwat.is_wet[i] = (Bool) (GE( SW_Soilwat.swcBulk[Today][i],
+				SW_Site.lyr[i]->swcBulk_wet));
+}
+
+/**
+  \fn void calculate_repartitioned_soilwater(void)
+  Sets up the structures that will hold the repartitioned soilwater and propagate the swa_master structure for use in get_dSWAbulk().
+*/
+/***********************************************************/
+void calculate_repartitioned_soilwater(void){
+  // this will run for every day of every year
+  SW_SOILWAT *v = &SW_Soilwat;
+	LyrIndex i;
+  RealD val = SW_MISSING;
+  int j, k;
+  float curr_crit_val, new_crit_val;
+
+  ForEachSoilLayer(i){
+    val = v->swcBulk[Today][i];
+    ForEachVegType(j){
+      if(SW_VegProd.veg[j].cov.fCover != 0)
+        v->swa_master[j][j][i] = fmax(0., val - SW_Site.lyr[i]->swcBulk_atSWPcrit[j]);
+      else
+        v->swa_master[j][j][i] = 0.;
+      v->dSWA_repartitioned_sum[j][i] = 0.; // need to reset to 0 each time
+    }
+
+    // need to check which other critical value each veg_type has access to aside from its own
+    //(i.e. if shrub=-3.9 then it also has access to -3.5 and -2.0)
+    // go through each veg type
+    for(j=0; j<NVEGTYPES; j++){
+      curr_crit_val = SW_VegProd.critSoilWater[j]; // get critical value for current veg type
+      // go through each critical value to see which ones need to be set for each veg_type
+      for(k=0; k<NVEGTYPES; k++){
+        if(k == j){
+          // dont need to check for its own critical value
+        }
+        else{
+          new_crit_val = SW_VegProd.critSoilWater[k];
+          if(curr_crit_val < new_crit_val){ // need to store this value since it has access to it
+            v->swa_master[j][k][i] = v->swa_master[k][k][i]; // itclp(veg_type, new_critical_value, layer, timeperiod)
+          }
+          if(curr_crit_val > new_crit_val){ // need to set this value to 0 since it does not have access to it
+            v->swa_master[j][k][i] = 0.; // itclp(veg_type, new_critical_value, layer, timeperiod)
+          }
+          if(curr_crit_val == new_crit_val){
+            // do nothing, dont want to swap values
+          }
+        }
+      }
+    }
+    get_dSWAbulk(i); // call function to get repartioned swa values
+  }
+}
+
+
+/**
+  \fn get_dSWAbulk(int i)
+  This function calculates the repartioned soilwater.
+  soilwater for each vegtype is calculated based on size of the critical soilwater based on the input files.
+  This goes through the ranked critical values, starting at the deepest and moving up
+  The deepest veg type has access to the available soilwater of each veg type above so start at bottom move up.
+  \param i. soil layer
+*/
+/***********************************************************/
+void get_dSWAbulk(int i){
+  SW_SOILWAT *v = &SW_Soilwat;
+	int j,kv,curr_vegType,curr_crit_rank_index,kv_veg_type,prev_crit_veg_type,greater_veg_type;
+	float crit_val, prev_crit_val, smallestCritVal, vegFractionSum, newFraction;
+	float veg_type_in_use; // set to current veg type fraction value to avoid multiple if loops. should just need 1 instead of 3 now.
+	float inner_loop_veg_type; // set to inner loop veg type
+	int array_size = NVEGTYPES * NVEGTYPES;
+	smallestCritVal = SW_VegProd.critSoilWater[SW_VegProd.rank_SWPcrits[0]];
+	RealF dSWA_bulk[array_size][array_size][MAX_LAYERS];
+	RealF dSWA_bulk_repartioned[array_size][array_size][MAX_LAYERS];
+
+  // need to initialize to 0
+  for(curr_vegType = 0; curr_vegType < NVEGTYPES; curr_vegType++){
+		for(kv = 0; kv < NVEGTYPES; kv++){
+      dSWA_bulk_repartioned[curr_vegType][kv][i] = 0.;
+      dSWA_bulk[curr_vegType][kv][i] = 0.;
+    }
+  }
+
+	// loop through each veg type to get dSWAbulk
+	for(curr_vegType = (NVEGTYPES - 1); curr_vegType >= 0; curr_vegType--){ // go through each veg type and recalculate if necessary. starts at smallest
+    v->dSWA_repartitioned_sum[curr_vegType][i] = 0.;
+    curr_crit_rank_index = SW_VegProd.rank_SWPcrits[curr_vegType]; // get rank index for start of next loop
+		veg_type_in_use = SW_VegProd.veg[curr_crit_rank_index].cov.fCover; // set veg type fraction here
+
+		for(kv = curr_vegType; kv>=0; kv--){
+			crit_val = SW_VegProd.critSoilWater[SW_VegProd.rank_SWPcrits[kv]]; // get crit value at current index
+			kv_veg_type = SW_VegProd.rank_SWPcrits[kv]; // get index for veg_type. dont want to access v->swa_master at rank_SWPcrits index
+			if(kv != 0){
+				prev_crit_val = SW_VegProd.critSoilWater[SW_VegProd.rank_SWPcrits[kv-1]]; // get crit value for index lower
+				prev_crit_veg_type = SW_VegProd.rank_SWPcrits[kv-1]; // get veg type that belongs to the corresponding critical value
+			}
+			else{
+				prev_crit_val = SW_VegProd.critSoilWater[SW_VegProd.rank_SWPcrits[kv]]; // get crit value for index lower
+				prev_crit_veg_type = SW_VegProd.rank_SWPcrits[kv]; // get veg type that belongs to the corresponding critical value
+			}
+			if(veg_type_in_use == 0){ // [0=tree(-2.0,off), 1=shrub(-3.9,on), 2=grass(-3.5,on), 3=forb(-2.0,on)]
+				dSWA_bulk[curr_crit_rank_index][kv_veg_type][i] = 0.; // set to 0 to ensure no absent values
+				v->swa_master[curr_crit_rank_index][kv_veg_type][i] = 0.;
+				dSWA_bulk_repartioned[curr_crit_rank_index][kv_veg_type][i] = 0.;
+			}
+			else{ // check if need to recalculate for veg types in use
+				if(crit_val < prev_crit_val){ // if true then we need to recalculate
+					if(v->swa_master[curr_crit_rank_index][kv_veg_type][i] == 0){
+						dSWA_bulk[curr_crit_rank_index][kv_veg_type][i] = 0.;
+					}
+					else{
+						dSWA_bulk[curr_crit_rank_index][kv_veg_type][i] =
+							v->swa_master[curr_crit_rank_index][kv_veg_type][i] - v->swa_master[curr_crit_rank_index][prev_crit_veg_type][i];
+						}
+				}
+				else if(crit_val == prev_crit_val){ // critical values equal just set to itself
+					dSWA_bulk[curr_crit_rank_index][kv_veg_type][i] = v->swa_master[curr_crit_rank_index][kv_veg_type][i];
+				}
+				else{
+					// do nothing if crit val >. this will be handled later
+				}
+				/* ##############################################################
+					below if else blocks are for redistributing dSWAbulk values
+				############################################################## */
+				if(curr_vegType == (NVEGTYPES - 1) && kv == (NVEGTYPES - 1) && prev_crit_val != crit_val) // if largest critical value and only veg type with that value just set it to dSWAbulk
+					dSWA_bulk_repartioned[curr_crit_rank_index][kv_veg_type][i] = dSWA_bulk[curr_crit_rank_index][kv_veg_type][i];
+				else{ // all values other than largest well need repartitioning
+					if(crit_val == smallestCritVal){ // if smallest value then all veg_types have access to it so just need to multiply by its fraction
+						dSWA_bulk_repartioned[curr_crit_rank_index][kv_veg_type][i] =
+							dSWA_bulk[curr_crit_rank_index][kv_veg_type][i] * veg_type_in_use;
+							// multiply by fraction for index of curr_vegType not kv
+					}
+					else{ // critical values that more than one veg type have access to but less than all veg types
+						vegFractionSum = 0; // set to 0 each time to make sure it gets correct value
+						// need to calculute new fraction for these since sum of them no longer adds up to 1. do this by adding fractions values
+						// of veg types who have access and then dividing these fraction values by the total sum. keeps the ratio and adds up to 1
+						for(j = (NVEGTYPES - 1); j >= 0; j--){ // go through all critical values and sum the fractions of the veg types who have access
+							inner_loop_veg_type = SW_VegProd.veg[j].cov.fCover; // set veg type fraction here
+
+							if(SW_VegProd.critSoilWater[j] <= crit_val)
+								vegFractionSum += inner_loop_veg_type;
+						}
+						newFraction = veg_type_in_use / vegFractionSum; // divide veg fraction by sum to get new fraction value
+						dSWA_bulk_repartioned[curr_crit_rank_index][kv_veg_type][i] =
+							dSWA_bulk[curr_crit_rank_index][kv_veg_type][i] * newFraction;
+					}
+				}
+			}
+		}
+		// setting all the veg types above current to 0 since they do not have access to those
+		// ex: if forb=-2.0 grass=-3.5 & shrub=-3.9 then need to set grass and shrub to 0 for forb
+		for(j = curr_vegType + 1; j < NVEGTYPES; j++){
+			greater_veg_type = SW_VegProd.rank_SWPcrits[j];
+			if(SW_VegProd.critSoilWater[SW_VegProd.rank_SWPcrits[j-1]] > SW_VegProd.critSoilWater[SW_VegProd.rank_SWPcrits[j]]){
+				dSWA_bulk[curr_crit_rank_index][greater_veg_type][i] = 0.;
+				dSWA_bulk_repartioned[curr_crit_rank_index][greater_veg_type][i] = 0.;
+			}
+		}
+	}
+
+	for(curr_vegType = 0; curr_vegType < NVEGTYPES; curr_vegType++){
+		for(kv = 0; kv < NVEGTYPES; kv++){
+			if(SW_VegProd.veg[curr_vegType].cov.fCover == 0.)
+				v->dSWA_repartitioned_sum[curr_vegType][i] = 0.;
+			else
+				v->dSWA_repartitioned_sum[curr_vegType][i] += dSWA_bulk_repartioned[curr_vegType][kv][i];
+		}
+	}
+
+    /*int x = 0;
+		printf("dSWAbulk_repartition forb[%d,0,%d]: %f\n",x,i,dSWA_bulk_repartioned[x][0][i]);
+		printf("dSWAbulk_repartition forb[%d,1,%d]: %f\n",x,i,dSWA_bulk_repartioned[x][1][i]);
+		printf("dSWAbulk_repartition forb[%d,2,%d]: %f\n",x,i,dSWA_bulk_repartioned[x][2][i]);
+		printf("dSWAbulk_repartition forb[%d,3,%d]: %f\n\n",x,i,dSWA_bulk_repartioned[x][3][i]);
+		printf("dSWA_repartitioned_sum[%d][%d]: %f\n\n", x,i, v->dSWA_repartitioned_sum[x][i]);
+
+
+		printf("---------------------\n\n");*/
+}
+
+void SW_SWC_end_day(void) {
+	/* =================================================== */
+	SW_SOILWAT *v = &SW_Soilwat;
+	LyrIndex i;
+
+	ForEachSoilLayer(i)
+		v->swcBulk[Yesterday][i] = v->swcBulk[Today][i];
+
+	v->snowpack[Yesterday] = v->snowpack[Today];
+
+}
+
+void SW_SWC_new_year(void) {
+	/* =================================================== */
+	/* init first doy swc, either by the computed init value
+	 * or by the last day of last year, which is also,
+	 * coincidentally, Yesterday.
+	 */
+
+	LyrIndex lyr;
+	TimeInt year = SW_Model.year;
+	Bool reset = (Bool) (SW_Site.reset_yr || SW_Model.year == SW_Model.startyr);
+
+	memset(&SW_Soilwat.yrsum, 0, sizeof(SW_SOILWAT_OUTPUTS));
+
+	/* reset the swc */
+	ForEachSoilLayer(lyr)
+	{
+		if (reset) {
+			SW_Soilwat.swcBulk[Today][lyr] = SW_Soilwat.swcBulk[Yesterday][lyr] = SW_Site.lyr[lyr]->swcBulk_init;
+			SW_Soilwat.drain[lyr] = 0.;
+		} else {
+			SW_Soilwat.swcBulk[Today][lyr] = SW_Soilwat.swcBulk[Yesterday][lyr];
+		}
+	}
+
+	/* reset the snowpack */
+	if (reset) {
+		SW_Soilwat.snowpack[Today] = SW_Soilwat.snowpack[Yesterday] = 0.;
+	} else {
+		SW_Soilwat.snowpack[Today] = SW_Soilwat.snowpack[Yesterday];
+	}
+
+	/* reset the historical (measured) values, if needed */
+	if (SW_Soilwat.hist_use && year >= SW_Soilwat.hist.yr.first) {
+		#ifndef RSOILWAT
+			_read_swc_hist(year);
+		#else
+			if(useFiles) {
+				_read_swc_hist(year);
+			} else {
+				onSet_SW_SWC_hist();
+			}
+		#endif
+	}
+	/* always reset deep drainage */
+	if (SW_Site.deepdrain){
+		SW_Soilwat.swcBulk[Today][SW_Site.deep_lyr] = 0.;
+  }
+}
+
+void SW_SWC_read(void) {
+	/* =================================================== */
+	/* Like all of the other "objects", read() reads in the
+	 * setup parameters.  See _read_swc_hist() for reading
+	 * historical files.
+	 *
+	 *  1/25/02 - cwb - removed unused records of logfile and
+	 *          start and end days.  also removed the SWTIMES dy
+	 *          structure element.
+	 */
+
+	SW_SOILWAT *v = &SW_Soilwat;
+	FILE *f;
+	int lineno = 0, nitems = 4;
+// gets the soil temperatures from where they are read in the SW_Site struct for use later
+// SW_Site.c must call it's read function before this, or it won't work
+	v->surfaceTemp = 0;
+	LyrIndex i;
+	ForEachSoilLayer(i)
+		v->sTemp[i] = SW_Site.lyr[i]->sTemp;
+
+	MyFileName = SW_F_name(eSoilwat);
+	f = OpenFile(MyFileName, "r");
+
+	while (GetALine(f, inbuf)) {
+		switch (lineno) {
+		case 0:
+			v->hist_use = (atoi(inbuf)) ? swTRUE : swFALSE;
+			break;
+		case 1:
+			v->hist.file_prefix = (char *) Str_Dup(inbuf);
+			break;
+		case 2:
+			v->hist.yr.first = yearto4digit(atoi(inbuf));
+			break;
+		case 3:
+			v->hist.method = atoi(inbuf);
+			break;
+		}
+		lineno++;
+	}
+	if(!v->hist_use) {
+		CloseFile(&f);
+		return;
+	}
+	if (lineno < nitems) {
+		CloseFile(&f);
+		LogError(logfp, LOGFATAL, "%s : Insufficient parameters specified.", MyFileName);
+	}
+	if (v->hist.method < 1 || v->hist.method > 2) {
+		CloseFile(&f);
+		LogError(logfp, LOGFATAL, "%s : Invalid swc adjustment method.", MyFileName);
+	}
+	v->hist.yr.last = SW_Model.endyr;
+	v->hist.yr.total = v->hist.yr.last - v->hist.yr.first + 1;
+	CloseFile(&f);
+}
+
+
+void _read_swc_hist(TimeInt year) {
+	/* =================================================== */
+	/* read a file containing historical swc measurements.
+	 * Enter with year a four digit year number.  This is
+	 * appended to the swc prefix to make the input file
+	 * name.
+	 *
+	 *
+	 * 1/25/02 - cwb - removed year field from input records.
+	 *         This code uses GetALine() which discards comments
+	 *         and only one year's data per file is allowed, so
+	 *         and the date is part of the file name, but if you
+	 *         must, you can add the date as well as other data
+	 *         inside comments, preferably at the top of the file.
+	 *
+	 * Format of the input file is
+	 * "doy layer swc stderr"
+	 *
+	 * for example,
+	 *  90 1 1.11658 .1
+	 *  90 2 1.11500 .1
+	 *    ...
+	 * 185 1 2.0330  .23
+	 * 185 2 3.1432  .25
+	 *    ...
+	 * note that missing days or layers will not cause
+	 * an error in the input, but missing layers could
+	 * cause problems in the flow model.
+	 */
+	SW_SOILWAT *v = &SW_Soilwat;
+	FILE *f;
+	int x, lyr, recno = 0, doy;
+	RealF swc, st_err;
+	char fname[MAX_FILENAMESIZE];
+
+	sprintf(fname, "%s.%4d", v->hist.file_prefix, year);
+
+	if (!FileExists(fname)) {
+		LogError(logfp, LOGWARN, "Historical SWC file %s not found.", fname);
+		return;
+	}
+
+	f = OpenFile(fname, "r");
+
+	_clear_hist();
+
+	while (GetALine(f, inbuf)) {
+		recno++;
+		x = sscanf(inbuf, "%d %d %f %f", &doy, &lyr, &swc, &st_err);
+		if (x < 4) {
+			CloseFile(&f);
+			LogError(logfp, LOGFATAL, "%s : Incomplete layer data at record %d\n   Should be DOY LYR SWC STDERR.", fname, recno);
+		}
+		if (x > 4) {
+			CloseFile(&f);
+			LogError(logfp, LOGFATAL, "%s : Too many input fields at record %d\n   Should be DOY LYR SWC STDERR.", fname, recno);
+		}
+		if (doy < 1 || doy > MAX_DAYS) {
+			CloseFile(&f);
+			LogError(logfp, LOGFATAL, "%s : Day of year out of range at record %d", fname, recno);
+		}
+		if (lyr < 1 || lyr > MAX_LAYERS) {
+			CloseFile(&f);
+			LogError(logfp, LOGFATAL, "%s : Layer number out of range (%d > %d), record %d\n", fname, lyr, MAX_LAYERS, recno);
+		}
+
+		v->hist.swc[doy - 1][lyr - 1] = swc;
+		v->hist.std_err[doy - 1][lyr - 1] = st_err;
+
+	}
+	CloseFile(&f);
+}
+
+
+void SW_SWC_adjust_swc(TimeInt doy) {
+	/* =================================================== */
+	/* 01/07/02 (cwb) added final loop to guarantee swc > swcBulk_min
+	 */
+
+	SW_SOILWAT *v = &SW_Soilwat;
+	RealD lower, upper;
+	LyrIndex lyr;
+	TimeInt dy = doy - 1;
+
+	switch (SW_Soilwat.hist.method) {
+	case SW_Adjust_Avg:
+		ForEachSoilLayer(lyr)
+		{
+			v->swcBulk[Today][lyr] += v->hist.swc[dy][lyr];
+			v->swcBulk[Today][lyr] /= 2.;
+		}
+		break;
+
+	case SW_Adjust_StdErr:
+		ForEachSoilLayer(lyr)
+		{
+			upper = v->hist.swc[dy][lyr] + v->hist.std_err[dy][lyr];
+			lower = v->hist.swc[dy][lyr] - v->hist.std_err[dy][lyr];
+			if (GT(v->swcBulk[Today][lyr], upper))
+				v->swcBulk[Today][lyr] = upper;
+			else if (LT(v->swcBulk[Today][lyr], lower))
+				v->swcBulk[Today][lyr] = lower;
+		}
+		break;
+
+	default:
+		LogError(logfp, LOGFATAL, "%s : Invalid SWC adjustment method.", SW_F_name(eSoilwat));
+	}
+
+	/* this will guarantee that any method will not lower swc */
+	/* below the minimum defined for the soil layers          */
+	ForEachSoilLayer(lyr){
+		v->swcBulk[Today][lyr] = fmax(v->swcBulk[Today][lyr], SW_Site.lyr[lyr]->swcBulk_min);
+  }
+
+}
+
+/**
+  @brief Calculates todays snowpack, partitioning of ppt into rain and snow, snowmelt and snowloss.
+
+  SWAT2K routines from Neitsch S, Arnold J, Kiniry J, Williams J. 2005. Soil and water assessment tool (SWAT) theoretical documentation. version 2005.
+  Blackland Research Center, Texas Agricultural Experiment Station: Temple, TX.
+
+  @param temp_min Daily minimum temperature (C)
+  @param temp_max Daily maximum temperature (C)
+  @param ppt Daily precipitation (cm)
+  @param *rain Daily rainfall (cm)
+  @param *snow Daily rainfall (cm)
+  @param *snowmelt  Daily snowmelt (cm)
+
+  @returns void
+ **/
+
+
+ /*************************************************************************************************
+ History:
+
+   10/04/2010	(drs) added snowMAUS snow accumulation, sublimation and melt algorithm: Trnka, M., Kocmánková, E., Balek, J., Eitzinger, J., Ruget, F., Formayer, H., Hlavinka, P., Schaumberger, A., Horáková, V., Mozny, M. & Zalud, Z. (2010) Simple snow cover model for agrometeorological applications. Agricultural and Forest Meteorology, 150, 1115-1127.
+   replaced SW_SWC_snow_accumulation, SW_SWC_snow_sublimation, and SW_SWC_snow_melt with SW_SWC_adjust_snow
+   10/19/2010	(drs) replaced snowMAUS simulation with SWAT2K routines.
+
+ **************************************************************************************************/
+
+void SW_SWC_adjust_snow(RealD temp_min, RealD temp_max, RealD ppt, RealD *rain,
+	RealD *snow, RealD *snowmelt) {
+
+	RealD *snowpack = &SW_Soilwat.snowpack[Today],
+		doy = SW_Model.doy,
+		temp_ave, Rmelt, SnowAccu = 0., SnowMelt = 0.;
+
+	static RealD snow_cov = 1.;
+
+	temp_ave = (temp_min + temp_max) / 2.;
+
+	/* snow accumulation */
+	if (LE(temp_ave, SW_Site.TminAccu2)) {
+		SnowAccu = ppt;
+	} else {
+		SnowAccu = 0.;
+	}
+	*rain = fmax(0., ppt - SnowAccu);
+	*snow = fmax(0., SnowAccu);
+	*snowpack += SnowAccu;
+
+	/* snow melt */
+	Rmelt = (SW_Site.RmeltMax + SW_Site.RmeltMin) / 2. + sin((doy - 81.) / 58.09) * (SW_Site.RmeltMax - SW_Site.RmeltMin) / 2.;
+	temp_snow = temp_snow * (1 - SW_Site.lambdasnow) + temp_ave * SW_Site.lambdasnow;
+	if (GT(temp_snow, SW_Site.TmaxCrit)) {
+		SnowMelt = fmin( *snowpack, Rmelt * snow_cov * ((temp_snow + temp_max)/2. - SW_Site.TmaxCrit) );
+	} else {
+		SnowMelt = 0.;
+	}
+	if (GT(*snowpack, 0.)) {
+		*snowmelt = fmax(0., SnowMelt);
+		*snowpack = fmax(0., *snowpack - *snowmelt );
+	} else {
+		*snowmelt = 0.;
+	}
+}
+
+/** Snow loss through sublimation and other processes
+	 10/19/2010	(drs) based on Neitsch S, Arnold J, Kiniry J, Williams J. 2005. Soil and
+	 water assessment tool (SWAT) theoretical documentation. version 2005. Blackland
+	 Research Center, Texas Agricultural Experiment Station: Temple, TX.
+	*/
+RealD SW_SWC_snowloss(RealD pet, RealD *snowpack) {
+	RealD snowloss;
+	static RealD cov_soil = 0.5;
+
+	if (GT(*snowpack, 0.)) {
+		snowloss = fmax(0., fmin(*snowpack, cov_soil * pet));
+		*snowpack = fmax(0., *snowpack - snowloss);
+	} else {
+		snowloss = 0.;
+	}
+
+	return snowloss;
+}
+
+
+RealD SW_SnowDepth(RealD SWE, RealD snowdensity) {
+	/*---------------------
+	 08/22/2011	(drs)	calculates depth of snowpack
+	 Input:	SWE: snow water equivalents (cm = 10kg/m2)
+	 snowdensity (kg/m3)
+	 Output: snow depth (cm)
+	 ---------------------*/
+	if (GT(snowdensity, 0.)) {
+		return SWE / snowdensity * 10. * 100.;
+	} else {
+		return 0.;
+	}
+}
+
+/**
+  @brief Calculates the soil water potential or the soil water content of the current layer as a functions
+         of soil texture at the layer.
+
+  The equation and its coefficients are based on a
+  paper by Cosby,Hornberger,Clapp,Ginn,  in WATER RESOURCES RESEARCH
+  June 1984.  Moisture retention data was fit to the power function.
+
+  @param fractionGravel Fraction of soil containing gravel.
+  @param swcBulk Soilwater content of the current layer (cm/layer)
+  @param n Layer number to index the **lyr pointer
+
+  @return swb Soilwater potential of the current layer or soilwater content (if swflag=swFALSE)
+**/
+
+/**
+  HISTORY:
+    DATE:  April 2, 1992
+    9/1/92  (SLC) if swc comes in as zero, set swpotentl to
+    upperbnd.  (Previously, we flagged this
+    as an error, and set swpotentl to zero).
+
+    27-Aug-03 (cwb) removed the upperbnd business. Except for
+    missing values, swc < 0 is impossible, so it's an error,
+    and the previous limit of swp to 80 seems unreasonable.
+    return 0.0 if input value is MISSING
+**/
+
+RealD SW_SWCbulk2SWPmatric(RealD fractionGravel, RealD swcBulk, LyrIndex n) {
+	/**********************************************************************
+	 These are the values for each layer obtained via lyr[n]:
+	 width  - width of current soil layer
+	 psisMatric   - "saturation" matric potential
+	 thetasMatric - saturated moisture content.
+	 bMatric       - see equation below.
+	 swc_lim - limit for matric potential
+
+	 LOCAL VARIABLES:
+	 theta1 - volumetric soil water content
+
+	 DEFINED CONSTANTS:
+	 barconv - conversion factor from bars to cm water.  (i.e.
+	 1 bar = 1024cm water)
+
+	 COMMENT:
+	 See the routine "watreqn" for a description of how the variables
+	 psisMatric, bMatric, binverseMatric, thetasMatric are initialized
+	 **********************************************************************/
+
+	SW_LAYER_INFO *lyr = SW_Site.lyr[n];
+	float theta1, swp = 0.;
+
+	if (missing(swcBulk) || ZRO(swcBulk))
+		return 0.0;
+
+	if (GT(swcBulk, 0.0)) {
+		if (EQ(fractionGravel,1.0))
+			theta1 = 0.0;
+		else
+			theta1 = (swcBulk / lyr->width) * 100. / (1. - fractionGravel);
+		swp = lyr->psisMatric / powe(theta1/lyr->thetasMatric, lyr->bMatric) / BARCONV;
+	} else {
+		LogError(logfp, LOGFATAL, "Invalid SWC value (%.4f) in SW_SWC_swc2potential.\n"
+				"    Year = %d, DOY=%d, Layer = %d\n", swcBulk, SW_Model.year, SW_Model.doy, n);
+	}
+
+	return swp;
+}
+
+/**
+  @brief Used to be swfunc in the fortran version
+
+  @param fractionGravel Fraction of soil that contains gravel
+  @param SWSWPmatric
+  @param n
+
+  @return t as the volume (cmH2O/cmSOIL)
+
+**/
+
+/**
+  History:
+    27-Aug-03 (cwb) moved from the Site module.
+**/
+
+RealD SW_SWPmatric2VWCBulk(RealD fractionGravel, RealD swpMatric, LyrIndex n) {
+	SW_LAYER_INFO *lyr = SW_Site.lyr[n];
+	RealD t, p;
+	swpMatric *= BARCONV;
+	p = powe(lyr->psisMatric / swpMatric, lyr->binverseMatric); // lyr->psisMatric calculated in water equation function | todo: check to make sure these are calculated before
+  t = lyr->thetasMatric * p * 0.01 * (1 - fractionGravel);
+	return (t);
+}
+
+/**
+  @brief Calculates 'Brooks-Corey' residual volumetric soil water based on Rawls WJ, Brakensiek DL (1985) Prediction of soil water properties for hydrological modeling..
+  Based on "In Watershed management in the Eighties" (eds Jones EB, Ward TJ), pp. 293-299. American Society of Civil Engineers, New York.
+
+  @params fractionGravel Fraction of soil consisting of gravel.
+  @params sand Fraction of soil consisting of sand.
+  @params clay Fraction of soil consisting of clay.
+  @params porosity Fraction of Soil porosity as the saturated VWC
+
+  @returns Resudual volumetric soil water (cm/cm)
+**/
+
+/*---------------------
+  History:
+  02/03/2012	(drs)	calculates 'Brooks-Corey' residual volumetric soil water based on Rawls WJ, Brakensiek DL (1985) Prediction of soil water properties for hydrological modeling. In Watershed management in the Eighties (eds Jones EB, Ward TJ), pp. 293-299. American Society of Civil Engineers, New York.
+  however, equation is only valid if (0.05 < clay < 0.6) & (0.05 < sand < 0.7)
+
+ ---------------------*/
+
+RealD SW_VWCBulkRes(RealD fractionGravel, RealD sand, RealD clay, RealD porosity) {
+  if (clay < .05 || clay > .6 || sand < .05 || sand > .7){
+    LogError(logfp, LOGWARN, "Sand and/or clay values out of valid range, simulation outputs may differ.");
+    return SW_MISSING;
+  }
+  else{
+    RealD res;
+  	sand *= 100.;
+  	clay *= 100.;
+  	res = (-0.0182482 + 0.00087269 * sand + 0.00513488 * clay + 0.02939286 * porosity - 0.00015395 * squared(clay) - 0.0010827 * sand * porosity
+  			- 0.00018233 * squared(clay) * squared(porosity) + 0.00030703 * squared(clay) * porosity - 0.0023584 * squared(porosity) * clay) * (1 - fractionGravel);
+    return (fmax(res, 0.));
+  }
+}
+
+#ifdef DEBUG_MEM
+#include "myMemory.h"
+/*======================================================*/
+void SW_SWC_SetMemoryRefs( void) {
+	/* when debugging memory problems, use the bookkeeping
+	 code in myMemory.c
+	 This routine sets the known memory refs in this module
+	 so they can be  checked for leaks, etc.  Includes
+	 malloc-ed memory in SOILWAT.  All refs will have been
+	 cleared by a call to ClearMemoryRefs() before this, and
+	 will be checked via CheckMemoryRefs() after this, most
+	 likely in the main() function.
+	 */
+
+	/*  NoteMemoryRef(SW_Soilwat.hist.file_prefix); */
+
+}
+
+#endif