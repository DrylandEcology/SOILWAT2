--- conflicted
+++ resolved
@@ -1,149 +1,140 @@
-/********************************************************/
-/********************************************************/
-/*  Source file: SW_VegProd.h
- Type: header
- Application: SOILWAT - soilwater dynamics simulator
- Purpose: Support routines and definitions for
- vegetation production parameter information.
- History:
- (8/28/01) -- INITIAL CODING - cwb
- 11/16/2010	(drs) added LAIforest, biofoliage_for, lai_conv_for, TypeGrassOrShrub, TypeForest to SW_VEGPROD
- 02/22/2011	(drs) added variable litter_for to SW_VEGPROD
- 08/22/2011	(drs) added variable veg_height [MAX_MONTHS] to SW_VEGPROD
- 09/08/2011	(drs) struct SW_VEGPROD now contains an element each for the types grasses, shrubs, and trees, as well as a variable describing the relative composition of vegetation by grasses, shrubs, and trees (changed from Bool to RealD types)
- the earlier SW_VEGPROD variables describing the vegetation is now contained in an additional struct VegType
- 09/08/2011	(drs) added variables tanfunc_t tr_shade_effects, and RealD shade_scale and shade_deadmax to struct VegType (they were previously hidden in code in SW_Flow_lib.h)
- 09/08/2011	(drs) moved all hydraulic redistribution variables from SW_Site.h to struct VegType
- 09/08/2011	(drs) added variables RealD veg_intPPT_a, veg_intPPT_b, veg_intPPT_c, veg_intPPT_d to struct VegType for parameters in intercepted rain = (a + b*veg) + (c+d*veg) * ppt; Grasses+Shrubs: veg=vegcov, Trees: veg=LAI, which were previously hidden in code in SW_Flow_lib.c
- 09/09/2011	(drs) added variable RealD EsTpartitioning_param to struct VegType as parameter for partitioning of bare-soil evaporation and transpiration as in Es = exp(-param*LAI)
- 09/09/2011	(drs) added variable RealD Es_param_limit to struct VegType as parameter for for scaling and limiting bare soil evaporation rate: if totagb > Es_param_limit then no bare-soil evaporation
- 09/13/2011	(drs) added variables RealD litt_intPPT_a, litt_intPPT_b, litt_intPPT_c, litt_intPPT_d to struct VegType for parameters in litter intercepted rain = (a + b*litter) + (c+d*litter) * ppt, which were previously hidden in code in SW_Flow_lib.c
- 09/13/2011	(drs)	added variable RealD canopy_height_constant to struct VegType; if > 0 then constant canopy height (cm) and overriding cnpy-tangens=f(biomass)
- 09/15/2011	(drs)	added variable RealD albedo to struct VegType (previously in SW_Site.h struct SW_SITE)
- 09/26/2011	(drs)	added a daily variable for each monthly input in struct VegType: RealD litter_daily, biomass_daily, pct_live_daily, veg_height_daily, lai_conv_daily, lai_conv_daily, lai_live_daily, pct_cover_daily, vegcov_daily, biolive_daily, biodead_daily, total_agb_daily each of [MAX_DAYS]
- 09/26/2011	(dsr)	removed monthly variables RealD veg_height, lai_live, pct_cover, vegcov, biolive, biodead, total_agb each [MAX_MONTHS] from struct VegType because replaced with daily records
- 02/04/2012	(drs)	added variable RealD SWPcrit to struct VegType: critical soil water potential below which vegetation cannot sustain transpiration
- 01/29/2013	(clk) added variable RealD fractionBareGround to now allow for bare ground as a part of the total vegetation.
- 01/31/2013	(clk)	added varilabe RealD bare_cov.albedo instead of creating a bare_cov VegType, because only need albedo and not the other data members
- 04/09/2013	(clk) changed the variable name swp50 to swpMatric50. Therefore also updated the use of swp50 to swpMatric50 in SW_VegProd.c and SW_Flow.c.
- 07/09/2013	(clk)	add the variables forb and forb.cov.fCover to SW_VEGPROD
- */
-/********************************************************/
-/********************************************************/
-
-#ifndef SW_VEGPROD_H
-#define SW_VEGPROD_H
-
-<<<<<<< HEAD
-#include "SW_Defines.h"    /* for tanfunc_t*/
-#include "Times.h" 				// for MAX_MONTHS
-#ifdef RSOILWAT
-#include <R.h>
-#include <Rdefines.h>
-#include <Rconfig.h>
-#include <Rinternals.h>
-#endif
-=======
-#include "SW_Defines.h"    /* for MAX_MONTHS and tanfunc_t*/
-
-
-#define BIO_INDEX 0        /**< An integer representing the index of the biomass multipliers in the VegType#co2_multipliers 2D array. */
-#define WUE_INDEX 1        /**< An integer representing the index of the WUE multipliers in the VegType#co2_multipliers 2D array. */
-
-
-typedef struct {
-	RealD fCover,         /* cover component (fraction) of total plot */
-	  albedo;             /* surface albedo */
-} CoverType;
-
->>>>>>> 73aa8233
-
-typedef struct {
-  CoverType cov;
-
-	RealD conv_stcr; /* divisor for lai_standing gives pct_cover */
-	tanfunc_t cnpy, /* canopy height based on biomass */
-	tr_shade_effects; /* shading effect on transpiration based on live and dead biomass */
-	RealD canopy_height_constant; /* if > 0 then constant canopy height (cm) and overriding cnpy-tangens=f(biomass) */
-
-	RealD shade_scale, /* scaling of live and dead biomass shading effects */
-	shade_deadmax; /* maximal dead biomass for shading effects */
-
-	RealD litter[MAX_MONTHS], /* monthly litter values (g/m**2)    */
-	biomass[MAX_MONTHS], /* monthly aboveground biomass (g/m**2) */
-	CO2_biomass[MAX_MONTHS], /* monthly aboveground biomass after CO2 effects */
-	pct_live[MAX_MONTHS], /* monthly live biomass in percent   */
-	CO2_pct_live[MAX_MONTHS], /* monthly live biomass in percent after CO2 effects */
-	lai_conv[MAX_MONTHS]; /* monthly amount of biomass   needed to produce lai=1 (g/m**2)      */
-
-	RealD litter_daily[MAX_DAYS + 1], /* daily interpolation of monthly litter values (g/m**2)    */
-	biomass_daily[MAX_DAYS + 1], /* daily interpolation of monthly aboveground biomass (g/m**2) */
-	pct_live_daily[MAX_DAYS + 1], /* daily interpolation of monthly live biomass in percent   */
-	veg_height_daily[MAX_DAYS + 1], /* daily interpolation of monthly height of vegetation (cm)   */
-	lai_conv_daily[MAX_DAYS + 1], /* daily interpolation of monthly amount of biomass needed to produce lai=1 (g/m**2)        */
-	lai_live_daily[MAX_DAYS + 1], /* daily interpolation of lai of live biomass               */
-	pct_cover_daily[MAX_DAYS + 1], vegcov_daily[MAX_DAYS + 1], /* daily interpolation of veg cover for today; function of monthly biomass */
-	biolive_daily[MAX_DAYS + 1], /* daily interpolation of biomass * pct_live               */
-	biodead_daily[MAX_DAYS + 1], /* daily interpolation of biomass - biolive                */
-	total_agb_daily[MAX_DAYS + 1]; /* daily interpolation of sum of aboveground biomass & litter */
-
-	Bool flagHydraulicRedistribution; /*1: allow hydraulic redistribution/lift to occur; 0: turned off */
-	RealD maxCondroot, /* hydraulic redistribution: maximum radial soil-root conductance of the entire active root system for water (cm/-bar/day) */
-	swpMatric50, /* hydraulic redistribution: soil water potential (-bar) where conductance is reduced by 50% */
-	shapeCond; /* hydraulic redistribution: shaping parameter for the empirical relationship from van Genuchten to model relative soil-root conductance for water */
-
-	RealD SWPcrit; /* critical soil water potential below which vegetation cannot sustain transpiration (-bar) */
-
-	RealD veg_intPPT_a, veg_intPPT_b, veg_intPPT_c, veg_intPPT_d; /* vegetation intercepted rain = (a + b*veg) + (c+d*veg) * ppt; Grasses+Shrubs: veg=vegcov, Trees: veg=LAI */
-	RealD litt_intPPT_a, litt_intPPT_b, litt_intPPT_c, litt_intPPT_d; /* litter intercepted rain = (a + b*litter) + (c+d*litter) * ppt */
-
-	RealD EsTpartitioning_param; /* Parameter for partitioning of bare-soil evaporation and transpiration as in Es = exp(-param*LAI) */
-
-	RealD Es_param_limit; /* parameter for scaling and limiting bare soil evaporation rate */
-
-	RealD co2_bio_coeff1, co2_bio_coeff2, co2_wue_coeff1, co2_wue_coeff2; /* Coefficients for CO2-effects; used by 'calculate_CO2_multipliers()' for biomass and WUE effects */
-  RealD co2_multipliers[2][MAX_NYEAR];  /**< A 2D array of PFT structures. Column BIO_INDEX holds biomass multipliers. Column WUE_INDEX holds WUE multipliers. Rows represent years. */
-
-} VegType;
-
-
-typedef struct {
-  RealD biomass, biolive;
-} VegTypeOut;
-
-
-<<<<<<< HEAD
-	RealD fractionGrass, /* grass component fraction of total vegetation */
-				fractionShrub, /* shrub component fraction of total vegetation */
-				fractionTree, /* tree component fraction of total vegetation */
-				fractionForb, /* forb component fraction of total vegetation */
-				fractionBareGround; /* bare ground component fraction of total vegetation */
-
-	RealD critSoilWater[4]; // storing values in same order as defined in rgroup.in (0=tree, 1=shrub, 2=grass, 3=forb)
-	
-	int rank_SWPcrits[5]; // array to store the SWP crits in order of lest negative to most negative (used in sxw_resource)
-=======
-typedef struct {
-	VegTypeOut grass, shrub, tree, forb;
-} SW_VEGPROD_OUTPUTS;
->>>>>>> 73aa8233
-
-
-typedef struct {
-	VegType grass, shrub, tree, forb;
-	CoverType bare_cov;   /* bare ground cover of plot */
-
-	SW_VEGPROD_OUTPUTS dysum, /* helpful placeholder */
-		wksum, mosum, yrsum, /* accumulators for *avg */
-		wkavg, moavg, yravg; /* averages or sums as appropriate */
-
-} SW_VEGPROD;
-
-
-void SW_VPD_read(void);
-void SW_VPD_init(void);
-void SW_VPD_construct(void);
-void apply_biomassCO2effect(double* new_biomass, double *biomass, double multiplier);
-void _echo_VegProd(void);
-
-#endif
+/********************************************************/
+/********************************************************/
+/*  Source file: SW_VegProd.h
+ Type: header
+ Application: SOILWAT - soilwater dynamics simulator
+ Purpose: Support routines and definitions for
+ vegetation production parameter information.
+ History:
+ (8/28/01) -- INITIAL CODING - cwb
+ 11/16/2010	(drs) added LAIforest, biofoliage_for, lai_conv_for, TypeGrassOrShrub, TypeForest to SW_VEGPROD
+ 02/22/2011	(drs) added variable litter_for to SW_VEGPROD
+ 08/22/2011	(drs) added variable veg_height [MAX_MONTHS] to SW_VEGPROD
+ 09/08/2011	(drs) struct SW_VEGPROD now contains an element each for the types grasses, shrubs, and trees, as well as a variable describing the relative composition of vegetation by grasses, shrubs, and trees (changed from Bool to RealD types)
+ the earlier SW_VEGPROD variables describing the vegetation is now contained in an additional struct VegType
+ 09/08/2011	(drs) added variables tanfunc_t tr_shade_effects, and RealD shade_scale and shade_deadmax to struct VegType (they were previously hidden in code in SW_Flow_lib.h)
+ 09/08/2011	(drs) moved all hydraulic redistribution variables from SW_Site.h to struct VegType
+ 09/08/2011	(drs) added variables RealD veg_intPPT_a, veg_intPPT_b, veg_intPPT_c, veg_intPPT_d to struct VegType for parameters in intercepted rain = (a + b*veg) + (c+d*veg) * ppt; Grasses+Shrubs: veg=vegcov, Trees: veg=LAI, which were previously hidden in code in SW_Flow_lib.c
+ 09/09/2011	(drs) added variable RealD EsTpartitioning_param to struct VegType as parameter for partitioning of bare-soil evaporation and transpiration as in Es = exp(-param*LAI)
+ 09/09/2011	(drs) added variable RealD Es_param_limit to struct VegType as parameter for for scaling and limiting bare soil evaporation rate: if totagb > Es_param_limit then no bare-soil evaporation
+ 09/13/2011	(drs) added variables RealD litt_intPPT_a, litt_intPPT_b, litt_intPPT_c, litt_intPPT_d to struct VegType for parameters in litter intercepted rain = (a + b*litter) + (c+d*litter) * ppt, which were previously hidden in code in SW_Flow_lib.c
+ 09/13/2011	(drs)	added variable RealD canopy_height_constant to struct VegType; if > 0 then constant canopy height (cm) and overriding cnpy-tangens=f(biomass)
+ 09/15/2011	(drs)	added variable RealD albedo to struct VegType (previously in SW_Site.h struct SW_SITE)
+ 09/26/2011	(drs)	added a daily variable for each monthly input in struct VegType: RealD litter_daily, biomass_daily, pct_live_daily, veg_height_daily, lai_conv_daily, lai_conv_daily, lai_live_daily, pct_cover_daily, vegcov_daily, biolive_daily, biodead_daily, total_agb_daily each of [MAX_DAYS]
+ 09/26/2011	(dsr)	removed monthly variables RealD veg_height, lai_live, pct_cover, vegcov, biolive, biodead, total_agb each [MAX_MONTHS] from struct VegType because replaced with daily records
+ 02/04/2012	(drs)	added variable RealD SWPcrit to struct VegType: critical soil water potential below which vegetation cannot sustain transpiration
+ 01/29/2013	(clk) added variable RealD bare_cov.fCover to now allow for bare ground as a part of the total vegetation.
+ 01/31/2013	(clk)	added varilabe RealD bare_cov.albedo instead of creating a bare_cov VegType, because only need albedo and not the other data members
+ 04/09/2013	(clk) changed the variable name swp50 to swpMatric50. Therefore also updated the use of swp50 to swpMatric50 in SW_VegProd.c and SW_Flow.c.
+ 07/09/2013	(clk)	add the variables forb and forb.cov.fCover to SW_VEGPROD
+ */
+/********************************************************/
+/********************************************************/
+
+#ifndef SW_VEGPROD_H
+#define SW_VEGPROD_H
+
+#include "SW_Defines.h"    /* for tanfunc_t*/
+#include "Times.h" 				// for MAX_MONTHS
+#ifdef RSOILWAT
+#include <R.h>
+#include <Rdefines.h>
+#include <Rconfig.h>
+#include <Rinternals.h>
+#endif
+
+#define BIO_INDEX 0        /**< An integer representing the index of the biomass multipliers in the VegType#co2_multipliers 2D array. */
+#define WUE_INDEX 1        /**< An integer representing the index of the WUE multipliers in the VegType#co2_multipliers 2D array. */
+
+
+typedef struct {
+	RealD fCover,         /* cover component (fraction) of total plot */
+	  albedo;             /* surface albedo */
+} CoverType;
+
+
+typedef struct {
+  CoverType cov;
+
+	RealD conv_stcr; /* divisor for lai_standing gives pct_cover */
+	tanfunc_t cnpy, /* canopy height based on biomass */
+	tr_shade_effects; /* shading effect on transpiration based on live and dead biomass */
+	RealD canopy_height_constant; /* if > 0 then constant canopy height (cm) and overriding cnpy-tangens=f(biomass) */
+
+	RealD shade_scale, /* scaling of live and dead biomass shading effects */
+	shade_deadmax; /* maximal dead biomass for shading effects */
+
+	RealD albedo;
+
+	RealD litter[MAX_MONTHS], /* monthly litter values (g/m**2)    */
+	biomass[MAX_MONTHS], /* monthly aboveground biomass (g/m**2) */
+	CO2_biomass[MAX_MONTHS], /* monthly aboveground biomass after CO2 effects */
+	pct_live[MAX_MONTHS], /* monthly live biomass in percent   */
+	CO2_pct_live[MAX_MONTHS], /* monthly live biomass in percent after CO2 effects */
+	lai_conv[MAX_MONTHS]; /* monthly amount of biomass   needed to produce lai=1 (g/m**2)      */
+
+	RealD litter_daily[MAX_DAYS + 1], /* daily interpolation of monthly litter values (g/m**2)    */
+	biomass_daily[MAX_DAYS + 1], /* daily interpolation of monthly aboveground biomass (g/m**2) */
+	pct_live_daily[MAX_DAYS + 1], /* daily interpolation of monthly live biomass in percent   */
+	veg_height_daily[MAX_DAYS + 1], /* daily interpolation of monthly height of vegetation (cm)   */
+	lai_conv_daily[MAX_DAYS + 1], /* daily interpolation of monthly amount of biomass needed to produce lai=1 (g/m**2)        */
+	lai_live_daily[MAX_DAYS + 1], /* daily interpolation of lai of live biomass               */
+	pct_cover_daily[MAX_DAYS + 1], vegcov_daily[MAX_DAYS + 1], /* daily interpolation of veg cover for today; function of monthly biomass */
+	biolive_daily[MAX_DAYS + 1], /* daily interpolation of biomass * pct_live               */
+	biodead_daily[MAX_DAYS + 1], /* daily interpolation of biomass - biolive                */
+	total_agb_daily[MAX_DAYS + 1]; /* daily interpolation of sum of aboveground biomass & litter */
+
+	Bool flagHydraulicRedistribution; /*1: allow hydraulic redistribution/lift to occur; 0: turned off */
+	RealD maxCondroot, /* hydraulic redistribution: maximum radial soil-root conductance of the entire active root system for water (cm/-bar/day) */
+	swpMatric50, /* hydraulic redistribution: soil water potential (-bar) where conductance is reduced by 50% */
+	shapeCond; /* hydraulic redistribution: shaping parameter for the empirical relationship from van Genuchten to model relative soil-root conductance for water */
+
+	RealD SWPcrit; /* critical soil water potential below which vegetation cannot sustain transpiration (-bar) */
+
+	RealD veg_intPPT_a, veg_intPPT_b, veg_intPPT_c, veg_intPPT_d; /* vegetation intercepted rain = (a + b*veg) + (c+d*veg) * ppt; Grasses+Shrubs: veg=vegcov, Trees: veg=LAI */
+	RealD litt_intPPT_a, litt_intPPT_b, litt_intPPT_c, litt_intPPT_d; /* litter intercepted rain = (a + b*litter) + (c+d*litter) * ppt */
+
+	RealD EsTpartitioning_param; /* Parameter for partitioning of bare-soil evaporation and transpiration as in Es = exp(-param*LAI) */
+
+	RealD Es_param_limit; /* parameter for scaling and limiting bare soil evaporation rate */
+
+	RealD co2_bio_coeff1, co2_bio_coeff2, co2_wue_coeff1, co2_wue_coeff2; /* Coefficients for CO2-effects; used by 'calculate_CO2_multipliers()' for biomass and WUE effects */
+  RealD co2_multipliers[2][MAX_NYEAR];  /**< A 2D array of PFT structures. Column BIO_INDEX holds biomass multipliers. Column WUE_INDEX holds WUE multipliers. Rows represent years. */
+
+} VegType;
+
+
+typedef struct {
+  RealD biomass, biolive;
+} VegTypeOut;
+
+
+typedef struct {
+	VegTypeOut grass, shrub, tree, forb;
+} SW_VEGPROD_OUTPUTS;
+
+
+typedef struct {
+	VegType grass, shrub, tree, forb;
+	CoverType bare_cov;   /* bare ground cover of plot */
+
+	RealD critSoilWater[4]; // storing values in same order as defined in rgroup.in (0=tree, 1=shrub, 2=grass, 3=forb)
+
+	int rank_SWPcrits[5]; // array to store the SWP crits in order of lest negative to most negative (used in sxw_resource)
+
+	RealD bareGround_albedo; /* create this here instead of creating a bareGround VegType, because it only needs albedo and no other data member */
+
+	SW_VEGPROD_OUTPUTS dysum, /* helpful placeholder */
+		wksum, mosum, yrsum, /* accumulators for *avg */
+		wkavg, moavg, yravg; /* averages or sums as appropriate */
+
+
+} SW_VEGPROD;
+
+void SW_VPD_read(void);
+void SW_VPD_init(void);
+void SW_VPD_construct(void);
+void apply_biomassCO2effect(double* new_biomass, double *biomass, double multiplier);
+void _echo_VegProd(void);
+
+#endif