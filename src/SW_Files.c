--- conflicted
+++ resolved
@@ -1,662 +1,659 @@
-/********************************************************/
-/********************************************************/
-/*	Source file: Files.c
- Type: module
- Application: SOILWAT - soilwater dynamics simulator
- Purpose: Read / write and otherwise manage the model's
- parameter file information.
- History:
-
- 8/28/01 -- INITIAL CODING - cwb
-
- 1/24/02 -- added facility for logfile
-
- 10-May-02 -- Added conditionals for interfacing STEPPE.
-
- 09/30/2011	(drs)	added function SW_WeatherPrefix(): so that SW_Weather
- can access local variable txtWeatherPrefix that is read in now in SW_F_read()
- new module-level variable static char txtWeatherPrefix[FILENAME_MAX]; read in
- in function SW_F_read() from file files.in line 6
-
- 09/30/2011	(drs)	added function SW_OutputPrefix(): so that SW_Output can
- access local variable outputPrefix that is read in now in SW_F_read() new
- module-level variable static char outputPrefix[FILENAME_MAX]; read in in
- function SW_F_read() from file files.in line 12: / for same directory, or e.g.,
- Output/
- */
-/********************************************************/
-/********************************************************/
-
-/* =================================================== */
-/* =================================================== */
-/*                INCLUDES / DEFINES                   */
-/* --------------------------------------------------- */
-#include "include/SW_Files.h"       // for eLog, eOutputDaily, eOutputDaily...
-#include "include/filefuncs.h"      // for CloseFile, LogError, DirExists
-#include "include/generic.h"        // for LOGERROR, isnull, IntUS, LOGWARN
-#include "include/myMemory.h"       // for Str_Dup
-#include "include/SW_datastructs.h" // for LOG_INFO, SW_NFILES, SW_PATH_INPUTS
-#include "include/SW_Defines.h"     // for MAX_FILENAMESIZE
-#include <stdio.h>                  // for FILENAME_MAX, NULL, FILE, stderr
-#include <stdlib.h>                 // for free
-#include <string.h>                 // for memccpy, strcmp, strlen, memcpy
-
-#if defined(SWNETCDF)
-#include "include/SW_netCDF_General.h"
-#include "include/SW_netCDF_Input.h"
-#endif
-
-/* =================================================== */
-/*             Global Function Definitions             */
-/* --------------------------------------------------- */
-
-/**
-@brief Removes old output and/or create the output directories if needed.
-
-@param *s Name of the first file to read for filenames, or NULL. If NULL, then
-    read from DFLT_FIRSTFILE or whichever filename was set previously.
-@param[out] LogInfo Holds information on warnings and errors
-
-@sideeffect *s Updated name of the first file to read for filenames, or NULL.
-If NULL, then read from DFLT_FIRSTFILE or whichever filename was set previously.
-*/
-void SW_CSV_F_INIT(const char *s, LOG_INFO *LogInfo) {
-    /* AKT 08/28/2016
-     *  remove old output and/or create the output directories if needed */
-    /* borrow inbuf for filenames */
-
-    char inbuf[MAX_FILENAMESIZE];
-    char dirString[FILENAME_MAX];
-    char *resPtr = NULL;
-
-    DirName(s, dirString);
-
-    if (DirExists(dirString)) {
-        resPtr =
-            (char *) sw_memccpy((void *) inbuf, (char *) s, '\0', sizeof inbuf);
-        if (isnull(resPtr)) {
-            reportFullBuffer(LOGERROR, LogInfo);
-            return;
-        }
-
-        if (!RemoveFiles(inbuf, LogInfo)) {
-            LogError(
-                LogInfo, LOGWARN, "Can't remove old csv output file: %s\n", s
-            );
-        }
-    } else {
-        MkDir(dirString, LogInfo);
-    }
-}
-
-/**
-@brief Read `first` input file `eFirst` that contains names of the remaining
-input files.
-
-@param[in,out] SW_PathInputs Struct of type SW_PATH_INPUTS which
-holds basic information about input files and values
-@param[out] LogInfo Holds information on warnings and errors
-
-@note If input file `eFirst` changes, particularly if the locations of the
-`txtWeatherPrefix` and/or `outputPrefix` change; then update the hard-coded
-line numbers.
-
-@sideeffect
-Update values of variables within SW_PATH_INPUTS:
-    - `txtWeatherPrefix`
-    - `outputPrefix`
-    - `txtInFiles`
-    - `logfp` for SOILWAT2-standalone
-*/
-void SW_F_read(SW_PATH_INPUTS *SW_PathInputs, LOG_INFO *LogInfo) {
-#ifdef SWDEBUG
-    int debug = 0;
-#endif
-
-    FILE *f;
-    int lineno = 0;
-    int fileno = 0;
-    int resSNP;
-    char buf[FILENAME_MAX];
-    char inbuf[MAX_FILENAMESIZE];
-
-    char *MyFileName = SW_PathInputs->txtInFiles[eFirst];
-    f = OpenFile(MyFileName, "r", LogInfo);
-    if (LogInfo->stopRun) {
-        return; // Exit function prematurely due to error
-    }
-
-    while (GetALine(f, inbuf, MAX_FILENAMESIZE)) {
-
-#ifdef SWDEBUG
-        if (debug) {
-            sw_printf(
-                "'SW_F_read': line = %d/%d: %s\n", lineno, eEndFile, inbuf
-            );
-        }
-#endif
-
-        switch (lineno) {
-        case 10:
-            resSNP = snprintf(
-                SW_PathInputs->txtWeatherPrefix,
-                sizeof SW_PathInputs->txtWeatherPrefix,
-                "%s",
-                inbuf
-            );
-            if (resSNP < 0 ||
-                (unsigned) resSNP >= (sizeof SW_PathInputs->txtWeatherPrefix)) {
-                LogError(
-                    LogInfo,
-                    LOGERROR,
-                    "weather prefix is too long: '%s'.",
-                    inbuf
-                );
-                goto closeFile;
-            }
-            break;
-        case 18:
-            resSNP = snprintf(
-                SW_PathInputs->outputPrefix,
-                sizeof SW_PathInputs->outputPrefix,
-                "%s",
-                inbuf
-            );
-            if (resSNP < 0 ||
-                (unsigned) resSNP >= (sizeof SW_PathInputs->outputPrefix)) {
-                LogError(
-                    LogInfo,
-                    LOGERROR,
-                    "output path name is too long: '%s'.",
-                    inbuf
-                );
-                goto closeFile;
-            }
-            break;
-        case 20:
-            SW_PathInputs->txtInFiles[eOutputDaily] = Str_Dup(inbuf, LogInfo);
-            if (LogInfo->stopRun) {
-                goto closeFile;
-            }
-            ++fileno;
-            SW_CSV_F_INIT(SW_PathInputs->txtInFiles[eOutputDaily], LogInfo);
-            break;
-        case 21:
-            SW_PathInputs->txtInFiles[eOutputWeekly] = Str_Dup(inbuf, LogInfo);
-            if (LogInfo->stopRun) {
-                goto closeFile;
-            }
-            ++fileno;
-            SW_CSV_F_INIT(SW_PathInputs->txtInFiles[eOutputWeekly], LogInfo);
-            // printf("filename: %s \n",txtInFiles[eOutputWeekly]);
-            break;
-        case 22:
-            SW_PathInputs->txtInFiles[eOutputMonthly] = Str_Dup(inbuf, LogInfo);
-            if (LogInfo->stopRun) {
-                goto closeFile;
-            }
-            ++fileno;
-            SW_CSV_F_INIT(SW_PathInputs->txtInFiles[eOutputMonthly], LogInfo);
-            // printf("filename: %s \n",txtInFiles[eOutputMonthly]);
-            break;
-        case 23:
-            SW_PathInputs->txtInFiles[eOutputYearly] = Str_Dup(inbuf, LogInfo);
-            if (LogInfo->stopRun) {
-                goto closeFile;
-            }
-            ++fileno;
-            SW_CSV_F_INIT(SW_PathInputs->txtInFiles[eOutputYearly], LogInfo);
-            break;
-        case 24:
-            SW_PathInputs->txtInFiles[eOutputDaily_soil] =
-                Str_Dup(inbuf, LogInfo);
-            if (LogInfo->stopRun) {
-                goto closeFile;
-            }
-            ++fileno;
-            SW_CSV_F_INIT(
-                SW_PathInputs->txtInFiles[eOutputDaily_soil], LogInfo
-            );
-            // printf("filename: %s \n",txtInFiles[eOutputDaily]);
-            break;
-        case 25:
-            SW_PathInputs->txtInFiles[eOutputWeekly_soil] =
-                Str_Dup(inbuf, LogInfo);
-            if (LogInfo->stopRun) {
-                goto closeFile;
-            }
-            ++fileno;
-            SW_CSV_F_INIT(
-                SW_PathInputs->txtInFiles[eOutputWeekly_soil], LogInfo
-            );
-            // printf("filename: %s \n",txtInFiles[eOutputWeekly]);
-            break;
-        case 26:
-            SW_PathInputs->txtInFiles[eOutputMonthly_soil] =
-                Str_Dup(inbuf, LogInfo);
-            if (LogInfo->stopRun) {
-                goto closeFile;
-            }
-            ++fileno;
-            SW_CSV_F_INIT(
-                SW_PathInputs->txtInFiles[eOutputMonthly_soil], LogInfo
-            );
-            // printf("filename: %s \n",txtInFiles[eOutputMonthly]);
-            break;
-        case 27:
-            SW_PathInputs->txtInFiles[eOutputYearly_soil] =
-                Str_Dup(inbuf, LogInfo);
-            if (LogInfo->stopRun) {
-                goto closeFile;
-            }
-            ++fileno;
-            SW_CSV_F_INIT(
-                SW_PathInputs->txtInFiles[eOutputYearly_soil], LogInfo
-            );
-            break;
-
-        default:
-            if (++fileno == SW_NFILES) {
-                break;
-            }
-
-            if (!isnull(SW_PathInputs->txtInFiles[fileno])) {
-                free(SW_PathInputs->txtInFiles[fileno]);
-            }
-
-            resSNP = snprintf(
-                buf, sizeof buf, "%s%s", SW_PathInputs->SW_ProjDir, inbuf
-            );
-            if (resSNP < 0 || (unsigned) resSNP >= (sizeof buf)) {
-                LogError(
-                    LogInfo, LOGERROR, "input file name is too long: '%s'.", buf
-                );
-                goto closeFile;
-            }
-
-            SW_PathInputs->txtInFiles[fileno] = Str_Dup(buf, LogInfo);
-            if (LogInfo->stopRun) {
-                goto closeFile;
-            }
-        }
-
-        // Check if something went wrong in `SW_CSV_F_INIT()`
-        if (LogInfo->stopRun) {
-            goto closeFile;
-        }
-
-        lineno++;
-    }
-
-    if (fileno < eEndFile - 1) {
-        LogError(
-            LogInfo, LOGERROR, "Too few files (%d) in %s", fileno, MyFileName
-        );
-        goto closeFile;
-    }
-
-    if (!DirExists(SW_PathInputs->outputPrefix)) {
-        MkDir(SW_PathInputs->outputPrefix, LogInfo);
-        if (LogInfo->stopRun) {
-            goto closeFile;
-        }
-    }
-
-#ifdef SOILWAT
-    if (0 == strcmp(SW_PathInputs->txtInFiles[eLog], "stdout")) {
-        LogInfo->logfp = stdout;
-    } else if (0 == strcmp(SW_PathInputs->txtInFiles[eLog], "stderr")) {
-        LogInfo->logfp = stderr;
-    } else {
-        LogInfo->logfp =
-            OpenFile(SW_PathInputs->txtInFiles[eLog], "w", LogInfo);
-    }
-#endif
-
-closeFile: { CloseFile(&f, LogInfo); }
-}
-
-void SW_F_deepCopy(
-    SW_PATH_INPUTS *source, SW_PATH_INPUTS *dest, LOG_INFO *LogInfo
-) {
-    unsigned int file;
-
-    memcpy(dest, source, sizeof(*dest));
-
-    SW_F_init_ptrs(dest);
-
-    for (file = 0; file < SW_NFILES; file++) {
-        dest->txtInFiles[file] = Str_Dup(source->txtInFiles[file], LogInfo);
-
-        if (LogInfo->stopRun) {
-            return; // Exit prematurely due to error
-        }
-    }
-
-#if defined(SWNETCDF)
-    int k;
-    int varNum;
-    unsigned int numFiles = source->ncNumWeatherInFiles;
-
-    ForEachNCInKey(k) {
-        if (!isnull(source->ncInFiles[k])) {
-            SW_NCIN_alloc_file_information(
-                numVarsInKey[k],
-                k,
-                &dest->ncInFiles[k],
-                &dest->ncWeatherInFiles,
-                LogInfo
-            );
-
-            if (LogInfo->stopRun) {
-                return; /* Exit function prematurely due to error */
-            }
-
-            for (varNum = 0; varNum < numVarsInKey[k]; varNum++) {
-                if (!isnull(source->ncInFiles[k][varNum])) {
-                    dest->ncInFiles[k][varNum] =
-                        Str_Dup(source->ncInFiles[k][varNum], LogInfo);
-                    if (LogInfo->stopRun) {
-                        return; /* Exit function prematurely due to error */
-                    }
-                }
-            }
-        }
-    }
-
-    dest->ncNumWeatherInFiles = source->ncNumWeatherInFiles;
-
-    if (!isnull(source->ncWeatherInFiles)) {
-        for (varNum = 0; varNum < numVarsInKey[eSW_InWeather]; varNum++) {
-
-            if (!isnull(source->ncWeatherInFiles[varNum])) {
-                SW_NCIN_alloc_weath_input_info(
-                    &dest->ncWeatherInFiles,
-                    &dest->ncWeatherInStartEndYrs,
-                    numFiles,
-                    varNum,
-                    LogInfo
-                );
-                if (LogInfo->stopRun) {
-                    return; /* Exit function prematurely due to error */
-                }
-
-                for (file = 0; file < numFiles; file++) {
-                    if (!isnull(source->ncWeatherInFiles[varNum][file])) {
-                        dest->ncWeatherInFiles[varNum][file] = Str_Dup(
-                            source->ncWeatherInFiles[varNum][file], LogInfo
-                        );
-                        if (LogInfo->stopRun) {
-                            return; /* Exit prematurely due to error */
-                        }
-                    }
-                }
-            }
-        }
-
-        if (!isnull(source->ncWeatherInStartEndYrs)) {
-            for (file = 0; file < numFiles; file++) {
-                dest->ncWeatherInStartEndYrs[file][0] =
-                    source->ncWeatherInStartEndYrs[file][0];
-                dest->ncWeatherInStartEndYrs[file][1] =
-                    source->ncWeatherInStartEndYrs[file][1];
-            }
-        }
-    }
-#endif
-}
-
-/**
-@brief Initialize all input files to NULL (`txtInFiles`)
-
-@param[in,out] SW_PathInputs Struct of type SW_PATH_INPUTS which
-holds basic information about input files and values
-*/
-void SW_F_init_ptrs(SW_PATH_INPUTS *SW_PathInputs) {
-    int file;
-
-    // Initialize `InFile` pointers to NULL
-    for (file = 0; file < SW_NFILES; file++) {
-        SW_PathInputs->txtInFiles[file] = NULL;
-    }
-
-#if defined(SWNETCDF)
-    int k;
-
-    ForEachNCInKey(k) {
-        SW_PathInputs->ncInFiles[k] = NULL;
-        SW_PathInputs->inVarIDs[k] = NULL;
-        SW_PathInputs->inVarTypes[k] = NULL;
-        SW_PathInputs->hasScaleAndAddFact[k] = NULL;
-        SW_PathInputs->scaleAndAddFactVals[k] = NULL;
-        SW_PathInputs->missValFlags[k] = NULL;
-        SW_PathInputs->doubleMissVals[k] = NULL;
-    }
-
-    SW_PathInputs->ncWeatherInFiles = NULL;
-    SW_PathInputs->ncWeatherInStartEndYrs = NULL;
-    SW_PathInputs->ncWeatherStartEndIndices = NULL;
-    SW_PathInputs->numSoilVarLyrs = NULL;
-    SW_PathInputs->numDaysInYear = NULL;
-#endif
-}
-
-/**
-@brief Determines string length of file being read in combined with SW_ProjDir.
-
-@param[in,out] SW_PathInputs Struct of type SW_PATH_INPUTS which
-holds basic information about input files and values
-@param[out] LogInfo Holds information on warnings and errors
-*/
-void SW_F_construct(SW_PATH_INPUTS *SW_PathInputs, LOG_INFO *LogInfo) {
-    /* =================================================== */
-    /* 10-May-02 (cwb) enhancement allows model to be run
-     *    in one directory while getting its input from another.
-     *    This was done mostly in support of STEPWAT but
-     *    it could be useful in a standalone run.
-     */
-
-    const char *firstfile = SW_PathInputs->txtInFiles[eFirst];
-    char *c;
-    char *p;
-    char *resPtr = NULL;
-    char dirString[FILENAME_MAX];
-    char *localfirstfile = Str_Dup(firstfile, LogInfo);
-    if (LogInfo->stopRun) {
-        return; // Exit function prematurely due to error
-    }
-
-    DirName(localfirstfile, dirString);
-    c = dirString;
-
-    if (c) {
-<<<<<<< HEAD
-        (void) sw_memccpy(SW_PathInputs->SW_ProjDir, c, '\0', sizeof dirString);
-=======
-        resPtr = (char *) sw_memccpy(
-            (void *) SW_ProjDir, (void *) c, '\0', sizeof dirString
-        );
-        if (isnull(resPtr)) {
-            reportFullBuffer(LOGWARN, LogInfo);
-        }
-
->>>>>>> 0ff45292
-        c = localfirstfile;
-        p = c + strlen(SW_PathInputs->SW_ProjDir);
-        while (*p) {
-            *(c++) = *(p++);
-        }
-        *c = '\0';
-    } else {
-        SW_PathInputs->SW_ProjDir[0] = '\0';
-    }
-
-    free(localfirstfile);
-
-#if defined(SWNETCDF)
-    int inKey;
-
-    ForEachNCInKey(inKey) {
-        SW_PathInputs->inVarTypes[inKey] = NULL;
-        SW_PathInputs->inVarIDs[inKey] = NULL;
-        SW_PathInputs->hasScaleAndAddFact[inKey] = NULL;
-        SW_PathInputs->scaleAndAddFactVals[inKey] = NULL;
-        SW_PathInputs->missValFlags[inKey] = NULL;
-        SW_PathInputs->doubleMissVals[inKey] = NULL;
-    }
-
-    SW_PathInputs->ncDomFileIDs[vNCdom] = -1;
-    SW_PathInputs->ncDomFileIDs[vNCprog] = -1;
-    SW_PathInputs->numSoilVarLyrs = NULL;
-
-    SW_PathInputs->ncNumWeatherInFiles = 0;
-#endif
-}
-
-/**
-@brief Deconstructor for the struct SW_PATH_INPUTS.
-
-@param[in,out] SW_PathInputs Struct of type SW_PATH_INPUTS which
-holds basic information about output files and values
-*/
-void SW_F_deconstruct(SW_PATH_INPUTS *SW_PathInputs) {
-    IntUS i;
-
-    for (i = 0; i < SW_NFILES; i++) {
-        if (!isnull(SW_PathInputs->txtInFiles[i])) {
-            free(SW_PathInputs->txtInFiles[i]);
-            SW_PathInputs->txtInFiles[i] = NULL;
-        }
-    }
-
-#if defined(SWNETCDF)
-
-    unsigned int numFiles = SW_PathInputs->ncNumWeatherInFiles;
-    unsigned int file;
-    int k;
-    int varNum;
-
-    ForEachNCInKey(k) {
-        if (!isnull(SW_PathInputs->ncInFiles[k])) {
-            for (varNum = 0; varNum < numVarsInKey[k]; varNum++) {
-                if (!isnull(SW_PathInputs->ncInFiles[k][varNum])) {
-                    free(SW_PathInputs->ncInFiles[k][varNum]);
-                    SW_PathInputs->ncInFiles[k][varNum] = NULL;
-                }
-            }
-
-            free((void *) SW_PathInputs->ncInFiles[k]);
-            SW_PathInputs->ncInFiles[k] = NULL;
-        }
-
-        if (!isnull(SW_PathInputs->inVarTypes[k])) {
-            free((void *) SW_PathInputs->inVarTypes[k]);
-            SW_PathInputs->inVarTypes[k] = NULL;
-        }
-
-        if (!isnull(SW_PathInputs->inVarIDs[k])) {
-            free((void *) SW_PathInputs->inVarIDs[k]);
-            SW_PathInputs->inVarIDs[k] = NULL;
-        }
-
-        if (!isnull(SW_PathInputs->hasScaleAndAddFact[k])) {
-            free((void *) SW_PathInputs->hasScaleAndAddFact[k]);
-            SW_PathInputs->hasScaleAndAddFact[k] = NULL;
-        }
-
-        if (!isnull(SW_PathInputs->scaleAndAddFactVals[k])) {
-            for (varNum = 0; varNum < numVarsInKey[k]; varNum++) {
-                if (!isnull(SW_PathInputs->scaleAndAddFactVals[k][varNum])) {
-                    free((void *) SW_PathInputs->scaleAndAddFactVals[k][varNum]
-                    );
-                    SW_PathInputs->scaleAndAddFactVals[k][varNum] = NULL;
-                }
-            }
-
-            free((void *) SW_PathInputs->scaleAndAddFactVals[k]);
-            SW_PathInputs->scaleAndAddFactVals[k] = NULL;
-        }
-
-        if (!isnull(SW_PathInputs->missValFlags[k])) {
-            for (varNum = 0; varNum < numVarsInKey[k]; varNum++) {
-                if (!isnull(SW_PathInputs->missValFlags[k][varNum])) {
-                    free((void *) SW_PathInputs->missValFlags[k][varNum]);
-                    SW_PathInputs->missValFlags[k][varNum] = NULL;
-                }
-            }
-
-            free((void *) SW_PathInputs->missValFlags[k]);
-            SW_PathInputs->missValFlags[k] = NULL;
-        }
-
-        if (!isnull(SW_PathInputs->doubleMissVals[k])) {
-            for (varNum = 0; varNum < numVarsInKey[k]; varNum++) {
-                if (!isnull(SW_PathInputs->doubleMissVals[k][varNum])) {
-                    free((void *) SW_PathInputs->doubleMissVals[k][varNum]);
-                    SW_PathInputs->doubleMissVals[k][varNum] = NULL;
-                }
-            }
-
-            free((void *) SW_PathInputs->doubleMissVals[k]);
-            SW_PathInputs->doubleMissVals[k] = NULL;
-        }
-    }
-
-    if (!isnull(SW_PathInputs->ncWeatherStartEndIndices)) {
-        for (file = 0; file < numFiles; file++) {
-            if (!isnull(SW_PathInputs->ncWeatherStartEndIndices[file])) {
-                free((void *) SW_PathInputs->ncWeatherStartEndIndices[file]);
-                SW_PathInputs->ncWeatherStartEndIndices[file] = NULL;
-            }
-        }
-
-        free((void *) SW_PathInputs->ncWeatherStartEndIndices);
-        SW_PathInputs->ncWeatherStartEndIndices = NULL;
-    }
-
-    if (!isnull(SW_PathInputs->ncWeatherInFiles)) {
-        for (varNum = 0; varNum < numVarsInKey[eSW_InWeather]; varNum++) {
-            if (!isnull(SW_PathInputs->ncWeatherInFiles[varNum])) {
-                for (file = 0; file < numFiles; file++) {
-                    if (!isnull(SW_PathInputs->ncWeatherInFiles[varNum][file]
-                        )) {
-                        free((void *)
-                                 SW_PathInputs->ncWeatherInFiles[varNum][file]);
-                        SW_PathInputs->ncWeatherInFiles[varNum][file] = NULL;
-                    }
-                }
-
-                free((void *) SW_PathInputs->ncWeatherInFiles[varNum]);
-                SW_PathInputs->ncWeatherInFiles[varNum] = NULL;
-            }
-        }
-
-        free((void *) SW_PathInputs->ncWeatherInFiles);
-        SW_PathInputs->ncWeatherInFiles = NULL;
-    }
-
-    if (!isnull(SW_PathInputs->ncWeatherInStartEndYrs)) {
-        for (file = 0; file < numFiles; file++) {
-            if (!isnull(SW_PathInputs->ncWeatherInStartEndYrs[file])) {
-                free((void *) SW_PathInputs->ncWeatherInStartEndYrs[file]);
-                SW_PathInputs->ncWeatherInStartEndYrs[file] = NULL;
-            }
-        }
-
-        free((void *) SW_PathInputs->ncWeatherInStartEndYrs);
-        SW_PathInputs->ncWeatherInStartEndYrs = NULL;
-    }
-
-    if (!isnull(SW_PathInputs->numSoilVarLyrs)) {
-        free((void *) SW_PathInputs->numSoilVarLyrs);
-        SW_PathInputs->numSoilVarLyrs = NULL;
-    }
-
-    if (!isnull(SW_PathInputs->numDaysInYear)) {
-        free((void *) SW_PathInputs->numDaysInYear);
-        SW_PathInputs->numDaysInYear = NULL;
-    }
-
-    SW_NCIN_close_files(SW_PathInputs->ncDomFileIDs);
-#endif
-}
+/********************************************************/
+/********************************************************/
+/*	Source file: Files.c
+ Type: module
+ Application: SOILWAT - soilwater dynamics simulator
+ Purpose: Read / write and otherwise manage the model's
+ parameter file information.
+ History:
+
+ 8/28/01 -- INITIAL CODING - cwb
+
+ 1/24/02 -- added facility for logfile
+
+ 10-May-02 -- Added conditionals for interfacing STEPPE.
+
+ 09/30/2011	(drs)	added function SW_WeatherPrefix(): so that SW_Weather
+ can access local variable txtWeatherPrefix that is read in now in SW_F_read()
+ new module-level variable static char txtWeatherPrefix[FILENAME_MAX]; read in
+ in function SW_F_read() from file files.in line 6
+
+ 09/30/2011	(drs)	added function SW_OutputPrefix(): so that SW_Output can
+ access local variable outputPrefix that is read in now in SW_F_read() new
+ module-level variable static char outputPrefix[FILENAME_MAX]; read in in
+ function SW_F_read() from file files.in line 12: / for same directory, or e.g.,
+ Output/
+ */
+/********************************************************/
+/********************************************************/
+
+/* =================================================== */
+/* =================================================== */
+/*                INCLUDES / DEFINES                   */
+/* --------------------------------------------------- */
+#include "include/SW_Files.h"       // for eLog, eOutputDaily, eOutputDaily...
+#include "include/filefuncs.h"      // for CloseFile, LogError, DirExists
+#include "include/generic.h"        // for LOGERROR, isnull, IntUS, LOGWARN
+#include "include/myMemory.h"       // for Str_Dup
+#include "include/SW_datastructs.h" // for LOG_INFO, SW_NFILES, SW_PATH_INPUTS
+#include "include/SW_Defines.h"     // for MAX_FILENAMESIZE
+#include <stdio.h>                  // for FILENAME_MAX, NULL, FILE, stderr
+#include <stdlib.h>                 // for free
+#include <string.h>                 // for memccpy, strcmp, strlen, memcpy
+
+#if defined(SWNETCDF)
+#include "include/SW_netCDF_General.h"
+#include "include/SW_netCDF_Input.h"
+#endif
+
+/* =================================================== */
+/*             Global Function Definitions             */
+/* --------------------------------------------------- */
+
+/**
+@brief Removes old output and/or create the output directories if needed.
+
+@param *s Name of the first file to read for filenames, or NULL. If NULL, then
+    read from DFLT_FIRSTFILE or whichever filename was set previously.
+@param[out] LogInfo Holds information on warnings and errors
+
+@sideeffect *s Updated name of the first file to read for filenames, or NULL.
+If NULL, then read from DFLT_FIRSTFILE or whichever filename was set previously.
+*/
+void SW_CSV_F_INIT(const char *s, LOG_INFO *LogInfo) {
+    /* AKT 08/28/2016
+     *  remove old output and/or create the output directories if needed */
+    /* borrow inbuf for filenames */
+
+    char inbuf[MAX_FILENAMESIZE];
+    char dirString[FILENAME_MAX];
+    char *resPtr = NULL;
+
+    DirName(s, dirString);
+
+    if (DirExists(dirString)) {
+        resPtr =
+            (char *) sw_memccpy((void *) inbuf, (char *) s, '\0', sizeof inbuf);
+        if (isnull(resPtr)) {
+            reportFullBuffer(LOGERROR, LogInfo);
+            return;
+        }
+
+        if (!RemoveFiles(inbuf, LogInfo)) {
+            LogError(
+                LogInfo, LOGWARN, "Can't remove old csv output file: %s\n", s
+            );
+        }
+    } else {
+        MkDir(dirString, LogInfo);
+    }
+}
+
+/**
+@brief Read `first` input file `eFirst` that contains names of the remaining
+input files.
+
+@param[in,out] SW_PathInputs Struct of type SW_PATH_INPUTS which
+holds basic information about input files and values
+@param[out] LogInfo Holds information on warnings and errors
+
+@note If input file `eFirst` changes, particularly if the locations of the
+`txtWeatherPrefix` and/or `outputPrefix` change; then update the hard-coded
+line numbers.
+
+@sideeffect
+Update values of variables within SW_PATH_INPUTS:
+    - `txtWeatherPrefix`
+    - `outputPrefix`
+    - `txtInFiles`
+    - `logfp` for SOILWAT2-standalone
+*/
+void SW_F_read(SW_PATH_INPUTS *SW_PathInputs, LOG_INFO *LogInfo) {
+#ifdef SWDEBUG
+    int debug = 0;
+#endif
+
+    FILE *f;
+    int lineno = 0;
+    int fileno = 0;
+    int resSNP;
+    char buf[FILENAME_MAX];
+    char inbuf[MAX_FILENAMESIZE];
+
+    char *MyFileName = SW_PathInputs->txtInFiles[eFirst];
+    f = OpenFile(MyFileName, "r", LogInfo);
+    if (LogInfo->stopRun) {
+        return; // Exit function prematurely due to error
+    }
+
+    while (GetALine(f, inbuf, MAX_FILENAMESIZE)) {
+
+#ifdef SWDEBUG
+        if (debug) {
+            sw_printf(
+                "'SW_F_read': line = %d/%d: %s\n", lineno, eEndFile, inbuf
+            );
+        }
+#endif
+
+        switch (lineno) {
+        case 10:
+            resSNP = snprintf(
+                SW_PathInputs->txtWeatherPrefix,
+                sizeof SW_PathInputs->txtWeatherPrefix,
+                "%s",
+                inbuf
+            );
+            if (resSNP < 0 ||
+                (unsigned) resSNP >= (sizeof SW_PathInputs->txtWeatherPrefix)) {
+                LogError(
+                    LogInfo,
+                    LOGERROR,
+                    "weather prefix is too long: '%s'.",
+                    inbuf
+                );
+                goto closeFile;
+            }
+            break;
+        case 18:
+            resSNP = snprintf(
+                SW_PathInputs->outputPrefix,
+                sizeof SW_PathInputs->outputPrefix,
+                "%s",
+                inbuf
+            );
+            if (resSNP < 0 ||
+                (unsigned) resSNP >= (sizeof SW_PathInputs->outputPrefix)) {
+                LogError(
+                    LogInfo,
+                    LOGERROR,
+                    "output path name is too long: '%s'.",
+                    inbuf
+                );
+                goto closeFile;
+            }
+            break;
+        case 20:
+            SW_PathInputs->txtInFiles[eOutputDaily] = Str_Dup(inbuf, LogInfo);
+            if (LogInfo->stopRun) {
+                goto closeFile;
+            }
+            ++fileno;
+            SW_CSV_F_INIT(SW_PathInputs->txtInFiles[eOutputDaily], LogInfo);
+            break;
+        case 21:
+            SW_PathInputs->txtInFiles[eOutputWeekly] = Str_Dup(inbuf, LogInfo);
+            if (LogInfo->stopRun) {
+                goto closeFile;
+            }
+            ++fileno;
+            SW_CSV_F_INIT(SW_PathInputs->txtInFiles[eOutputWeekly], LogInfo);
+            // printf("filename: %s \n",txtInFiles[eOutputWeekly]);
+            break;
+        case 22:
+            SW_PathInputs->txtInFiles[eOutputMonthly] = Str_Dup(inbuf, LogInfo);
+            if (LogInfo->stopRun) {
+                goto closeFile;
+            }
+            ++fileno;
+            SW_CSV_F_INIT(SW_PathInputs->txtInFiles[eOutputMonthly], LogInfo);
+            // printf("filename: %s \n",txtInFiles[eOutputMonthly]);
+            break;
+        case 23:
+            SW_PathInputs->txtInFiles[eOutputYearly] = Str_Dup(inbuf, LogInfo);
+            if (LogInfo->stopRun) {
+                goto closeFile;
+            }
+            ++fileno;
+            SW_CSV_F_INIT(SW_PathInputs->txtInFiles[eOutputYearly], LogInfo);
+            break;
+        case 24:
+            SW_PathInputs->txtInFiles[eOutputDaily_soil] =
+                Str_Dup(inbuf, LogInfo);
+            if (LogInfo->stopRun) {
+                goto closeFile;
+            }
+            ++fileno;
+            SW_CSV_F_INIT(
+                SW_PathInputs->txtInFiles[eOutputDaily_soil], LogInfo
+            );
+            // printf("filename: %s \n",txtInFiles[eOutputDaily]);
+            break;
+        case 25:
+            SW_PathInputs->txtInFiles[eOutputWeekly_soil] =
+                Str_Dup(inbuf, LogInfo);
+            if (LogInfo->stopRun) {
+                goto closeFile;
+            }
+            ++fileno;
+            SW_CSV_F_INIT(
+                SW_PathInputs->txtInFiles[eOutputWeekly_soil], LogInfo
+            );
+            // printf("filename: %s \n",txtInFiles[eOutputWeekly]);
+            break;
+        case 26:
+            SW_PathInputs->txtInFiles[eOutputMonthly_soil] =
+                Str_Dup(inbuf, LogInfo);
+            if (LogInfo->stopRun) {
+                goto closeFile;
+            }
+            ++fileno;
+            SW_CSV_F_INIT(
+                SW_PathInputs->txtInFiles[eOutputMonthly_soil], LogInfo
+            );
+            // printf("filename: %s \n",txtInFiles[eOutputMonthly]);
+            break;
+        case 27:
+            SW_PathInputs->txtInFiles[eOutputYearly_soil] =
+                Str_Dup(inbuf, LogInfo);
+            if (LogInfo->stopRun) {
+                goto closeFile;
+            }
+            ++fileno;
+            SW_CSV_F_INIT(
+                SW_PathInputs->txtInFiles[eOutputYearly_soil], LogInfo
+            );
+            break;
+
+        default:
+            if (++fileno == SW_NFILES) {
+                break;
+            }
+
+            if (!isnull(SW_PathInputs->txtInFiles[fileno])) {
+                free(SW_PathInputs->txtInFiles[fileno]);
+            }
+
+            resSNP = snprintf(
+                buf, sizeof buf, "%s%s", SW_PathInputs->SW_ProjDir, inbuf
+            );
+            if (resSNP < 0 || (unsigned) resSNP >= (sizeof buf)) {
+                LogError(
+                    LogInfo, LOGERROR, "input file name is too long: '%s'.", buf
+                );
+                goto closeFile;
+            }
+
+            SW_PathInputs->txtInFiles[fileno] = Str_Dup(buf, LogInfo);
+            if (LogInfo->stopRun) {
+                goto closeFile;
+            }
+        }
+
+        // Check if something went wrong in `SW_CSV_F_INIT()`
+        if (LogInfo->stopRun) {
+            goto closeFile;
+        }
+
+        lineno++;
+    }
+
+    if (fileno < eEndFile - 1) {
+        LogError(
+            LogInfo, LOGERROR, "Too few files (%d) in %s", fileno, MyFileName
+        );
+        goto closeFile;
+    }
+
+    if (!DirExists(SW_PathInputs->outputPrefix)) {
+        MkDir(SW_PathInputs->outputPrefix, LogInfo);
+        if (LogInfo->stopRun) {
+            goto closeFile;
+        }
+    }
+
+#ifdef SOILWAT
+    if (0 == strcmp(SW_PathInputs->txtInFiles[eLog], "stdout")) {
+        LogInfo->logfp = stdout;
+    } else if (0 == strcmp(SW_PathInputs->txtInFiles[eLog], "stderr")) {
+        LogInfo->logfp = stderr;
+    } else {
+        LogInfo->logfp =
+            OpenFile(SW_PathInputs->txtInFiles[eLog], "w", LogInfo);
+    }
+#endif
+
+closeFile: { CloseFile(&f, LogInfo); }
+}
+
+void SW_F_deepCopy(
+    SW_PATH_INPUTS *source, SW_PATH_INPUTS *dest, LOG_INFO *LogInfo
+) {
+    unsigned int file;
+
+    memcpy(dest, source, sizeof(*dest));
+
+    SW_F_init_ptrs(dest);
+
+    for (file = 0; file < SW_NFILES; file++) {
+        dest->txtInFiles[file] = Str_Dup(source->txtInFiles[file], LogInfo);
+
+        if (LogInfo->stopRun) {
+            return; // Exit prematurely due to error
+        }
+    }
+
+#if defined(SWNETCDF)
+    int k;
+    int varNum;
+    unsigned int numFiles = source->ncNumWeatherInFiles;
+
+    ForEachNCInKey(k) {
+        if (!isnull(source->ncInFiles[k])) {
+            SW_NCIN_alloc_file_information(
+                numVarsInKey[k],
+                k,
+                &dest->ncInFiles[k],
+                &dest->ncWeatherInFiles,
+                LogInfo
+            );
+
+            if (LogInfo->stopRun) {
+                return; /* Exit function prematurely due to error */
+            }
+
+            for (varNum = 0; varNum < numVarsInKey[k]; varNum++) {
+                if (!isnull(source->ncInFiles[k][varNum])) {
+                    dest->ncInFiles[k][varNum] =
+                        Str_Dup(source->ncInFiles[k][varNum], LogInfo);
+                    if (LogInfo->stopRun) {
+                        return; /* Exit function prematurely due to error */
+                    }
+                }
+            }
+        }
+    }
+
+    dest->ncNumWeatherInFiles = source->ncNumWeatherInFiles;
+
+    if (!isnull(source->ncWeatherInFiles)) {
+        for (varNum = 0; varNum < numVarsInKey[eSW_InWeather]; varNum++) {
+
+            if (!isnull(source->ncWeatherInFiles[varNum])) {
+                SW_NCIN_alloc_weath_input_info(
+                    &dest->ncWeatherInFiles,
+                    &dest->ncWeatherInStartEndYrs,
+                    numFiles,
+                    varNum,
+                    LogInfo
+                );
+                if (LogInfo->stopRun) {
+                    return; /* Exit function prematurely due to error */
+                }
+
+                for (file = 0; file < numFiles; file++) {
+                    if (!isnull(source->ncWeatherInFiles[varNum][file])) {
+                        dest->ncWeatherInFiles[varNum][file] = Str_Dup(
+                            source->ncWeatherInFiles[varNum][file], LogInfo
+                        );
+                        if (LogInfo->stopRun) {
+                            return; /* Exit prematurely due to error */
+                        }
+                    }
+                }
+            }
+        }
+
+        if (!isnull(source->ncWeatherInStartEndYrs)) {
+            for (file = 0; file < numFiles; file++) {
+                dest->ncWeatherInStartEndYrs[file][0] =
+                    source->ncWeatherInStartEndYrs[file][0];
+                dest->ncWeatherInStartEndYrs[file][1] =
+                    source->ncWeatherInStartEndYrs[file][1];
+            }
+        }
+    }
+#endif
+}
+
+/**
+@brief Initialize all input files to NULL (`txtInFiles`)
+
+@param[in,out] SW_PathInputs Struct of type SW_PATH_INPUTS which
+holds basic information about input files and values
+*/
+void SW_F_init_ptrs(SW_PATH_INPUTS *SW_PathInputs) {
+    int file;
+
+    // Initialize `InFile` pointers to NULL
+    for (file = 0; file < SW_NFILES; file++) {
+        SW_PathInputs->txtInFiles[file] = NULL;
+    }
+
+#if defined(SWNETCDF)
+    int k;
+
+    ForEachNCInKey(k) {
+        SW_PathInputs->ncInFiles[k] = NULL;
+        SW_PathInputs->inVarIDs[k] = NULL;
+        SW_PathInputs->inVarTypes[k] = NULL;
+        SW_PathInputs->hasScaleAndAddFact[k] = NULL;
+        SW_PathInputs->scaleAndAddFactVals[k] = NULL;
+        SW_PathInputs->missValFlags[k] = NULL;
+        SW_PathInputs->doubleMissVals[k] = NULL;
+    }
+
+    SW_PathInputs->ncWeatherInFiles = NULL;
+    SW_PathInputs->ncWeatherInStartEndYrs = NULL;
+    SW_PathInputs->ncWeatherStartEndIndices = NULL;
+    SW_PathInputs->numSoilVarLyrs = NULL;
+    SW_PathInputs->numDaysInYear = NULL;
+#endif
+}
+
+/**
+@brief Determines string length of file being read in combined with SW_ProjDir.
+
+@param[in,out] SW_PathInputs Struct of type SW_PATH_INPUTS which
+holds basic information about input files and values
+@param[out] LogInfo Holds information on warnings and errors
+*/
+void SW_F_construct(SW_PATH_INPUTS *SW_PathInputs, LOG_INFO *LogInfo) {
+    /* =================================================== */
+    /* 10-May-02 (cwb) enhancement allows model to be run
+     *    in one directory while getting its input from another.
+     *    This was done mostly in support of STEPWAT but
+     *    it could be useful in a standalone run.
+     */
+
+    const char *firstfile = SW_PathInputs->txtInFiles[eFirst];
+    char *c;
+    char *p;
+    char *projDirPtr = SW_PathInputs->SW_ProjDir;
+    char *resPtr = NULL;
+    char dirString[FILENAME_MAX];
+    char *localfirstfile = Str_Dup(firstfile, LogInfo);
+    if (LogInfo->stopRun) {
+        return; // Exit function prematurely due to error
+    }
+
+    DirName(localfirstfile, dirString);
+    c = dirString;
+
+    if (c) {
+        resPtr = (char *) sw_memccpy(
+            (void *) projDirPtr, (void *) c, '\0', sizeof dirString
+        );
+        if (isnull(resPtr)) {
+            reportFullBuffer(LOGWARN, LogInfo);
+        }
+
+        c = localfirstfile;
+        p = c + strlen(SW_PathInputs->SW_ProjDir);
+        while (*p) {
+            *(c++) = *(p++);
+        }
+        *c = '\0';
+    } else {
+        SW_PathInputs->SW_ProjDir[0] = '\0';
+    }
+
+    free(localfirstfile);
+
+#if defined(SWNETCDF)
+    int inKey;
+
+    ForEachNCInKey(inKey) {
+        SW_PathInputs->inVarTypes[inKey] = NULL;
+        SW_PathInputs->inVarIDs[inKey] = NULL;
+        SW_PathInputs->hasScaleAndAddFact[inKey] = NULL;
+        SW_PathInputs->scaleAndAddFactVals[inKey] = NULL;
+        SW_PathInputs->missValFlags[inKey] = NULL;
+        SW_PathInputs->doubleMissVals[inKey] = NULL;
+    }
+
+    SW_PathInputs->ncDomFileIDs[vNCdom] = -1;
+    SW_PathInputs->ncDomFileIDs[vNCprog] = -1;
+    SW_PathInputs->numSoilVarLyrs = NULL;
+
+    SW_PathInputs->ncNumWeatherInFiles = 0;
+#endif
+}
+
+/**
+@brief Deconstructor for the struct SW_PATH_INPUTS.
+
+@param[in,out] SW_PathInputs Struct of type SW_PATH_INPUTS which
+holds basic information about output files and values
+*/
+void SW_F_deconstruct(SW_PATH_INPUTS *SW_PathInputs) {
+    IntUS i;
+
+    for (i = 0; i < SW_NFILES; i++) {
+        if (!isnull(SW_PathInputs->txtInFiles[i])) {
+            free(SW_PathInputs->txtInFiles[i]);
+            SW_PathInputs->txtInFiles[i] = NULL;
+        }
+    }
+
+#if defined(SWNETCDF)
+
+    unsigned int numFiles = SW_PathInputs->ncNumWeatherInFiles;
+    unsigned int file;
+    int k;
+    int varNum;
+
+    ForEachNCInKey(k) {
+        if (!isnull(SW_PathInputs->ncInFiles[k])) {
+            for (varNum = 0; varNum < numVarsInKey[k]; varNum++) {
+                if (!isnull(SW_PathInputs->ncInFiles[k][varNum])) {
+                    free(SW_PathInputs->ncInFiles[k][varNum]);
+                    SW_PathInputs->ncInFiles[k][varNum] = NULL;
+                }
+            }
+
+            free((void *) SW_PathInputs->ncInFiles[k]);
+            SW_PathInputs->ncInFiles[k] = NULL;
+        }
+
+        if (!isnull(SW_PathInputs->inVarTypes[k])) {
+            free((void *) SW_PathInputs->inVarTypes[k]);
+            SW_PathInputs->inVarTypes[k] = NULL;
+        }
+
+        if (!isnull(SW_PathInputs->inVarIDs[k])) {
+            free((void *) SW_PathInputs->inVarIDs[k]);
+            SW_PathInputs->inVarIDs[k] = NULL;
+        }
+
+        if (!isnull(SW_PathInputs->hasScaleAndAddFact[k])) {
+            free((void *) SW_PathInputs->hasScaleAndAddFact[k]);
+            SW_PathInputs->hasScaleAndAddFact[k] = NULL;
+        }
+
+        if (!isnull(SW_PathInputs->scaleAndAddFactVals[k])) {
+            for (varNum = 0; varNum < numVarsInKey[k]; varNum++) {
+                if (!isnull(SW_PathInputs->scaleAndAddFactVals[k][varNum])) {
+                    free((void *) SW_PathInputs->scaleAndAddFactVals[k][varNum]
+                    );
+                    SW_PathInputs->scaleAndAddFactVals[k][varNum] = NULL;
+                }
+            }
+
+            free((void *) SW_PathInputs->scaleAndAddFactVals[k]);
+            SW_PathInputs->scaleAndAddFactVals[k] = NULL;
+        }
+
+        if (!isnull(SW_PathInputs->missValFlags[k])) {
+            for (varNum = 0; varNum < numVarsInKey[k]; varNum++) {
+                if (!isnull(SW_PathInputs->missValFlags[k][varNum])) {
+                    free((void *) SW_PathInputs->missValFlags[k][varNum]);
+                    SW_PathInputs->missValFlags[k][varNum] = NULL;
+                }
+            }
+
+            free((void *) SW_PathInputs->missValFlags[k]);
+            SW_PathInputs->missValFlags[k] = NULL;
+        }
+
+        if (!isnull(SW_PathInputs->doubleMissVals[k])) {
+            for (varNum = 0; varNum < numVarsInKey[k]; varNum++) {
+                if (!isnull(SW_PathInputs->doubleMissVals[k][varNum])) {
+                    free((void *) SW_PathInputs->doubleMissVals[k][varNum]);
+                    SW_PathInputs->doubleMissVals[k][varNum] = NULL;
+                }
+            }
+
+            free((void *) SW_PathInputs->doubleMissVals[k]);
+            SW_PathInputs->doubleMissVals[k] = NULL;
+        }
+    }
+
+    if (!isnull(SW_PathInputs->ncWeatherStartEndIndices)) {
+        for (file = 0; file < numFiles; file++) {
+            if (!isnull(SW_PathInputs->ncWeatherStartEndIndices[file])) {
+                free((void *) SW_PathInputs->ncWeatherStartEndIndices[file]);
+                SW_PathInputs->ncWeatherStartEndIndices[file] = NULL;
+            }
+        }
+
+        free((void *) SW_PathInputs->ncWeatherStartEndIndices);
+        SW_PathInputs->ncWeatherStartEndIndices = NULL;
+    }
+
+    if (!isnull(SW_PathInputs->ncWeatherInFiles)) {
+        for (varNum = 0; varNum < numVarsInKey[eSW_InWeather]; varNum++) {
+            if (!isnull(SW_PathInputs->ncWeatherInFiles[varNum])) {
+                for (file = 0; file < numFiles; file++) {
+                    if (!isnull(SW_PathInputs->ncWeatherInFiles[varNum][file]
+                        )) {
+                        free((void *)
+                                 SW_PathInputs->ncWeatherInFiles[varNum][file]);
+                        SW_PathInputs->ncWeatherInFiles[varNum][file] = NULL;
+                    }
+                }
+
+                free((void *) SW_PathInputs->ncWeatherInFiles[varNum]);
+                SW_PathInputs->ncWeatherInFiles[varNum] = NULL;
+            }
+        }
+
+        free((void *) SW_PathInputs->ncWeatherInFiles);
+        SW_PathInputs->ncWeatherInFiles = NULL;
+    }
+
+    if (!isnull(SW_PathInputs->ncWeatherInStartEndYrs)) {
+        for (file = 0; file < numFiles; file++) {
+            if (!isnull(SW_PathInputs->ncWeatherInStartEndYrs[file])) {
+                free((void *) SW_PathInputs->ncWeatherInStartEndYrs[file]);
+                SW_PathInputs->ncWeatherInStartEndYrs[file] = NULL;
+            }
+        }
+
+        free((void *) SW_PathInputs->ncWeatherInStartEndYrs);
+        SW_PathInputs->ncWeatherInStartEndYrs = NULL;
+    }
+
+    if (!isnull(SW_PathInputs->numSoilVarLyrs)) {
+        free((void *) SW_PathInputs->numSoilVarLyrs);
+        SW_PathInputs->numSoilVarLyrs = NULL;
+    }
+
+    if (!isnull(SW_PathInputs->numDaysInYear)) {
+        free((void *) SW_PathInputs->numDaysInYear);
+        SW_PathInputs->numDaysInYear = NULL;
+    }
+
+    SW_NCIN_close_files(SW_PathInputs->ncDomFileIDs);
+#endif
+}