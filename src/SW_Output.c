/********************************************************/
/********************************************************/
/**
  @file
  @brief Read / write and otherwise manage the user-specified output

  See the \ref out_algo "output algorithm documentation" for details.

  History:
    - 9/11/01 cwb -- INITIAL CODING
    - 10-May-02 cwb -- Added conditionals for interfacing
      with STEPPE
    - 27-Aug-03 (cwb) Just a comment that this code doesn't
      handle missing values in the summaries, especially
      the averages.  This really needs to be addressed
      sometime, but for now it's the user's responsibility
      to make sure there are no missing values.  The
      model doesn't generate any on its own, but it
      still needs to be fixed, although that will take
      a bit of work to keep track of the number of
      missing days, etc.
    - 2018 June 04 (drs) -- complete overhaul of output code
*/
/********************************************************/
/********************************************************/

/* =================================================== */
/*                INCLUDES / DEFINES                   */
/* --------------------------------------------------- */

#include <math.h>
#include <stdio.h>
#include <stdlib.h>
#include <string.h>
#include <ctype.h>
#include "include/filefuncs.h"
#include "include/myMemory.h"
#include "include/SW_Times.h"
#include "include/Times.h"

#include "include/SW_Files.h"
#include "include/SW_Model.h"
#include "include/SW_Site.h"
#include "include/SW_VegEstab.h"
#include "include/SW_SoilWater.h"
#include "include/SW_VegProd.h"

#include "include/SW_Output.h"

// Array-based output declarations:
#if defined(SW_OUTARRAY) || defined(SWNETCDF)
  #include "include/SW_Output_outarray.h"
#endif

// Text-based output declarations:
<<<<<<< HEAD
#if defined(SW_OUTTEXT)
  #include "include/SW_Output_outtext.h"
#endif

#if defined(SWNETCDF)
  #include "include/SW_netCDF.h"
=======
#ifdef SW_OUTTEXT
#include "include/SW_Output_outtext.h"
>>>>>>> 32ae7d5c
#endif

/* Note: `get_XXX` functions are declared in `SW_Output.h`
    and defined/implemented in 'SW_Output_get_functions.c"
*/


/* =================================================== */
/*                  Global Variables                   */
/* --------------------------------------------------- */

// Convert from IDs to strings
/* These MUST be in the same order as enum OutKey in
 * SW_Output.h */
char const *key2str[] =
{ // weather/atmospheric quantities:
	SW_WETHR, SW_TEMP, SW_PRECIP, SW_SOILINF, SW_RUNOFF,
	// soil related water quantities:
	SW_ALLH2O, SW_VWCBULK, SW_VWCMATRIC, SW_SWCBULK, SW_SWABULK, SW_SWAMATRIC,
		SW_SWA, SW_SWPMATRIC, SW_SURFACEW, SW_TRANSP, SW_EVAPSOIL, SW_EVAPSURFACE,
		SW_INTERCEPTION, SW_LYRDRAIN, SW_HYDRED, SW_ET, SW_AET, SW_PET, SW_WETDAY,
		SW_SNOWPACK, SW_DEEPSWC, SW_SOILTEMP, SW_FROZEN,
	// vegetation quantities:
	SW_ALLVEG, SW_ESTAB,
	// vegetation other:
	SW_CO2EFFECTS, SW_BIOMASS
};

/* converts an enum output key (OutKey type) to a module  */
/* or object type. see SW_Output.h for OutKey order.         */
/* MUST be SW_OUTNKEYS of these */
ObjType key2obj[] =
{ // weather/atmospheric quantities:
	eWTH, eWTH, eWTH, eWTH, eWTH,
	// soil related water quantities:
	eSWC, eSWC, eSWC, eSWC, eSWC, eSWC, eSWC, eSWC, eSWC, eSWC, eSWC, eSWC, eSWC,
		eSWC, eSWC, eSWC, eSWC, eSWC, eSWC, eSWC, eSWC, eSWC, eSWC,
	// vegetation quantities:
	eVES, eVES,
	// vegetation other:
	eVPD, eVPD
};

char const *pd2str[] =
	{ SW_DAY, SW_WEEK, SW_MONTH, SW_YEAR };

char const *pd2longstr[] =
	{ SW_DAY_LONG, SW_WEEK_LONG, SW_MONTH_LONG, SW_YEAR_LONG };

char const *styp2str[] =
{ SW_SUM_OFF, SW_SUM_SUM, SW_SUM_AVG, SW_SUM_FNL };


/* =================================================== */
/*             Private Function Declarations            */
/* --------------------------------------------------- */

static OutPeriod str2period(char *s);
static OutKey str2key(char *s, LOG_INFO* LogInfo);
static OutSum str2stype(char *s, LOG_INFO* LogInfo);

static void collect_sums(SW_ALL* sw, ObjType otyp, OutPeriod op,
	OutPeriod timeSteps[][SW_OUTNPERIODS], IntUS used_OUTNPERIODS,
	LOG_INFO* LogInfo);
static void sumof_wth(SW_WEATHER *v, SW_WEATHER_OUTPUTS *s, OutKey k,
					  LOG_INFO *LogInfo);
static void sumof_swc(SW_SOILWAT *v, SW_SOILWAT_OUTPUTS *s, OutKey k,
					  SW_SITE* SW_Site, LOG_INFO *LogInfo);
static void sumof_ves(SW_VEGESTAB *v, SW_VEGESTAB_OUTPUTS *s, OutKey k);
static void sumof_vpd(SW_VEGPROD *v, SW_VEGPROD_OUTPUTS *s, OutKey k, TimeInt doy,
					  LOG_INFO *LogInfo);
static void average_for(SW_ALL* sw, ObjType otyp, OutPeriod pd,
		Bool bFlush_output, TimeInt tOffset, LOG_INFO* LogInfo);

#ifdef STEPWAT
static void _set_SXWrequests_helper(OutKey k, OutPeriod pd, OutSum aggfun,
	const char *str, SW_OUTPUT* SW_Output, OutPeriod timeSteps_SXW[][SW_OUTNPERIODS],
	LOG_INFO *LogInfo);
#endif


/* =================================================== */
/*             Local Function Definitions              */
/* --------------------------------------------------- */

/** Convert string representation of time period to `OutPeriod` value.
*/
static OutPeriod str2period(char *s)
{
	IntUS pd;
	for (pd = 0; Str_CompareI(s, (char *)pd2str[pd]) && pd < SW_OUTNPERIODS; pd++);

	return (OutPeriod) pd;
}

/** Convert string representation of output type to `OutKey` value.
*/
static OutKey str2key(char *s, LOG_INFO *LogInfo)
{
	IntUS key;

	for (key = 0; key < SW_OUTNKEYS && Str_CompareI(s, (char *)key2str[key]); key++) ;
	if (key == SW_OUTNKEYS)
	{
		LogError(LogInfo, LOGERROR, "Invalid key (%s) in 'outsetup.in'.\n", s);
	}
	return (OutKey) key;
}

/** Convert string representation of output aggregation function to `OutSum` value.
*/
static OutSum str2stype(char *s, LOG_INFO *LogInfo)
{
	IntUS styp;

	for (styp = eSW_Off; styp < SW_NSUMTYPES && Str_CompareI(s, (char *)styp2str[styp]); styp++) ;
	if (styp == SW_NSUMTYPES)
	{
		LogError(LogInfo, LOGERROR, "'outsetup.in : Invalid summary type (%s).\n", s);
	}
	return (OutSum) styp;
}


/** Checks whether a output variable (key) comes with soil layer or not.
		See also function `has_keyname_soillayers`.

    \param k The key of output variable (key), i.e., one of `OutKey`.
    \return `TRUE` if `var` comes with soil layers; `FALSE` otherwise.
*/
Bool has_key_soillayers(OutKey k) {
	Bool has;

	has = (
			k == eSW_VWCBulk ||
			k == eSW_VWCMatric ||
			k == eSW_SWCBulk ||
			k == eSW_SWABulk ||
			k == eSW_SWAMatric ||
			k == eSW_SWA ||
			k == eSW_SWPMatric ||
			k == eSW_Transp ||
			k == eSW_EvapSoil ||
			k == eSW_LyrDrain ||
			k == eSW_HydRed ||
			k == eSW_WetDays ||
			k == eSW_SoilTemp ||
            k == eSW_Frozen
		) ? swTRUE : swFALSE;

	return(has);
}


/** Checks whether a output variable (key) comes with soil layer or not
		See also function `has_key_soillayers`.

    \param var The name of an output variable (key), i.e., one of `key2str`.
    \return `TRUE` if `var` comes with soil layers; `FALSE` otherwise.
*/
Bool has_keyname_soillayers(const char *var) {
	Bool has;

	has = (
			strcmp(var, SW_VWCBULK) == 0 ||
			strcmp(var, SW_VWCMATRIC) == 0 ||
			strcmp(var, SW_SWCBULK) == 0 ||
			strcmp(var, SW_SWABULK) == 0 ||
			strcmp(var, SW_SWAMATRIC) == 0 ||
			strcmp(var, SW_SWA) == 0 ||
			strcmp(var, SW_SWPMATRIC) == 0 ||
			strcmp(var, SW_TRANSP) == 0 ||
			strcmp(var, SW_EVAPSOIL) == 0 ||
			strcmp(var, SW_LYRDRAIN) == 0 ||
			strcmp(var, SW_HYDRED) == 0 ||
			strcmp(var, SW_WETDAY) == 0 ||
			strcmp(var, SW_SOILTEMP) == 0 ||
            strcmp(var, SW_FROZEN) == 0
		) ? swTRUE : swFALSE;

	return(has);
}



static void sumof_vpd(SW_VEGPROD *v, SW_VEGPROD_OUTPUTS *s, OutKey k, TimeInt doy,
					  LOG_INFO *LogInfo)
{
	int ik;
	RealD tmp;

	switch (k)
	{
		case eSW_CO2Effects:
			break;

		// scale biomass by fCover to obtain biomass as observed in total vegetation
		case eSW_Biomass:
			ForEachVegType(ik) {
				tmp = v->veg[ik].biomass_daily[doy] * v->veg[ik].cov.fCover;
				s->veg[ik].biomass_inveg += tmp;
				s->biomass_total += tmp;

				tmp = v->veg[ik].litter_daily[doy] * v->veg[ik].cov.fCover;
				s->veg[ik].litter_inveg += tmp;
				s->litter_total += tmp;

				tmp = v->veg[ik].biolive_daily[doy] * v->veg[ik].cov.fCover;
				s->veg[ik].biolive_inveg += tmp;
				s->biolive_total += tmp;

				s->LAI +=
					v->veg[ik].lai_live_daily[doy] * v->veg[ik].cov.fCover;
			}
			break;

		default:
			LogError(LogInfo, LOGERROR, "PGMR: Invalid key in sumof_vpd(%s)", key2str[k]);
            break;
	}
}

static void sumof_ves(SW_VEGESTAB *v, SW_VEGESTAB_OUTPUTS *s, OutKey k)
{
	/* --------------------------------------------------- */
	/* k is always eSW_Estab, and this only gets called yearly */
	/* in fact, there's nothing to do here as the get_estab()
	 * function does everything needed.  This stub is here only
	 * to facilitate the loop everything else uses.
	 * That is, until we need to start outputting as-yet-unknown
	 * establishment variables.
	 */

// just a few lines of nonsense to supress the compile warnings
  if ((int)k == 1) {}
  if (0 == v->count) {}
  if (0 == s->days) {}
}

static void sumof_wth(SW_WEATHER *v, SW_WEATHER_OUTPUTS *s, OutKey k,
					  LOG_INFO *LogInfo)
{
	switch (k)
	{

	case eSW_Temp:
		s->temp_max += v->now.temp_max;
		s->temp_min += v->now.temp_min;
		s->temp_avg += v->now.temp_avg;
		//added surfaceAvg for sum
        s->surfaceAvg += v->surfaceAvg;
        s->surfaceMax += v->surfaceMax;
        s->surfaceMin += v->surfaceMin;
		break;
	case eSW_Precip:
		s->ppt += v->now.ppt;
		s->rain += v->now.rain;
		s->snow += v->snow;
		s->snowmelt += v->snowmelt;
		s->snowloss += v->snowloss;
		break;
	case eSW_SoilInf:
		s->soil_inf += v->soil_inf;
		break;
	case eSW_Runoff:
		s->snowRunoff += v->snowRunoff;
		s->surfaceRunoff += v->surfaceRunoff;
		s->surfaceRunon += v->surfaceRunon;
		break;
	default:
		LogError(LogInfo, LOGERROR, "PGMR: Invalid key in sumof_wth(%s)", key2str[k]);
        break;
	}

}

static void sumof_swc(SW_SOILWAT *v, SW_SOILWAT_OUTPUTS *s, OutKey k,
					  SW_SITE* SW_Site, LOG_INFO *LogInfo)
{
	LyrIndex i;
	int j; // for use with ForEachVegType
	LyrIndex n_layers = (LyrIndex) SW_Site->n_layers,
				 n_evap_layers = (LyrIndex) SW_Site->n_evap_lyrs;

	switch (k)
	{

	case eSW_VWCBulk: /* get swcBulk and convert later */
		ForEachSoilLayer(i, n_layers)
			s->vwcBulk[i] += v->swcBulk[Today][i];
		break;

	case eSW_VWCMatric: /* get swcBulk and convert later */
		ForEachSoilLayer(i, n_layers)
			s->vwcMatric[i] += v->swcBulk[Today][i];
		break;

	case eSW_SWCBulk:
		ForEachSoilLayer(i, n_layers)
			s->swcBulk[i] += v->swcBulk[Today][i];
		break;

	case eSW_SWPMatric: /* can't avg swp so get swcBulk and convert later */
		ForEachSoilLayer(i, n_layers)
			s->swpMatric[i] += v->swcBulk[Today][i];
		break;

	case eSW_SWABulk:
		ForEachSoilLayer(i, n_layers)
			s->swaBulk[i] += fmax(
					v->swcBulk[Today][i] - SW_Site->swcBulk_wiltpt[i], 0.);
		break;

	case eSW_SWAMatric: /* get swaBulk and convert later */
		ForEachSoilLayer(i, n_layers)
			s->swaMatric[i] += fmax(
					v->swcBulk[Today][i] - SW_Site->swcBulk_wiltpt[i], 0.);
		break;

	case eSW_SWA: /* get swaBulk and convert later */
		ForEachSoilLayer(i, n_layers) {
			ForEachVegType(j) {
				s->SWA_VegType[j][i] += v->dSWA_repartitioned_sum[j][i];
			}
		}
		break;

	case eSW_SurfaceWater:
		s->surfaceWater += v->surfaceWater;
		break;

	case eSW_Transp:
		ForEachSoilLayer(i, n_layers) {
			ForEachVegType(j) {
				s->transp_total[i] += v->transpiration[j][i];
				s->transp[j][i] += v->transpiration[j][i];
			}
		}
		break;

	case eSW_EvapSoil:
		ForEachEvapLayer(i, n_evap_layers)
			s->evap_baresoil[i] += v->evap_baresoil[i];
		break;

	case eSW_EvapSurface:
		ForEachVegType(j) {
			s->total_evap += v->evap_veg[j];
			s->evap_veg[j] += v->evap_veg[j];
		}
		s->total_evap += v->litter_evap + v->surfaceWater_evap;
		s->litter_evap += v->litter_evap;
		s->surfaceWater_evap += v->surfaceWater_evap;
		break;

	case eSW_Interception:
		ForEachVegType(j) {
			s->total_int += v->int_veg[j];
			s->int_veg[j] += v->int_veg[j];
		}
		s->total_int += v->litter_int;
		s->litter_int += v->litter_int;
		break;

	case eSW_LyrDrain:
		for (i = 0; i < n_layers - 1; i++)
			s->lyrdrain[i] += v->drain[i];
		break;

	case eSW_HydRed:
		ForEachSoilLayer(i, n_layers) {
			ForEachVegType(j) {
				s->hydred_total[i] += v->hydred[j][i];
				s->hydred[j][i] += v->hydred[j][i];
			}
		}
		break;

	case eSW_AET:
		s->aet += v->aet;
		ForEachSoilLayer(i, n_layers) {
			ForEachVegType(j) {
				s->tran += v->transpiration[j][i];
			}
		}
		ForEachEvapLayer(i, n_evap_layers) {
			s->esoil += v->evap_baresoil[i];
		}
		ForEachVegType(j) {
			s->ecnw += v->evap_veg[j];
		}
		s->esurf += v->litter_evap + v->surfaceWater_evap;
		// esnow: evaporation from snow (sublimation) should be handled here,
		// but values are stored in SW_WEATHER instead
		break;

	case eSW_PET:
		s->pet += v->pet;
		s->H_oh += v->H_oh;
		s->H_ot += v->H_ot;
		s->H_gh += v->H_gh;
		s->H_gt += v->H_gt;
		break;

	case eSW_WetDays:
		ForEachSoilLayer(i, n_layers)
			if (v->is_wet[i])
				s->wetdays[i]++;
		break;

	case eSW_SnowPack:
		s->snowpack += v->snowpack[Today];
		s->snowdepth += v->snowdepth;
		break;

	case eSW_DeepSWC:
		s->deep += v->drain[SW_Site->deep_lyr]; // deepest percolation == deep drainage
		break;

	case eSW_SoilTemp:
            ForEachSoilLayer(i, n_layers) {
                s->avgLyrTemp[i] += v->avgLyrTemp[i];
                s->minLyrTemperature[i] += v->minLyrTemperature[i];
                s->maxLyrTemperature[i] += v->maxLyrTemperature[i];
            }
		break;

    case eSW_Frozen:
        ForEachSoilLayer(i, n_layers)
            s->lyrFrozen[i] += v->lyrFrozen[i];
        break;

	default:
		LogError(LogInfo, LOGERROR, "PGMR: Invalid key in sumof_swc(%s)", key2str[k]);
        break;
	}
}


/** separates the task of obtaining a periodic average.
   no need to average days, so this should never be
   called with eSW_Day.
   Enter this routine just after the summary period
   is completed, so the current week and month will be
   one greater than the period being summarized.

   @param[in,out] sw Comprehensive struct of type SW_ALL containing
   		all information in the simulation.
   @param[in] otyp Identifies the current module/object
   @param[in] pd Time period in simulation output (day/week/month/year)
   @param[in] bFlush_output Determines if output should be created for
		a specific output key
   @param[in] tOffset Offset describing with the previous or current period
   @param[out] LogInfo Holds information on warnings and errors
*/
static void average_for(SW_ALL* sw, ObjType otyp, OutPeriod pd,
		Bool bFlush_output, TimeInt tOffset, LOG_INFO* LogInfo) {

	TimeInt curr_pd = 0;
	RealD div = 0.; /* if sumtype=AVG, days in period; if sumtype=SUM, 1 */
	LyrIndex i;
	IntUS k;
	int j;
	LyrIndex n_layers = sw->Site.n_layers, n_evap_layers = sw->Site.n_evap_lyrs;

	if (otyp == eVES)
		return;

	if (pd == eSW_Day)
	{
		// direct day-aggregation pointers to day-accumulators, instead of
		// expensive copying as required for other time periods when possibly
		// !EQ(div, 1.)
		switch (otyp)
		{
			case eSWC:
				sw->SoilWat.p_oagg[pd] = sw->SoilWat.p_accu[pd];
				break;
			case eWTH:
				sw->Weather.p_oagg[pd] = sw->Weather.p_accu[pd];
				break;
			case eVPD:
				sw->VegProd.p_oagg[pd] = sw->VegProd.p_accu[pd];
				break;
			case eVES:
				break;
			default:
				LogError(LogInfo, LOGERROR,
						"Invalid object type in average_for().");
                break;
		}

	}
	else {
		// carefully aggregate for specific time period and aggregation type (mean, sum, final value)
		ForEachOutKey(k)
		{
			if (!sw->Output[k].use) {
				continue;
			}

			switch (pd)
			{
				case eSW_Week:
					curr_pd = (sw->Model.week + 1) - tOffset;
					div = (bFlush_output) ? sw->Model.lastdoy % WKDAYS : WKDAYS;
					break;

				case eSW_Month:
					curr_pd = (sw->Model.month + 1) - tOffset;
					div = Time_days_in_month(sw->Model.month - tOffset,
											 sw->Model.days_in_month);
					break;

				case eSW_Year:
					curr_pd = sw->Output[k].first;
					div = sw->Output[k].last - sw->Output[k].first + 1;
					break;

				default:
					LogError(LogInfo, LOGERROR, "Programmer: Invalid period in average_for().");
                    return; // Exit function prematurely due to error
                    break;
			} /* end switch(pd) */

			if (sw->Output[k].myobj != otyp
					|| curr_pd < sw->Output[k].first
					|| curr_pd > sw->Output[k].last)
				continue;

			if (sw->Output[k].sumtype == eSW_Sum)
				div = 1.;

			/* notice that all valid keys are in this switch */
			switch (k)
			{

			case eSW_Temp:
				sw->Weather.p_oagg[pd]->temp_max = sw->Weather.p_accu[pd]->temp_max / div;
				sw->Weather.p_oagg[pd]->temp_min = sw->Weather.p_accu[pd]->temp_min / div;
				sw->Weather.p_oagg[pd]->temp_avg = sw->Weather.p_accu[pd]->temp_avg / div;
				sw->Weather.p_oagg[pd]->surfaceAvg = sw->Weather.p_accu[pd]->surfaceAvg / div;
                sw->Weather.p_oagg[pd]->surfaceMax = sw->Weather.p_accu[pd]->surfaceMax / div;
                sw->Weather.p_oagg[pd]->surfaceMin = sw->Weather.p_accu[pd]->surfaceMin / div;
				break;

			case eSW_Precip:
				sw->Weather.p_oagg[pd]->ppt = sw->Weather.p_accu[pd]->ppt / div;
				sw->Weather.p_oagg[pd]->rain = sw->Weather.p_accu[pd]->rain / div;
				sw->Weather.p_oagg[pd]->snow = sw->Weather.p_accu[pd]->snow / div;
				sw->Weather.p_oagg[pd]->snowmelt = sw->Weather.p_accu[pd]->snowmelt / div;
				sw->Weather.p_oagg[pd]->snowloss = sw->Weather.p_accu[pd]->snowloss / div;
				break;

			case eSW_SoilInf:
				sw->Weather.p_oagg[pd]->soil_inf = sw->Weather.p_accu[pd]->soil_inf / div;
				break;

			case eSW_Runoff:
				sw->Weather.p_oagg[pd]->snowRunoff = sw->Weather.p_accu[pd]->snowRunoff / div;
				sw->Weather.p_oagg[pd]->surfaceRunoff = sw->Weather.p_accu[pd]->surfaceRunoff / div;
				sw->Weather.p_oagg[pd]->surfaceRunon = sw->Weather.p_accu[pd]->surfaceRunon / div;
				break;

			case eSW_SoilTemp:
				ForEachSoilLayer(i, n_layers) {
					sw->SoilWat.p_oagg[pd]->avgLyrTemp[i] =
							(sw->Output[k].sumtype == eSW_Fnl) ?
									sw->SoilWat.avgLyrTemp[i] :
									sw->SoilWat.p_accu[pd]->avgLyrTemp[i] / div;
                    sw->SoilWat.p_oagg[pd]->maxLyrTemperature[i] =
                            (sw->Output[k].sumtype == eSW_Fnl) ?
                                    sw->SoilWat.maxLyrTemperature[i] :
                                    sw->SoilWat.p_accu[pd]->maxLyrTemperature[i] / div;
                    sw->SoilWat.p_oagg[pd]->minLyrTemperature[i] =
                            (sw->Output[k].sumtype == eSW_Fnl) ?
                                    sw->SoilWat.minLyrTemperature[i] :
                                    sw->SoilWat.p_accu[pd]->minLyrTemperature[i] / div;
				}
				break;

            case eSW_Frozen:
                    ForEachSoilLayer(i, n_layers) {
                        sw->SoilWat.p_oagg[pd]->lyrFrozen[i] = (sw->Output[k].sumtype == eSW_Fnl) ?
                                            sw->SoilWat.lyrFrozen[i] :
                                            sw->SoilWat.p_accu[pd]->lyrFrozen[i] / div;
                    }
                    break;

			case eSW_VWCBulk:
				ForEachSoilLayer(i, n_layers) {
					/* vwcBulk at this point is identical to swcBulk */
					sw->SoilWat.p_oagg[pd]->vwcBulk[i] =
							(sw->Output[k].sumtype == eSW_Fnl) ?
									sw->SoilWat.swcBulk[Yesterday][i] :
									sw->SoilWat.p_accu[pd]->vwcBulk[i] / div;
				}
				break;

			case eSW_VWCMatric:
				ForEachSoilLayer(i, n_layers) {
					/* vwcMatric at this point is identical to swcBulk */
					sw->SoilWat.p_oagg[pd]->vwcMatric[i] =
							(sw->Output[k].sumtype == eSW_Fnl) ?
									sw->SoilWat.swcBulk[Yesterday][i] :
									sw->SoilWat.p_accu[pd]->vwcMatric[i] / div;
				}
				break;

			case eSW_SWCBulk:
				ForEachSoilLayer(i, n_layers) {
					sw->SoilWat.p_oagg[pd]->swcBulk[i] =
							(sw->Output[k].sumtype == eSW_Fnl) ?
									sw->SoilWat.swcBulk[Yesterday][i] :
									sw->SoilWat.p_accu[pd]->swcBulk[i] / div;
				}
				break;

			case eSW_SWPMatric:
				ForEachSoilLayer(i, n_layers) {
					/* swpMatric at this point is identical to swcBulk */
					sw->SoilWat.p_oagg[pd]->swpMatric[i] =
							(sw->Output[k].sumtype == eSW_Fnl) ?
									sw->SoilWat.swcBulk[Yesterday][i] :
									sw->SoilWat.p_accu[pd]->swpMatric[i] / div;
				}
				break;

			case eSW_SWABulk:
				ForEachSoilLayer(i, n_layers) {
					sw->SoilWat.p_oagg[pd]->swaBulk[i] =
							(sw->Output[k].sumtype == eSW_Fnl) ?
									fmax(
											sw->SoilWat.swcBulk[Yesterday][i]
													- sw->Site.swcBulk_wiltpt[i],
											0.) :
									sw->SoilWat.p_accu[pd]->swaBulk[i] / div;
				}
				break;

			case eSW_SWAMatric: /* swaMatric at this point is identical to swaBulk */
				ForEachSoilLayer(i, n_layers) {
					sw->SoilWat.p_oagg[pd]->swaMatric[i] =
							(sw->Output[k].sumtype == eSW_Fnl) ?
									fmax(
											sw->SoilWat.swcBulk[Yesterday][i]
													- sw->Site.swcBulk_wiltpt[i],
											0.) :
									sw->SoilWat.p_accu[pd]->swaMatric[i] / div;
				}
				break;

			case eSW_SWA:
				ForEachSoilLayer(i, n_layers) {
					ForEachVegType(j) {
						sw->SoilWat.p_oagg[pd]->SWA_VegType[j][i] =
								(sw->Output[k].sumtype == eSW_Fnl) ?
										sw->SoilWat.dSWA_repartitioned_sum[j][i] :
										sw->SoilWat.p_accu[pd]->SWA_VegType[j][i] / div;
					}
				}
				break;

			case eSW_DeepSWC:
				sw->SoilWat.p_oagg[pd]->deep =
						(sw->Output[k].sumtype == eSW_Fnl) ?
								sw->SoilWat.drain[sw->Site.deep_lyr] : // deepest percolation == deep drainage
								sw->SoilWat.p_accu[pd]->deep / div;
				break;

			case eSW_SurfaceWater:
				sw->SoilWat.p_oagg[pd]->surfaceWater = sw->SoilWat.p_accu[pd]->surfaceWater / div;
				break;

			case eSW_Transp:
				ForEachSoilLayer(i, n_layers)
				{
					sw->SoilWat.p_oagg[pd]->transp_total[i] = sw->SoilWat.p_accu[pd]->transp_total[i] / div;
					ForEachVegType(j) {
						sw->SoilWat.p_oagg[pd]->transp[j][i] = sw->SoilWat.p_accu[pd]->transp[j][i] / div;
					}
				}
				break;

			case eSW_EvapSoil:
				ForEachEvapLayer(i, n_evap_layers)
					sw->SoilWat.p_oagg[pd]->evap_baresoil[i] = sw->SoilWat.p_accu[pd]->evap_baresoil[i] / div;
				break;

			case eSW_EvapSurface:
				sw->SoilWat.p_oagg[pd]->total_evap = sw->SoilWat.p_accu[pd]->total_evap / div;
				ForEachVegType(j) {
					sw->SoilWat.p_oagg[pd]->evap_veg[j] = sw->SoilWat.p_accu[pd]->evap_veg[j] / div;
				}
				sw->SoilWat.p_oagg[pd]->litter_evap = sw->SoilWat.p_accu[pd]->litter_evap / div;
				sw->SoilWat.p_oagg[pd]->surfaceWater_evap = sw->SoilWat.p_accu[pd]->surfaceWater_evap / div;
				break;

			case eSW_Interception:
				sw->SoilWat.p_oagg[pd]->total_int = sw->SoilWat.p_accu[pd]->total_int / div;
				ForEachVegType(j) {
					sw->SoilWat.p_oagg[pd]->int_veg[j] = sw->SoilWat.p_accu[pd]->int_veg[j] / div;
				}
				sw->SoilWat.p_oagg[pd]->litter_int = sw->SoilWat.p_accu[pd]->litter_int / div;
				break;

			case eSW_AET:
				sw->SoilWat.p_oagg[pd]->aet = sw->SoilWat.p_accu[pd]->aet / div;
				sw->SoilWat.p_oagg[pd]->tran = sw->SoilWat.p_accu[pd]->tran / div;
				sw->SoilWat.p_oagg[pd]->esoil = sw->SoilWat.p_accu[pd]->esoil / div;
				sw->SoilWat.p_oagg[pd]->ecnw = sw->SoilWat.p_accu[pd]->ecnw / div;
				sw->SoilWat.p_oagg[pd]->esurf = sw->SoilWat.p_accu[pd]->esurf / div;
				// sw->SoilWat.p_oagg[pd]->esnow = sw->SoilWat.p_accu[pd]->esnow / div;
				break;

			case eSW_LyrDrain:
				for (i = 0; i < n_layers - 1; i++)
					sw->SoilWat.p_oagg[pd]->lyrdrain[i] = sw->SoilWat.p_accu[pd]->lyrdrain[i] / div;
				break;

			case eSW_HydRed:
				ForEachSoilLayer(i, n_layers)
				{
					sw->SoilWat.p_oagg[pd]->hydred_total[i] = sw->SoilWat.p_accu[pd]->hydred_total[i] / div;
					ForEachVegType(j) {
						sw->SoilWat.p_oagg[pd]->hydred[j][i] = sw->SoilWat.p_accu[pd]->hydred[j][i] / div;
					}
				}
				break;

			case eSW_PET:
				sw->SoilWat.p_oagg[pd]->pet = sw->SoilWat.p_accu[pd]->pet / div;
				sw->SoilWat.p_oagg[pd]->H_oh = sw->SoilWat.p_accu[pd]->H_oh / div;
				sw->SoilWat.p_oagg[pd]->H_ot = sw->SoilWat.p_accu[pd]->H_ot / div;
				sw->SoilWat.p_oagg[pd]->H_gh = sw->SoilWat.p_accu[pd]->H_gh / div;
				sw->SoilWat.p_oagg[pd]->H_gt = sw->SoilWat.p_accu[pd]->H_gt / div;
				break;

			case eSW_WetDays:
				ForEachSoilLayer(i, n_layers)
					sw->SoilWat.p_oagg[pd]->wetdays[i] = sw->SoilWat.p_accu[pd]->wetdays[i] / div;
				break;

			case eSW_SnowPack:
				sw->SoilWat.p_oagg[pd]->snowpack = sw->SoilWat.p_accu[pd]->snowpack / div;
				sw->SoilWat.p_oagg[pd]->snowdepth = sw->SoilWat.p_accu[pd]->snowdepth / div;
				break;

			case eSW_Estab: /* do nothing, no averaging required */
				break;

			case eSW_CO2Effects:
				break;

			case eSW_Biomass:
				ForEachVegType(i) {
					sw->VegProd.p_oagg[pd]->veg[i].biomass_inveg =
						sw->VegProd.p_accu[pd]->veg[i].biomass_inveg / div;

					sw->VegProd.p_oagg[pd]->veg[i].litter_inveg =
						sw->VegProd.p_accu[pd]->veg[i].litter_inveg / div;

					sw->VegProd.p_oagg[pd]->veg[i].biolive_inveg =
						sw->VegProd.p_accu[pd]->veg[i].biolive_inveg / div;
				}

				sw->VegProd.p_oagg[pd]->biomass_total = sw->VegProd.p_accu[pd]->biomass_total / div;
				sw->VegProd.p_oagg[pd]->litter_total = sw->VegProd.p_accu[pd]->litter_total / div;
				sw->VegProd.p_oagg[pd]->biolive_total = sw->VegProd.p_accu[pd]->biolive_total / div;
				sw->VegProd.p_oagg[pd]->LAI = sw->VegProd.p_accu[pd]->LAI / div;
				break;

			default:
				LogError(LogInfo, LOGERROR, "PGMR: Invalid key in average_for(%SW_SoilWat)", key2str[k]);
                return; // Exit function prematurely due to error
			}

		} /* end ForEachKey */
	}
}


static void collect_sums(SW_ALL* sw, ObjType otyp, OutPeriod op,
	OutPeriod timeSteps[][SW_OUTNPERIODS], IntUS used_OUTNPERIODS,
	LOG_INFO* LogInfo)
{
	TimeInt pd = 0;
	IntUS i, k;
	Bool use_help, use_KeyPeriodCombo;

	switch (op)
	{
		case eSW_Day:
			pd = sw->Model.doy;
			break;
		case eSW_Week:
			pd = sw->Model.week + 1;
			break;
		case eSW_Month:
			pd = sw->Model.month + 1;
			break;
		case eSW_Year:
			pd = sw->Model.doy;
			break;
		default:
			LogError(LogInfo, LOGERROR, "PGMR: Invalid outperiod in collect_sums()");
            break;
	}


	// call `sumof_XXX` for each output key x output period combination
	// for those output keys that belong to the output type `otyp` (eSWC, eWTH, eVES, eVPD)
	ForEachOutKey(k)
	{
		if (otyp != sw->Output[k].myobj || !sw->Output[k].use)
			continue;

		/* determine whether output period op is active for current output key k */
		use_KeyPeriodCombo = swFALSE;
		for (i = 0; i < used_OUTNPERIODS; i++)
		{
			use_help = (Bool) (op == timeSteps[k][i]);

			#ifdef STEPWAT
			use_help = (Bool) (use_help || op == sw->GenOutput.timeSteps_SXW[k][i]);
			#endif

			if (use_help)
			{
				use_KeyPeriodCombo = swTRUE;
				break;
			}
		}

		if (use_KeyPeriodCombo && pd >= sw->Output[k].first && pd <= sw->Output[k].last)
		{
			switch (otyp)
			{
			case eSWC:
				sumof_swc(&sw->SoilWat, sw->SoilWat.p_accu[op], (OutKey)k, &sw->Site,
														  			LogInfo);
                if(LogInfo->stopRun) {
                    return; // Exit function prematurely due to error
                }
				break;

			case eWTH:
				sumof_wth(&sw->Weather, sw->Weather.p_accu[op], (OutKey)k,
											   				LogInfo);
                if(LogInfo->stopRun) {
                    return; // Exit function prematurely due to error
                }
                break;
			case eVES:
				if (op == eSW_Year) {
					sumof_ves(&sw->VegEstab, sw->VegEstab.p_accu[eSW_Year], (OutKey)k); /* yearly, y'see */
				}
				break;

			case eVPD:
				sumof_vpd(&sw->VegProd, sw->VegProd.p_accu[op], (OutKey)k, sw->Model.doy,
															  			LogInfo);
                if(LogInfo->stopRun) {
                    return; // Exit function prematurely due to error
                }
				break;

			default:
				break;
			}
		}

	} /* end ForEachOutKey */
}



#ifdef STEPWAT
static void _set_SXWrequests_helper(OutKey k, OutPeriod pd, OutSum aggfun,
	const char *str, SW_OUTPUT* SW_Output, OutPeriod timeSteps_SXW[][SW_OUTNPERIODS],
	LOG_INFO *LogInfo)
{
	Bool warn = SW_Output[k].use;

	timeSteps_SXW[k][0] = pd;
	SW_Output[k].use = swTRUE;
	SW_Output[k].first_orig = 1;
	SW_Output[k].last_orig = 366;

	if (SW_Output[k].sumtype != aggfun) {
		if (warn && SW_Output[k].sumtype != eSW_Off)
		{
			LogError(LogInfo, LOGWARN, "STEPWAT2 requires %s of %s, " \
				"but this is currently set to '%s': changed to '%s'.",
				styp2str[aggfun], str, styp2str[SW_Output[k].sumtype], styp2str[aggfun]);
		}

		SW_Output[k].sumtype = aggfun;
	}
}
#endif




/* =================================================== */
/*             Global Function Definitions             */
/* --------------------------------------------------- */


/**
 	@brief Tally for which output time periods at least one output key/type is
		active

	@param[in,out] GenOutput Holds general variables that deal with output
	@param[in] SW_Output SW_OUTPUT array of size SW_OUTNKEYS which holds
		basic output information for all output keys

	@sideeffect Uses global variables SW_Output.use and timeSteps to set
		elements of use_OutPeriod
*/
void find_OutPeriods_inUse(SW_GEN_OUT* GenOutput, SW_OUTPUT* SW_Output)
{
	OutPeriod p;
	IntUS k, i, timeStepInd;

	ForEachOutPeriod(p) {
		GenOutput->use_OutPeriod[p] = swFALSE;
	}

	ForEachOutKey(k) {
		for (i = 0; i < GenOutput->used_OUTNPERIODS; i++) {
			if (SW_Output[k].use)
			{
				if (GenOutput->timeSteps[k][i] != eSW_NoTime)
				{
					timeStepInd = GenOutput->timeSteps[k][i];

					GenOutput->use_OutPeriod[timeStepInd] = swTRUE;
				}
			}
		}
	}
}

/** Determine whether output period `pd` is active for output key `k`
*/
Bool has_OutPeriod_inUse(OutPeriod pd, OutKey k, IntUS used_OUTNPERIODS,
						 OutPeriod timeSteps[][SW_OUTNPERIODS])
{
	int i;
	Bool has_timeStep = swFALSE;

	for (i = 0; i < used_OUTNPERIODS; i++)
	{
		has_timeStep = (Bool) (has_timeStep || timeSteps[k][i] == pd);
	}

	return has_timeStep;
}

#ifdef STEPWAT
/** Tally for which output time periods at least one output key/type is active
		while accounting for output needs of `SXW`
		@param `SW_Output[k].use` and `timeSteps_SXW`
*/
void find_OutPeriods_inUse2(void)
{}

/** Determine whether output period `pd` is active for output key `k` while
		accounting for output needs of `SXW`
*/
Bool has_OutPeriod_inUse2(OutPeriod pd, OutKey k, SW_GEN_OUT *GenOutput)
{
	int i;
	Bool has_timeStep2 = has_OutPeriod_inUse(pd, k, GenOutput->used_OUTNPERIODS,
											GenOutput->timeSteps_SXW);

	if (!has_timeStep2)
	{
		for (i = 0; i < GenOutput->used_OUTNPERIODS; i++)
		{
			has_timeStep2 = (Bool) has_timeStep2 ||
									GenOutput->timeSteps_SXW[k][i] == pd;
		}
	}

	return has_timeStep2;
}

/** @brief Specify the output requirements so that the correct values are
		passed in-memory via `SXW` to STEPWAT2

		These must match with STEPWAT2's `struct stepwat_st`.
			Currently implemented:
			* monthly summed transpiration
			* monthly mean bulk soil water content
			* annual and monthly mean air temperature
			* annual and monthly precipitation sum
			* annual sum of AET
		@sideeffect Sets elements of `timeSteps_SXW`, updates `used_OUTNPERIODS`,
			and adjusts variables `use`, `sumtype` (with a warning), `first_orig`,
			and `last_orig` of `SW_Output`.
*/
void SW_OUT_set_SXWrequests(OutPeriod timeSteps_SXW[][SW_OUTNPERIODS],
		IntUS *used_OUTNPERIODS, SW_OUTPUT *SW_Output, LOG_INFO *LogInfo)
{
	// Update `used_OUTNPERIODS`:
	// SXW uses up to 2 time periods for the same output key: monthly and yearly
	*used_OUTNPERIODS = max(2, *used_OUTNPERIODS);

	// STEPWAT2 requires monthly summed transpiration
	_set_SXWrequests_helper(eSW_Transp, eSW_Month, eSW_Sum,
		"monthly transpiration", SW_Output, timeSteps_SXW, LogInfo);
    if(LogInfo->stopRun) {
        return; // Exit function prematurely due to error
    }

	// STEPWAT2 requires monthly mean bulk soil water content
	_set_SXWrequests_helper(eSW_SWCBulk, eSW_Month, eSW_Avg,
		"monthly bulk soil water content", SW_Output, timeSteps_SXW, LogInfo);
    if(LogInfo->stopRun) {
        return; // Exit function prematurely due to error
    }

	// STEPWAT2 requires annual and monthly mean air temperature
	_set_SXWrequests_helper(eSW_Temp, eSW_Month, eSW_Avg,
		"annual and monthly air temperature", SW_Output, timeSteps_SXW, LogInfo);
    if(LogInfo->stopRun) {
        return; // Exit function prematurely due to error
    }
	timeSteps_SXW[eSW_Temp][1] = eSW_Year;

	// STEPWAT2 requires annual and monthly precipitation sum
	_set_SXWrequests_helper(eSW_Precip, eSW_Month, eSW_Sum,
		"annual and monthly precipitation", SW_Output, timeSteps_SXW, LogInfo);
    if(LogInfo->stopRun) {
        return; // Exit function prematurely due to error
    }
	timeSteps_SXW[eSW_Precip][1] = eSW_Year;

	// STEPWAT2 requires annual sum of AET
	_set_SXWrequests_helper(eSW_AET, eSW_Year, eSW_Sum,
		"annual AET", SW_Output, timeSteps_SXW, LogInfo);
    if(LogInfo->stopRun) {
        return; // Exit function prematurely due to error
    }
}
#endif

/**
 * @brief Initialize all possible pointers in the array SW_OUTPUT to NULL
 *
*/
void SW_OUT_init_ptrs(SW_OUTPUT* SW_Output) {
	#ifdef RSOILWAT
	IntUS key;

	ForEachOutKey(key)
	{
		SW_Output[key]->outfile = NULL;
	}
	#else
	(void) SW_Output;
	#endif
}

/**
 * @brief Initialize all possible pointers in SW_GEN_OUT to NULL
 *
*/
void SW_GENOUT_init_ptrs(SW_GEN_OUT *GenOutput) {
	IntUS key, column;

	ForEachOutKey(key)
	{
		for (column = 0; column < 5 * NVEGTYPES + MAX_LAYERS; column++)
		{
			GenOutput->colnames_OUT[key][column] = NULL;
		}
	}

	#if defined(SW_OUTARRAY)
	ForEachOutKey(key) {
		for (column = 0; column < SW_OUTNPERIODS; column++) {
			GenOutput->p_OUT[key][column] = NULL;

			#ifdef STEPWAT
			GenOutput->p_OUTsd[key][column] = NULL;
			#endif
		}
	}
	#endif
}


void SW_OUT_construct(Bool make_soil[], Bool make_regular[],
		SW_OUTPUT_POINTERS* SW_OutputPtrs, SW_OUTPUT* SW_Output,
		LyrIndex n_layers, SW_GEN_OUT *GenOutput)
{
	/* =================================================== */
	IntUS k;
	OutPeriod p;
	LyrIndex i;
	SW_SOILWAT_OUTPUTS *s = NULL;
	int j;

	#if defined(SOILWAT)
	GenOutput->print_SW_Output = swTRUE;
	GenOutput->print_IterationSummary = swFALSE;
	#elif defined(STEPWAT)
	GenOutput->print_SW_Output = (Bool) GenOutput->storeAllIterations;
	// `print_IterationSummary` is set by STEPWAT2's `main` function
	#endif

	#if defined(SW_OUTTEXT)
	ForEachOutPeriod(p)
	{
		make_soil[p] = swFALSE;
		make_regular[p] = swFALSE;
	}
	#else
	/* Silence compiler */
	(void) make_soil;
	(void) make_regular;
	(void) SW_OutputPtrs;
	#endif

	ForEachSoilLayer(i, n_layers) {
		ForEachVegType(j) {
			s->SWA_VegType[j][i] = 0.;
		}
	}

	#if defined(SW_OUTARRAY)
	ForEachOutPeriod(p)
	{
		GenOutput->nrow_OUT[p] = 0;
		GenOutput->irow_OUT[p] = 0;
	}
	#endif

	/* note that an initializer that is called during
	 * execution (better called clean() or something)
	 * will need to free all allocated memory first
	 * before clearing structure.
	 */
	memset(SW_Output, 0, sizeof(SW_OUTPUT));

	/* attach the printing functions for each output
	 * quantity to the appropriate element in the
	 * output structure.  Using a loop makes it convenient
	 * to simply add a line as new quantities are
	 * implemented and leave the default case for every
	 * thing else.
	 */
	ForEachOutKey(k)
	{
		ForEachOutPeriod(p)
		{
			GenOutput->timeSteps[k][p] = eSW_NoTime;
			#ifdef STEPWAT
			GenOutput->timeSteps_SXW[k][p] = eSW_NoTime;
			#endif
		}

		// default values for `SW_Output`:
		SW_Output[k].use = swFALSE;
		SW_Output[k].mykey = (OutKey)k;
		SW_Output[k].myobj = key2obj[k];
		SW_Output[k].sumtype = eSW_Off;
		SW_Output[k].has_sl = has_key_soillayers((OutKey)k);
		SW_Output[k].first_orig = 1;
		SW_Output[k].last_orig = 366;

		#if defined(SWNETCDF)
		SW_Output[k].outputVarInfo = NULL;
		SW_Output[k].reqOutputVars = NULL;
		#endif

		// assign `get_XXX` functions
		switch (k)
		{
		case eSW_Temp:
			#if defined(SW_OUTTEXT)
			SW_OutputPtrs[k].pfunc_text =
						(void (*)(OutPeriod, SW_ALL*)) get_temp_text;
			#endif
			#if defined(RSOILWAT) || defined(SWNETCDF)
			SW_OutputPtrs[k].pfunc_mem = (void (*)(OutPeriod, SW_ALL*)) get_temp_mem;
			#elif defined(STEPWAT)
			SW_OutputPtrs[k].pfunc_agg = (void (*)(OutPeriod, SW_ALL*)) get_temp_agg;
			SW_OutputPtrs[k].pfunc_SXW = (void (*)(OutPeriod, SW_ALL*)) get_temp_SXW;
			#endif
			break;

		case eSW_Precip:
			#if defined(SW_OUTTEXT)
			SW_OutputPtrs[k].pfunc_text =
						(void (*)(OutPeriod, SW_ALL*)) get_precip_text;
			#endif
			#if defined(RSOILWAT) || defined(SWNETCDF)
			SW_OutputPtrs[k].pfunc_mem = (void (*)(OutPeriod, SW_ALL*)) get_precip_mem;
			#elif defined(STEPWAT)
			SW_OutputPtrs[k].pfunc_agg = (void (*)(OutPeriod, SW_ALL*)) get_precip_agg;
			SW_OutputPtrs[k].pfunc_SXW = (void (*)(OutPeriod, SW_ALL*)) get_precip_SXW;
			#endif
			break;

		case eSW_VWCBulk:
			#if defined(SW_OUTTEXT)
			SW_OutputPtrs[k].pfunc_text =
						(void (*)(OutPeriod, SW_ALL*)) get_vwcBulk_text;
			#endif
			#if defined(RSOILWAT) || defined(SWNETCDF)
			SW_OutputPtrs[k].pfunc_mem = (void (*)(OutPeriod, SW_ALL*)) get_vwcBulk_mem;
			#elif defined(STEPWAT)
			SW_OutputPtrs[k].pfunc_agg = (void (*)(OutPeriod, SW_ALL*)) get_vwcBulk_agg;
			SW_OutputPtrs[k].pfunc_SXW = (void (*)(OutPeriod, SW_ALL*)) get_none;
			#endif
			break;

		case eSW_VWCMatric:
			#if defined(SW_OUTTEXT)
			SW_OutputPtrs[k].pfunc_text =
						(void (*)(OutPeriod, SW_ALL*)) get_vwcMatric_text;
			#endif
			#if defined(RSOILWAT) || defined(SWNETCDF)
			SW_OutputPtrs[k].pfunc_mem = (void (*)(OutPeriod, SW_ALL*)) get_vwcMatric_mem;
			#elif defined(STEPWAT)
			SW_OutputPtrs[k].pfunc_agg = (void (*)(OutPeriod, SW_ALL*)) get_vwcMatric_agg;
			SW_OutputPtrs[k].pfunc_SXW = (void (*)(OutPeriod, SW_ALL*)) get_none;
			#endif
			break;

		case eSW_SWCBulk:
			#if defined(SW_OUTTEXT)
			SW_OutputPtrs[k].pfunc_text =
						(void (*)(OutPeriod, SW_ALL*)) get_swcBulk_text;
			#endif
			#if defined(RSOILWAT) || defined(SWNETCDF)
			SW_OutputPtrs[k].pfunc_mem = (void (*)(OutPeriod, SW_ALL*)) get_swcBulk_mem;
			#elif defined(STEPWAT)
			SW_OutputPtrs[k].pfunc_agg = (void (*)(OutPeriod, SW_ALL*)) get_swcBulk_agg;
			SW_OutputPtrs[k].pfunc_SXW = (void (*)(OutPeriod, SW_ALL*)) get_swcBulk_SXW;
			#endif
			break;

		case eSW_SWPMatric:
			#if defined(SW_OUTTEXT)
			SW_OutputPtrs[k].pfunc_text =
						(void (*)(OutPeriod, SW_ALL*)) get_swpMatric_text;
			#endif
			#if defined(RSOILWAT) || defined(SWNETCDF)
			SW_OutputPtrs[k].pfunc_mem = (void (*)(OutPeriod, SW_ALL*)) get_swpMatric_mem;
			#elif defined(STEPWAT)
			SW_OutputPtrs[k].pfunc_agg = (void (*)(OutPeriod, SW_ALL*)) get_swpMatric_agg;
			SW_OutputPtrs[k].pfunc_SXW = (void (*)(OutPeriod, SW_ALL*)) get_none;
			#endif
			break;

		case eSW_SWABulk:
			#if defined(SW_OUTTEXT)
			SW_OutputPtrs[k].pfunc_text =
						(void (*)(OutPeriod, SW_ALL*)) get_swaBulk_text;
			#endif
			#if defined(RSOILWAT) || defined(SWNETCDF)
			SW_OutputPtrs[k].pfunc_mem = (void (*)(OutPeriod, SW_ALL*)) get_swaBulk_mem;
			#elif defined(STEPWAT)
			SW_OutputPtrs[k].pfunc_agg = (void (*)(OutPeriod, SW_ALL*)) get_swaBulk_agg;
			SW_OutputPtrs[k].pfunc_SXW = (void (*)(OutPeriod, SW_ALL*)) get_none;
			#endif
			break;

		case eSW_SWAMatric:
			#if defined(SW_OUTTEXT)
			SW_OutputPtrs[k].pfunc_text =
						(void (*)(OutPeriod, SW_ALL*)) get_swaMatric_text;
			#endif
			#if defined(RSOILWAT) || defined(SWNETCDF)
			SW_OutputPtrs[k].pfunc_mem = (void (*)(OutPeriod, SW_ALL*)) get_swaMatric_mem;
			#elif defined(STEPWAT)
			SW_OutputPtrs[k].pfunc_agg = (void (*)(OutPeriod, SW_ALL*)) get_swaMatric_agg;
			SW_OutputPtrs[k].pfunc_SXW = (void (*)(OutPeriod, SW_ALL*)) get_none;
			#endif
			break;

		case eSW_SWA:
			#if defined(SW_OUTTEXT)
			SW_OutputPtrs[k].pfunc_text =
						(void (*)(OutPeriod, SW_ALL*)) get_swa_text;
			#endif
			#if defined(RSOILWAT) || defined(SWNETCDF)
			SW_OutputPtrs[k].pfunc_mem = (void (*)(OutPeriod, SW_ALL*)) get_swa_mem;
			#elif defined(STEPWAT)
			SW_OutputPtrs[k].pfunc_agg = (void (*)(OutPeriod, SW_ALL*)) get_swa_agg;
			SW_OutputPtrs[k].pfunc_SXW = (void (*)(OutPeriod, SW_ALL*)) get_none;
			#endif
			break;

		case eSW_SurfaceWater:
			#if defined(SW_OUTTEXT)
			SW_OutputPtrs[k].pfunc_text =
						(void (*)(OutPeriod, SW_ALL*)) get_surfaceWater_text;
			#endif
			#if defined(RSOILWAT) || defined(SWNETCDF)
			SW_OutputPtrs[k].pfunc_mem = (void (*)(OutPeriod, SW_ALL*)) get_surfaceWater_mem;
			#elif defined(STEPWAT)
			SW_OutputPtrs[k].pfunc_agg = (void (*)(OutPeriod, SW_ALL*)) get_surfaceWater_agg;
			SW_OutputPtrs[k].pfunc_SXW = (void (*)(OutPeriod, SW_ALL*)) get_none;
			#endif
			break;

		case eSW_Runoff:
			#if defined(SW_OUTTEXT)
			SW_OutputPtrs[k].pfunc_text =
						(void (*)(OutPeriod, SW_ALL*)) get_runoffrunon_text;
			#endif
			#if defined(RSOILWAT) || defined(SWNETCDF)
			SW_OutputPtrs[k].pfunc_mem = (void (*)(OutPeriod, SW_ALL*)) get_runoffrunon_mem;
			#elif defined(STEPWAT)
			SW_OutputPtrs[k].pfunc_agg = (void (*)(OutPeriod, SW_ALL*)) get_runoffrunon_agg;
			SW_OutputPtrs[k].pfunc_SXW = (void (*)(OutPeriod, SW_ALL*)) get_none;
			#endif
			break;

		case eSW_Transp:
			#if defined(SW_OUTTEXT)
			SW_OutputPtrs[k].pfunc_text =
						(void (*)(OutPeriod, SW_ALL*)) get_transp_text;
			#endif
			#if defined(RSOILWAT) || defined(SWNETCDF)
			SW_OutputPtrs[k].pfunc_mem = (void (*)(OutPeriod, SW_ALL*)) get_transp_mem;
			#elif defined(STEPWAT)
			SW_OutputPtrs[k].pfunc_agg = (void (*)(OutPeriod, SW_ALL*)) get_transp_agg;
			SW_OutputPtrs[k].pfunc_SXW = (void (*)(OutPeriod, SW_ALL*)) get_transp_SXW;
			#endif
			break;

		case eSW_EvapSoil:
			#if defined(SW_OUTTEXT)
			SW_OutputPtrs[k].pfunc_text =
						(void (*)(OutPeriod, SW_ALL*)) get_evapSoil_text;
			#endif
			#if defined(RSOILWAT) || defined(SWNETCDF)
			SW_OutputPtrs[k].pfunc_mem = (void (*)(OutPeriod, SW_ALL*)) get_evapSoil_mem;
			#elif defined(STEPWAT)
			SW_OutputPtrs[k].pfunc_agg = (void (*)(OutPeriod, SW_ALL*)) get_evapSoil_agg;
			SW_OutputPtrs[k].pfunc_SXW = (void (*)(OutPeriod, SW_ALL*)) get_none;
			#endif
			break;

		case eSW_EvapSurface:
			#if defined(SW_OUTTEXT)
			SW_OutputPtrs[k].pfunc_text =
						(void (*)(OutPeriod, SW_ALL*)) get_evapSurface_text;
			#endif
			#if defined(RSOILWAT) || defined(SWNETCDF)
			SW_OutputPtrs[k].pfunc_mem = (void (*)(OutPeriod, SW_ALL*)) get_evapSurface_mem;
			#elif defined(STEPWAT)
			SW_OutputPtrs[k].pfunc_agg = (void (*)(OutPeriod, SW_ALL*)) get_evapSurface_agg;
			SW_OutputPtrs[k].pfunc_SXW = (void (*)(OutPeriod, SW_ALL*)) get_none;
			#endif
			break;

		case eSW_Interception:
			#if defined(SW_OUTTEXT)
			SW_OutputPtrs[k].pfunc_text =
						(void (*)(OutPeriod, SW_ALL*)) get_interception_text;
			#endif
			#if defined(RSOILWAT) || defined(SWNETCDF)
			SW_OutputPtrs[k].pfunc_mem = (void (*)(OutPeriod, SW_ALL*)) get_interception_mem;
			#elif defined(STEPWAT)
			SW_OutputPtrs[k].pfunc_agg = (void (*)(OutPeriod, SW_ALL*)) get_interception_agg;
			SW_OutputPtrs[k].pfunc_SXW = (void (*)(OutPeriod, SW_ALL*)) get_none;
			#endif
			break;

		case eSW_SoilInf:
			#if defined(SW_OUTTEXT)
			SW_OutputPtrs[k].pfunc_text =
						(void (*)(OutPeriod, SW_ALL*)) get_soilinf_text;
			#endif
			#if defined(RSOILWAT) || defined(SWNETCDF)
			SW_OutputPtrs[k].pfunc_mem = (void (*)(OutPeriod, SW_ALL*)) get_soilinf_mem;
			#elif defined(STEPWAT)
			SW_OutputPtrs[k].pfunc_agg = (void (*)(OutPeriod, SW_ALL*)) get_soilinf_agg;
			SW_OutputPtrs[k].pfunc_SXW = (void (*)(OutPeriod, SW_ALL*)) get_none;
			#endif
			break;

		case eSW_LyrDrain:
			#if defined(SW_OUTTEXT)
			SW_OutputPtrs[k].pfunc_text =
						(void (*)(OutPeriod, SW_ALL*)) get_lyrdrain_text;
			#endif
			#if defined(RSOILWAT) || defined(SWNETCDF)
			SW_OutputPtrs[k].pfunc_mem = (void (*)(OutPeriod, SW_ALL*)) get_lyrdrain_mem;
			#elif defined(STEPWAT)
			SW_OutputPtrs[k].pfunc_agg = (void (*)(OutPeriod, SW_ALL*)) get_lyrdrain_agg;
			SW_OutputPtrs[k].pfunc_SXW = (void (*)(OutPeriod, SW_ALL*)) get_none;
			#endif
			break;

		case eSW_HydRed:
			#if defined(SW_OUTTEXT)
			SW_OutputPtrs[k].pfunc_text =
						(void (*)(OutPeriod, SW_ALL*)) get_hydred_text;
			#endif
			#if defined(RSOILWAT) || defined(SWNETCDF)
			SW_OutputPtrs[k].pfunc_mem = (void (*)(OutPeriod, SW_ALL*)) get_hydred_mem;
			#elif defined(STEPWAT)
			SW_OutputPtrs[k].pfunc_agg = (void (*)(OutPeriod, SW_ALL*)) get_hydred_agg;
			SW_OutputPtrs[k].pfunc_SXW = (void (*)(OutPeriod, SW_ALL*)) get_none;
			#endif
			break;

		case eSW_AET:
			#if defined(SW_OUTTEXT)
			SW_OutputPtrs[k].pfunc_text =
						(void (*)(OutPeriod, SW_ALL*)) get_aet_text;
			#endif
			#if defined(RSOILWAT) || defined(SWNETCDF)
			SW_OutputPtrs[k].pfunc_mem = (void (*)(OutPeriod, SW_ALL*)) get_aet_mem;
			#elif defined(STEPWAT)
			SW_OutputPtrs[k].pfunc_agg = (void (*)(OutPeriod, SW_ALL*)) get_aet_agg;
			SW_OutputPtrs[k].pfunc_SXW = (void (*)(OutPeriod, SW_ALL*)) get_aet_SXW;
			#endif
			break;

		case eSW_PET:
			#if defined(SW_OUTTEXT)
			SW_OutputPtrs[k].pfunc_text =
						(void (*)(OutPeriod, SW_ALL*)) get_pet_text;
			#endif
			#if defined(RSOILWAT) || defined(SWNETCDF)
			SW_OutputPtrs[k].pfunc_mem = (void (*)(OutPeriod, SW_ALL*)) get_pet_mem;
			#elif defined(STEPWAT)
			SW_OutputPtrs[k].pfunc_agg = (void (*)(OutPeriod, SW_ALL*)) get_pet_agg;
			SW_OutputPtrs[k].pfunc_SXW = (void (*)(OutPeriod, SW_ALL*)) get_none;
			#endif
			break;

		case eSW_WetDays:
			#if defined(SW_OUTTEXT)
			SW_OutputPtrs[k].pfunc_text =
						(void (*)(OutPeriod, SW_ALL*)) get_wetdays_text;
			#endif
			#if defined(RSOILWAT) || defined(SWNETCDF)
			SW_OutputPtrs[k].pfunc_mem = (void (*)(OutPeriod, SW_ALL*)) get_wetdays_mem;
			#elif defined(STEPWAT)
			SW_OutputPtrs[k].pfunc_agg = (void (*)(OutPeriod, SW_ALL*)) get_wetdays_agg;
			SW_OutputPtrs[k].pfunc_SXW = (void (*)(OutPeriod, SW_ALL*)) get_none;
			#endif
			break;

		case eSW_SnowPack:
			#if defined(SW_OUTTEXT)
			SW_OutputPtrs[k].pfunc_text =
						(void (*)(OutPeriod, SW_ALL*)) get_snowpack_text;
			#endif
			#if defined(RSOILWAT) || defined(SWNETCDF)
			SW_OutputPtrs[k].pfunc_mem = (void (*)(OutPeriod, SW_ALL*)) get_snowpack_mem;
			#elif defined(STEPWAT)
			SW_OutputPtrs[k].pfunc_agg = (void (*)(OutPeriod, SW_ALL*)) get_snowpack_agg;
			SW_OutputPtrs[k].pfunc_SXW = (void (*)(OutPeriod, SW_ALL*)) get_none;
			#endif
			break;

		case eSW_DeepSWC:
			#if defined(SW_OUTTEXT)
			SW_OutputPtrs[k].pfunc_text =
						(void (*)(OutPeriod, SW_ALL*)) get_deepswc_text;
			#endif
			#if defined(RSOILWAT) || defined(SWNETCDF)
			SW_OutputPtrs[k].pfunc_mem = (void (*)(OutPeriod, SW_ALL*)) get_deepswc_mem;
			#elif defined(STEPWAT)
			SW_OutputPtrs[k].pfunc_agg = (void (*)(OutPeriod, SW_ALL*)) get_deepswc_agg;
			SW_OutputPtrs[k].pfunc_SXW = (void (*)(OutPeriod, SW_ALL*)) get_none;
			#endif
			break;

		case eSW_SoilTemp:
			#if defined(SW_OUTTEXT)
			SW_OutputPtrs[k].pfunc_text =
							(void (*)(OutPeriod, SW_ALL*)) get_soiltemp_text;
			#endif
			#if defined(RSOILWAT) || defined(SWNETCDF)
			SW_OutputPtrs[k].pfunc_mem = (void (*)(OutPeriod, SW_ALL*)) get_soiltemp_mem;
			#elif defined(STEPWAT)
			SW_OutputPtrs[k].pfunc_agg = (void (*)(OutPeriod, SW_ALL*)) get_soiltemp_agg;
			SW_OutputPtrs[k].pfunc_SXW = (void (*)(OutPeriod, SW_ALL*)) get_none;
			#endif
			break;

        case eSW_Frozen:
            #if defined(SW_OUTTEXT)
            SW_OutputPtrs[k].pfunc_text =
								(void (*)(OutPeriod, SW_ALL*)) get_frozen_text;
            #endif
            #if defined(RSOILWAT) || defined(SWNETCDF)
            SW_OutputPtrs[k].pfunc_mem = (void (*)(OutPeriod, SW_ALL*)) get_frozen_mem;
            #elif defined(STEPWAT)
            SW_OutputPtrs[k].pfunc_agg = (void (*)(OutPeriod, SW_ALL*)) get_frozen_agg;
            SW_OutputPtrs[k].pfunc_SXW = (void (*)(OutPeriod, SW_ALL*)) get_none;
            #endif
            break;

		case eSW_Estab:
			#if defined(SW_OUTTEXT)
			SW_OutputPtrs[k].pfunc_text =
							(void (*)(OutPeriod, SW_ALL*)) get_estab_text;
			#endif
			#if defined(RSOILWAT) || defined(SWNETCDF)
			SW_OutputPtrs[k].pfunc_mem = (void (*)(OutPeriod, SW_ALL*)) get_estab_mem;
			#elif defined(STEPWAT)
			SW_OutputPtrs[k].pfunc_agg = (void (*)(OutPeriod, SW_ALL*)) get_estab_agg;
			SW_OutputPtrs[k].pfunc_SXW = (void (*)(OutPeriod, SW_ALL*)) get_none;
			#endif
			break;

		case eSW_CO2Effects:
			#if defined(SW_OUTTEXT)
			SW_OutputPtrs[k].pfunc_text =
							(void (*)(OutPeriod, SW_ALL*)) get_co2effects_text;
			#endif
			#if defined(RSOILWAT) || defined(SWNETCDF)
			SW_OutputPtrs[k].pfunc_mem = (void (*)(OutPeriod, SW_ALL*)) get_co2effects_mem;
			#elif defined(STEPWAT)
			SW_OutputPtrs[k].pfunc_agg = (void (*)(OutPeriod, SW_ALL*)) get_co2effects_agg;
			SW_OutputPtrs[k].pfunc_SXW = (void (*)(OutPeriod, SW_ALL*)) get_none;
			#endif
			break;

		case eSW_Biomass:
			#if defined(SW_OUTTEXT)
			SW_OutputPtrs[k].pfunc_text =
							(void (*)(OutPeriod, SW_ALL*)) get_biomass_text;
			#endif
			#if defined(RSOILWAT) || defined(SWNETCDF)
			SW_OutputPtrs[k].pfunc_mem = (void (*)(OutPeriod, SW_ALL*)) get_biomass_mem;
			#elif defined(STEPWAT)
			SW_OutputPtrs[k].pfunc_agg = (void (*)(OutPeriod, SW_ALL*)) get_biomass_agg;
			SW_OutputPtrs[k].pfunc_SXW = (void (*)(OutPeriod, SW_ALL*)) get_none;
			#endif
			break;

		default:
			#if defined(SW_OUTTEXT)
			SW_OutputPtrs[k].pfunc_text =
							(void (*)(OutPeriod, SW_ALL*)) get_none;
			#endif
			#if defined(RSOILWAT) || defined(SWNETCDF)
			SW_OutputPtrs[k].pfunc_mem = (void (*)(OutPeriod, SW_ALL*)) get_none;
			#elif defined(STEPWAT)
			SW_OutputPtrs[k].pfunc_agg = (void (*)(OutPeriod, SW_ALL*)) get_none;
			SW_OutputPtrs[k].pfunc_SXW = (void (*)(OutPeriod, SW_ALL*)) get_none;
			#endif
			break;
		}
	} // end of loop across output keys

}


void SW_OUT_deconstruct(Bool full_reset, SW_ALL *sw)
{
	IntUS k, i;

	ForEachOutKey(k)
	{
		if(full_reset) {
			for (i = 0; i < 5 * NVEGTYPES + MAX_LAYERS; i++)
			{
				if (!isnull(sw->GenOutput.colnames_OUT[k][i])) {
					free(sw->GenOutput.colnames_OUT[k][i]);
					sw->GenOutput.colnames_OUT[k][i] = NULL;
				}
			}
		}

		#ifdef RSOILWAT
		if (!isnull(sw->Output[k].outfile)) {
			free(sw->Output[k].outfile);
			sw->Output[k].outfile = NULL;
		}
		#endif

        #if defined(SWNETCDF)
        if(!isnull(sw->Output[k].outputVarInfo)) {
            for(int varNum = 0; varNum < numVarsPerKey[k]; varNum++) {

                if(!isnull(sw->Output[k].outputVarInfo[varNum])) {

                    for(int attNum = 0; attNum < NUM_OUTPUT_INFO; attNum++) {

                        if(!isnull(sw->Output[k].outputVarInfo[varNum][attNum])) {
                            free(sw->Output[k].outputVarInfo[varNum][attNum]);
                            sw->Output[k].outputVarInfo[varNum][attNum] = NULL;
                        }
                    }

                    free(sw->Output[k].outputVarInfo[varNum]);
                    sw->Output[k].outputVarInfo[varNum] = NULL;
                }
            }

            free(sw->Output[k].outputVarInfo);
            sw->Output[k].outputVarInfo = NULL;
        }

        if(!isnull(sw->Output[k].reqOutputVars)) {
            free(sw->Output[k].reqOutputVars);
            sw->Output[k].reqOutputVars = NULL;
        }
        #endif
	}

	#if defined(SW_OUTARRAY)
    OutPeriod pd;

	if (full_reset) {
		SW_OUT_deconstruct_outarray(&sw->GenOutput);
	}

    ForEachOutKey(k) {
        ForEachOutPeriod(pd) {
            if(!isnull(sw->FileStatus.ncOutFiles[k][pd])) {
                for(int file = 0; file < sw->FileStatus.numOutFiles; file++) {
                    if(!isnull(sw->FileStatus.ncOutFiles[k][pd][file])) {

                        free(sw->FileStatus.ncOutFiles[k][pd][file]);
                        sw->FileStatus.ncOutFiles[k][pd][file] = NULL;
                    }
                }

                free(sw->FileStatus.ncOutFiles[k][pd]);
                sw->FileStatus.ncOutFiles[k][pd] = NULL;
            }

            if(!isnull(sw->FileStatus.ncOutFiles[k][pd])) {
                free(sw->FileStatus.ncOutFiles[k][pd]);
                sw->FileStatus.ncOutFiles[k][pd] = NULL;
            }
        }
    }
	#endif
}



void SW_OUT_set_ncol(int tLayers, int n_evap_lyrs, int count,
					 IntUS ncol_OUT[]) {

	ncol_OUT[eSW_AllWthr] = 0;
	ncol_OUT[eSW_Temp] = 6;
	ncol_OUT[eSW_Precip] = 5;
	ncol_OUT[eSW_SoilInf] = 1;
	ncol_OUT[eSW_Runoff] = 4;
	ncol_OUT[eSW_AllH2O] = 0;
	ncol_OUT[eSW_VWCBulk] = tLayers;
	ncol_OUT[eSW_VWCMatric] = tLayers;
	ncol_OUT[eSW_SWCBulk] = tLayers;
	ncol_OUT[eSW_SWABulk] = tLayers;
	ncol_OUT[eSW_SWAMatric] = tLayers;
	ncol_OUT[eSW_SWA] = tLayers * NVEGTYPES;
	ncol_OUT[eSW_SWPMatric] = tLayers;
	ncol_OUT[eSW_SurfaceWater] = 1;
	ncol_OUT[eSW_Transp] = tLayers * (NVEGTYPES + 1); // NVEGTYPES plus totals
	ncol_OUT[eSW_EvapSoil] = n_evap_lyrs;
	ncol_OUT[eSW_EvapSurface] = NVEGTYPES + 3; // NVEGTYPES plus totals, litter, surface water
	ncol_OUT[eSW_Interception] = NVEGTYPES + 2; // NVEGTYPES plus totals, litter
	ncol_OUT[eSW_LyrDrain] = tLayers - 1;
	ncol_OUT[eSW_HydRed] = tLayers * (NVEGTYPES + 1); // NVEGTYPES plus totals
	ncol_OUT[eSW_ET] = 0;
	ncol_OUT[eSW_AET] = 6;
	ncol_OUT[eSW_PET] = 5;
	ncol_OUT[eSW_WetDays] = tLayers;
	ncol_OUT[eSW_SnowPack] = 2;
	ncol_OUT[eSW_DeepSWC] = 1;
	ncol_OUT[eSW_SoilTemp] = (tLayers * 3); // 3 for three new column names for each layer
    ncol_OUT[eSW_Frozen] = tLayers;
	ncol_OUT[eSW_AllVeg] = 0;
	ncol_OUT[eSW_Estab] = count;
	ncol_OUT[eSW_CO2Effects] = 2 * NVEGTYPES;
	ncol_OUT[eSW_Biomass] = NVEGTYPES + 1 +  // fCover for NVEGTYPES plus bare-ground
		NVEGTYPES + 2 +  // biomass for NVEGTYPES plus totals and litter
		NVEGTYPES + 1 +  // biolive for NVEGTYPES plus totals
		1; // LAI

}

/** @brief Set column/variable names

  Order of outputs must match up with all `get_XXX` functions and with
  indexing macros iOUT and iOUT2; particularly, output variables with
  values for each of `N` soil layers for `k` different (e.g., vegetation)
  components (e.g., transpiration, SWA, and hydraulic redistribution) report
  based on a loop over components within
  which a loop over soil layers is nested, e.g.,
  `C1_Lyr1, C1_Lyr2, ..., C1_LyrN, C2_Lyr1, ..., C2_LyrN, ...,
  Ck_Lyr1, ..., Ck_LyrN`

  @param[in] tLayers Total number of soil layers
  @param[in] **parms List of structs of type SW_VEGESTAB_INFO holding
  	information about every vegetation species
  @param[in] ncol_OUT Number of output columns for each output key
  @param[out] colnames_OUT Names of output columns for each output key
  @param[out] LogInfo Holds information on warnings and errors

  @sideeffect Set values of colnames_OUT
*/
void SW_OUT_set_colnames(int tLayers, SW_VEGESTAB_INFO** parms,
	IntUS ncol_OUT[], char *colnames_OUT[][5 * NVEGTYPES + MAX_LAYERS],
	LOG_INFO* LogInfo) {
	IntUS i, j;
  #ifdef SWDEBUG
  int debug = 0;
  #endif

	char ctemp[50];
	const char *Layers_names[MAX_LAYERS] = { "Lyr_1", "Lyr_2", "Lyr_3", "Lyr_4",
		"Lyr_5", "Lyr_6", "Lyr_7", "Lyr_8", "Lyr_9", "Lyr_10", "Lyr_11", "Lyr_12",
		"Lyr_13", "Lyr_14", "Lyr_15", "Lyr_16", "Lyr_17", "Lyr_18", "Lyr_19",
		"Lyr_20", "Lyr_21", "Lyr_22", "Lyr_23", "Lyr_24", "Lyr_25"};
	const char *cnames_VegTypes[NVEGTYPES + 2] = { "total", "tree", "shrub",
		"forbs", "grass", "litter" };

	const char *cnames_eSW_Temp[] = { "max_C", "min_C", "avg_C",
		"surfaceTemp" };
	const char *cnames_eSW_Precip[] = { "ppt", "rain", "snow_fall", "snowmelt",
		"snowloss" };
	const char *cnames_eSW_SoilInf[] = { "soil_inf" };
	const char *cnames_eSW_Runoff[] = { "net", "ponded_runoff", "snowmelt_runoff",
		"ponded_runon" };
	const char *cnames_eSW_SurfaceWater[] = { "surfaceWater_cm" };
	const char *cnames_add_eSW_EvapSurface[] = { "evap_surfaceWater" };
	const char *cnames_eSW_AET[] = {
		"evapotr_cm", "tran_cm", "esoil_cm", "ecnw_cm", "esurf_cm", "esnow_cm"
	};
	const char *cnames_eSW_PET[] = { "pet_cm",
		"H_oh_MJm-2", "H_ot_MJm-2", "H_gh_MJm-2", "H_gt_MJm-2"
	};
	const char *cnames_eSW_SnowPack[] = { "snowpackWaterEquivalent_cm",
		"snowdepth_cm" };
	const char *cnames_eSW_DeepSWC[] = { "lowLayerDrain_cm" };
	const char *cnames_eSW_CO2Effects[] = { "BioMult", "WUEMult" };

	#ifdef SWDEBUG
	if (debug) swprintf("SW_OUT_set_colnames: set columns for 'eSW_Temp' ...");
	#endif
	for (i = 0; i < ncol_OUT[eSW_Temp]; i++) {
        if(i < 3) {
            // Normal air temperature columns
            strcpy(ctemp, cnames_eSW_Temp[i]);
        } else {
            // Surface temperature columns
            strcpy(ctemp, cnames_eSW_Temp[3]);
            strcat(ctemp, "_");
            strcat(ctemp, cnames_eSW_Temp[i % 3]);
        }

        colnames_OUT[eSW_Temp][i] = Str_Dup(ctemp, LogInfo);
        if(LogInfo->stopRun) {
            return; // Exit function prematurely due to error
        }

	}
	#ifdef SWDEBUG
	if (debug) swprintf(" 'eSW_Precip' ...");
	#endif
	for (i = 0; i < ncol_OUT[eSW_Precip]; i++) {
		colnames_OUT[eSW_Precip][i] = Str_Dup(cnames_eSW_Precip[i], LogInfo);
        if(LogInfo->stopRun) {
            return; // Exit function prematurely due to error
        }
	}
	#ifdef SWDEBUG
	if (debug) swprintf(" 'eSW_SoilInf' ...");
	#endif
	for (i = 0; i < ncol_OUT[eSW_SoilInf]; i++) {
		colnames_OUT[eSW_SoilInf][i] = Str_Dup(cnames_eSW_SoilInf[i], LogInfo);
        if(LogInfo->stopRun) {
            return; // Exit function prematurely due to error
        }
	}
	#ifdef SWDEBUG
	if (debug) swprintf(" 'eSW_Runoff' ...");
	#endif
	for (i = 0; i < ncol_OUT[eSW_Runoff]; i++) {
		colnames_OUT[eSW_Runoff][i] = Str_Dup(cnames_eSW_Runoff[i], LogInfo);
        if(LogInfo->stopRun) {
            return; // Exit function prematurely due to error
        }
	}
	#ifdef SWDEBUG
	if (debug) swprintf(" 'eSW_VWCBulk' ...");
	#endif
	for (i = 0; i < ncol_OUT[eSW_VWCBulk]; i++) {
		colnames_OUT[eSW_VWCBulk][i] = Str_Dup(Layers_names[i], LogInfo);
        if(LogInfo->stopRun) {
            return; // Exit function prematurely due to error
        }
	}
	#ifdef SWDEBUG
	if (debug) swprintf(" 'eSW_VWCMatric' ...");
	#endif
	for (i = 0; i < ncol_OUT[eSW_VWCMatric]; i++) {
		colnames_OUT[eSW_VWCMatric][i] = Str_Dup(Layers_names[i], LogInfo);
        if(LogInfo->stopRun) {
            return; // Exit function prematurely due to error
        }
	}
	#ifdef SWDEBUG
	if (debug) swprintf(" 'eSW_SWCBulk' ...");
	#endif
	for (i = 0; i < ncol_OUT[eSW_SWCBulk]; i++) {
		colnames_OUT[eSW_SWCBulk][i] = Str_Dup(Layers_names[i], LogInfo);
        if(LogInfo->stopRun) {
            return; // Exit function prematurely due to error
        }
	}
	#ifdef SWDEBUG
	if (debug) swprintf(" 'eSW_SWABulk' ...");
	#endif
	for (i = 0; i < ncol_OUT[eSW_SWABulk]; i++) {
		colnames_OUT[eSW_SWABulk][i] = Str_Dup(Layers_names[i], LogInfo);
        if(LogInfo->stopRun) {
            return; // Exit function prematurely due to error
        }
	}
	#ifdef SWDEBUG
	if (debug) swprintf(" 'eSW_SWA' ...");
	#endif
	for (i = 0; i < tLayers; i++) {
		for (j = 0; j < NVEGTYPES; j++) {
			strcpy(ctemp, "swa_");
			strcat(ctemp, cnames_VegTypes[j+1]); // j+1 since no total column for swa.
			strcat(ctemp, "_");
			strcat(ctemp, Layers_names[i]);

			colnames_OUT[eSW_SWA][i + j * tLayers] = Str_Dup(ctemp, LogInfo);
            if(LogInfo->stopRun) {
                return; // Exit function prematurely due to error
            }
		}
	}
	#ifdef SWDEBUG
	if (debug) swprintf(" 'eSW_SWAMatric' ...");
	#endif
	for (i = 0; i < ncol_OUT[eSW_SWAMatric]; i++) {
		colnames_OUT[eSW_SWAMatric][i] = Str_Dup(Layers_names[i], LogInfo);
        if(LogInfo->stopRun) {
            return; // Exit function prematurely due to error
        }
	}
	#ifdef SWDEBUG
	if (debug) swprintf(" 'eSW_SWPMatric' ...");
	#endif
	for (i = 0; i < ncol_OUT[eSW_SWPMatric]; i++) {
		colnames_OUT[eSW_SWPMatric][i] = Str_Dup(Layers_names[i], LogInfo);
        if(LogInfo->stopRun) {
            return; // Exit function prematurely due to error
        }
	}
	#ifdef SWDEBUG
	if (debug) swprintf(" 'eSW_SurfaceWater' ...");
	#endif
	for (i = 0; i < ncol_OUT[eSW_SurfaceWater]; i++) {
		colnames_OUT[eSW_SurfaceWater][i] = Str_Dup(cnames_eSW_SurfaceWater[i], LogInfo);
        if(LogInfo->stopRun) {
            return; // Exit function prematurely due to error
        }
	}
	#ifdef SWDEBUG
	if (debug) swprintf(" 'eSW_Transp' ...");
	#endif
	for (i = 0; i < tLayers; i++) {
		for (j = 0; j < NVEGTYPES + 1; j++) {
			strcpy(ctemp, "transp_");
			strcat(ctemp, cnames_VegTypes[j]);
			strcat(ctemp, "_");
			strcat(ctemp, Layers_names[i]);

			colnames_OUT[eSW_Transp][i + j * tLayers] = Str_Dup(ctemp, LogInfo);
            if(LogInfo->stopRun) {
                return; // Exit function prematurely due to error
            }
		}
	}
	#ifdef SWDEBUG
	if (debug) swprintf(" 'eSW_EvapSoil' ...");
	#endif
	for (i = 0; i < ncol_OUT[eSW_EvapSoil]; i++) {
		colnames_OUT[eSW_EvapSoil][i] = Str_Dup(Layers_names[i], LogInfo);
        if(LogInfo->stopRun) {
            return; // Exit function prematurely due to error
        }
	}
	#ifdef SWDEBUG
	if (debug) swprintf(" 'eSW_EvapSurface' ...");
	#endif
	for (i = 0; i < NVEGTYPES + 2; i++) {
		strcpy(ctemp, "evap_");
		strcat(ctemp, cnames_VegTypes[i]);
		colnames_OUT[eSW_EvapSurface][i] = Str_Dup(ctemp, LogInfo);
        if(LogInfo->stopRun) {
            return; // Exit function prematurely due to error
        }
	}
	for (i = 0; i < ncol_OUT[eSW_EvapSurface] - (NVEGTYPES + 2); i++) {
		colnames_OUT[eSW_EvapSurface][NVEGTYPES + 2 + i] = Str_Dup(cnames_add_eSW_EvapSurface[i], LogInfo);
        if(LogInfo->stopRun) {
            return; // Exit function prematurely due to error
        }
	}
	#ifdef SWDEBUG
	if (debug) swprintf(" 'eSW_Interception' ...");
	#endif
	for (i = 0; i < NVEGTYPES + 2; i++) {
		strcpy(ctemp, "int_");
		strcat(ctemp, cnames_VegTypes[i]);
		colnames_OUT[eSW_Interception][i] = Str_Dup(ctemp, LogInfo);
        if(LogInfo->stopRun) {
            return; // Exit function prematurely due to error
        }
	}
	#ifdef SWDEBUG
	if (debug) swprintf(" 'eSW_LyrDrain' ...");
	#endif
	for (i = 0; i < ncol_OUT[eSW_LyrDrain]; i++) {
		colnames_OUT[eSW_LyrDrain][i] = Str_Dup(Layers_names[i], LogInfo);
        if(LogInfo->stopRun) {
            return; // Exit function prematurely due to error
        }
	}
	#ifdef SWDEBUG
	if (debug) swprintf(" 'eSW_HydRed' ...");
	#endif
	for (i = 0; i < tLayers; i++) {
		for (j = 0; j < NVEGTYPES + 1; j++) {
			strcpy(ctemp, cnames_VegTypes[j]);
			strcat(ctemp, "_");
			strcat(ctemp, Layers_names[i]);
			colnames_OUT[eSW_HydRed][i + j * tLayers] = Str_Dup(ctemp, LogInfo);
            if(LogInfo->stopRun) {
                return; // Exit function prematurely due to error
            }
		}
	}
	#ifdef SWDEBUG
	if (debug) swprintf(" 'eSW_AET' ...");
	#endif
	for (i = 0; i < ncol_OUT[eSW_AET]; i++) {
		colnames_OUT[eSW_AET][i] = Str_Dup(cnames_eSW_AET[i], LogInfo);
        if(LogInfo->stopRun) {
            return; // Exit function prematurely due to error
        }
	}
	#ifdef SWDEBUG
	if (debug) swprintf(" 'eSW_PET' ...");
	#endif
	for (i = 0; i < ncol_OUT[eSW_PET]; i++) {
		colnames_OUT[eSW_PET][i] = Str_Dup(cnames_eSW_PET[i], LogInfo);
        if(LogInfo->stopRun) {
            return; // Exit function prematurely due to error
        }
	}
	#ifdef SWDEBUG
	if (debug) swprintf(" 'eSW_WetDays' ...");
	#endif
	for (i = 0; i < ncol_OUT[eSW_WetDays]; i++) {
		colnames_OUT[eSW_WetDays][i] = Str_Dup(Layers_names[i], LogInfo);
        if(LogInfo->stopRun) {
            return; // Exit function prematurely due to error
        }
	}
	#ifdef SWDEBUG
	if (debug) swprintf(" 'eSW_SnowPack' ...");
	#endif
	for (i = 0; i < ncol_OUT[eSW_SnowPack]; i++) {
		colnames_OUT[eSW_SnowPack][i] = Str_Dup(cnames_eSW_SnowPack[i], LogInfo);
        if(LogInfo->stopRun) {
            return; // Exit function prematurely due to error
        }
	}
	#ifdef SWDEBUG
	if (debug) swprintf(" 'eSW_DeepSWC' ...");
	#endif
	for (i = 0; i < ncol_OUT[eSW_DeepSWC]; i++) {
		colnames_OUT[eSW_DeepSWC][i] = Str_Dup(cnames_eSW_DeepSWC[i], LogInfo);
        if(LogInfo->stopRun) {
            return; // Exit function prematurely due to error
        }
	}
	#ifdef SWDEBUG
	if (debug) swprintf(" 'eSW_SoilTemp' ...");
	#endif
    j = 0; // Layer variable for the next for-loop, 0 is first layer not surface
    for (i = 0; i < ncol_OUT[eSW_SoilTemp]; i++) {

        // Check if ready to go onto next layer (added all min/max/avg headers for layer)
        if(i % 3 == 0 && i > 1) j++;

        // For layers 1 through ncol_OUT[eSW_SoilTemp]
        strcpy(ctemp, Layers_names[j]);

        strcat(ctemp, "_");
        strcat(ctemp, cnames_eSW_Temp[i % 3]);

        colnames_OUT[eSW_SoilTemp][i] = Str_Dup(ctemp, LogInfo);
        if(LogInfo->stopRun) {
            return; // Exit function prematurely due to error
        }

    }

    #ifdef SWDEBUG
    if (debug) swprintf(" 'eSW_Frozen' ...");
    #endif
        for (i = 0; i < ncol_OUT[eSW_Frozen]; i++) {
                colnames_OUT[eSW_Frozen][i] = Str_Dup(Layers_names[i], LogInfo);
                if(LogInfo->stopRun) {
                    return; // Exit function prematurely due to error
                }
    }
	#ifdef SWDEBUG
	if (debug) swprintf(" 'eSW_Estab' ...");
	#endif
	for (i = 0; i < ncol_OUT[eSW_Estab]; i++) {
		colnames_OUT[eSW_Estab][i] = Str_Dup(parms[i]->sppname, LogInfo);
        if(LogInfo->stopRun) {
            return; // Exit function prematurely due to error
        }
	}
	#ifdef SWDEBUG
	if (debug) swprintf(" 'eSW_CO2Effects' ...");
	#endif
	for (i = 0; i < 2; i++) {
		for (j = 0; j < NVEGTYPES; j++) {
			strcpy(ctemp, cnames_eSW_CO2Effects[i]);
			strcat(ctemp, "_");
			strcat(ctemp, cnames_VegTypes[j + 1]); // j+1 since no total column
			colnames_OUT[eSW_CO2Effects][j + i * NVEGTYPES] = Str_Dup(ctemp, LogInfo);
            if(LogInfo->stopRun) {
                return; // Exit function prematurely due to error
            }
		}
	}

	#ifdef SWDEBUG
	if (debug) swprintf(" 'eSW_Biomass' ...");
	#endif
	i = 0;
	strcpy(ctemp, "fCover_BareGround");
	colnames_OUT[eSW_Biomass][i] = Str_Dup(ctemp, LogInfo);
    if(LogInfo->stopRun) {
        return; // Exit function prematurely due to error
    }
	i = 1;
	for (j = 0; j < NVEGTYPES; j++) {
		strcpy(ctemp, "fCover_");
		strcat(ctemp, cnames_VegTypes[j + 1]); // j+1 since no total column
		colnames_OUT[eSW_Biomass][j + i] = Str_Dup(ctemp, LogInfo);
        if(LogInfo->stopRun) {
            return; // Exit function prematurely due to error
        }
	}
	i += j;
	for (j = 0; j < NVEGTYPES + 2; j++) {
		strcpy(ctemp, "Biomass_");
		strcat(ctemp, cnames_VegTypes[j]);
		colnames_OUT[eSW_Biomass][j + i] = Str_Dup(ctemp, LogInfo);
        if(LogInfo->stopRun) {
            return; // Exit function prematurely due to error
        }
	}
	i += j;
	for (j = 0; j < NVEGTYPES + 1; j++) {
		strcpy(ctemp, "Biolive_");
		strcat(ctemp, cnames_VegTypes[j]);
		colnames_OUT[eSW_Biomass][j + i] = Str_Dup(ctemp, LogInfo);
        if(LogInfo->stopRun) {
            return; // Exit function prematurely due to error
        }
	}
	i += j;
	strcpy(ctemp, "LAI_total");
    colnames_OUT[eSW_Biomass][i] = Str_Dup(ctemp, LogInfo);

	#ifdef SWDEBUG
    if(LogInfo->stopRun) {
        return; // Exit function prematurely due to error
    }

	if (debug) swprintf(" completed.\n");
	#endif
}


void SW_OUT_new_year(TimeInt firstdoy, TimeInt lastdoy,
					 SW_OUTPUT* SW_Output)
{
	/* =================================================== */
	/* reset the terminal output days each year  */

	IntUS k;

	ForEachOutKey(k)
	{
		if (!SW_Output[k].use) {
			continue;
		}

		if (SW_Output[k].first_orig <= firstdoy) {
			SW_Output[k].first = firstdoy;
		} else {
			SW_Output[k].first = SW_Output[k].first_orig;
		}

		if (SW_Output[k].last_orig >= lastdoy) {
			SW_Output[k].last = lastdoy;
		} else {
			SW_Output[k].last = SW_Output[k].last_orig;
		}
	}

}



int SW_OUT_read_onekey(OutKey k, OutSum sumtype, int first, int last,
	char msg[], size_t sizeof_msg, Bool* VegProd_use_SWA, Bool deepdrain,
	SW_OUTPUT* SW_Output, char *InFiles[])
{
	int res = 0; // return value indicating type of message if any

	char *MyFileName = InFiles[eOutput];
	msg[0] = '\0';

	// Convert strings to index numbers
	SW_Output[k].sumtype = sumtype;

	SW_Output[k].use = (Bool) (sumtype != eSW_Off);

	// Proceed to next line if output key/type is turned off
	if (!SW_Output[k].use)
	{
		return(-1); // return and read next line of `outsetup.in`
	}

	/* check validity of summary type */
	if (SW_Output[k].sumtype == eSW_Fnl && !SW_Output[k].has_sl)
	{
		SW_Output[k].sumtype = eSW_Avg;

		snprintf(
			msg,
			sizeof_msg,
			"%s : Summary Type FIN with key %s is meaningless.\n" \
			"  Using type AVG instead.",
			MyFileName,
			key2str[k]
		);
		res = LOGWARN;
	}

	// set use_SWA to TRUE if defined.
	// Used in SW_Control to run the functions to get the recalculated values only if SWA is used
	// This function is run prior to the control functions so thats why it is here.
	if (k == eSW_SWA) {
		*VegProd_use_SWA = swTRUE;
	}

	/* Check validity of output key */
	if (k == eSW_Estab) {
		SW_Output[k].sumtype = eSW_Sum;
		first = 1;
		last = 366;

	} else if ((k == eSW_AllVeg || k == eSW_ET || k == eSW_AllWthr || k == eSW_AllH2O))
	{
		SW_Output[k].use = swFALSE;

		snprintf(
			msg,
			sizeof_msg,
			"%s : Output key %s is currently unimplemented.",
			MyFileName,
			key2str[k]
		);
		return(LOGWARN);
	}

	/* verify deep drainage parameters */
	if (k == eSW_DeepSWC && SW_Output[k].sumtype != eSW_Off && !deepdrain)
	{
		SW_Output[k].use = swFALSE;

		snprintf(
			msg,
			sizeof_msg,
			"%s : DEEPSWC cannot produce output if deep drainage is " \
			"not simulated (flag not set in %s).",
			MyFileName,
			InFiles[eSite]
		);
		return(LOGWARN);
	}

	// Set remaining values of `SW_Output[k]`
	SW_Output[k].first_orig = first;
	SW_Output[k].last_orig = last;

	if (SW_Output[k].last_orig == 0)
	{
		snprintf(
			msg,
			sizeof_msg,
			"%s : Invalid ending day (%d), key=%s.",
			MyFileName,
			last,
			key2str[k]
		);
		return(LOGERROR);
	}

	return(res);
}


/**
	Read output setup from file `outsetup.in`.

    Output can be generated for four different time steps: daily (DY), weekly (WK),
    monthly (MO), and yearly (YR).

    We have two options to specify time steps:
        - The same time step(s) for every output: Add a line with the tag `TIMESTEP`,
          e.g., `TIMESTEP dy mo yr` will generate daily, monthly, and yearly output for
          every output variable. If there is a line with this tag, then this will
          override information provided in the column `PERIOD`.
        - A different time step for each output: Specify the time step in the column
          `PERIOD` for each output variable. Note: only one time step per output variable
          can be specified.

	@param[in,out] sw Comprehensive structure holding all information
    	dealt with in SOILWAT2
	@param[in] InFiles Array of program in/output files
	@param[in] timeSteps Keeps track of the output time periods that
		are required for each output key
	@param[out] used_OUTNPERIODS The number of different time steps/periods
		 that are used/requested
	@param[out] LogInfo Holds information on warnings and errors
 */
void SW_OUT_read(SW_ALL* sw, char *InFiles[],
	OutPeriod timeSteps[][SW_OUTNPERIODS], IntUS *used_OUTNPERIODS,
	LOG_INFO* LogInfo)
{
	/* =================================================== */
	/* read input file for output parameter setup info.
	 * 5-Nov-01 -- now disregard the specified file name's
	 *             extension and instead use the specified
	 *             period as the extension.
	 * 10-May-02 - Added conditional for interfacing to STEPPE.
	 *             We want no output when running from STEPPE
	 *             so the code to open the file is blocked out.
	 *             In fact, the only keys to process are
	 *             TRANSP, PRECIP, and TEMP.
	 */
	FILE *f;
	OutKey k;
	int x, itemno, msg_type;
	IntUS i;
	Bool useTimeStep = swFALSE;

	/* these dims come from the orig format str */
	/* except for the uppercase space. */
	char timeStep[SW_OUTNPERIODS][10], // matrix to capture all the periods entered in outsetup.in
			keyname[50],
			ext[10],
			sumtype[4], /* should be 2 chars, but we don't want overflow from user typos */
			period[10],
			last[4], /* last doy for output, if "end", ==366 */
			outfile[MAX_FILENAMESIZE],
			msg[200], // message to print
			upkey[50], upsum[4], /* space for uppercase conversion */
			inbuf[MAX_FILENAMESIZE];
	int first; /* first doy for output */

	char *MyFileName = InFiles[eOutput];
	f = OpenFile(MyFileName, "r", LogInfo);
    if(LogInfo->stopRun) {
        return; // Exit function prematurely due to error
    }
	itemno = 0;

	*used_OUTNPERIODS = 1; // if 'TIMESTEP' is not specified in input file, then only one time step = period can be specified


	while (GetALine(f, inbuf, MAX_FILENAMESIZE))
	{
		itemno++; /* note extra lines will cause an error */

		x = sscanf(inbuf, "%s %s %s %d %s %s", keyname, sumtype, period, &first,
				last, outfile);

		// Check whether we have read in `TIMESTEP`, `OUTSEP`, or one of the 'key' lines
		if (Str_CompareI(keyname, (char *)"TIMESTEP") == 0)
		{
			// condition to read in the TIMESTEP line in outsetup.in
			// need to rescan the line because you are looking for all strings, unlike the original scan
			*used_OUTNPERIODS = sscanf(inbuf, "%s %s %s %s %s", keyname, timeStep[0],
					timeStep[1], timeStep[2], timeStep[3]);	// maximum number of possible timeStep is SW_OUTNPERIODS
			(*used_OUTNPERIODS)--; // decrement the count to make sure to not count keyname in the number of periods

			if (*used_OUTNPERIODS > 0)
			{ // make sure that `TIMESTEP` line did contain time periods;
				// otherwise, use values from the `period` column
				useTimeStep = swTRUE;

				if (*used_OUTNPERIODS > SW_OUTNPERIODS)
				{
					CloseFile(&f, LogInfo);
					LogError(LogInfo, LOGERROR, "SW_OUT_read: used_OUTNPERIODS = %d > " \
						"SW_OUTNPERIODS = %d which is illegal.\n",
						*used_OUTNPERIODS, SW_OUTNPERIODS);
                    return; // Exit function prematurely due to error
				}
			}

			continue; // read next line of `outsetup.in`
		}

		if (Str_CompareI(keyname, (char *)"OUTSEP") == 0)
		{
			// Notify the user that this functionality has been removed
			LogError(LogInfo, LOGWARN,
					"`outsetup.in`: The functionality to specify a separation " \
				    "character in output files has been removed. Only CSV "\
					"files will be created. It is recommended to " \
					"remove the \'OUTSEP\' line from your file.");

			continue; //read next line of `outsetup.in`
		}

		// we have read a line that specifies an output key/type
		// make sure that we got enough input
		if (x < 6)
		{
			CloseFile(&f, LogInfo);
			LogError(LogInfo, LOGERROR, "%s : Insufficient input for key %s item %d.",
				MyFileName, keyname, itemno);
            return; // Exit function prematurely due to error
		}

		// Convert strings to index numbers
		k = str2key(Str_ToUpper(keyname, upkey), LogInfo);
        if(LogInfo->stopRun) {
            CloseFile(&f, LogInfo);
            return; // Exit function prematurely due to error
        }

		// For now: rSOILWAT2's function `onGet_SW_OUT` requires that
		// `sw->Output[k].outfile` is allocated here
		#if defined(RSOILWAT)
		sw->Output[k].outfile = (char *) Str_Dup(outfile, LogInfo);
        if(LogInfo->stopRun) {
            CloseFile(&f, LogInfo);
            return; // Exit function prematurely due to error
        }
		#else
		outfile[0] = '\0';
		#endif

		// Fill information into `sw->Output[k]`
		msg_type = SW_OUT_read_onekey(
			k,
			str2stype(Str_ToUpper(sumtype, upsum), LogInfo),
			first,
			(Str_CompareI((char *)last, (char *)"END") == 0) ? 366 : atoi(last),
			msg,
			sizeof msg,
			&sw->VegProd.use_SWA,
			sw->Site.deepdrain,
			sw->Output,
			InFiles
		);

        if(msg_type == LOGWARN || msg_type == LOGERROR) {
            LogError(LogInfo, msg_type, "%s", msg);

            if(msg_type == LOGERROR) {
                CloseFile(&f, LogInfo);
                return; // Exit function prematurely due to error
            }
        }

		// Specify which output time periods are requested for this output key/type
		if (sw->Output[k].use)
		{
			if (useTimeStep) {
				// `timeStep` was read in earlier on the `TIMESTEP` line; ignore `period`
				for (i = 0; i < *used_OUTNPERIODS; i++) {
					timeSteps[k][i] = str2period(Str_ToUpper(timeStep[i], ext));
				}

			} else {
				timeSteps[k][0] = str2period(Str_ToUpper(period, ext));
			}
		}
	} //end of while-loop

	CloseFile(&f, LogInfo);

	// Determine which output periods are turned on for at least one output key
	find_OutPeriods_inUse(&sw->GenOutput, sw->Output);

	#if defined(SW_OUTTEXT)
	// Determine for which output periods text output per soil layer or 'regular'
	// is requested:
	find_TXToutputSoilReg_inUse(sw->FileStatus.make_soil,
								sw->FileStatus.make_regular,
								sw->Output, sw->GenOutput.timeSteps,
								sw->GenOutput.used_OUTNPERIODS);
	#endif

	#if defined(STEPWAT) || defined(SWNETCDF)
	// Determine number of used years/months/weeks/days in simulation period
	SW_OUT_set_nrow(&sw->Model, sw->GenOutput.use_OutPeriod,
					sw->GenOutput.nrow_OUT);
	#endif

    #if defined(SWNETCDF)
    SW_NC_read_out_vars(sw->Output, InFiles, sw->VegEstab.parms, LogInfo);
    #endif

}



void _collect_values(SW_ALL* sw, SW_OUTPUT_POINTERS* SW_OutputPtrs,
		Bool bFlush_output, TimeInt tOffset, LOG_INFO* LogInfo) {

	SW_OUT_sum_today(sw, eSWC, bFlush_output, tOffset, LogInfo);
    if(LogInfo->stopRun) {
        return; // Exit function prematurely due to error
    }

	SW_OUT_sum_today(sw, eWTH, bFlush_output, tOffset, LogInfo);
    if(LogInfo->stopRun) {
        return; // Exit function prematurely due to error
    }

	SW_OUT_sum_today(sw, eVES, bFlush_output, tOffset, LogInfo);
    if(LogInfo->stopRun) {
        return; // Exit function prematurely due to error
    }

	SW_OUT_sum_today(sw, eVPD, bFlush_output, tOffset, LogInfo);
    if(LogInfo->stopRun) {
        return; // Exit function prematurely due to error
    }

	SW_OUT_write_today(sw, SW_OutputPtrs, bFlush_output, tOffset);
}


/** called at year end to process the remainder of the output
    period. This sets two flags: bFlush_output and
    tOffset to be used in the appropriate subs.

	@param[in,out] sw Comprehensive struct of type SW_ALL containing
  		all information in the simulation
	@param[in] SW_OutputPtrs SW_OUTPUT_POINTERS of size SW_OUTNKEYS which
 		hold pointers to subroutines for output keys
	@param[out] LogInfo Holds information on warnings and errors
*/
void SW_OUT_flush(SW_ALL* sw, SW_OUTPUT_POINTERS* SW_OutputPtrs,
				  LOG_INFO* LogInfo) {
	TimeInt localTOffset = 0; // tOffset is zero when called from this function

	_collect_values(sw, SW_OutputPtrs, swTRUE, localTOffset, LogInfo);
}

/** adds today's output values to week, month and year
    accumulators and puts today's values in yesterday's
    registers. This is different from the Weather.c approach
    which updates Yesterday's registers during the _new_day()
    function. It's more logical to update yesterday just
    prior to today's calculations, but there's no logical
    need to perform _new_day() on the soilwater.

	@param[in,out] sw Comprehensive struct of type SW_ALL containing
		all information in the simulation
	@param[in] otyp Identifies the current module/object
	@param[in] bFlush_output Determines if output should be created for
		a specific output key
	@param[in] tOffset Offset describing with the previous or current period
	@param[out] LogInfo Holds information on warnings and errors
*/
void SW_OUT_sum_today(SW_ALL* sw, ObjType otyp,
		Bool bFlush_output, TimeInt tOffset, LOG_INFO* LogInfo)
{
	/*  SW_VEGESTAB *v = &SW_VegEstab;  -> we don't need to sum daily for this */
	OutPeriod pd;

	ForEachOutPeriod(pd)
	{
		if (bFlush_output || sw->Model.newperiod[pd]) // `newperiod[eSW_Day]` is always TRUE
		{
			average_for(sw, otyp, pd, bFlush_output, tOffset, LogInfo);

            if(LogInfo->stopRun) {
                return; // Exit function prematurely due to error
            }

			switch (otyp)
			{
				case eSWC:
					memset(sw->SoilWat.p_accu[pd], 0, sizeof(SW_SOILWAT_OUTPUTS));
					break;
				case eWTH:
					memset(sw->Weather.p_accu[pd], 0, sizeof(SW_WEATHER_OUTPUTS));
					break;
				case eVES:
					break;
				case eVPD:
					memset(sw->VegProd.p_accu[pd], 0, sizeof(SW_VEGPROD_OUTPUTS));
					break;
				default:
					LogError(LogInfo, LOGERROR,
							"Invalid object type in SW_OUT_sum_today().");
                    return; // Exit function prematurely due to error
			}
		}
	}

	if (!bFlush_output)
	{
		ForEachOutPeriod(pd)
		{
			collect_sums(sw, otyp, pd, sw->GenOutput.timeSteps,
						 sw->GenOutput.used_OUTNPERIODS, LogInfo);

            if(LogInfo->stopRun) {
                return; // Exit function prematurely due to error
            }
		}
	}
}


/** `SW_OUT_write_today` is called twice: by
      - `_end_day` at the end of each day with values
        values of `bFlush_output` set to FALSE and `tOffset` set to 1
      - `SW_OUT_flush` at the end of every year with
        values of `bFlush_output` set to TRUE and `tOffset` set to 0

	@param[in] sw Comprehensive struct of type SW_ALL containing all information
  		in the simulation
	@param[in] SW_OutputPtrs SW_OUTPUT_POINTERS of size SW_OUTNKEYS which
  		hold pointers to subroutines for output keys
	@param[in] bFlush_output Determines if output should be created for
		a specific output key
	@param[in] tOffset Offset describing with the previous or current period
*/
void SW_OUT_write_today(SW_ALL* sw, SW_OUTPUT_POINTERS* SW_OutputPtrs,
						Bool bFlush_output, TimeInt tOffset)
{
	/* --------------------------------------------------- */
	/* all output values must have been summed, averaged or
	 * otherwise completed before this is called [now done
	 * by SW_*_sum_*<daily|yearly>()] prior.
	 * This subroutine organizes only the calling loop and
	 * sending the string to output.
	 * Each output quantity must have a print function
	 * defined and linked to SW_Output.pfunc (currently all
	 * starting with 'get_').  Those funcs return a properly
	 * formatted string to be output via the module variable
	 * 'sw_outstr'. Furthermore, those funcs must know their
	 * own time period.  This version of the program only
	 * prints one period for each quantity.
	 *
	 * The t value tests whether the current model time is
	 * outside the output time range requested by the user.
	 * Recall that times are based at 0 rather than 1 for
	 * array indexing purposes but the user request is in
	 * natural numbers, so we add one before testing.
	 */
	/* 10-May-02 (cwb) Added conditional to interface with STEPPE.
	 *           We want no output if running from STEPPE.
	 * July 12, 2017: Added functionality for writing outputs for STEPPE and SOILWAT since we now want output for STEPPE
	 */
	TimeInt t = 0xffff;
	OutPeriod p;
	Bool writeit[SW_OUTNPERIODS], use_help;

	// Temporary string to hold sw_outstr before concatenating
	// to buf_soil/buf_reg
	// Silences -Wrestrict when compiling on Linux (found within -Wall)
	char tempstr[MAX_LAYERS * OUTSTRLEN];
	#ifdef STEPWAT
	Bool use_help_txt, use_help_SXW;
	#endif
	IntUS k, i, outPeriod;

	/* Update `tOffset` within SW_GEN_OUT for output functions */
	sw->GenOutput.tOffset = tOffset;

	#ifdef SWDEBUG
  int debug = 0;
  #endif

	#if defined(SW_OUTTEXT)
	char str_time[10]; // year and day/week/month header for each output row

	// We don't really need all of these buffers to init every day
	ForEachOutPeriod(p)
	{
		sw->FileStatus.buf_reg[p][0] = '\0';
		sw->FileStatus.buf_soil[p][0] = '\0';

		#ifdef STEPWAT
		sw->FileStatus.buf_reg_agg[p][0] = '\0';
		sw->FileStatus.buf_soil_agg[p][0] = '\0';
		#endif
	}
	#endif

  #ifdef SWDEBUG
  if (debug) swprintf("'SW_OUT_write_today': %dyr-%dmon-%dwk-%ddoy: ",
    sw->Model.year, sw->Model.month, sw->Model.week, sw->Model.doy);
  #endif


	// Determine which output periods should get formatted and output (if they are active)
	t = sw->Model.doy;
	writeit[eSW_Day] = (Bool) (t < sw->Output[0].first || t > sw->Output[0].last); // `csv`-files assume anyhow that first/last are identical for every output type/key
	writeit[eSW_Week] = (Bool) (writeit[eSW_Day] && (sw->Model.newperiod[eSW_Week] || bFlush_output));
	writeit[eSW_Month] = (Bool) (writeit[eSW_Day] && (sw->Model.newperiod[eSW_Month] || bFlush_output));
	writeit[eSW_Year] = (Bool) (sw->Model.newperiod[eSW_Year] || bFlush_output);
	// update daily: don't process daily output if `bFlush_output` is TRUE
	// because `_end_day` was already called and produced daily output
	writeit[eSW_Day] = (Bool) (writeit[eSW_Day] && !bFlush_output);


	// Loop over output types/keys, over used output time periods, call
	// formatting functions `get_XXX`, and concatenate for one row of `csv`-output
	ForEachOutKey(k)
	{
		#ifdef SWDEBUG
		if (debug) swprintf("key=%d=%s: ", k, key2str[k]);
		#endif

		if (!sw->Output[k].use) {
			continue;
		}

		for (i = 0; i < sw->GenOutput.used_OUTNPERIODS; i++)
		{
			outPeriod = sw->GenOutput.timeSteps[k][i];
			use_help = (Bool) (outPeriod != eSW_NoTime && writeit[outPeriod]);

			#ifdef STEPWAT
			use_help_txt = use_help;
			use_help_SXW = (Bool) (sw->GenOutput.timeSteps_SXW[k][i] != eSW_NoTime &&
								   writeit[sw->GenOutput.timeSteps_SXW[k][i]]);
			use_help = (Bool) use_help_txt || use_help_SXW;
			#endif

			if (!use_help) {
				continue; // don't call any `get_XXX` function
			}

<<<<<<< HEAD
			#if defined(SOILWAT) && !defined(SWNETCDF)
=======
			#ifdef SW_OUTTEXT
>>>>>>> 32ae7d5c
			#ifdef SWDEBUG
			if (debug) swprintf(" call pfunc_text(%d=%s))",
								outPeriod, pd2str[outPeriod]);
			#endif

			((void (*)(OutPeriod, SW_ALL*)) SW_OutputPtrs[k].pfunc_text)
															(outPeriod, sw);

			#elif defined(RSOILWAT) || defined(SWNETCDF)
			#ifdef SWDEBUG
			if (debug) swprintf(" call pfunc_mem(%d=%s))",
				outPeriod, pd2str[outPeriod]);
			#endif
			((void (*)(OutPeriod, SW_ALL*)) SW_OutputPtrs[k].pfunc_mem)
															(outPeriod, sw);

			#elif defined(STEPWAT)
			if (use_help_SXW)
			{
				#ifdef SWDEBUG
				if (debug) swprintf(" call pfunc_SXW(%d=%s))",
									sw->GenOutput.timeSteps_SXW[k][i],
									pd2str[sw->GenOutput.timeSteps_SXW[k][i]]);
				#endif
				((void (*)(OutPeriod, SW_ALL*)) SW_OutputPtrs[k].pfunc_SXW)
										(sw->GenOutput.timeSteps_SXW[k][i], sw);
			}

			if (!use_help_txt)
			{
				continue;  // SXW output complete; skip to next output period
			}
			else {
				if (sw->GenOutput.prepare_IterationSummary)
				{
					#ifdef SWDEBUG
					if (debug) swprintf(" call pfunc_agg(%d=%s))",
										outPeriod, pd2str[outPeriod]);
					#endif
					((void (*)(OutPeriod, SW_ALL*)) SW_OutputPtrs[k].pfunc_agg) (outPeriod, sw);
				}

				if (sw->GenOutput.print_SW_Output)
				{
					outPeriod = sw->GenOutput.timeSteps[k][i];
					#ifdef SWDEBUG
					if (debug) swprintf(" call pfunc_text(%d=%s))",
										outPeriod, pd2str[outPeriod]);
					#endif
					((void (*)(OutPeriod, SW_ALL*)) SW_OutputPtrs[k].pfunc_text) (outPeriod, sw);
				}
			}
			#endif

			#ifdef SWDEBUG
			if (debug) swprintf(" ... ok");
			#endif

			#if defined(SW_OUTTEXT)
			/* concatenate formatted output for one row of `csv`- files */
			if (sw->GenOutput.print_SW_Output)
			{
				strcpy(tempstr, sw->GenOutput.sw_outstr);
				if (sw->Output[k].has_sl) {
					strcat(sw->FileStatus.buf_soil[outPeriod], tempstr);
				} else {
					strcat(sw->FileStatus.buf_reg[outPeriod], tempstr);
				}
			}

			#ifdef STEPWAT
			if (sw->GenOutput.print_IterationSummary)
			{
				strcpy(tempstr, sw->GenOutput.sw_outstr_agg);
				if (sw->Output[k].has_sl) {
					strcat(sw->FileStatus.buf_soil_agg[outPeriod], tempstr);
				} else {
					strcat(sw->FileStatus.buf_reg_agg[outPeriod], tempstr);
				}
			}
			#endif
			#else
			(void) tempstr;
			#endif
		} // end of loop across `used_OUTNPERIODS`
	} // end of loop across output keys

	#if defined(SW_OUTTEXT)
	// write formatted output to csv-files
	ForEachOutPeriod(p)
	{
		if (sw->GenOutput.use_OutPeriod[p] && writeit[p])
		{
			get_outstrleader(p, sizeof str_time, &sw->Model,
							 tOffset, str_time);

			if (sw->FileStatus.make_regular[p])
			{
				if (sw->GenOutput.print_SW_Output) {
					fprintf(sw->FileStatus.fp_reg[p], "%s%s\n",
						str_time, sw->FileStatus.buf_reg[p]);
					// STEPWAT2 needs a fflush for yearly output;
					// other time steps, the soil-layer files, and SOILWAT2 work fine without it...
					fflush(sw->FileStatus.fp_reg[p]);
				}

				#ifdef STEPWAT
				if (sw->GenOutput.print_IterationSummary) {
					fprintf(sw->FileStatus.fp_reg_agg[p], "%s%s\n",
						str_time, sw->FileStatus.buf_reg_agg[p]);
				}
				#endif
			}

			if (sw->FileStatus.make_soil[p])
			{
				if (sw->GenOutput.print_SW_Output) {
					fprintf(sw->FileStatus.fp_soil[p], "%s%s\n",
						str_time, sw->FileStatus.buf_soil[p]);
				}

				#ifdef STEPWAT
				if (sw->GenOutput.print_IterationSummary) {
					fprintf(sw->FileStatus.fp_soil_agg[p], "%s%s\n",
						str_time, sw->FileStatus.buf_soil_agg[p]);
				}
				#endif

			}
		}
	}
	#else
	(void) tOffset;
	(void) SW_OutputPtrs;
	#endif

	#if defined(SW_OUTARRAY)
	// increment row counts
	ForEachOutPeriod(p)
	{
		if (sw->GenOutput.use_OutPeriod[p] && writeit[p])
		{
			sw->GenOutput.irow_OUT[p]++;
		}
	}
	#endif

  #ifdef SWDEBUG
  if (debug) swprintf("'SW_OUT_write_today': completed\n");
  #endif
}


/** @brief create all of the user-specified output files.
 *
 * @param[in,out] SW_FileStatus Struct of type
 *	SW_FILE_STATUS which holds basic information about output files
 *	and values
 * @param[in] SW_Output SW_OUTPUT array of size SW_OUTNKEYS which holds
 * 	basic output information for all output keys
 * @param[in] n_layers Number of layers of soil within the simulation run
 * @param[in] InFiles Array of program in/output files
 * @param[in] GenOutput Holds general variables that deal with output
 * @param[out] LogInfo Holds information on warnings and errors
 *
 *  @note Call this routine at the beginning of the main program run, but
 *  after SW_OUT_read() which sets the global variable use_OutPeriod.
*/
void SW_OUT_create_files(SW_FILE_STATUS* SW_FileStatus, SW_OUTPUT* SW_Output,
    LyrIndex n_layers, char *InFiles[], SW_GEN_OUT* GenOutput,
    LOG_INFO* LogInfo) {

    #if defined(SOILWAT)
    if(LogInfo->printProgressMsg) {
        sw_message("is creating output files ...");
    }
    #endif

    #if defined(SW_OUTTEXT)
    SW_OUT_create_textfiles(SW_FileStatus, SW_Output,
        n_layers, InFiles, GenOutput, LogInfo);
    #else
    (void) SW_FileStatus;
    (void) SW_Output;
    (void) n_layers;
    (void) InFiles;
    (void) GenOutput;
    #endif
}


/** @brief close all of the user-specified output files.
    call this routine at the end of the program run.

	@param[in,out] SW_FileStatus Struct of type
		SW_FILE_STATUS which holds basic information about output files
		and values
	@param[in] GenOutput Holds general variables that deal with output
	@param[out] LogInfo Holds information on warnings and errors
*/
void SW_OUT_close_files(SW_FILE_STATUS* SW_FileStatus, SW_GEN_OUT* GenOutput,
            LOG_INFO* LogInfo) {

    #if defined(SW_OUTTEXT)
    SW_OUT_close_textfiles(SW_FileStatus, GenOutput, LogInfo);
    #else
    (void) SW_FileStatus;
    (void) GenOutput;
    (void) LogInfo;
    #endif
}



void _echo_outputs(SW_ALL* sw)
{
	IntUS k;
	char str[OUTSTRLEN], errstr[MAX_ERROR];

	strcpy(errstr, "\n===============================================\n"
			"  Output Configuration:\n");
	ForEachOutKey(k)
	{
		if (!sw->Output[k].use)
			continue;
		strcat(errstr, "---------------------------\nKey ");
		strcat(errstr, key2str[k]);
		strcat(errstr, "\n\tSummary Type: ");
		strcat(errstr, styp2str[sw->Output[k].sumtype]);
		snprintf(str, OUTSTRLEN, "\n\tStart period: %d", sw->Output[k].first_orig);
		strcat(errstr, str);
		snprintf(str, OUTSTRLEN, "\n\tEnd period  : %d", sw->Output[k].last_orig);
		strcat(errstr, str);
		strcat(errstr, "\n");
	}

	strcat(errstr, "\n----------  End of Output Configuration ---------- \n");
	printf("%s\n", errstr);
}

void _echo_all_inputs(SW_ALL* sw) {

	if (!sw->VegEstab.use) {
		printf("Establishment not used.\n");
	}

	_echo_inputs(&sw->Site, &sw->Model);
	_echo_VegEstab(sw->Site.width, sw->VegEstab.parms,
				   sw->VegEstab.count);
	_echo_VegProd(sw->VegProd.veg, sw->VegProd.bare_cov);
	_echo_outputs(sw);
}

#if defined(SWNETCDF)
/**
 * @brief Deep copy SW_OUTPUT instances with information in regards to
 *  netCDFs along with netCDF output files stored in SW_FILE_STATUS
 *
 * @param[out] dest_out Destination instances of SW_OUTPUT
 * @param[in] source_out Source instances of SW_OUTPUT
 * @param[out] dest_files Destination instance of netCDF files (SW_FILE_STATUS)
 * @param[in] source_files Source instance of netCDF files (SW_FILE_STATUS)
 * @param[in] useOutPeriods Specify which output periods were requested to output
 * @param[out] LogInfo Holds information on warnings and errors
*/
void SW_OUT_deepCopy(SW_OUTPUT* dest_out, SW_OUTPUT* source_out,
                     SW_FILE_STATUS* dest_files, SW_FILE_STATUS* source_files,
                     Bool useOutPeriods[], LOG_INFO* LogInfo) {

    OutKey key;
    OutPeriod pd;
    int varNum, attNum, fileNum;
    int numVars = 0, numFiles = source_files->numOutFiles;
    char** destFile = NULL, *srcFile = NULL;

    ForEachOutKey(key) {
        memcpy(&dest_out[key], &source_out[key], sizeof(SW_OUTPUT));
        numVars = numVarsPerKey[key];

        if(numVars > 0 && source_out[key].use) {
            ForEachOutPeriod(pd) {
                if(useOutPeriods[pd]) {
                    SW_NC_alloc_files(&dest_files->ncOutFiles[key][pd],
                                        numFiles, LogInfo);
                    if(LogInfo->stopRun) {
                        return; // Exit function prematurely due to error
                    }
                    for(fileNum = 0; fileNum < numFiles; fileNum++) {
                        destFile = &dest_files->ncOutFiles[key][pd][fileNum];
                        srcFile = source_files->ncOutFiles[key][pd][fileNum];

<<<<<<< HEAD
                        *destFile = Str_Dup(srcFile, LogInfo);

                        if(LogInfo->stopRun) {
                            return; // Exit function prematurley due to error
                        }
                    }
                }
            }

            SW_NC_init_outvars(&dest_out[key].outputVarInfo,
                                        key, LogInfo);
            if(LogInfo->stopRun) {
                return; // Exit function prematurely due to error
            }

            SW_NC_init_outReq(&dest_out[key].reqOutputVars, key, LogInfo);
            if(LogInfo->stopRun) {
                return; // Exit function prematurely due to error
            }

            for(varNum = 0; varNum < numVars; varNum++) {
                dest_out[key].reqOutputVars[varNum] =
                                        source_out[key].reqOutputVars[varNum];

                if(dest_out[key].reqOutputVars[varNum]) {
                    for(attNum = 0; attNum < MAX_NATTS; attNum++) {
                        dest_out[key].outputVarInfo[varNum][attNum] =
                            Str_Dup(source_out[key].outputVarInfo[varNum][attNum], LogInfo);
                        if(LogInfo->stopRun) {
                            return; // Exit function prematurely due to error
                        }
                    }
                }
            }
        }
    }
}

/**
 * @brief Copy the output array, `p_OUT`, to a new simulation run and
 *  initialize `colnames_OUT` to NULL within the new instance
 *
 * @param[out] dest Destination instance of SW_GEN_OUT
 * @param[in] source Source instance of SW_GEN_OUT
 * @param[in] SW_Output SW_OUTPUT array of size SW_OUTNKEYS which holds
 *  basic output information for all output keys
 * @param[out] LogInfo Holds information on warnings and errors
*/
void SW_GENOUT_deepCopy(SW_GEN_OUT* dest, SW_GEN_OUT* source,
                    SW_OUTPUT* SW_Output, LOG_INFO* LogInfo) {

    OutKey key;
    size_t index;

    memcpy(dest, source, sizeof(SW_GEN_OUT));

    SW_OUT_construct_outarray(SW_Output, dest, LogInfo);
    if(LogInfo->stopRun) {
        return; // Exit function prematurely due to error
    }

    ForEachOutKey(key) {
        for (index = 0; index < 5 * NVEGTYPES + MAX_LAYERS; index++)
        {
            dest->colnames_OUT[key][index] = NULL; // Not needed within the copy
        }
	}

}
#endif
=======
/**
 * @brief Deep copy a source instance of SW_GEN_OUT into a destination instance
 *
 * Source values of p_OUT and p_OUTsd are not copied to destination.
 *
 * @param[out] dest Destination struct of type SW_GEN_OUT to be copied into
 * @param[in] source Source struct of type SW_GEN_OUT to copy
 * @param[in] SW_Output Passed as input argument.
 * @param[out] LogInfo Holds information on warnings and errors
*/
void SW_GENOUT_deepCopy(SW_GEN_OUT* dest, SW_GEN_OUT* source, SW_OUTPUT* SW_Output, LOG_INFO* LogInfo) {

    IntUS key, icol;

    memcpy(dest, source, sizeof (*dest));

    SW_GENOUT_init_ptrs(dest);

    /* allocate and copy colnames_OUT */
    ForEachOutKey(key) {
        for (icol = 0; icol < 5 * NVEGTYPES + MAX_LAYERS; icol++) {
            if (!isnull(dest->colnames_OUT[key][icol])) {

                dest->colnames_OUT[key][icol] = Str_Dup(
                    source->colnames_OUT[key][icol],
                    LogInfo
                );
                if(LogInfo->stopRun) {
                    return; // Exit function prematurely due to error
                }
            }
        }
    }

    /* allocate p_OUT and p_OUTsd -- but don't copy values */
    #ifdef SW_OUTARRAY
    SW_OUT_construct_outarray(dest, SW_Output, LogInfo);
    #else
    (void) SW_Output;
    #endif
}


>>>>>>> 32ae7d5c

/*==================================================================*/
/**
  @defgroup out_algo Description of the output algorithm


  __In summary:__

  The function SW_CTL_run_current_year() in file SW_Control.c calls:
    - the function _end_day() in file SW_Control.c, for each day, which in turn
      calls _collect_values() with (global) arguments `bFlush_output` = `FALSE`
      and `tOffset` = 1
    - the function SW_OUT_flush(), after the last day of each year, which in
      turn calls _collect_values() with (global) arguments
      `bFlush_output` = TRUE and `tOffset` = 0

  The function _collect_values()
    -# calls SW_OUT_sum_today() for each of the \ref ObjType `otype`
      that produce output, i.e., `eSWC`, `eWTH`, `eVES`, and `eVPD`.
      SW_OUT_sum_today() loops over each \ref OutPeriod `pd`
      - if today is the start of a new day/week/month/year period or if
        `bFlush_output`, then it
        -# calls average_for() with arguments `otype` and `pd` which
          -# loops over all output keys `k`
          -# divides the summed values by the duration of the specific output
             period
          -# fills the output aggregator `p_oagg[pd]` variables
        -# resets the memory of the output accumulator `p_accu[d]` variables
      - and, unless `bFlush_output` is `FALSE`, in a second loop over each
        \ref OutPeriod `pd` calls collect_sums() with arguments `otype` and `pd`
        which calls the output summing function corresponding to its
        \ref ObjType argument `otype`, i.e., one of the functions sumof_swc(),
        sumof_wth(), sumof_ves(), or sumof_vpd, in order to sum up the daily
        values in the corresponding output accumulator `p_accu[pd]` variables.

    -# calls SW_OUT_write_today() which loops over each \ref OutKey `k` and
      loops over each \ref OutPeriod `pd` and, depending on application (see
      details below):
      - calls the appropriate output formatter function `get_XXX` via its
        pointer stored in `SW_Output[k].pfunc_XXX`
      - writes output to file(s) and/or passes output in-memory

  There are four types of outputs and thus four types of output formatter
  functions `get_XXX` in file \ref SW_Output_get_functions.c
    - output to text files of current simulation:
      - output formatter function such as `get_XXX_text` which prepare a
        formatted text string in the global variable \ref SW_GEN_OUT.sw_outstr which is
        concatenated and written to the text files by SW_OUT_write_today()
      - these output formatter functions are assigned to pointers
        `SW_Output[k].pfunc_text` and called by SW_OUT_write_today()
      - currently used by `SOILWAT2-standalone` and by `STEPWAT2` if executed
        with its `-i flag`

    - output to text files of values that are aggregated across several
      simulations (mean and SD of values)
      - output formatter function such as `get_XXX_agg` which
        - calculate a cumulative running mean and SD for the output values in
          the pointer array variables `SW_GEN_OUT.p_OUT` and `SW_GEN_OUT.p_OUTsd`
        - if `print_IterationSummary` is `TRUE` (i.e., for the last simulation
          run = last iteration in `STEPWAT2` terminology),
          prepare a formatted text string in the global variable
          \ref sw_outstr_agg which is concatenated and written to the text
          files by SW_OUT_write_today()
      - these output formatter functions are assigned to pointers
        `SW_Output[k].pfunc_agg` and called by SW_OUT_write_today()
      - currently used by `STEPWAT2` if executed with its `-o flag`

    - in-memory output via `STEPWAT2` variable `SXW`
      - the variable `SXW` is defined by `STEPWAT2` in its struct `stepwat_st`
      - the function SW_OUT_set_SXWrequests() instructs the output code to
        pass these outputs independently of any text output requested by an user
      - output formatter function such as `get_XXX_SWX` which pass the correct
        values directly in the appropriate slots of `SXW` for the correct time
        step
      - these output formatter functions are assigned to pointers
        `SW_Output[k].pfunc_SXW` and called by SW_OUT_write_today()
      - currently used by `STEPWAT2` if executed with its `-s flag`, i.e.,
        whenever `STEPWAT2` is run with `SOILWAT2`

    - in-memory output via pointer array variable `p_OUT`
      - output formatter function such as `get_XXX_mem` which store the correct
        values directly in the appropriate elements of `SW_GEN_OUT.p_OUT`
      - these output formatter functions are assigned to pointers
        `SW_Output[k].pfunc_mem` and called by SW_OUT_write_today()
      - currently used by `rSOILWAT2`


  __Below text is outdated as of June 2018 (retained until updated):__

  In detail:

  There is a structure array (SW_OUTPUT) that contains the
  information from the outsetup.in file. This structure is filled in
  the initialization process by matching defined macros of valid keys
  with enumeration variables used as indices into the structure
  array.  A similar combination of text macros and enumeration
  constants handles the TIMEPERIOD conversion from text to numeric
  index.

  Each structure element of the array contains the output period
  code, start and end values, output file name, opened file pointer
  for output, on/off status, and a pointer to the function that
  prepares a complete line of formatted output per output period.

  A _construct() function clears the entire structure array to set
  values and flags to zero. Those output objects that are
  turned off are ignored.
  Thus, to add a new output variable, a new get_function must be added to
  in addition to adding the new macro and enumeration keys
  for it.  Oh, and a line or two of summarizing code.

  After initialization, each valid output key has an element in the
  structure array that "knows" its parameters and whether it is on or
  off.  There is still space allocated for the "off" keys but they
  are ignored by the use flag.

  During the daily execution loop of the model, values for each of
  the output objects are accumulated via a call to
  SW_OUT_sum_today(x) function with x being a special enumeration
  code that defines the actual module object to be summed (see
  SW_Output.h).  This enumeration code breaks up the many output
  variables into a few simple types so that adding a new output
  variable is simplified by putting it into its proper category.

  When the _sum_today() function is called, it calls the averaging
  function which puts the sum, average, etc into the output
  accumulators--(dy|wk|mo|yr)avg--then conditionally clears the
  summary accumulators--(dy|wk|mo|yr)sum--if a new period has
  occurred (in preparation for the new period), then calls the
  function to handle collecting the summaries called collect_sums().

  The collect_sums() function needs the object type (eg, eSWC, eWTH)
  and the output period (eg, dy, wk, etc) and then, for each valid
  output key, it assigns a pointer to the appropriate object's
  summary sub-structure.  (This is where the complexity of this
  approach starts to become a bit clumsy, but it nonetheless tends to
  keep the overall code size down.) After assigning the pointer to
  the summary structure, the pointers are passed to a routine to
  actually do the accumulation for the various output objects
  (currently SWC and WTH).  No other arithmetic is performed here.
  This routine is only called, however, if the current day or period
  falls within the range specified by the user.  Otherwise, the
  accumulators will remain zero.  Also, the period check is used in
  other places to determine whether to bother with averaging and
  printing.

  Once a period other than daily has passed, the accumulated values
  are averaged or summed as appropriate within the average_for()
  subroutine as mentioned above.

  After the averaging function, the values are ready to format for
  output.  The SW_OUT_write_today() routine is called from the
  end_day() function in main(). Throughout the run for each period
  all used values are appended to a string and at the end of the period
  the string is written to the proper output file. The SW_OUT_write_today()
  function goes through each key and if in use, it calls populate_output_values()
  function to parse the output string and format it properly. After the string
  is formatted it is added to an output string which is written to the output File
  at the end of the period.

  So to summarize, adding another output quantity requires several steps.
  - Add an appropriate element to the SW_*_OUTPUTS substructure of the
  main object (eg SW_Soilwat) to hold the output value.
  - Define a new key string and add a macro definition and enumeration
  to the appropriate list in Output.h.  Be sure the new key's position
  in the list doesn't interfere with the ForEach*() loops.
  - Increase the value of SW_OUTNKEYS macro in Output.h.
  - Add the macro and enum keys to the key2str and key2obj lists in
  SW_Output.c as appropriate, IN THE SAME LIST POSITION.
  - Create and declare a get_*() function that returns the correctly
  formatted string for output.
  - Add a line to link the get_ function to the appropriate element in
  the SW_OUTPUT array in _construct().
  - Add new code to the switch statement in sumof_*() to handle the new
  key.
  - Add new code to the switch statement in average_for() to do the
  summarizing.
  - Add new code to create_col_headers to make proper columns for new value
  - if variable is a soil variable (has layers) add name to SW_OUT_read, create_col_headers
    and populate_output_values in the if block checking for SOIL variables
    looks like below code `if (has_key_soillayers(key)) {`



  Comment (06/23/2015, akt): Adding Output at SOILWAT for further using at RSOILWAT and STEP as well

  Above details is good enough for knowing how to add a new output at soilwat.
  However here we are adding some more details about how we can add this output for further using that to RSOILWAT and STEP side as well.

  At the top with Comment (06/23/2015, drs): details about how output of SOILWAT works.

  Example : Adding extra place holder at existing output of SOILWAT for both STEP and RSOILWAT:
  - Adding extra place holder for existing output for both STEP and RSOILWAT: example adding extra output surfaceAvg at SW_WEATHER.
  We need to modified SW_Weather.h with adding a placeholder at SW_WEATHER and at inner structure SW_WEATHER_OUTPUTS.
  - Then somewhere this surfaceAvg value need to set at SW_WEATHER placeholder, here we add this atSW_Flow.c
  - Further modify file SW_Output.c ; add sum of surfaceAvg at function sumof_wth(). Then use this
  sum value to calculate average of surfaceAvg at function average_for().
  - Then go to function get_temp(), add extra placeholder like surfaceAvgVal that will store this average surfaceAvg value.
  Add this value to both STEP and RSOILWAT side code of this function for all the periods like weekly, monthly and yearly (for
  daily set day sum value of surfaceAvg not avg), add this surfaceAvgVal at end of this get_Temp() function for finally
  printing in output file.
  - Pass this surfaceAvgVal to sxw.h file from STEP, by adding extra placeholder at sxw.h so that STEP model can use this value there.
  - For using this surfaceAvg value in RSOILWAT side of function get_Temp(), increment index of p_Rtemp output array
  by one and add this sum value  for daily and avg value for other periods at last index.
  - Further need to modify SW_R_lib.c, for newOutput we need to add new pointers;
  functions start() and onGetOutput() will need to be modified. For this example adding extra placeholder at existing TEMP output so
  only function onGetOutput() need to be modified; add placeholder name for surfaceAvg at array Ctemp_names[] and then 	increment
  number of columns for Rtemp outputs (Rtemp_columns) by one.
  - At RSOILWAT further we will need to modify L_swOutput.R and G_swOut.R. At L_swOutput.R increment number of columns for swOutput_TEMP.

  So to summarize, adding extra place holder at existing output of SOILWAT for both STEP and RSOILWAT side code above steps are useful.

  However, adding another new output quantity requires several steps for SOILWAT and both STEP and RSOILWAT side code as well.
  So adding more information to above details (for adding  another new output quantity that can further use in both STEP and RSOILWAT) :
  - We need to modify SW_R_lib.c of SOILWAT; add new pointers; functions start()  and onGetOutput() will need to be modified.
  - The sw_output.c of SOILWAT will need to be modified for new output quantity; add new pointers here too for RSOILWAT.
  - We will need to also read in the new config params from outputsetup_v30.in ; then we  will need to accumulate the new values ;
  write them out to file and assign the values to the RSOILWAT pointers.
  - At RSOILWAT we will need to modify L_swOutput.R and G_swOut.R

*/
<|MERGE_RESOLUTION|>--- conflicted
+++ resolved
@@ -1,3374 +1,3380 @@
-/********************************************************/
-/********************************************************/
-/**
-  @file
-  @brief Read / write and otherwise manage the user-specified output
-
-  See the \ref out_algo "output algorithm documentation" for details.
-
-  History:
-    - 9/11/01 cwb -- INITIAL CODING
-    - 10-May-02 cwb -- Added conditionals for interfacing
-      with STEPPE
-    - 27-Aug-03 (cwb) Just a comment that this code doesn't
-      handle missing values in the summaries, especially
-      the averages.  This really needs to be addressed
-      sometime, but for now it's the user's responsibility
-      to make sure there are no missing values.  The
-      model doesn't generate any on its own, but it
-      still needs to be fixed, although that will take
-      a bit of work to keep track of the number of
-      missing days, etc.
-    - 2018 June 04 (drs) -- complete overhaul of output code
-*/
-/********************************************************/
-/********************************************************/
-
-/* =================================================== */
-/*                INCLUDES / DEFINES                   */
-/* --------------------------------------------------- */
-
-#include <math.h>
-#include <stdio.h>
-#include <stdlib.h>
-#include <string.h>
-#include <ctype.h>
-#include "include/filefuncs.h"
-#include "include/myMemory.h"
-#include "include/SW_Times.h"
-#include "include/Times.h"
-
-#include "include/SW_Files.h"
-#include "include/SW_Model.h"
-#include "include/SW_Site.h"
-#include "include/SW_VegEstab.h"
-#include "include/SW_SoilWater.h"
-#include "include/SW_VegProd.h"
-
-#include "include/SW_Output.h"
-
-// Array-based output declarations:
-#if defined(SW_OUTARRAY) || defined(SWNETCDF)
-  #include "include/SW_Output_outarray.h"
-#endif
-
-// Text-based output declarations:
-<<<<<<< HEAD
-#if defined(SW_OUTTEXT)
-  #include "include/SW_Output_outtext.h"
-#endif
-
-#if defined(SWNETCDF)
-  #include "include/SW_netCDF.h"
-=======
-#ifdef SW_OUTTEXT
-#include "include/SW_Output_outtext.h"
->>>>>>> 32ae7d5c
-#endif
-
-/* Note: `get_XXX` functions are declared in `SW_Output.h`
-    and defined/implemented in 'SW_Output_get_functions.c"
-*/
-
-
-/* =================================================== */
-/*                  Global Variables                   */
-/* --------------------------------------------------- */
-
-// Convert from IDs to strings
-/* These MUST be in the same order as enum OutKey in
- * SW_Output.h */
-char const *key2str[] =
-{ // weather/atmospheric quantities:
-	SW_WETHR, SW_TEMP, SW_PRECIP, SW_SOILINF, SW_RUNOFF,
-	// soil related water quantities:
-	SW_ALLH2O, SW_VWCBULK, SW_VWCMATRIC, SW_SWCBULK, SW_SWABULK, SW_SWAMATRIC,
-		SW_SWA, SW_SWPMATRIC, SW_SURFACEW, SW_TRANSP, SW_EVAPSOIL, SW_EVAPSURFACE,
-		SW_INTERCEPTION, SW_LYRDRAIN, SW_HYDRED, SW_ET, SW_AET, SW_PET, SW_WETDAY,
-		SW_SNOWPACK, SW_DEEPSWC, SW_SOILTEMP, SW_FROZEN,
-	// vegetation quantities:
-	SW_ALLVEG, SW_ESTAB,
-	// vegetation other:
-	SW_CO2EFFECTS, SW_BIOMASS
-};
-
-/* converts an enum output key (OutKey type) to a module  */
-/* or object type. see SW_Output.h for OutKey order.         */
-/* MUST be SW_OUTNKEYS of these */
-ObjType key2obj[] =
-{ // weather/atmospheric quantities:
-	eWTH, eWTH, eWTH, eWTH, eWTH,
-	// soil related water quantities:
-	eSWC, eSWC, eSWC, eSWC, eSWC, eSWC, eSWC, eSWC, eSWC, eSWC, eSWC, eSWC, eSWC,
-		eSWC, eSWC, eSWC, eSWC, eSWC, eSWC, eSWC, eSWC, eSWC, eSWC,
-	// vegetation quantities:
-	eVES, eVES,
-	// vegetation other:
-	eVPD, eVPD
-};
-
-char const *pd2str[] =
-	{ SW_DAY, SW_WEEK, SW_MONTH, SW_YEAR };
-
-char const *pd2longstr[] =
-	{ SW_DAY_LONG, SW_WEEK_LONG, SW_MONTH_LONG, SW_YEAR_LONG };
-
-char const *styp2str[] =
-{ SW_SUM_OFF, SW_SUM_SUM, SW_SUM_AVG, SW_SUM_FNL };
-
-
-/* =================================================== */
-/*             Private Function Declarations            */
-/* --------------------------------------------------- */
-
-static OutPeriod str2period(char *s);
-static OutKey str2key(char *s, LOG_INFO* LogInfo);
-static OutSum str2stype(char *s, LOG_INFO* LogInfo);
-
-static void collect_sums(SW_ALL* sw, ObjType otyp, OutPeriod op,
-	OutPeriod timeSteps[][SW_OUTNPERIODS], IntUS used_OUTNPERIODS,
-	LOG_INFO* LogInfo);
-static void sumof_wth(SW_WEATHER *v, SW_WEATHER_OUTPUTS *s, OutKey k,
-					  LOG_INFO *LogInfo);
-static void sumof_swc(SW_SOILWAT *v, SW_SOILWAT_OUTPUTS *s, OutKey k,
-					  SW_SITE* SW_Site, LOG_INFO *LogInfo);
-static void sumof_ves(SW_VEGESTAB *v, SW_VEGESTAB_OUTPUTS *s, OutKey k);
-static void sumof_vpd(SW_VEGPROD *v, SW_VEGPROD_OUTPUTS *s, OutKey k, TimeInt doy,
-					  LOG_INFO *LogInfo);
-static void average_for(SW_ALL* sw, ObjType otyp, OutPeriod pd,
-		Bool bFlush_output, TimeInt tOffset, LOG_INFO* LogInfo);
-
-#ifdef STEPWAT
-static void _set_SXWrequests_helper(OutKey k, OutPeriod pd, OutSum aggfun,
-	const char *str, SW_OUTPUT* SW_Output, OutPeriod timeSteps_SXW[][SW_OUTNPERIODS],
-	LOG_INFO *LogInfo);
-#endif
-
-
-/* =================================================== */
-/*             Local Function Definitions              */
-/* --------------------------------------------------- */
-
-/** Convert string representation of time period to `OutPeriod` value.
-*/
-static OutPeriod str2period(char *s)
-{
-	IntUS pd;
-	for (pd = 0; Str_CompareI(s, (char *)pd2str[pd]) && pd < SW_OUTNPERIODS; pd++);
-
-	return (OutPeriod) pd;
-}
-
-/** Convert string representation of output type to `OutKey` value.
-*/
-static OutKey str2key(char *s, LOG_INFO *LogInfo)
-{
-	IntUS key;
-
-	for (key = 0; key < SW_OUTNKEYS && Str_CompareI(s, (char *)key2str[key]); key++) ;
-	if (key == SW_OUTNKEYS)
-	{
-		LogError(LogInfo, LOGERROR, "Invalid key (%s) in 'outsetup.in'.\n", s);
-	}
-	return (OutKey) key;
-}
-
-/** Convert string representation of output aggregation function to `OutSum` value.
-*/
-static OutSum str2stype(char *s, LOG_INFO *LogInfo)
-{
-	IntUS styp;
-
-	for (styp = eSW_Off; styp < SW_NSUMTYPES && Str_CompareI(s, (char *)styp2str[styp]); styp++) ;
-	if (styp == SW_NSUMTYPES)
-	{
-		LogError(LogInfo, LOGERROR, "'outsetup.in : Invalid summary type (%s).\n", s);
-	}
-	return (OutSum) styp;
-}
-
-
-/** Checks whether a output variable (key) comes with soil layer or not.
-		See also function `has_keyname_soillayers`.
-
-    \param k The key of output variable (key), i.e., one of `OutKey`.
-    \return `TRUE` if `var` comes with soil layers; `FALSE` otherwise.
-*/
-Bool has_key_soillayers(OutKey k) {
-	Bool has;
-
-	has = (
-			k == eSW_VWCBulk ||
-			k == eSW_VWCMatric ||
-			k == eSW_SWCBulk ||
-			k == eSW_SWABulk ||
-			k == eSW_SWAMatric ||
-			k == eSW_SWA ||
-			k == eSW_SWPMatric ||
-			k == eSW_Transp ||
-			k == eSW_EvapSoil ||
-			k == eSW_LyrDrain ||
-			k == eSW_HydRed ||
-			k == eSW_WetDays ||
-			k == eSW_SoilTemp ||
-            k == eSW_Frozen
-		) ? swTRUE : swFALSE;
-
-	return(has);
-}
-
-
-/** Checks whether a output variable (key) comes with soil layer or not
-		See also function `has_key_soillayers`.
-
-    \param var The name of an output variable (key), i.e., one of `key2str`.
-    \return `TRUE` if `var` comes with soil layers; `FALSE` otherwise.
-*/
-Bool has_keyname_soillayers(const char *var) {
-	Bool has;
-
-	has = (
-			strcmp(var, SW_VWCBULK) == 0 ||
-			strcmp(var, SW_VWCMATRIC) == 0 ||
-			strcmp(var, SW_SWCBULK) == 0 ||
-			strcmp(var, SW_SWABULK) == 0 ||
-			strcmp(var, SW_SWAMATRIC) == 0 ||
-			strcmp(var, SW_SWA) == 0 ||
-			strcmp(var, SW_SWPMATRIC) == 0 ||
-			strcmp(var, SW_TRANSP) == 0 ||
-			strcmp(var, SW_EVAPSOIL) == 0 ||
-			strcmp(var, SW_LYRDRAIN) == 0 ||
-			strcmp(var, SW_HYDRED) == 0 ||
-			strcmp(var, SW_WETDAY) == 0 ||
-			strcmp(var, SW_SOILTEMP) == 0 ||
-            strcmp(var, SW_FROZEN) == 0
-		) ? swTRUE : swFALSE;
-
-	return(has);
-}
-
-
-
-static void sumof_vpd(SW_VEGPROD *v, SW_VEGPROD_OUTPUTS *s, OutKey k, TimeInt doy,
-					  LOG_INFO *LogInfo)
-{
-	int ik;
-	RealD tmp;
-
-	switch (k)
-	{
-		case eSW_CO2Effects:
-			break;
-
-		// scale biomass by fCover to obtain biomass as observed in total vegetation
-		case eSW_Biomass:
-			ForEachVegType(ik) {
-				tmp = v->veg[ik].biomass_daily[doy] * v->veg[ik].cov.fCover;
-				s->veg[ik].biomass_inveg += tmp;
-				s->biomass_total += tmp;
-
-				tmp = v->veg[ik].litter_daily[doy] * v->veg[ik].cov.fCover;
-				s->veg[ik].litter_inveg += tmp;
-				s->litter_total += tmp;
-
-				tmp = v->veg[ik].biolive_daily[doy] * v->veg[ik].cov.fCover;
-				s->veg[ik].biolive_inveg += tmp;
-				s->biolive_total += tmp;
-
-				s->LAI +=
-					v->veg[ik].lai_live_daily[doy] * v->veg[ik].cov.fCover;
-			}
-			break;
-
-		default:
-			LogError(LogInfo, LOGERROR, "PGMR: Invalid key in sumof_vpd(%s)", key2str[k]);
-            break;
-	}
-}
-
-static void sumof_ves(SW_VEGESTAB *v, SW_VEGESTAB_OUTPUTS *s, OutKey k)
-{
-	/* --------------------------------------------------- */
-	/* k is always eSW_Estab, and this only gets called yearly */
-	/* in fact, there's nothing to do here as the get_estab()
-	 * function does everything needed.  This stub is here only
-	 * to facilitate the loop everything else uses.
-	 * That is, until we need to start outputting as-yet-unknown
-	 * establishment variables.
-	 */
-
-// just a few lines of nonsense to supress the compile warnings
-  if ((int)k == 1) {}
-  if (0 == v->count) {}
-  if (0 == s->days) {}
-}
-
-static void sumof_wth(SW_WEATHER *v, SW_WEATHER_OUTPUTS *s, OutKey k,
-					  LOG_INFO *LogInfo)
-{
-	switch (k)
-	{
-
-	case eSW_Temp:
-		s->temp_max += v->now.temp_max;
-		s->temp_min += v->now.temp_min;
-		s->temp_avg += v->now.temp_avg;
-		//added surfaceAvg for sum
-        s->surfaceAvg += v->surfaceAvg;
-        s->surfaceMax += v->surfaceMax;
-        s->surfaceMin += v->surfaceMin;
-		break;
-	case eSW_Precip:
-		s->ppt += v->now.ppt;
-		s->rain += v->now.rain;
-		s->snow += v->snow;
-		s->snowmelt += v->snowmelt;
-		s->snowloss += v->snowloss;
-		break;
-	case eSW_SoilInf:
-		s->soil_inf += v->soil_inf;
-		break;
-	case eSW_Runoff:
-		s->snowRunoff += v->snowRunoff;
-		s->surfaceRunoff += v->surfaceRunoff;
-		s->surfaceRunon += v->surfaceRunon;
-		break;
-	default:
-		LogError(LogInfo, LOGERROR, "PGMR: Invalid key in sumof_wth(%s)", key2str[k]);
-        break;
-	}
-
-}
-
-static void sumof_swc(SW_SOILWAT *v, SW_SOILWAT_OUTPUTS *s, OutKey k,
-					  SW_SITE* SW_Site, LOG_INFO *LogInfo)
-{
-	LyrIndex i;
-	int j; // for use with ForEachVegType
-	LyrIndex n_layers = (LyrIndex) SW_Site->n_layers,
-				 n_evap_layers = (LyrIndex) SW_Site->n_evap_lyrs;
-
-	switch (k)
-	{
-
-	case eSW_VWCBulk: /* get swcBulk and convert later */
-		ForEachSoilLayer(i, n_layers)
-			s->vwcBulk[i] += v->swcBulk[Today][i];
-		break;
-
-	case eSW_VWCMatric: /* get swcBulk and convert later */
-		ForEachSoilLayer(i, n_layers)
-			s->vwcMatric[i] += v->swcBulk[Today][i];
-		break;
-
-	case eSW_SWCBulk:
-		ForEachSoilLayer(i, n_layers)
-			s->swcBulk[i] += v->swcBulk[Today][i];
-		break;
-
-	case eSW_SWPMatric: /* can't avg swp so get swcBulk and convert later */
-		ForEachSoilLayer(i, n_layers)
-			s->swpMatric[i] += v->swcBulk[Today][i];
-		break;
-
-	case eSW_SWABulk:
-		ForEachSoilLayer(i, n_layers)
-			s->swaBulk[i] += fmax(
-					v->swcBulk[Today][i] - SW_Site->swcBulk_wiltpt[i], 0.);
-		break;
-
-	case eSW_SWAMatric: /* get swaBulk and convert later */
-		ForEachSoilLayer(i, n_layers)
-			s->swaMatric[i] += fmax(
-					v->swcBulk[Today][i] - SW_Site->swcBulk_wiltpt[i], 0.);
-		break;
-
-	case eSW_SWA: /* get swaBulk and convert later */
-		ForEachSoilLayer(i, n_layers) {
-			ForEachVegType(j) {
-				s->SWA_VegType[j][i] += v->dSWA_repartitioned_sum[j][i];
-			}
-		}
-		break;
-
-	case eSW_SurfaceWater:
-		s->surfaceWater += v->surfaceWater;
-		break;
-
-	case eSW_Transp:
-		ForEachSoilLayer(i, n_layers) {
-			ForEachVegType(j) {
-				s->transp_total[i] += v->transpiration[j][i];
-				s->transp[j][i] += v->transpiration[j][i];
-			}
-		}
-		break;
-
-	case eSW_EvapSoil:
-		ForEachEvapLayer(i, n_evap_layers)
-			s->evap_baresoil[i] += v->evap_baresoil[i];
-		break;
-
-	case eSW_EvapSurface:
-		ForEachVegType(j) {
-			s->total_evap += v->evap_veg[j];
-			s->evap_veg[j] += v->evap_veg[j];
-		}
-		s->total_evap += v->litter_evap + v->surfaceWater_evap;
-		s->litter_evap += v->litter_evap;
-		s->surfaceWater_evap += v->surfaceWater_evap;
-		break;
-
-	case eSW_Interception:
-		ForEachVegType(j) {
-			s->total_int += v->int_veg[j];
-			s->int_veg[j] += v->int_veg[j];
-		}
-		s->total_int += v->litter_int;
-		s->litter_int += v->litter_int;
-		break;
-
-	case eSW_LyrDrain:
-		for (i = 0; i < n_layers - 1; i++)
-			s->lyrdrain[i] += v->drain[i];
-		break;
-
-	case eSW_HydRed:
-		ForEachSoilLayer(i, n_layers) {
-			ForEachVegType(j) {
-				s->hydred_total[i] += v->hydred[j][i];
-				s->hydred[j][i] += v->hydred[j][i];
-			}
-		}
-		break;
-
-	case eSW_AET:
-		s->aet += v->aet;
-		ForEachSoilLayer(i, n_layers) {
-			ForEachVegType(j) {
-				s->tran += v->transpiration[j][i];
-			}
-		}
-		ForEachEvapLayer(i, n_evap_layers) {
-			s->esoil += v->evap_baresoil[i];
-		}
-		ForEachVegType(j) {
-			s->ecnw += v->evap_veg[j];
-		}
-		s->esurf += v->litter_evap + v->surfaceWater_evap;
-		// esnow: evaporation from snow (sublimation) should be handled here,
-		// but values are stored in SW_WEATHER instead
-		break;
-
-	case eSW_PET:
-		s->pet += v->pet;
-		s->H_oh += v->H_oh;
-		s->H_ot += v->H_ot;
-		s->H_gh += v->H_gh;
-		s->H_gt += v->H_gt;
-		break;
-
-	case eSW_WetDays:
-		ForEachSoilLayer(i, n_layers)
-			if (v->is_wet[i])
-				s->wetdays[i]++;
-		break;
-
-	case eSW_SnowPack:
-		s->snowpack += v->snowpack[Today];
-		s->snowdepth += v->snowdepth;
-		break;
-
-	case eSW_DeepSWC:
-		s->deep += v->drain[SW_Site->deep_lyr]; // deepest percolation == deep drainage
-		break;
-
-	case eSW_SoilTemp:
-            ForEachSoilLayer(i, n_layers) {
-                s->avgLyrTemp[i] += v->avgLyrTemp[i];
-                s->minLyrTemperature[i] += v->minLyrTemperature[i];
-                s->maxLyrTemperature[i] += v->maxLyrTemperature[i];
-            }
-		break;
-
-    case eSW_Frozen:
-        ForEachSoilLayer(i, n_layers)
-            s->lyrFrozen[i] += v->lyrFrozen[i];
-        break;
-
-	default:
-		LogError(LogInfo, LOGERROR, "PGMR: Invalid key in sumof_swc(%s)", key2str[k]);
-        break;
-	}
-}
-
-
-/** separates the task of obtaining a periodic average.
-   no need to average days, so this should never be
-   called with eSW_Day.
-   Enter this routine just after the summary period
-   is completed, so the current week and month will be
-   one greater than the period being summarized.
-
-   @param[in,out] sw Comprehensive struct of type SW_ALL containing
-   		all information in the simulation.
-   @param[in] otyp Identifies the current module/object
-   @param[in] pd Time period in simulation output (day/week/month/year)
-   @param[in] bFlush_output Determines if output should be created for
-		a specific output key
-   @param[in] tOffset Offset describing with the previous or current period
-   @param[out] LogInfo Holds information on warnings and errors
-*/
-static void average_for(SW_ALL* sw, ObjType otyp, OutPeriod pd,
-		Bool bFlush_output, TimeInt tOffset, LOG_INFO* LogInfo) {
-
-	TimeInt curr_pd = 0;
-	RealD div = 0.; /* if sumtype=AVG, days in period; if sumtype=SUM, 1 */
-	LyrIndex i;
-	IntUS k;
-	int j;
-	LyrIndex n_layers = sw->Site.n_layers, n_evap_layers = sw->Site.n_evap_lyrs;
-
-	if (otyp == eVES)
-		return;
-
-	if (pd == eSW_Day)
-	{
-		// direct day-aggregation pointers to day-accumulators, instead of
-		// expensive copying as required for other time periods when possibly
-		// !EQ(div, 1.)
-		switch (otyp)
-		{
-			case eSWC:
-				sw->SoilWat.p_oagg[pd] = sw->SoilWat.p_accu[pd];
-				break;
-			case eWTH:
-				sw->Weather.p_oagg[pd] = sw->Weather.p_accu[pd];
-				break;
-			case eVPD:
-				sw->VegProd.p_oagg[pd] = sw->VegProd.p_accu[pd];
-				break;
-			case eVES:
-				break;
-			default:
-				LogError(LogInfo, LOGERROR,
-						"Invalid object type in average_for().");
-                break;
-		}
-
-	}
-	else {
-		// carefully aggregate for specific time period and aggregation type (mean, sum, final value)
-		ForEachOutKey(k)
-		{
-			if (!sw->Output[k].use) {
-				continue;
-			}
-
-			switch (pd)
-			{
-				case eSW_Week:
-					curr_pd = (sw->Model.week + 1) - tOffset;
-					div = (bFlush_output) ? sw->Model.lastdoy % WKDAYS : WKDAYS;
-					break;
-
-				case eSW_Month:
-					curr_pd = (sw->Model.month + 1) - tOffset;
-					div = Time_days_in_month(sw->Model.month - tOffset,
-											 sw->Model.days_in_month);
-					break;
-
-				case eSW_Year:
-					curr_pd = sw->Output[k].first;
-					div = sw->Output[k].last - sw->Output[k].first + 1;
-					break;
-
-				default:
-					LogError(LogInfo, LOGERROR, "Programmer: Invalid period in average_for().");
-                    return; // Exit function prematurely due to error
-                    break;
-			} /* end switch(pd) */
-
-			if (sw->Output[k].myobj != otyp
-					|| curr_pd < sw->Output[k].first
-					|| curr_pd > sw->Output[k].last)
-				continue;
-
-			if (sw->Output[k].sumtype == eSW_Sum)
-				div = 1.;
-
-			/* notice that all valid keys are in this switch */
-			switch (k)
-			{
-
-			case eSW_Temp:
-				sw->Weather.p_oagg[pd]->temp_max = sw->Weather.p_accu[pd]->temp_max / div;
-				sw->Weather.p_oagg[pd]->temp_min = sw->Weather.p_accu[pd]->temp_min / div;
-				sw->Weather.p_oagg[pd]->temp_avg = sw->Weather.p_accu[pd]->temp_avg / div;
-				sw->Weather.p_oagg[pd]->surfaceAvg = sw->Weather.p_accu[pd]->surfaceAvg / div;
-                sw->Weather.p_oagg[pd]->surfaceMax = sw->Weather.p_accu[pd]->surfaceMax / div;
-                sw->Weather.p_oagg[pd]->surfaceMin = sw->Weather.p_accu[pd]->surfaceMin / div;
-				break;
-
-			case eSW_Precip:
-				sw->Weather.p_oagg[pd]->ppt = sw->Weather.p_accu[pd]->ppt / div;
-				sw->Weather.p_oagg[pd]->rain = sw->Weather.p_accu[pd]->rain / div;
-				sw->Weather.p_oagg[pd]->snow = sw->Weather.p_accu[pd]->snow / div;
-				sw->Weather.p_oagg[pd]->snowmelt = sw->Weather.p_accu[pd]->snowmelt / div;
-				sw->Weather.p_oagg[pd]->snowloss = sw->Weather.p_accu[pd]->snowloss / div;
-				break;
-
-			case eSW_SoilInf:
-				sw->Weather.p_oagg[pd]->soil_inf = sw->Weather.p_accu[pd]->soil_inf / div;
-				break;
-
-			case eSW_Runoff:
-				sw->Weather.p_oagg[pd]->snowRunoff = sw->Weather.p_accu[pd]->snowRunoff / div;
-				sw->Weather.p_oagg[pd]->surfaceRunoff = sw->Weather.p_accu[pd]->surfaceRunoff / div;
-				sw->Weather.p_oagg[pd]->surfaceRunon = sw->Weather.p_accu[pd]->surfaceRunon / div;
-				break;
-
-			case eSW_SoilTemp:
-				ForEachSoilLayer(i, n_layers) {
-					sw->SoilWat.p_oagg[pd]->avgLyrTemp[i] =
-							(sw->Output[k].sumtype == eSW_Fnl) ?
-									sw->SoilWat.avgLyrTemp[i] :
-									sw->SoilWat.p_accu[pd]->avgLyrTemp[i] / div;
-                    sw->SoilWat.p_oagg[pd]->maxLyrTemperature[i] =
-                            (sw->Output[k].sumtype == eSW_Fnl) ?
-                                    sw->SoilWat.maxLyrTemperature[i] :
-                                    sw->SoilWat.p_accu[pd]->maxLyrTemperature[i] / div;
-                    sw->SoilWat.p_oagg[pd]->minLyrTemperature[i] =
-                            (sw->Output[k].sumtype == eSW_Fnl) ?
-                                    sw->SoilWat.minLyrTemperature[i] :
-                                    sw->SoilWat.p_accu[pd]->minLyrTemperature[i] / div;
-				}
-				break;
-
-            case eSW_Frozen:
-                    ForEachSoilLayer(i, n_layers) {
-                        sw->SoilWat.p_oagg[pd]->lyrFrozen[i] = (sw->Output[k].sumtype == eSW_Fnl) ?
-                                            sw->SoilWat.lyrFrozen[i] :
-                                            sw->SoilWat.p_accu[pd]->lyrFrozen[i] / div;
-                    }
-                    break;
-
-			case eSW_VWCBulk:
-				ForEachSoilLayer(i, n_layers) {
-					/* vwcBulk at this point is identical to swcBulk */
-					sw->SoilWat.p_oagg[pd]->vwcBulk[i] =
-							(sw->Output[k].sumtype == eSW_Fnl) ?
-									sw->SoilWat.swcBulk[Yesterday][i] :
-									sw->SoilWat.p_accu[pd]->vwcBulk[i] / div;
-				}
-				break;
-
-			case eSW_VWCMatric:
-				ForEachSoilLayer(i, n_layers) {
-					/* vwcMatric at this point is identical to swcBulk */
-					sw->SoilWat.p_oagg[pd]->vwcMatric[i] =
-							(sw->Output[k].sumtype == eSW_Fnl) ?
-									sw->SoilWat.swcBulk[Yesterday][i] :
-									sw->SoilWat.p_accu[pd]->vwcMatric[i] / div;
-				}
-				break;
-
-			case eSW_SWCBulk:
-				ForEachSoilLayer(i, n_layers) {
-					sw->SoilWat.p_oagg[pd]->swcBulk[i] =
-							(sw->Output[k].sumtype == eSW_Fnl) ?
-									sw->SoilWat.swcBulk[Yesterday][i] :
-									sw->SoilWat.p_accu[pd]->swcBulk[i] / div;
-				}
-				break;
-
-			case eSW_SWPMatric:
-				ForEachSoilLayer(i, n_layers) {
-					/* swpMatric at this point is identical to swcBulk */
-					sw->SoilWat.p_oagg[pd]->swpMatric[i] =
-							(sw->Output[k].sumtype == eSW_Fnl) ?
-									sw->SoilWat.swcBulk[Yesterday][i] :
-									sw->SoilWat.p_accu[pd]->swpMatric[i] / div;
-				}
-				break;
-
-			case eSW_SWABulk:
-				ForEachSoilLayer(i, n_layers) {
-					sw->SoilWat.p_oagg[pd]->swaBulk[i] =
-							(sw->Output[k].sumtype == eSW_Fnl) ?
-									fmax(
-											sw->SoilWat.swcBulk[Yesterday][i]
-													- sw->Site.swcBulk_wiltpt[i],
-											0.) :
-									sw->SoilWat.p_accu[pd]->swaBulk[i] / div;
-				}
-				break;
-
-			case eSW_SWAMatric: /* swaMatric at this point is identical to swaBulk */
-				ForEachSoilLayer(i, n_layers) {
-					sw->SoilWat.p_oagg[pd]->swaMatric[i] =
-							(sw->Output[k].sumtype == eSW_Fnl) ?
-									fmax(
-											sw->SoilWat.swcBulk[Yesterday][i]
-													- sw->Site.swcBulk_wiltpt[i],
-											0.) :
-									sw->SoilWat.p_accu[pd]->swaMatric[i] / div;
-				}
-				break;
-
-			case eSW_SWA:
-				ForEachSoilLayer(i, n_layers) {
-					ForEachVegType(j) {
-						sw->SoilWat.p_oagg[pd]->SWA_VegType[j][i] =
-								(sw->Output[k].sumtype == eSW_Fnl) ?
-										sw->SoilWat.dSWA_repartitioned_sum[j][i] :
-										sw->SoilWat.p_accu[pd]->SWA_VegType[j][i] / div;
-					}
-				}
-				break;
-
-			case eSW_DeepSWC:
-				sw->SoilWat.p_oagg[pd]->deep =
-						(sw->Output[k].sumtype == eSW_Fnl) ?
-								sw->SoilWat.drain[sw->Site.deep_lyr] : // deepest percolation == deep drainage
-								sw->SoilWat.p_accu[pd]->deep / div;
-				break;
-
-			case eSW_SurfaceWater:
-				sw->SoilWat.p_oagg[pd]->surfaceWater = sw->SoilWat.p_accu[pd]->surfaceWater / div;
-				break;
-
-			case eSW_Transp:
-				ForEachSoilLayer(i, n_layers)
-				{
-					sw->SoilWat.p_oagg[pd]->transp_total[i] = sw->SoilWat.p_accu[pd]->transp_total[i] / div;
-					ForEachVegType(j) {
-						sw->SoilWat.p_oagg[pd]->transp[j][i] = sw->SoilWat.p_accu[pd]->transp[j][i] / div;
-					}
-				}
-				break;
-
-			case eSW_EvapSoil:
-				ForEachEvapLayer(i, n_evap_layers)
-					sw->SoilWat.p_oagg[pd]->evap_baresoil[i] = sw->SoilWat.p_accu[pd]->evap_baresoil[i] / div;
-				break;
-
-			case eSW_EvapSurface:
-				sw->SoilWat.p_oagg[pd]->total_evap = sw->SoilWat.p_accu[pd]->total_evap / div;
-				ForEachVegType(j) {
-					sw->SoilWat.p_oagg[pd]->evap_veg[j] = sw->SoilWat.p_accu[pd]->evap_veg[j] / div;
-				}
-				sw->SoilWat.p_oagg[pd]->litter_evap = sw->SoilWat.p_accu[pd]->litter_evap / div;
-				sw->SoilWat.p_oagg[pd]->surfaceWater_evap = sw->SoilWat.p_accu[pd]->surfaceWater_evap / div;
-				break;
-
-			case eSW_Interception:
-				sw->SoilWat.p_oagg[pd]->total_int = sw->SoilWat.p_accu[pd]->total_int / div;
-				ForEachVegType(j) {
-					sw->SoilWat.p_oagg[pd]->int_veg[j] = sw->SoilWat.p_accu[pd]->int_veg[j] / div;
-				}
-				sw->SoilWat.p_oagg[pd]->litter_int = sw->SoilWat.p_accu[pd]->litter_int / div;
-				break;
-
-			case eSW_AET:
-				sw->SoilWat.p_oagg[pd]->aet = sw->SoilWat.p_accu[pd]->aet / div;
-				sw->SoilWat.p_oagg[pd]->tran = sw->SoilWat.p_accu[pd]->tran / div;
-				sw->SoilWat.p_oagg[pd]->esoil = sw->SoilWat.p_accu[pd]->esoil / div;
-				sw->SoilWat.p_oagg[pd]->ecnw = sw->SoilWat.p_accu[pd]->ecnw / div;
-				sw->SoilWat.p_oagg[pd]->esurf = sw->SoilWat.p_accu[pd]->esurf / div;
-				// sw->SoilWat.p_oagg[pd]->esnow = sw->SoilWat.p_accu[pd]->esnow / div;
-				break;
-
-			case eSW_LyrDrain:
-				for (i = 0; i < n_layers - 1; i++)
-					sw->SoilWat.p_oagg[pd]->lyrdrain[i] = sw->SoilWat.p_accu[pd]->lyrdrain[i] / div;
-				break;
-
-			case eSW_HydRed:
-				ForEachSoilLayer(i, n_layers)
-				{
-					sw->SoilWat.p_oagg[pd]->hydred_total[i] = sw->SoilWat.p_accu[pd]->hydred_total[i] / div;
-					ForEachVegType(j) {
-						sw->SoilWat.p_oagg[pd]->hydred[j][i] = sw->SoilWat.p_accu[pd]->hydred[j][i] / div;
-					}
-				}
-				break;
-
-			case eSW_PET:
-				sw->SoilWat.p_oagg[pd]->pet = sw->SoilWat.p_accu[pd]->pet / div;
-				sw->SoilWat.p_oagg[pd]->H_oh = sw->SoilWat.p_accu[pd]->H_oh / div;
-				sw->SoilWat.p_oagg[pd]->H_ot = sw->SoilWat.p_accu[pd]->H_ot / div;
-				sw->SoilWat.p_oagg[pd]->H_gh = sw->SoilWat.p_accu[pd]->H_gh / div;
-				sw->SoilWat.p_oagg[pd]->H_gt = sw->SoilWat.p_accu[pd]->H_gt / div;
-				break;
-
-			case eSW_WetDays:
-				ForEachSoilLayer(i, n_layers)
-					sw->SoilWat.p_oagg[pd]->wetdays[i] = sw->SoilWat.p_accu[pd]->wetdays[i] / div;
-				break;
-
-			case eSW_SnowPack:
-				sw->SoilWat.p_oagg[pd]->snowpack = sw->SoilWat.p_accu[pd]->snowpack / div;
-				sw->SoilWat.p_oagg[pd]->snowdepth = sw->SoilWat.p_accu[pd]->snowdepth / div;
-				break;
-
-			case eSW_Estab: /* do nothing, no averaging required */
-				break;
-
-			case eSW_CO2Effects:
-				break;
-
-			case eSW_Biomass:
-				ForEachVegType(i) {
-					sw->VegProd.p_oagg[pd]->veg[i].biomass_inveg =
-						sw->VegProd.p_accu[pd]->veg[i].biomass_inveg / div;
-
-					sw->VegProd.p_oagg[pd]->veg[i].litter_inveg =
-						sw->VegProd.p_accu[pd]->veg[i].litter_inveg / div;
-
-					sw->VegProd.p_oagg[pd]->veg[i].biolive_inveg =
-						sw->VegProd.p_accu[pd]->veg[i].biolive_inveg / div;
-				}
-
-				sw->VegProd.p_oagg[pd]->biomass_total = sw->VegProd.p_accu[pd]->biomass_total / div;
-				sw->VegProd.p_oagg[pd]->litter_total = sw->VegProd.p_accu[pd]->litter_total / div;
-				sw->VegProd.p_oagg[pd]->biolive_total = sw->VegProd.p_accu[pd]->biolive_total / div;
-				sw->VegProd.p_oagg[pd]->LAI = sw->VegProd.p_accu[pd]->LAI / div;
-				break;
-
-			default:
-				LogError(LogInfo, LOGERROR, "PGMR: Invalid key in average_for(%SW_SoilWat)", key2str[k]);
-                return; // Exit function prematurely due to error
-			}
-
-		} /* end ForEachKey */
-	}
-}
-
-
-static void collect_sums(SW_ALL* sw, ObjType otyp, OutPeriod op,
-	OutPeriod timeSteps[][SW_OUTNPERIODS], IntUS used_OUTNPERIODS,
-	LOG_INFO* LogInfo)
-{
-	TimeInt pd = 0;
-	IntUS i, k;
-	Bool use_help, use_KeyPeriodCombo;
-
-	switch (op)
-	{
-		case eSW_Day:
-			pd = sw->Model.doy;
-			break;
-		case eSW_Week:
-			pd = sw->Model.week + 1;
-			break;
-		case eSW_Month:
-			pd = sw->Model.month + 1;
-			break;
-		case eSW_Year:
-			pd = sw->Model.doy;
-			break;
-		default:
-			LogError(LogInfo, LOGERROR, "PGMR: Invalid outperiod in collect_sums()");
-            break;
-	}
-
-
-	// call `sumof_XXX` for each output key x output period combination
-	// for those output keys that belong to the output type `otyp` (eSWC, eWTH, eVES, eVPD)
-	ForEachOutKey(k)
-	{
-		if (otyp != sw->Output[k].myobj || !sw->Output[k].use)
-			continue;
-
-		/* determine whether output period op is active for current output key k */
-		use_KeyPeriodCombo = swFALSE;
-		for (i = 0; i < used_OUTNPERIODS; i++)
-		{
-			use_help = (Bool) (op == timeSteps[k][i]);
-
-			#ifdef STEPWAT
-			use_help = (Bool) (use_help || op == sw->GenOutput.timeSteps_SXW[k][i]);
-			#endif
-
-			if (use_help)
-			{
-				use_KeyPeriodCombo = swTRUE;
-				break;
-			}
-		}
-
-		if (use_KeyPeriodCombo && pd >= sw->Output[k].first && pd <= sw->Output[k].last)
-		{
-			switch (otyp)
-			{
-			case eSWC:
-				sumof_swc(&sw->SoilWat, sw->SoilWat.p_accu[op], (OutKey)k, &sw->Site,
-														  			LogInfo);
-                if(LogInfo->stopRun) {
-                    return; // Exit function prematurely due to error
-                }
-				break;
-
-			case eWTH:
-				sumof_wth(&sw->Weather, sw->Weather.p_accu[op], (OutKey)k,
-											   				LogInfo);
-                if(LogInfo->stopRun) {
-                    return; // Exit function prematurely due to error
-                }
-                break;
-			case eVES:
-				if (op == eSW_Year) {
-					sumof_ves(&sw->VegEstab, sw->VegEstab.p_accu[eSW_Year], (OutKey)k); /* yearly, y'see */
-				}
-				break;
-
-			case eVPD:
-				sumof_vpd(&sw->VegProd, sw->VegProd.p_accu[op], (OutKey)k, sw->Model.doy,
-															  			LogInfo);
-                if(LogInfo->stopRun) {
-                    return; // Exit function prematurely due to error
-                }
-				break;
-
-			default:
-				break;
-			}
-		}
-
-	} /* end ForEachOutKey */
-}
-
-
-
-#ifdef STEPWAT
-static void _set_SXWrequests_helper(OutKey k, OutPeriod pd, OutSum aggfun,
-	const char *str, SW_OUTPUT* SW_Output, OutPeriod timeSteps_SXW[][SW_OUTNPERIODS],
-	LOG_INFO *LogInfo)
-{
-	Bool warn = SW_Output[k].use;
-
-	timeSteps_SXW[k][0] = pd;
-	SW_Output[k].use = swTRUE;
-	SW_Output[k].first_orig = 1;
-	SW_Output[k].last_orig = 366;
-
-	if (SW_Output[k].sumtype != aggfun) {
-		if (warn && SW_Output[k].sumtype != eSW_Off)
-		{
-			LogError(LogInfo, LOGWARN, "STEPWAT2 requires %s of %s, " \
-				"but this is currently set to '%s': changed to '%s'.",
-				styp2str[aggfun], str, styp2str[SW_Output[k].sumtype], styp2str[aggfun]);
-		}
-
-		SW_Output[k].sumtype = aggfun;
-	}
-}
-#endif
-
-
-
-
-/* =================================================== */
-/*             Global Function Definitions             */
-/* --------------------------------------------------- */
-
-
-/**
- 	@brief Tally for which output time periods at least one output key/type is
-		active
-
-	@param[in,out] GenOutput Holds general variables that deal with output
-	@param[in] SW_Output SW_OUTPUT array of size SW_OUTNKEYS which holds
-		basic output information for all output keys
-
-	@sideeffect Uses global variables SW_Output.use and timeSteps to set
-		elements of use_OutPeriod
-*/
-void find_OutPeriods_inUse(SW_GEN_OUT* GenOutput, SW_OUTPUT* SW_Output)
-{
-	OutPeriod p;
-	IntUS k, i, timeStepInd;
-
-	ForEachOutPeriod(p) {
-		GenOutput->use_OutPeriod[p] = swFALSE;
-	}
-
-	ForEachOutKey(k) {
-		for (i = 0; i < GenOutput->used_OUTNPERIODS; i++) {
-			if (SW_Output[k].use)
-			{
-				if (GenOutput->timeSteps[k][i] != eSW_NoTime)
-				{
-					timeStepInd = GenOutput->timeSteps[k][i];
-
-					GenOutput->use_OutPeriod[timeStepInd] = swTRUE;
-				}
-			}
-		}
-	}
-}
-
-/** Determine whether output period `pd` is active for output key `k`
-*/
-Bool has_OutPeriod_inUse(OutPeriod pd, OutKey k, IntUS used_OUTNPERIODS,
-						 OutPeriod timeSteps[][SW_OUTNPERIODS])
-{
-	int i;
-	Bool has_timeStep = swFALSE;
-
-	for (i = 0; i < used_OUTNPERIODS; i++)
-	{
-		has_timeStep = (Bool) (has_timeStep || timeSteps[k][i] == pd);
-	}
-
-	return has_timeStep;
-}
-
-#ifdef STEPWAT
-/** Tally for which output time periods at least one output key/type is active
-		while accounting for output needs of `SXW`
-		@param `SW_Output[k].use` and `timeSteps_SXW`
-*/
-void find_OutPeriods_inUse2(void)
-{}
-
-/** Determine whether output period `pd` is active for output key `k` while
-		accounting for output needs of `SXW`
-*/
-Bool has_OutPeriod_inUse2(OutPeriod pd, OutKey k, SW_GEN_OUT *GenOutput)
-{
-	int i;
-	Bool has_timeStep2 = has_OutPeriod_inUse(pd, k, GenOutput->used_OUTNPERIODS,
-											GenOutput->timeSteps_SXW);
-
-	if (!has_timeStep2)
-	{
-		for (i = 0; i < GenOutput->used_OUTNPERIODS; i++)
-		{
-			has_timeStep2 = (Bool) has_timeStep2 ||
-									GenOutput->timeSteps_SXW[k][i] == pd;
-		}
-	}
-
-	return has_timeStep2;
-}
-
-/** @brief Specify the output requirements so that the correct values are
-		passed in-memory via `SXW` to STEPWAT2
-
-		These must match with STEPWAT2's `struct stepwat_st`.
-			Currently implemented:
-			* monthly summed transpiration
-			* monthly mean bulk soil water content
-			* annual and monthly mean air temperature
-			* annual and monthly precipitation sum
-			* annual sum of AET
-		@sideeffect Sets elements of `timeSteps_SXW`, updates `used_OUTNPERIODS`,
-			and adjusts variables `use`, `sumtype` (with a warning), `first_orig`,
-			and `last_orig` of `SW_Output`.
-*/
-void SW_OUT_set_SXWrequests(OutPeriod timeSteps_SXW[][SW_OUTNPERIODS],
-		IntUS *used_OUTNPERIODS, SW_OUTPUT *SW_Output, LOG_INFO *LogInfo)
-{
-	// Update `used_OUTNPERIODS`:
-	// SXW uses up to 2 time periods for the same output key: monthly and yearly
-	*used_OUTNPERIODS = max(2, *used_OUTNPERIODS);
-
-	// STEPWAT2 requires monthly summed transpiration
-	_set_SXWrequests_helper(eSW_Transp, eSW_Month, eSW_Sum,
-		"monthly transpiration", SW_Output, timeSteps_SXW, LogInfo);
-    if(LogInfo->stopRun) {
-        return; // Exit function prematurely due to error
-    }
-
-	// STEPWAT2 requires monthly mean bulk soil water content
-	_set_SXWrequests_helper(eSW_SWCBulk, eSW_Month, eSW_Avg,
-		"monthly bulk soil water content", SW_Output, timeSteps_SXW, LogInfo);
-    if(LogInfo->stopRun) {
-        return; // Exit function prematurely due to error
-    }
-
-	// STEPWAT2 requires annual and monthly mean air temperature
-	_set_SXWrequests_helper(eSW_Temp, eSW_Month, eSW_Avg,
-		"annual and monthly air temperature", SW_Output, timeSteps_SXW, LogInfo);
-    if(LogInfo->stopRun) {
-        return; // Exit function prematurely due to error
-    }
-	timeSteps_SXW[eSW_Temp][1] = eSW_Year;
-
-	// STEPWAT2 requires annual and monthly precipitation sum
-	_set_SXWrequests_helper(eSW_Precip, eSW_Month, eSW_Sum,
-		"annual and monthly precipitation", SW_Output, timeSteps_SXW, LogInfo);
-    if(LogInfo->stopRun) {
-        return; // Exit function prematurely due to error
-    }
-	timeSteps_SXW[eSW_Precip][1] = eSW_Year;
-
-	// STEPWAT2 requires annual sum of AET
-	_set_SXWrequests_helper(eSW_AET, eSW_Year, eSW_Sum,
-		"annual AET", SW_Output, timeSteps_SXW, LogInfo);
-    if(LogInfo->stopRun) {
-        return; // Exit function prematurely due to error
-    }
-}
-#endif
-
-/**
- * @brief Initialize all possible pointers in the array SW_OUTPUT to NULL
- *
-*/
-void SW_OUT_init_ptrs(SW_OUTPUT* SW_Output) {
-	#ifdef RSOILWAT
-	IntUS key;
-
-	ForEachOutKey(key)
-	{
-		SW_Output[key]->outfile = NULL;
-	}
-	#else
-	(void) SW_Output;
-	#endif
-}
-
-/**
- * @brief Initialize all possible pointers in SW_GEN_OUT to NULL
- *
-*/
-void SW_GENOUT_init_ptrs(SW_GEN_OUT *GenOutput) {
-	IntUS key, column;
-
-	ForEachOutKey(key)
-	{
-		for (column = 0; column < 5 * NVEGTYPES + MAX_LAYERS; column++)
-		{
-			GenOutput->colnames_OUT[key][column] = NULL;
-		}
-	}
-
-	#if defined(SW_OUTARRAY)
-	ForEachOutKey(key) {
-		for (column = 0; column < SW_OUTNPERIODS; column++) {
-			GenOutput->p_OUT[key][column] = NULL;
-
-			#ifdef STEPWAT
-			GenOutput->p_OUTsd[key][column] = NULL;
-			#endif
-		}
-	}
-	#endif
-}
-
-
-void SW_OUT_construct(Bool make_soil[], Bool make_regular[],
-		SW_OUTPUT_POINTERS* SW_OutputPtrs, SW_OUTPUT* SW_Output,
-		LyrIndex n_layers, SW_GEN_OUT *GenOutput)
-{
-	/* =================================================== */
-	IntUS k;
-	OutPeriod p;
-	LyrIndex i;
-	SW_SOILWAT_OUTPUTS *s = NULL;
-	int j;
-
-	#if defined(SOILWAT)
-	GenOutput->print_SW_Output = swTRUE;
-	GenOutput->print_IterationSummary = swFALSE;
-	#elif defined(STEPWAT)
-	GenOutput->print_SW_Output = (Bool) GenOutput->storeAllIterations;
-	// `print_IterationSummary` is set by STEPWAT2's `main` function
-	#endif
-
-	#if defined(SW_OUTTEXT)
-	ForEachOutPeriod(p)
-	{
-		make_soil[p] = swFALSE;
-		make_regular[p] = swFALSE;
-	}
-	#else
-	/* Silence compiler */
-	(void) make_soil;
-	(void) make_regular;
-	(void) SW_OutputPtrs;
-	#endif
-
-	ForEachSoilLayer(i, n_layers) {
-		ForEachVegType(j) {
-			s->SWA_VegType[j][i] = 0.;
-		}
-	}
-
-	#if defined(SW_OUTARRAY)
-	ForEachOutPeriod(p)
-	{
-		GenOutput->nrow_OUT[p] = 0;
-		GenOutput->irow_OUT[p] = 0;
-	}
-	#endif
-
-	/* note that an initializer that is called during
-	 * execution (better called clean() or something)
-	 * will need to free all allocated memory first
-	 * before clearing structure.
-	 */
-	memset(SW_Output, 0, sizeof(SW_OUTPUT));
-
-	/* attach the printing functions for each output
-	 * quantity to the appropriate element in the
-	 * output structure.  Using a loop makes it convenient
-	 * to simply add a line as new quantities are
-	 * implemented and leave the default case for every
-	 * thing else.
-	 */
-	ForEachOutKey(k)
-	{
-		ForEachOutPeriod(p)
-		{
-			GenOutput->timeSteps[k][p] = eSW_NoTime;
-			#ifdef STEPWAT
-			GenOutput->timeSteps_SXW[k][p] = eSW_NoTime;
-			#endif
-		}
-
-		// default values for `SW_Output`:
-		SW_Output[k].use = swFALSE;
-		SW_Output[k].mykey = (OutKey)k;
-		SW_Output[k].myobj = key2obj[k];
-		SW_Output[k].sumtype = eSW_Off;
-		SW_Output[k].has_sl = has_key_soillayers((OutKey)k);
-		SW_Output[k].first_orig = 1;
-		SW_Output[k].last_orig = 366;
-
-		#if defined(SWNETCDF)
-		SW_Output[k].outputVarInfo = NULL;
-		SW_Output[k].reqOutputVars = NULL;
-		#endif
-
-		// assign `get_XXX` functions
-		switch (k)
-		{
-		case eSW_Temp:
-			#if defined(SW_OUTTEXT)
-			SW_OutputPtrs[k].pfunc_text =
-						(void (*)(OutPeriod, SW_ALL*)) get_temp_text;
-			#endif
-			#if defined(RSOILWAT) || defined(SWNETCDF)
-			SW_OutputPtrs[k].pfunc_mem = (void (*)(OutPeriod, SW_ALL*)) get_temp_mem;
-			#elif defined(STEPWAT)
-			SW_OutputPtrs[k].pfunc_agg = (void (*)(OutPeriod, SW_ALL*)) get_temp_agg;
-			SW_OutputPtrs[k].pfunc_SXW = (void (*)(OutPeriod, SW_ALL*)) get_temp_SXW;
-			#endif
-			break;
-
-		case eSW_Precip:
-			#if defined(SW_OUTTEXT)
-			SW_OutputPtrs[k].pfunc_text =
-						(void (*)(OutPeriod, SW_ALL*)) get_precip_text;
-			#endif
-			#if defined(RSOILWAT) || defined(SWNETCDF)
-			SW_OutputPtrs[k].pfunc_mem = (void (*)(OutPeriod, SW_ALL*)) get_precip_mem;
-			#elif defined(STEPWAT)
-			SW_OutputPtrs[k].pfunc_agg = (void (*)(OutPeriod, SW_ALL*)) get_precip_agg;
-			SW_OutputPtrs[k].pfunc_SXW = (void (*)(OutPeriod, SW_ALL*)) get_precip_SXW;
-			#endif
-			break;
-
-		case eSW_VWCBulk:
-			#if defined(SW_OUTTEXT)
-			SW_OutputPtrs[k].pfunc_text =
-						(void (*)(OutPeriod, SW_ALL*)) get_vwcBulk_text;
-			#endif
-			#if defined(RSOILWAT) || defined(SWNETCDF)
-			SW_OutputPtrs[k].pfunc_mem = (void (*)(OutPeriod, SW_ALL*)) get_vwcBulk_mem;
-			#elif defined(STEPWAT)
-			SW_OutputPtrs[k].pfunc_agg = (void (*)(OutPeriod, SW_ALL*)) get_vwcBulk_agg;
-			SW_OutputPtrs[k].pfunc_SXW = (void (*)(OutPeriod, SW_ALL*)) get_none;
-			#endif
-			break;
-
-		case eSW_VWCMatric:
-			#if defined(SW_OUTTEXT)
-			SW_OutputPtrs[k].pfunc_text =
-						(void (*)(OutPeriod, SW_ALL*)) get_vwcMatric_text;
-			#endif
-			#if defined(RSOILWAT) || defined(SWNETCDF)
-			SW_OutputPtrs[k].pfunc_mem = (void (*)(OutPeriod, SW_ALL*)) get_vwcMatric_mem;
-			#elif defined(STEPWAT)
-			SW_OutputPtrs[k].pfunc_agg = (void (*)(OutPeriod, SW_ALL*)) get_vwcMatric_agg;
-			SW_OutputPtrs[k].pfunc_SXW = (void (*)(OutPeriod, SW_ALL*)) get_none;
-			#endif
-			break;
-
-		case eSW_SWCBulk:
-			#if defined(SW_OUTTEXT)
-			SW_OutputPtrs[k].pfunc_text =
-						(void (*)(OutPeriod, SW_ALL*)) get_swcBulk_text;
-			#endif
-			#if defined(RSOILWAT) || defined(SWNETCDF)
-			SW_OutputPtrs[k].pfunc_mem = (void (*)(OutPeriod, SW_ALL*)) get_swcBulk_mem;
-			#elif defined(STEPWAT)
-			SW_OutputPtrs[k].pfunc_agg = (void (*)(OutPeriod, SW_ALL*)) get_swcBulk_agg;
-			SW_OutputPtrs[k].pfunc_SXW = (void (*)(OutPeriod, SW_ALL*)) get_swcBulk_SXW;
-			#endif
-			break;
-
-		case eSW_SWPMatric:
-			#if defined(SW_OUTTEXT)
-			SW_OutputPtrs[k].pfunc_text =
-						(void (*)(OutPeriod, SW_ALL*)) get_swpMatric_text;
-			#endif
-			#if defined(RSOILWAT) || defined(SWNETCDF)
-			SW_OutputPtrs[k].pfunc_mem = (void (*)(OutPeriod, SW_ALL*)) get_swpMatric_mem;
-			#elif defined(STEPWAT)
-			SW_OutputPtrs[k].pfunc_agg = (void (*)(OutPeriod, SW_ALL*)) get_swpMatric_agg;
-			SW_OutputPtrs[k].pfunc_SXW = (void (*)(OutPeriod, SW_ALL*)) get_none;
-			#endif
-			break;
-
-		case eSW_SWABulk:
-			#if defined(SW_OUTTEXT)
-			SW_OutputPtrs[k].pfunc_text =
-						(void (*)(OutPeriod, SW_ALL*)) get_swaBulk_text;
-			#endif
-			#if defined(RSOILWAT) || defined(SWNETCDF)
-			SW_OutputPtrs[k].pfunc_mem = (void (*)(OutPeriod, SW_ALL*)) get_swaBulk_mem;
-			#elif defined(STEPWAT)
-			SW_OutputPtrs[k].pfunc_agg = (void (*)(OutPeriod, SW_ALL*)) get_swaBulk_agg;
-			SW_OutputPtrs[k].pfunc_SXW = (void (*)(OutPeriod, SW_ALL*)) get_none;
-			#endif
-			break;
-
-		case eSW_SWAMatric:
-			#if defined(SW_OUTTEXT)
-			SW_OutputPtrs[k].pfunc_text =
-						(void (*)(OutPeriod, SW_ALL*)) get_swaMatric_text;
-			#endif
-			#if defined(RSOILWAT) || defined(SWNETCDF)
-			SW_OutputPtrs[k].pfunc_mem = (void (*)(OutPeriod, SW_ALL*)) get_swaMatric_mem;
-			#elif defined(STEPWAT)
-			SW_OutputPtrs[k].pfunc_agg = (void (*)(OutPeriod, SW_ALL*)) get_swaMatric_agg;
-			SW_OutputPtrs[k].pfunc_SXW = (void (*)(OutPeriod, SW_ALL*)) get_none;
-			#endif
-			break;
-
-		case eSW_SWA:
-			#if defined(SW_OUTTEXT)
-			SW_OutputPtrs[k].pfunc_text =
-						(void (*)(OutPeriod, SW_ALL*)) get_swa_text;
-			#endif
-			#if defined(RSOILWAT) || defined(SWNETCDF)
-			SW_OutputPtrs[k].pfunc_mem = (void (*)(OutPeriod, SW_ALL*)) get_swa_mem;
-			#elif defined(STEPWAT)
-			SW_OutputPtrs[k].pfunc_agg = (void (*)(OutPeriod, SW_ALL*)) get_swa_agg;
-			SW_OutputPtrs[k].pfunc_SXW = (void (*)(OutPeriod, SW_ALL*)) get_none;
-			#endif
-			break;
-
-		case eSW_SurfaceWater:
-			#if defined(SW_OUTTEXT)
-			SW_OutputPtrs[k].pfunc_text =
-						(void (*)(OutPeriod, SW_ALL*)) get_surfaceWater_text;
-			#endif
-			#if defined(RSOILWAT) || defined(SWNETCDF)
-			SW_OutputPtrs[k].pfunc_mem = (void (*)(OutPeriod, SW_ALL*)) get_surfaceWater_mem;
-			#elif defined(STEPWAT)
-			SW_OutputPtrs[k].pfunc_agg = (void (*)(OutPeriod, SW_ALL*)) get_surfaceWater_agg;
-			SW_OutputPtrs[k].pfunc_SXW = (void (*)(OutPeriod, SW_ALL*)) get_none;
-			#endif
-			break;
-
-		case eSW_Runoff:
-			#if defined(SW_OUTTEXT)
-			SW_OutputPtrs[k].pfunc_text =
-						(void (*)(OutPeriod, SW_ALL*)) get_runoffrunon_text;
-			#endif
-			#if defined(RSOILWAT) || defined(SWNETCDF)
-			SW_OutputPtrs[k].pfunc_mem = (void (*)(OutPeriod, SW_ALL*)) get_runoffrunon_mem;
-			#elif defined(STEPWAT)
-			SW_OutputPtrs[k].pfunc_agg = (void (*)(OutPeriod, SW_ALL*)) get_runoffrunon_agg;
-			SW_OutputPtrs[k].pfunc_SXW = (void (*)(OutPeriod, SW_ALL*)) get_none;
-			#endif
-			break;
-
-		case eSW_Transp:
-			#if defined(SW_OUTTEXT)
-			SW_OutputPtrs[k].pfunc_text =
-						(void (*)(OutPeriod, SW_ALL*)) get_transp_text;
-			#endif
-			#if defined(RSOILWAT) || defined(SWNETCDF)
-			SW_OutputPtrs[k].pfunc_mem = (void (*)(OutPeriod, SW_ALL*)) get_transp_mem;
-			#elif defined(STEPWAT)
-			SW_OutputPtrs[k].pfunc_agg = (void (*)(OutPeriod, SW_ALL*)) get_transp_agg;
-			SW_OutputPtrs[k].pfunc_SXW = (void (*)(OutPeriod, SW_ALL*)) get_transp_SXW;
-			#endif
-			break;
-
-		case eSW_EvapSoil:
-			#if defined(SW_OUTTEXT)
-			SW_OutputPtrs[k].pfunc_text =
-						(void (*)(OutPeriod, SW_ALL*)) get_evapSoil_text;
-			#endif
-			#if defined(RSOILWAT) || defined(SWNETCDF)
-			SW_OutputPtrs[k].pfunc_mem = (void (*)(OutPeriod, SW_ALL*)) get_evapSoil_mem;
-			#elif defined(STEPWAT)
-			SW_OutputPtrs[k].pfunc_agg = (void (*)(OutPeriod, SW_ALL*)) get_evapSoil_agg;
-			SW_OutputPtrs[k].pfunc_SXW = (void (*)(OutPeriod, SW_ALL*)) get_none;
-			#endif
-			break;
-
-		case eSW_EvapSurface:
-			#if defined(SW_OUTTEXT)
-			SW_OutputPtrs[k].pfunc_text =
-						(void (*)(OutPeriod, SW_ALL*)) get_evapSurface_text;
-			#endif
-			#if defined(RSOILWAT) || defined(SWNETCDF)
-			SW_OutputPtrs[k].pfunc_mem = (void (*)(OutPeriod, SW_ALL*)) get_evapSurface_mem;
-			#elif defined(STEPWAT)
-			SW_OutputPtrs[k].pfunc_agg = (void (*)(OutPeriod, SW_ALL*)) get_evapSurface_agg;
-			SW_OutputPtrs[k].pfunc_SXW = (void (*)(OutPeriod, SW_ALL*)) get_none;
-			#endif
-			break;
-
-		case eSW_Interception:
-			#if defined(SW_OUTTEXT)
-			SW_OutputPtrs[k].pfunc_text =
-						(void (*)(OutPeriod, SW_ALL*)) get_interception_text;
-			#endif
-			#if defined(RSOILWAT) || defined(SWNETCDF)
-			SW_OutputPtrs[k].pfunc_mem = (void (*)(OutPeriod, SW_ALL*)) get_interception_mem;
-			#elif defined(STEPWAT)
-			SW_OutputPtrs[k].pfunc_agg = (void (*)(OutPeriod, SW_ALL*)) get_interception_agg;
-			SW_OutputPtrs[k].pfunc_SXW = (void (*)(OutPeriod, SW_ALL*)) get_none;
-			#endif
-			break;
-
-		case eSW_SoilInf:
-			#if defined(SW_OUTTEXT)
-			SW_OutputPtrs[k].pfunc_text =
-						(void (*)(OutPeriod, SW_ALL*)) get_soilinf_text;
-			#endif
-			#if defined(RSOILWAT) || defined(SWNETCDF)
-			SW_OutputPtrs[k].pfunc_mem = (void (*)(OutPeriod, SW_ALL*)) get_soilinf_mem;
-			#elif defined(STEPWAT)
-			SW_OutputPtrs[k].pfunc_agg = (void (*)(OutPeriod, SW_ALL*)) get_soilinf_agg;
-			SW_OutputPtrs[k].pfunc_SXW = (void (*)(OutPeriod, SW_ALL*)) get_none;
-			#endif
-			break;
-
-		case eSW_LyrDrain:
-			#if defined(SW_OUTTEXT)
-			SW_OutputPtrs[k].pfunc_text =
-						(void (*)(OutPeriod, SW_ALL*)) get_lyrdrain_text;
-			#endif
-			#if defined(RSOILWAT) || defined(SWNETCDF)
-			SW_OutputPtrs[k].pfunc_mem = (void (*)(OutPeriod, SW_ALL*)) get_lyrdrain_mem;
-			#elif defined(STEPWAT)
-			SW_OutputPtrs[k].pfunc_agg = (void (*)(OutPeriod, SW_ALL*)) get_lyrdrain_agg;
-			SW_OutputPtrs[k].pfunc_SXW = (void (*)(OutPeriod, SW_ALL*)) get_none;
-			#endif
-			break;
-
-		case eSW_HydRed:
-			#if defined(SW_OUTTEXT)
-			SW_OutputPtrs[k].pfunc_text =
-						(void (*)(OutPeriod, SW_ALL*)) get_hydred_text;
-			#endif
-			#if defined(RSOILWAT) || defined(SWNETCDF)
-			SW_OutputPtrs[k].pfunc_mem = (void (*)(OutPeriod, SW_ALL*)) get_hydred_mem;
-			#elif defined(STEPWAT)
-			SW_OutputPtrs[k].pfunc_agg = (void (*)(OutPeriod, SW_ALL*)) get_hydred_agg;
-			SW_OutputPtrs[k].pfunc_SXW = (void (*)(OutPeriod, SW_ALL*)) get_none;
-			#endif
-			break;
-
-		case eSW_AET:
-			#if defined(SW_OUTTEXT)
-			SW_OutputPtrs[k].pfunc_text =
-						(void (*)(OutPeriod, SW_ALL*)) get_aet_text;
-			#endif
-			#if defined(RSOILWAT) || defined(SWNETCDF)
-			SW_OutputPtrs[k].pfunc_mem = (void (*)(OutPeriod, SW_ALL*)) get_aet_mem;
-			#elif defined(STEPWAT)
-			SW_OutputPtrs[k].pfunc_agg = (void (*)(OutPeriod, SW_ALL*)) get_aet_agg;
-			SW_OutputPtrs[k].pfunc_SXW = (void (*)(OutPeriod, SW_ALL*)) get_aet_SXW;
-			#endif
-			break;
-
-		case eSW_PET:
-			#if defined(SW_OUTTEXT)
-			SW_OutputPtrs[k].pfunc_text =
-						(void (*)(OutPeriod, SW_ALL*)) get_pet_text;
-			#endif
-			#if defined(RSOILWAT) || defined(SWNETCDF)
-			SW_OutputPtrs[k].pfunc_mem = (void (*)(OutPeriod, SW_ALL*)) get_pet_mem;
-			#elif defined(STEPWAT)
-			SW_OutputPtrs[k].pfunc_agg = (void (*)(OutPeriod, SW_ALL*)) get_pet_agg;
-			SW_OutputPtrs[k].pfunc_SXW = (void (*)(OutPeriod, SW_ALL*)) get_none;
-			#endif
-			break;
-
-		case eSW_WetDays:
-			#if defined(SW_OUTTEXT)
-			SW_OutputPtrs[k].pfunc_text =
-						(void (*)(OutPeriod, SW_ALL*)) get_wetdays_text;
-			#endif
-			#if defined(RSOILWAT) || defined(SWNETCDF)
-			SW_OutputPtrs[k].pfunc_mem = (void (*)(OutPeriod, SW_ALL*)) get_wetdays_mem;
-			#elif defined(STEPWAT)
-			SW_OutputPtrs[k].pfunc_agg = (void (*)(OutPeriod, SW_ALL*)) get_wetdays_agg;
-			SW_OutputPtrs[k].pfunc_SXW = (void (*)(OutPeriod, SW_ALL*)) get_none;
-			#endif
-			break;
-
-		case eSW_SnowPack:
-			#if defined(SW_OUTTEXT)
-			SW_OutputPtrs[k].pfunc_text =
-						(void (*)(OutPeriod, SW_ALL*)) get_snowpack_text;
-			#endif
-			#if defined(RSOILWAT) || defined(SWNETCDF)
-			SW_OutputPtrs[k].pfunc_mem = (void (*)(OutPeriod, SW_ALL*)) get_snowpack_mem;
-			#elif defined(STEPWAT)
-			SW_OutputPtrs[k].pfunc_agg = (void (*)(OutPeriod, SW_ALL*)) get_snowpack_agg;
-			SW_OutputPtrs[k].pfunc_SXW = (void (*)(OutPeriod, SW_ALL*)) get_none;
-			#endif
-			break;
-
-		case eSW_DeepSWC:
-			#if defined(SW_OUTTEXT)
-			SW_OutputPtrs[k].pfunc_text =
-						(void (*)(OutPeriod, SW_ALL*)) get_deepswc_text;
-			#endif
-			#if defined(RSOILWAT) || defined(SWNETCDF)
-			SW_OutputPtrs[k].pfunc_mem = (void (*)(OutPeriod, SW_ALL*)) get_deepswc_mem;
-			#elif defined(STEPWAT)
-			SW_OutputPtrs[k].pfunc_agg = (void (*)(OutPeriod, SW_ALL*)) get_deepswc_agg;
-			SW_OutputPtrs[k].pfunc_SXW = (void (*)(OutPeriod, SW_ALL*)) get_none;
-			#endif
-			break;
-
-		case eSW_SoilTemp:
-			#if defined(SW_OUTTEXT)
-			SW_OutputPtrs[k].pfunc_text =
-							(void (*)(OutPeriod, SW_ALL*)) get_soiltemp_text;
-			#endif
-			#if defined(RSOILWAT) || defined(SWNETCDF)
-			SW_OutputPtrs[k].pfunc_mem = (void (*)(OutPeriod, SW_ALL*)) get_soiltemp_mem;
-			#elif defined(STEPWAT)
-			SW_OutputPtrs[k].pfunc_agg = (void (*)(OutPeriod, SW_ALL*)) get_soiltemp_agg;
-			SW_OutputPtrs[k].pfunc_SXW = (void (*)(OutPeriod, SW_ALL*)) get_none;
-			#endif
-			break;
-
-        case eSW_Frozen:
-            #if defined(SW_OUTTEXT)
-            SW_OutputPtrs[k].pfunc_text =
-								(void (*)(OutPeriod, SW_ALL*)) get_frozen_text;
-            #endif
-            #if defined(RSOILWAT) || defined(SWNETCDF)
-            SW_OutputPtrs[k].pfunc_mem = (void (*)(OutPeriod, SW_ALL*)) get_frozen_mem;
-            #elif defined(STEPWAT)
-            SW_OutputPtrs[k].pfunc_agg = (void (*)(OutPeriod, SW_ALL*)) get_frozen_agg;
-            SW_OutputPtrs[k].pfunc_SXW = (void (*)(OutPeriod, SW_ALL*)) get_none;
-            #endif
-            break;
-
-		case eSW_Estab:
-			#if defined(SW_OUTTEXT)
-			SW_OutputPtrs[k].pfunc_text =
-							(void (*)(OutPeriod, SW_ALL*)) get_estab_text;
-			#endif
-			#if defined(RSOILWAT) || defined(SWNETCDF)
-			SW_OutputPtrs[k].pfunc_mem = (void (*)(OutPeriod, SW_ALL*)) get_estab_mem;
-			#elif defined(STEPWAT)
-			SW_OutputPtrs[k].pfunc_agg = (void (*)(OutPeriod, SW_ALL*)) get_estab_agg;
-			SW_OutputPtrs[k].pfunc_SXW = (void (*)(OutPeriod, SW_ALL*)) get_none;
-			#endif
-			break;
-
-		case eSW_CO2Effects:
-			#if defined(SW_OUTTEXT)
-			SW_OutputPtrs[k].pfunc_text =
-							(void (*)(OutPeriod, SW_ALL*)) get_co2effects_text;
-			#endif
-			#if defined(RSOILWAT) || defined(SWNETCDF)
-			SW_OutputPtrs[k].pfunc_mem = (void (*)(OutPeriod, SW_ALL*)) get_co2effects_mem;
-			#elif defined(STEPWAT)
-			SW_OutputPtrs[k].pfunc_agg = (void (*)(OutPeriod, SW_ALL*)) get_co2effects_agg;
-			SW_OutputPtrs[k].pfunc_SXW = (void (*)(OutPeriod, SW_ALL*)) get_none;
-			#endif
-			break;
-
-		case eSW_Biomass:
-			#if defined(SW_OUTTEXT)
-			SW_OutputPtrs[k].pfunc_text =
-							(void (*)(OutPeriod, SW_ALL*)) get_biomass_text;
-			#endif
-			#if defined(RSOILWAT) || defined(SWNETCDF)
-			SW_OutputPtrs[k].pfunc_mem = (void (*)(OutPeriod, SW_ALL*)) get_biomass_mem;
-			#elif defined(STEPWAT)
-			SW_OutputPtrs[k].pfunc_agg = (void (*)(OutPeriod, SW_ALL*)) get_biomass_agg;
-			SW_OutputPtrs[k].pfunc_SXW = (void (*)(OutPeriod, SW_ALL*)) get_none;
-			#endif
-			break;
-
-		default:
-			#if defined(SW_OUTTEXT)
-			SW_OutputPtrs[k].pfunc_text =
-							(void (*)(OutPeriod, SW_ALL*)) get_none;
-			#endif
-			#if defined(RSOILWAT) || defined(SWNETCDF)
-			SW_OutputPtrs[k].pfunc_mem = (void (*)(OutPeriod, SW_ALL*)) get_none;
-			#elif defined(STEPWAT)
-			SW_OutputPtrs[k].pfunc_agg = (void (*)(OutPeriod, SW_ALL*)) get_none;
-			SW_OutputPtrs[k].pfunc_SXW = (void (*)(OutPeriod, SW_ALL*)) get_none;
-			#endif
-			break;
-		}
-	} // end of loop across output keys
-
-}
-
-
-void SW_OUT_deconstruct(Bool full_reset, SW_ALL *sw)
-{
-	IntUS k, i;
-
-	ForEachOutKey(k)
-	{
-		if(full_reset) {
-			for (i = 0; i < 5 * NVEGTYPES + MAX_LAYERS; i++)
-			{
-				if (!isnull(sw->GenOutput.colnames_OUT[k][i])) {
-					free(sw->GenOutput.colnames_OUT[k][i]);
-					sw->GenOutput.colnames_OUT[k][i] = NULL;
-				}
-			}
-		}
-
-		#ifdef RSOILWAT
-		if (!isnull(sw->Output[k].outfile)) {
-			free(sw->Output[k].outfile);
-			sw->Output[k].outfile = NULL;
-		}
-		#endif
-
-        #if defined(SWNETCDF)
-        if(!isnull(sw->Output[k].outputVarInfo)) {
-            for(int varNum = 0; varNum < numVarsPerKey[k]; varNum++) {
-
-                if(!isnull(sw->Output[k].outputVarInfo[varNum])) {
-
-                    for(int attNum = 0; attNum < NUM_OUTPUT_INFO; attNum++) {
-
-                        if(!isnull(sw->Output[k].outputVarInfo[varNum][attNum])) {
-                            free(sw->Output[k].outputVarInfo[varNum][attNum]);
-                            sw->Output[k].outputVarInfo[varNum][attNum] = NULL;
-                        }
-                    }
-
-                    free(sw->Output[k].outputVarInfo[varNum]);
-                    sw->Output[k].outputVarInfo[varNum] = NULL;
-                }
-            }
-
-            free(sw->Output[k].outputVarInfo);
-            sw->Output[k].outputVarInfo = NULL;
-        }
-
-        if(!isnull(sw->Output[k].reqOutputVars)) {
-            free(sw->Output[k].reqOutputVars);
-            sw->Output[k].reqOutputVars = NULL;
-        }
-        #endif
-	}
-
-	#if defined(SW_OUTARRAY)
-    OutPeriod pd;
-
-	if (full_reset) {
-		SW_OUT_deconstruct_outarray(&sw->GenOutput);
-	}
-
-    ForEachOutKey(k) {
-        ForEachOutPeriod(pd) {
-            if(!isnull(sw->FileStatus.ncOutFiles[k][pd])) {
-                for(int file = 0; file < sw->FileStatus.numOutFiles; file++) {
-                    if(!isnull(sw->FileStatus.ncOutFiles[k][pd][file])) {
-
-                        free(sw->FileStatus.ncOutFiles[k][pd][file]);
-                        sw->FileStatus.ncOutFiles[k][pd][file] = NULL;
-                    }
-                }
-
-                free(sw->FileStatus.ncOutFiles[k][pd]);
-                sw->FileStatus.ncOutFiles[k][pd] = NULL;
-            }
-
-            if(!isnull(sw->FileStatus.ncOutFiles[k][pd])) {
-                free(sw->FileStatus.ncOutFiles[k][pd]);
-                sw->FileStatus.ncOutFiles[k][pd] = NULL;
-            }
-        }
-    }
-	#endif
-}
-
-
-
-void SW_OUT_set_ncol(int tLayers, int n_evap_lyrs, int count,
-					 IntUS ncol_OUT[]) {
-
-	ncol_OUT[eSW_AllWthr] = 0;
-	ncol_OUT[eSW_Temp] = 6;
-	ncol_OUT[eSW_Precip] = 5;
-	ncol_OUT[eSW_SoilInf] = 1;
-	ncol_OUT[eSW_Runoff] = 4;
-	ncol_OUT[eSW_AllH2O] = 0;
-	ncol_OUT[eSW_VWCBulk] = tLayers;
-	ncol_OUT[eSW_VWCMatric] = tLayers;
-	ncol_OUT[eSW_SWCBulk] = tLayers;
-	ncol_OUT[eSW_SWABulk] = tLayers;
-	ncol_OUT[eSW_SWAMatric] = tLayers;
-	ncol_OUT[eSW_SWA] = tLayers * NVEGTYPES;
-	ncol_OUT[eSW_SWPMatric] = tLayers;
-	ncol_OUT[eSW_SurfaceWater] = 1;
-	ncol_OUT[eSW_Transp] = tLayers * (NVEGTYPES + 1); // NVEGTYPES plus totals
-	ncol_OUT[eSW_EvapSoil] = n_evap_lyrs;
-	ncol_OUT[eSW_EvapSurface] = NVEGTYPES + 3; // NVEGTYPES plus totals, litter, surface water
-	ncol_OUT[eSW_Interception] = NVEGTYPES + 2; // NVEGTYPES plus totals, litter
-	ncol_OUT[eSW_LyrDrain] = tLayers - 1;
-	ncol_OUT[eSW_HydRed] = tLayers * (NVEGTYPES + 1); // NVEGTYPES plus totals
-	ncol_OUT[eSW_ET] = 0;
-	ncol_OUT[eSW_AET] = 6;
-	ncol_OUT[eSW_PET] = 5;
-	ncol_OUT[eSW_WetDays] = tLayers;
-	ncol_OUT[eSW_SnowPack] = 2;
-	ncol_OUT[eSW_DeepSWC] = 1;
-	ncol_OUT[eSW_SoilTemp] = (tLayers * 3); // 3 for three new column names for each layer
-    ncol_OUT[eSW_Frozen] = tLayers;
-	ncol_OUT[eSW_AllVeg] = 0;
-	ncol_OUT[eSW_Estab] = count;
-	ncol_OUT[eSW_CO2Effects] = 2 * NVEGTYPES;
-	ncol_OUT[eSW_Biomass] = NVEGTYPES + 1 +  // fCover for NVEGTYPES plus bare-ground
-		NVEGTYPES + 2 +  // biomass for NVEGTYPES plus totals and litter
-		NVEGTYPES + 1 +  // biolive for NVEGTYPES plus totals
-		1; // LAI
-
-}
-
-/** @brief Set column/variable names
-
-  Order of outputs must match up with all `get_XXX` functions and with
-  indexing macros iOUT and iOUT2; particularly, output variables with
-  values for each of `N` soil layers for `k` different (e.g., vegetation)
-  components (e.g., transpiration, SWA, and hydraulic redistribution) report
-  based on a loop over components within
-  which a loop over soil layers is nested, e.g.,
-  `C1_Lyr1, C1_Lyr2, ..., C1_LyrN, C2_Lyr1, ..., C2_LyrN, ...,
-  Ck_Lyr1, ..., Ck_LyrN`
-
-  @param[in] tLayers Total number of soil layers
-  @param[in] **parms List of structs of type SW_VEGESTAB_INFO holding
-  	information about every vegetation species
-  @param[in] ncol_OUT Number of output columns for each output key
-  @param[out] colnames_OUT Names of output columns for each output key
-  @param[out] LogInfo Holds information on warnings and errors
-
-  @sideeffect Set values of colnames_OUT
-*/
-void SW_OUT_set_colnames(int tLayers, SW_VEGESTAB_INFO** parms,
-	IntUS ncol_OUT[], char *colnames_OUT[][5 * NVEGTYPES + MAX_LAYERS],
-	LOG_INFO* LogInfo) {
-	IntUS i, j;
-  #ifdef SWDEBUG
-  int debug = 0;
-  #endif
-
-	char ctemp[50];
-	const char *Layers_names[MAX_LAYERS] = { "Lyr_1", "Lyr_2", "Lyr_3", "Lyr_4",
-		"Lyr_5", "Lyr_6", "Lyr_7", "Lyr_8", "Lyr_9", "Lyr_10", "Lyr_11", "Lyr_12",
-		"Lyr_13", "Lyr_14", "Lyr_15", "Lyr_16", "Lyr_17", "Lyr_18", "Lyr_19",
-		"Lyr_20", "Lyr_21", "Lyr_22", "Lyr_23", "Lyr_24", "Lyr_25"};
-	const char *cnames_VegTypes[NVEGTYPES + 2] = { "total", "tree", "shrub",
-		"forbs", "grass", "litter" };
-
-	const char *cnames_eSW_Temp[] = { "max_C", "min_C", "avg_C",
-		"surfaceTemp" };
-	const char *cnames_eSW_Precip[] = { "ppt", "rain", "snow_fall", "snowmelt",
-		"snowloss" };
-	const char *cnames_eSW_SoilInf[] = { "soil_inf" };
-	const char *cnames_eSW_Runoff[] = { "net", "ponded_runoff", "snowmelt_runoff",
-		"ponded_runon" };
-	const char *cnames_eSW_SurfaceWater[] = { "surfaceWater_cm" };
-	const char *cnames_add_eSW_EvapSurface[] = { "evap_surfaceWater" };
-	const char *cnames_eSW_AET[] = {
-		"evapotr_cm", "tran_cm", "esoil_cm", "ecnw_cm", "esurf_cm", "esnow_cm"
-	};
-	const char *cnames_eSW_PET[] = { "pet_cm",
-		"H_oh_MJm-2", "H_ot_MJm-2", "H_gh_MJm-2", "H_gt_MJm-2"
-	};
-	const char *cnames_eSW_SnowPack[] = { "snowpackWaterEquivalent_cm",
-		"snowdepth_cm" };
-	const char *cnames_eSW_DeepSWC[] = { "lowLayerDrain_cm" };
-	const char *cnames_eSW_CO2Effects[] = { "BioMult", "WUEMult" };
-
-	#ifdef SWDEBUG
-	if (debug) swprintf("SW_OUT_set_colnames: set columns for 'eSW_Temp' ...");
-	#endif
-	for (i = 0; i < ncol_OUT[eSW_Temp]; i++) {
-        if(i < 3) {
-            // Normal air temperature columns
-            strcpy(ctemp, cnames_eSW_Temp[i]);
-        } else {
-            // Surface temperature columns
-            strcpy(ctemp, cnames_eSW_Temp[3]);
-            strcat(ctemp, "_");
-            strcat(ctemp, cnames_eSW_Temp[i % 3]);
-        }
-
-        colnames_OUT[eSW_Temp][i] = Str_Dup(ctemp, LogInfo);
-        if(LogInfo->stopRun) {
-            return; // Exit function prematurely due to error
-        }
-
-	}
-	#ifdef SWDEBUG
-	if (debug) swprintf(" 'eSW_Precip' ...");
-	#endif
-	for (i = 0; i < ncol_OUT[eSW_Precip]; i++) {
-		colnames_OUT[eSW_Precip][i] = Str_Dup(cnames_eSW_Precip[i], LogInfo);
-        if(LogInfo->stopRun) {
-            return; // Exit function prematurely due to error
-        }
-	}
-	#ifdef SWDEBUG
-	if (debug) swprintf(" 'eSW_SoilInf' ...");
-	#endif
-	for (i = 0; i < ncol_OUT[eSW_SoilInf]; i++) {
-		colnames_OUT[eSW_SoilInf][i] = Str_Dup(cnames_eSW_SoilInf[i], LogInfo);
-        if(LogInfo->stopRun) {
-            return; // Exit function prematurely due to error
-        }
-	}
-	#ifdef SWDEBUG
-	if (debug) swprintf(" 'eSW_Runoff' ...");
-	#endif
-	for (i = 0; i < ncol_OUT[eSW_Runoff]; i++) {
-		colnames_OUT[eSW_Runoff][i] = Str_Dup(cnames_eSW_Runoff[i], LogInfo);
-        if(LogInfo->stopRun) {
-            return; // Exit function prematurely due to error
-        }
-	}
-	#ifdef SWDEBUG
-	if (debug) swprintf(" 'eSW_VWCBulk' ...");
-	#endif
-	for (i = 0; i < ncol_OUT[eSW_VWCBulk]; i++) {
-		colnames_OUT[eSW_VWCBulk][i] = Str_Dup(Layers_names[i], LogInfo);
-        if(LogInfo->stopRun) {
-            return; // Exit function prematurely due to error
-        }
-	}
-	#ifdef SWDEBUG
-	if (debug) swprintf(" 'eSW_VWCMatric' ...");
-	#endif
-	for (i = 0; i < ncol_OUT[eSW_VWCMatric]; i++) {
-		colnames_OUT[eSW_VWCMatric][i] = Str_Dup(Layers_names[i], LogInfo);
-        if(LogInfo->stopRun) {
-            return; // Exit function prematurely due to error
-        }
-	}
-	#ifdef SWDEBUG
-	if (debug) swprintf(" 'eSW_SWCBulk' ...");
-	#endif
-	for (i = 0; i < ncol_OUT[eSW_SWCBulk]; i++) {
-		colnames_OUT[eSW_SWCBulk][i] = Str_Dup(Layers_names[i], LogInfo);
-        if(LogInfo->stopRun) {
-            return; // Exit function prematurely due to error
-        }
-	}
-	#ifdef SWDEBUG
-	if (debug) swprintf(" 'eSW_SWABulk' ...");
-	#endif
-	for (i = 0; i < ncol_OUT[eSW_SWABulk]; i++) {
-		colnames_OUT[eSW_SWABulk][i] = Str_Dup(Layers_names[i], LogInfo);
-        if(LogInfo->stopRun) {
-            return; // Exit function prematurely due to error
-        }
-	}
-	#ifdef SWDEBUG
-	if (debug) swprintf(" 'eSW_SWA' ...");
-	#endif
-	for (i = 0; i < tLayers; i++) {
-		for (j = 0; j < NVEGTYPES; j++) {
-			strcpy(ctemp, "swa_");
-			strcat(ctemp, cnames_VegTypes[j+1]); // j+1 since no total column for swa.
-			strcat(ctemp, "_");
-			strcat(ctemp, Layers_names[i]);
-
-			colnames_OUT[eSW_SWA][i + j * tLayers] = Str_Dup(ctemp, LogInfo);
-            if(LogInfo->stopRun) {
-                return; // Exit function prematurely due to error
-            }
-		}
-	}
-	#ifdef SWDEBUG
-	if (debug) swprintf(" 'eSW_SWAMatric' ...");
-	#endif
-	for (i = 0; i < ncol_OUT[eSW_SWAMatric]; i++) {
-		colnames_OUT[eSW_SWAMatric][i] = Str_Dup(Layers_names[i], LogInfo);
-        if(LogInfo->stopRun) {
-            return; // Exit function prematurely due to error
-        }
-	}
-	#ifdef SWDEBUG
-	if (debug) swprintf(" 'eSW_SWPMatric' ...");
-	#endif
-	for (i = 0; i < ncol_OUT[eSW_SWPMatric]; i++) {
-		colnames_OUT[eSW_SWPMatric][i] = Str_Dup(Layers_names[i], LogInfo);
-        if(LogInfo->stopRun) {
-            return; // Exit function prematurely due to error
-        }
-	}
-	#ifdef SWDEBUG
-	if (debug) swprintf(" 'eSW_SurfaceWater' ...");
-	#endif
-	for (i = 0; i < ncol_OUT[eSW_SurfaceWater]; i++) {
-		colnames_OUT[eSW_SurfaceWater][i] = Str_Dup(cnames_eSW_SurfaceWater[i], LogInfo);
-        if(LogInfo->stopRun) {
-            return; // Exit function prematurely due to error
-        }
-	}
-	#ifdef SWDEBUG
-	if (debug) swprintf(" 'eSW_Transp' ...");
-	#endif
-	for (i = 0; i < tLayers; i++) {
-		for (j = 0; j < NVEGTYPES + 1; j++) {
-			strcpy(ctemp, "transp_");
-			strcat(ctemp, cnames_VegTypes[j]);
-			strcat(ctemp, "_");
-			strcat(ctemp, Layers_names[i]);
-
-			colnames_OUT[eSW_Transp][i + j * tLayers] = Str_Dup(ctemp, LogInfo);
-            if(LogInfo->stopRun) {
-                return; // Exit function prematurely due to error
-            }
-		}
-	}
-	#ifdef SWDEBUG
-	if (debug) swprintf(" 'eSW_EvapSoil' ...");
-	#endif
-	for (i = 0; i < ncol_OUT[eSW_EvapSoil]; i++) {
-		colnames_OUT[eSW_EvapSoil][i] = Str_Dup(Layers_names[i], LogInfo);
-        if(LogInfo->stopRun) {
-            return; // Exit function prematurely due to error
-        }
-	}
-	#ifdef SWDEBUG
-	if (debug) swprintf(" 'eSW_EvapSurface' ...");
-	#endif
-	for (i = 0; i < NVEGTYPES + 2; i++) {
-		strcpy(ctemp, "evap_");
-		strcat(ctemp, cnames_VegTypes[i]);
-		colnames_OUT[eSW_EvapSurface][i] = Str_Dup(ctemp, LogInfo);
-        if(LogInfo->stopRun) {
-            return; // Exit function prematurely due to error
-        }
-	}
-	for (i = 0; i < ncol_OUT[eSW_EvapSurface] - (NVEGTYPES + 2); i++) {
-		colnames_OUT[eSW_EvapSurface][NVEGTYPES + 2 + i] = Str_Dup(cnames_add_eSW_EvapSurface[i], LogInfo);
-        if(LogInfo->stopRun) {
-            return; // Exit function prematurely due to error
-        }
-	}
-	#ifdef SWDEBUG
-	if (debug) swprintf(" 'eSW_Interception' ...");
-	#endif
-	for (i = 0; i < NVEGTYPES + 2; i++) {
-		strcpy(ctemp, "int_");
-		strcat(ctemp, cnames_VegTypes[i]);
-		colnames_OUT[eSW_Interception][i] = Str_Dup(ctemp, LogInfo);
-        if(LogInfo->stopRun) {
-            return; // Exit function prematurely due to error
-        }
-	}
-	#ifdef SWDEBUG
-	if (debug) swprintf(" 'eSW_LyrDrain' ...");
-	#endif
-	for (i = 0; i < ncol_OUT[eSW_LyrDrain]; i++) {
-		colnames_OUT[eSW_LyrDrain][i] = Str_Dup(Layers_names[i], LogInfo);
-        if(LogInfo->stopRun) {
-            return; // Exit function prematurely due to error
-        }
-	}
-	#ifdef SWDEBUG
-	if (debug) swprintf(" 'eSW_HydRed' ...");
-	#endif
-	for (i = 0; i < tLayers; i++) {
-		for (j = 0; j < NVEGTYPES + 1; j++) {
-			strcpy(ctemp, cnames_VegTypes[j]);
-			strcat(ctemp, "_");
-			strcat(ctemp, Layers_names[i]);
-			colnames_OUT[eSW_HydRed][i + j * tLayers] = Str_Dup(ctemp, LogInfo);
-            if(LogInfo->stopRun) {
-                return; // Exit function prematurely due to error
-            }
-		}
-	}
-	#ifdef SWDEBUG
-	if (debug) swprintf(" 'eSW_AET' ...");
-	#endif
-	for (i = 0; i < ncol_OUT[eSW_AET]; i++) {
-		colnames_OUT[eSW_AET][i] = Str_Dup(cnames_eSW_AET[i], LogInfo);
-        if(LogInfo->stopRun) {
-            return; // Exit function prematurely due to error
-        }
-	}
-	#ifdef SWDEBUG
-	if (debug) swprintf(" 'eSW_PET' ...");
-	#endif
-	for (i = 0; i < ncol_OUT[eSW_PET]; i++) {
-		colnames_OUT[eSW_PET][i] = Str_Dup(cnames_eSW_PET[i], LogInfo);
-        if(LogInfo->stopRun) {
-            return; // Exit function prematurely due to error
-        }
-	}
-	#ifdef SWDEBUG
-	if (debug) swprintf(" 'eSW_WetDays' ...");
-	#endif
-	for (i = 0; i < ncol_OUT[eSW_WetDays]; i++) {
-		colnames_OUT[eSW_WetDays][i] = Str_Dup(Layers_names[i], LogInfo);
-        if(LogInfo->stopRun) {
-            return; // Exit function prematurely due to error
-        }
-	}
-	#ifdef SWDEBUG
-	if (debug) swprintf(" 'eSW_SnowPack' ...");
-	#endif
-	for (i = 0; i < ncol_OUT[eSW_SnowPack]; i++) {
-		colnames_OUT[eSW_SnowPack][i] = Str_Dup(cnames_eSW_SnowPack[i], LogInfo);
-        if(LogInfo->stopRun) {
-            return; // Exit function prematurely due to error
-        }
-	}
-	#ifdef SWDEBUG
-	if (debug) swprintf(" 'eSW_DeepSWC' ...");
-	#endif
-	for (i = 0; i < ncol_OUT[eSW_DeepSWC]; i++) {
-		colnames_OUT[eSW_DeepSWC][i] = Str_Dup(cnames_eSW_DeepSWC[i], LogInfo);
-        if(LogInfo->stopRun) {
-            return; // Exit function prematurely due to error
-        }
-	}
-	#ifdef SWDEBUG
-	if (debug) swprintf(" 'eSW_SoilTemp' ...");
-	#endif
-    j = 0; // Layer variable for the next for-loop, 0 is first layer not surface
-    for (i = 0; i < ncol_OUT[eSW_SoilTemp]; i++) {
-
-        // Check if ready to go onto next layer (added all min/max/avg headers for layer)
-        if(i % 3 == 0 && i > 1) j++;
-
-        // For layers 1 through ncol_OUT[eSW_SoilTemp]
-        strcpy(ctemp, Layers_names[j]);
-
-        strcat(ctemp, "_");
-        strcat(ctemp, cnames_eSW_Temp[i % 3]);
-
-        colnames_OUT[eSW_SoilTemp][i] = Str_Dup(ctemp, LogInfo);
-        if(LogInfo->stopRun) {
-            return; // Exit function prematurely due to error
-        }
-
-    }
-
-    #ifdef SWDEBUG
-    if (debug) swprintf(" 'eSW_Frozen' ...");
-    #endif
-        for (i = 0; i < ncol_OUT[eSW_Frozen]; i++) {
-                colnames_OUT[eSW_Frozen][i] = Str_Dup(Layers_names[i], LogInfo);
-                if(LogInfo->stopRun) {
-                    return; // Exit function prematurely due to error
-                }
-    }
-	#ifdef SWDEBUG
-	if (debug) swprintf(" 'eSW_Estab' ...");
-	#endif
-	for (i = 0; i < ncol_OUT[eSW_Estab]; i++) {
-		colnames_OUT[eSW_Estab][i] = Str_Dup(parms[i]->sppname, LogInfo);
-        if(LogInfo->stopRun) {
-            return; // Exit function prematurely due to error
-        }
-	}
-	#ifdef SWDEBUG
-	if (debug) swprintf(" 'eSW_CO2Effects' ...");
-	#endif
-	for (i = 0; i < 2; i++) {
-		for (j = 0; j < NVEGTYPES; j++) {
-			strcpy(ctemp, cnames_eSW_CO2Effects[i]);
-			strcat(ctemp, "_");
-			strcat(ctemp, cnames_VegTypes[j + 1]); // j+1 since no total column
-			colnames_OUT[eSW_CO2Effects][j + i * NVEGTYPES] = Str_Dup(ctemp, LogInfo);
-            if(LogInfo->stopRun) {
-                return; // Exit function prematurely due to error
-            }
-		}
-	}
-
-	#ifdef SWDEBUG
-	if (debug) swprintf(" 'eSW_Biomass' ...");
-	#endif
-	i = 0;
-	strcpy(ctemp, "fCover_BareGround");
-	colnames_OUT[eSW_Biomass][i] = Str_Dup(ctemp, LogInfo);
-    if(LogInfo->stopRun) {
-        return; // Exit function prematurely due to error
-    }
-	i = 1;
-	for (j = 0; j < NVEGTYPES; j++) {
-		strcpy(ctemp, "fCover_");
-		strcat(ctemp, cnames_VegTypes[j + 1]); // j+1 since no total column
-		colnames_OUT[eSW_Biomass][j + i] = Str_Dup(ctemp, LogInfo);
-        if(LogInfo->stopRun) {
-            return; // Exit function prematurely due to error
-        }
-	}
-	i += j;
-	for (j = 0; j < NVEGTYPES + 2; j++) {
-		strcpy(ctemp, "Biomass_");
-		strcat(ctemp, cnames_VegTypes[j]);
-		colnames_OUT[eSW_Biomass][j + i] = Str_Dup(ctemp, LogInfo);
-        if(LogInfo->stopRun) {
-            return; // Exit function prematurely due to error
-        }
-	}
-	i += j;
-	for (j = 0; j < NVEGTYPES + 1; j++) {
-		strcpy(ctemp, "Biolive_");
-		strcat(ctemp, cnames_VegTypes[j]);
-		colnames_OUT[eSW_Biomass][j + i] = Str_Dup(ctemp, LogInfo);
-        if(LogInfo->stopRun) {
-            return; // Exit function prematurely due to error
-        }
-	}
-	i += j;
-	strcpy(ctemp, "LAI_total");
-    colnames_OUT[eSW_Biomass][i] = Str_Dup(ctemp, LogInfo);
-
-	#ifdef SWDEBUG
-    if(LogInfo->stopRun) {
-        return; // Exit function prematurely due to error
-    }
-
-	if (debug) swprintf(" completed.\n");
-	#endif
-}
-
-
-void SW_OUT_new_year(TimeInt firstdoy, TimeInt lastdoy,
-					 SW_OUTPUT* SW_Output)
-{
-	/* =================================================== */
-	/* reset the terminal output days each year  */
-
-	IntUS k;
-
-	ForEachOutKey(k)
-	{
-		if (!SW_Output[k].use) {
-			continue;
-		}
-
-		if (SW_Output[k].first_orig <= firstdoy) {
-			SW_Output[k].first = firstdoy;
-		} else {
-			SW_Output[k].first = SW_Output[k].first_orig;
-		}
-
-		if (SW_Output[k].last_orig >= lastdoy) {
-			SW_Output[k].last = lastdoy;
-		} else {
-			SW_Output[k].last = SW_Output[k].last_orig;
-		}
-	}
-
-}
-
-
-
-int SW_OUT_read_onekey(OutKey k, OutSum sumtype, int first, int last,
-	char msg[], size_t sizeof_msg, Bool* VegProd_use_SWA, Bool deepdrain,
-	SW_OUTPUT* SW_Output, char *InFiles[])
-{
-	int res = 0; // return value indicating type of message if any
-
-	char *MyFileName = InFiles[eOutput];
-	msg[0] = '\0';
-
-	// Convert strings to index numbers
-	SW_Output[k].sumtype = sumtype;
-
-	SW_Output[k].use = (Bool) (sumtype != eSW_Off);
-
-	// Proceed to next line if output key/type is turned off
-	if (!SW_Output[k].use)
-	{
-		return(-1); // return and read next line of `outsetup.in`
-	}
-
-	/* check validity of summary type */
-	if (SW_Output[k].sumtype == eSW_Fnl && !SW_Output[k].has_sl)
-	{
-		SW_Output[k].sumtype = eSW_Avg;
-
-		snprintf(
-			msg,
-			sizeof_msg,
-			"%s : Summary Type FIN with key %s is meaningless.\n" \
-			"  Using type AVG instead.",
-			MyFileName,
-			key2str[k]
-		);
-		res = LOGWARN;
-	}
-
-	// set use_SWA to TRUE if defined.
-	// Used in SW_Control to run the functions to get the recalculated values only if SWA is used
-	// This function is run prior to the control functions so thats why it is here.
-	if (k == eSW_SWA) {
-		*VegProd_use_SWA = swTRUE;
-	}
-
-	/* Check validity of output key */
-	if (k == eSW_Estab) {
-		SW_Output[k].sumtype = eSW_Sum;
-		first = 1;
-		last = 366;
-
-	} else if ((k == eSW_AllVeg || k == eSW_ET || k == eSW_AllWthr || k == eSW_AllH2O))
-	{
-		SW_Output[k].use = swFALSE;
-
-		snprintf(
-			msg,
-			sizeof_msg,
-			"%s : Output key %s is currently unimplemented.",
-			MyFileName,
-			key2str[k]
-		);
-		return(LOGWARN);
-	}
-
-	/* verify deep drainage parameters */
-	if (k == eSW_DeepSWC && SW_Output[k].sumtype != eSW_Off && !deepdrain)
-	{
-		SW_Output[k].use = swFALSE;
-
-		snprintf(
-			msg,
-			sizeof_msg,
-			"%s : DEEPSWC cannot produce output if deep drainage is " \
-			"not simulated (flag not set in %s).",
-			MyFileName,
-			InFiles[eSite]
-		);
-		return(LOGWARN);
-	}
-
-	// Set remaining values of `SW_Output[k]`
-	SW_Output[k].first_orig = first;
-	SW_Output[k].last_orig = last;
-
-	if (SW_Output[k].last_orig == 0)
-	{
-		snprintf(
-			msg,
-			sizeof_msg,
-			"%s : Invalid ending day (%d), key=%s.",
-			MyFileName,
-			last,
-			key2str[k]
-		);
-		return(LOGERROR);
-	}
-
-	return(res);
-}
-
-
-/**
-	Read output setup from file `outsetup.in`.
-
-    Output can be generated for four different time steps: daily (DY), weekly (WK),
-    monthly (MO), and yearly (YR).
-
-    We have two options to specify time steps:
-        - The same time step(s) for every output: Add a line with the tag `TIMESTEP`,
-          e.g., `TIMESTEP dy mo yr` will generate daily, monthly, and yearly output for
-          every output variable. If there is a line with this tag, then this will
-          override information provided in the column `PERIOD`.
-        - A different time step for each output: Specify the time step in the column
-          `PERIOD` for each output variable. Note: only one time step per output variable
-          can be specified.
-
-	@param[in,out] sw Comprehensive structure holding all information
-    	dealt with in SOILWAT2
-	@param[in] InFiles Array of program in/output files
-	@param[in] timeSteps Keeps track of the output time periods that
-		are required for each output key
-	@param[out] used_OUTNPERIODS The number of different time steps/periods
-		 that are used/requested
-	@param[out] LogInfo Holds information on warnings and errors
- */
-void SW_OUT_read(SW_ALL* sw, char *InFiles[],
-	OutPeriod timeSteps[][SW_OUTNPERIODS], IntUS *used_OUTNPERIODS,
-	LOG_INFO* LogInfo)
-{
-	/* =================================================== */
-	/* read input file for output parameter setup info.
-	 * 5-Nov-01 -- now disregard the specified file name's
-	 *             extension and instead use the specified
-	 *             period as the extension.
-	 * 10-May-02 - Added conditional for interfacing to STEPPE.
-	 *             We want no output when running from STEPPE
-	 *             so the code to open the file is blocked out.
-	 *             In fact, the only keys to process are
-	 *             TRANSP, PRECIP, and TEMP.
-	 */
-	FILE *f;
-	OutKey k;
-	int x, itemno, msg_type;
-	IntUS i;
-	Bool useTimeStep = swFALSE;
-
-	/* these dims come from the orig format str */
-	/* except for the uppercase space. */
-	char timeStep[SW_OUTNPERIODS][10], // matrix to capture all the periods entered in outsetup.in
-			keyname[50],
-			ext[10],
-			sumtype[4], /* should be 2 chars, but we don't want overflow from user typos */
-			period[10],
-			last[4], /* last doy for output, if "end", ==366 */
-			outfile[MAX_FILENAMESIZE],
-			msg[200], // message to print
-			upkey[50], upsum[4], /* space for uppercase conversion */
-			inbuf[MAX_FILENAMESIZE];
-	int first; /* first doy for output */
-
-	char *MyFileName = InFiles[eOutput];
-	f = OpenFile(MyFileName, "r", LogInfo);
-    if(LogInfo->stopRun) {
-        return; // Exit function prematurely due to error
-    }
-	itemno = 0;
-
-	*used_OUTNPERIODS = 1; // if 'TIMESTEP' is not specified in input file, then only one time step = period can be specified
-
-
-	while (GetALine(f, inbuf, MAX_FILENAMESIZE))
-	{
-		itemno++; /* note extra lines will cause an error */
-
-		x = sscanf(inbuf, "%s %s %s %d %s %s", keyname, sumtype, period, &first,
-				last, outfile);
-
-		// Check whether we have read in `TIMESTEP`, `OUTSEP`, or one of the 'key' lines
-		if (Str_CompareI(keyname, (char *)"TIMESTEP") == 0)
-		{
-			// condition to read in the TIMESTEP line in outsetup.in
-			// need to rescan the line because you are looking for all strings, unlike the original scan
-			*used_OUTNPERIODS = sscanf(inbuf, "%s %s %s %s %s", keyname, timeStep[0],
-					timeStep[1], timeStep[2], timeStep[3]);	// maximum number of possible timeStep is SW_OUTNPERIODS
-			(*used_OUTNPERIODS)--; // decrement the count to make sure to not count keyname in the number of periods
-
-			if (*used_OUTNPERIODS > 0)
-			{ // make sure that `TIMESTEP` line did contain time periods;
-				// otherwise, use values from the `period` column
-				useTimeStep = swTRUE;
-
-				if (*used_OUTNPERIODS > SW_OUTNPERIODS)
-				{
-					CloseFile(&f, LogInfo);
-					LogError(LogInfo, LOGERROR, "SW_OUT_read: used_OUTNPERIODS = %d > " \
-						"SW_OUTNPERIODS = %d which is illegal.\n",
-						*used_OUTNPERIODS, SW_OUTNPERIODS);
-                    return; // Exit function prematurely due to error
-				}
-			}
-
-			continue; // read next line of `outsetup.in`
-		}
-
-		if (Str_CompareI(keyname, (char *)"OUTSEP") == 0)
-		{
-			// Notify the user that this functionality has been removed
-			LogError(LogInfo, LOGWARN,
-					"`outsetup.in`: The functionality to specify a separation " \
-				    "character in output files has been removed. Only CSV "\
-					"files will be created. It is recommended to " \
-					"remove the \'OUTSEP\' line from your file.");
-
-			continue; //read next line of `outsetup.in`
-		}
-
-		// we have read a line that specifies an output key/type
-		// make sure that we got enough input
-		if (x < 6)
-		{
-			CloseFile(&f, LogInfo);
-			LogError(LogInfo, LOGERROR, "%s : Insufficient input for key %s item %d.",
-				MyFileName, keyname, itemno);
-            return; // Exit function prematurely due to error
-		}
-
-		// Convert strings to index numbers
-		k = str2key(Str_ToUpper(keyname, upkey), LogInfo);
-        if(LogInfo->stopRun) {
-            CloseFile(&f, LogInfo);
-            return; // Exit function prematurely due to error
-        }
-
-		// For now: rSOILWAT2's function `onGet_SW_OUT` requires that
-		// `sw->Output[k].outfile` is allocated here
-		#if defined(RSOILWAT)
-		sw->Output[k].outfile = (char *) Str_Dup(outfile, LogInfo);
-        if(LogInfo->stopRun) {
-            CloseFile(&f, LogInfo);
-            return; // Exit function prematurely due to error
-        }
-		#else
-		outfile[0] = '\0';
-		#endif
-
-		// Fill information into `sw->Output[k]`
-		msg_type = SW_OUT_read_onekey(
-			k,
-			str2stype(Str_ToUpper(sumtype, upsum), LogInfo),
-			first,
-			(Str_CompareI((char *)last, (char *)"END") == 0) ? 366 : atoi(last),
-			msg,
-			sizeof msg,
-			&sw->VegProd.use_SWA,
-			sw->Site.deepdrain,
-			sw->Output,
-			InFiles
-		);
-
-        if(msg_type == LOGWARN || msg_type == LOGERROR) {
-            LogError(LogInfo, msg_type, "%s", msg);
-
-            if(msg_type == LOGERROR) {
-                CloseFile(&f, LogInfo);
-                return; // Exit function prematurely due to error
-            }
-        }
-
-		// Specify which output time periods are requested for this output key/type
-		if (sw->Output[k].use)
-		{
-			if (useTimeStep) {
-				// `timeStep` was read in earlier on the `TIMESTEP` line; ignore `period`
-				for (i = 0; i < *used_OUTNPERIODS; i++) {
-					timeSteps[k][i] = str2period(Str_ToUpper(timeStep[i], ext));
-				}
-
-			} else {
-				timeSteps[k][0] = str2period(Str_ToUpper(period, ext));
-			}
-		}
-	} //end of while-loop
-
-	CloseFile(&f, LogInfo);
-
-	// Determine which output periods are turned on for at least one output key
-	find_OutPeriods_inUse(&sw->GenOutput, sw->Output);
-
-	#if defined(SW_OUTTEXT)
-	// Determine for which output periods text output per soil layer or 'regular'
-	// is requested:
-	find_TXToutputSoilReg_inUse(sw->FileStatus.make_soil,
-								sw->FileStatus.make_regular,
-								sw->Output, sw->GenOutput.timeSteps,
-								sw->GenOutput.used_OUTNPERIODS);
-	#endif
-
-	#if defined(STEPWAT) || defined(SWNETCDF)
-	// Determine number of used years/months/weeks/days in simulation period
-	SW_OUT_set_nrow(&sw->Model, sw->GenOutput.use_OutPeriod,
-					sw->GenOutput.nrow_OUT);
-	#endif
-
-    #if defined(SWNETCDF)
-    SW_NC_read_out_vars(sw->Output, InFiles, sw->VegEstab.parms, LogInfo);
-    #endif
-
-}
-
-
-
-void _collect_values(SW_ALL* sw, SW_OUTPUT_POINTERS* SW_OutputPtrs,
-		Bool bFlush_output, TimeInt tOffset, LOG_INFO* LogInfo) {
-
-	SW_OUT_sum_today(sw, eSWC, bFlush_output, tOffset, LogInfo);
-    if(LogInfo->stopRun) {
-        return; // Exit function prematurely due to error
-    }
-
-	SW_OUT_sum_today(sw, eWTH, bFlush_output, tOffset, LogInfo);
-    if(LogInfo->stopRun) {
-        return; // Exit function prematurely due to error
-    }
-
-	SW_OUT_sum_today(sw, eVES, bFlush_output, tOffset, LogInfo);
-    if(LogInfo->stopRun) {
-        return; // Exit function prematurely due to error
-    }
-
-	SW_OUT_sum_today(sw, eVPD, bFlush_output, tOffset, LogInfo);
-    if(LogInfo->stopRun) {
-        return; // Exit function prematurely due to error
-    }
-
-	SW_OUT_write_today(sw, SW_OutputPtrs, bFlush_output, tOffset);
-}
-
-
-/** called at year end to process the remainder of the output
-    period. This sets two flags: bFlush_output and
-    tOffset to be used in the appropriate subs.
-
-	@param[in,out] sw Comprehensive struct of type SW_ALL containing
-  		all information in the simulation
-	@param[in] SW_OutputPtrs SW_OUTPUT_POINTERS of size SW_OUTNKEYS which
- 		hold pointers to subroutines for output keys
-	@param[out] LogInfo Holds information on warnings and errors
-*/
-void SW_OUT_flush(SW_ALL* sw, SW_OUTPUT_POINTERS* SW_OutputPtrs,
-				  LOG_INFO* LogInfo) {
-	TimeInt localTOffset = 0; // tOffset is zero when called from this function
-
-	_collect_values(sw, SW_OutputPtrs, swTRUE, localTOffset, LogInfo);
-}
-
-/** adds today's output values to week, month and year
-    accumulators and puts today's values in yesterday's
-    registers. This is different from the Weather.c approach
-    which updates Yesterday's registers during the _new_day()
-    function. It's more logical to update yesterday just
-    prior to today's calculations, but there's no logical
-    need to perform _new_day() on the soilwater.
-
-	@param[in,out] sw Comprehensive struct of type SW_ALL containing
-		all information in the simulation
-	@param[in] otyp Identifies the current module/object
-	@param[in] bFlush_output Determines if output should be created for
-		a specific output key
-	@param[in] tOffset Offset describing with the previous or current period
-	@param[out] LogInfo Holds information on warnings and errors
-*/
-void SW_OUT_sum_today(SW_ALL* sw, ObjType otyp,
-		Bool bFlush_output, TimeInt tOffset, LOG_INFO* LogInfo)
-{
-	/*  SW_VEGESTAB *v = &SW_VegEstab;  -> we don't need to sum daily for this */
-	OutPeriod pd;
-
-	ForEachOutPeriod(pd)
-	{
-		if (bFlush_output || sw->Model.newperiod[pd]) // `newperiod[eSW_Day]` is always TRUE
-		{
-			average_for(sw, otyp, pd, bFlush_output, tOffset, LogInfo);
-
-            if(LogInfo->stopRun) {
-                return; // Exit function prematurely due to error
-            }
-
-			switch (otyp)
-			{
-				case eSWC:
-					memset(sw->SoilWat.p_accu[pd], 0, sizeof(SW_SOILWAT_OUTPUTS));
-					break;
-				case eWTH:
-					memset(sw->Weather.p_accu[pd], 0, sizeof(SW_WEATHER_OUTPUTS));
-					break;
-				case eVES:
-					break;
-				case eVPD:
-					memset(sw->VegProd.p_accu[pd], 0, sizeof(SW_VEGPROD_OUTPUTS));
-					break;
-				default:
-					LogError(LogInfo, LOGERROR,
-							"Invalid object type in SW_OUT_sum_today().");
-                    return; // Exit function prematurely due to error
-			}
-		}
-	}
-
-	if (!bFlush_output)
-	{
-		ForEachOutPeriod(pd)
-		{
-			collect_sums(sw, otyp, pd, sw->GenOutput.timeSteps,
-						 sw->GenOutput.used_OUTNPERIODS, LogInfo);
-
-            if(LogInfo->stopRun) {
-                return; // Exit function prematurely due to error
-            }
-		}
-	}
-}
-
-
-/** `SW_OUT_write_today` is called twice: by
-      - `_end_day` at the end of each day with values
-        values of `bFlush_output` set to FALSE and `tOffset` set to 1
-      - `SW_OUT_flush` at the end of every year with
-        values of `bFlush_output` set to TRUE and `tOffset` set to 0
-
-	@param[in] sw Comprehensive struct of type SW_ALL containing all information
-  		in the simulation
-	@param[in] SW_OutputPtrs SW_OUTPUT_POINTERS of size SW_OUTNKEYS which
-  		hold pointers to subroutines for output keys
-	@param[in] bFlush_output Determines if output should be created for
-		a specific output key
-	@param[in] tOffset Offset describing with the previous or current period
-*/
-void SW_OUT_write_today(SW_ALL* sw, SW_OUTPUT_POINTERS* SW_OutputPtrs,
-						Bool bFlush_output, TimeInt tOffset)
-{
-	/* --------------------------------------------------- */
-	/* all output values must have been summed, averaged or
-	 * otherwise completed before this is called [now done
-	 * by SW_*_sum_*<daily|yearly>()] prior.
-	 * This subroutine organizes only the calling loop and
-	 * sending the string to output.
-	 * Each output quantity must have a print function
-	 * defined and linked to SW_Output.pfunc (currently all
-	 * starting with 'get_').  Those funcs return a properly
-	 * formatted string to be output via the module variable
-	 * 'sw_outstr'. Furthermore, those funcs must know their
-	 * own time period.  This version of the program only
-	 * prints one period for each quantity.
-	 *
-	 * The t value tests whether the current model time is
-	 * outside the output time range requested by the user.
-	 * Recall that times are based at 0 rather than 1 for
-	 * array indexing purposes but the user request is in
-	 * natural numbers, so we add one before testing.
-	 */
-	/* 10-May-02 (cwb) Added conditional to interface with STEPPE.
-	 *           We want no output if running from STEPPE.
-	 * July 12, 2017: Added functionality for writing outputs for STEPPE and SOILWAT since we now want output for STEPPE
-	 */
-	TimeInt t = 0xffff;
-	OutPeriod p;
-	Bool writeit[SW_OUTNPERIODS], use_help;
-
-	// Temporary string to hold sw_outstr before concatenating
-	// to buf_soil/buf_reg
-	// Silences -Wrestrict when compiling on Linux (found within -Wall)
-	char tempstr[MAX_LAYERS * OUTSTRLEN];
-	#ifdef STEPWAT
-	Bool use_help_txt, use_help_SXW;
-	#endif
-	IntUS k, i, outPeriod;
-
-	/* Update `tOffset` within SW_GEN_OUT for output functions */
-	sw->GenOutput.tOffset = tOffset;
-
-	#ifdef SWDEBUG
-  int debug = 0;
-  #endif
-
-	#if defined(SW_OUTTEXT)
-	char str_time[10]; // year and day/week/month header for each output row
-
-	// We don't really need all of these buffers to init every day
-	ForEachOutPeriod(p)
-	{
-		sw->FileStatus.buf_reg[p][0] = '\0';
-		sw->FileStatus.buf_soil[p][0] = '\0';
-
-		#ifdef STEPWAT
-		sw->FileStatus.buf_reg_agg[p][0] = '\0';
-		sw->FileStatus.buf_soil_agg[p][0] = '\0';
-		#endif
-	}
-	#endif
-
-  #ifdef SWDEBUG
-  if (debug) swprintf("'SW_OUT_write_today': %dyr-%dmon-%dwk-%ddoy: ",
-    sw->Model.year, sw->Model.month, sw->Model.week, sw->Model.doy);
-  #endif
-
-
-	// Determine which output periods should get formatted and output (if they are active)
-	t = sw->Model.doy;
-	writeit[eSW_Day] = (Bool) (t < sw->Output[0].first || t > sw->Output[0].last); // `csv`-files assume anyhow that first/last are identical for every output type/key
-	writeit[eSW_Week] = (Bool) (writeit[eSW_Day] && (sw->Model.newperiod[eSW_Week] || bFlush_output));
-	writeit[eSW_Month] = (Bool) (writeit[eSW_Day] && (sw->Model.newperiod[eSW_Month] || bFlush_output));
-	writeit[eSW_Year] = (Bool) (sw->Model.newperiod[eSW_Year] || bFlush_output);
-	// update daily: don't process daily output if `bFlush_output` is TRUE
-	// because `_end_day` was already called and produced daily output
-	writeit[eSW_Day] = (Bool) (writeit[eSW_Day] && !bFlush_output);
-
-
-	// Loop over output types/keys, over used output time periods, call
-	// formatting functions `get_XXX`, and concatenate for one row of `csv`-output
-	ForEachOutKey(k)
-	{
-		#ifdef SWDEBUG
-		if (debug) swprintf("key=%d=%s: ", k, key2str[k]);
-		#endif
-
-		if (!sw->Output[k].use) {
-			continue;
-		}
-
-		for (i = 0; i < sw->GenOutput.used_OUTNPERIODS; i++)
-		{
-			outPeriod = sw->GenOutput.timeSteps[k][i];
-			use_help = (Bool) (outPeriod != eSW_NoTime && writeit[outPeriod]);
-
-			#ifdef STEPWAT
-			use_help_txt = use_help;
-			use_help_SXW = (Bool) (sw->GenOutput.timeSteps_SXW[k][i] != eSW_NoTime &&
-								   writeit[sw->GenOutput.timeSteps_SXW[k][i]]);
-			use_help = (Bool) use_help_txt || use_help_SXW;
-			#endif
-
-			if (!use_help) {
-				continue; // don't call any `get_XXX` function
-			}
-
-<<<<<<< HEAD
-			#if defined(SOILWAT) && !defined(SWNETCDF)
-=======
-			#ifdef SW_OUTTEXT
->>>>>>> 32ae7d5c
-			#ifdef SWDEBUG
-			if (debug) swprintf(" call pfunc_text(%d=%s))",
-								outPeriod, pd2str[outPeriod]);
-			#endif
-
-			((void (*)(OutPeriod, SW_ALL*)) SW_OutputPtrs[k].pfunc_text)
-															(outPeriod, sw);
-
-			#elif defined(RSOILWAT) || defined(SWNETCDF)
-			#ifdef SWDEBUG
-			if (debug) swprintf(" call pfunc_mem(%d=%s))",
-				outPeriod, pd2str[outPeriod]);
-			#endif
-			((void (*)(OutPeriod, SW_ALL*)) SW_OutputPtrs[k].pfunc_mem)
-															(outPeriod, sw);
-
-			#elif defined(STEPWAT)
-			if (use_help_SXW)
-			{
-				#ifdef SWDEBUG
-				if (debug) swprintf(" call pfunc_SXW(%d=%s))",
-									sw->GenOutput.timeSteps_SXW[k][i],
-									pd2str[sw->GenOutput.timeSteps_SXW[k][i]]);
-				#endif
-				((void (*)(OutPeriod, SW_ALL*)) SW_OutputPtrs[k].pfunc_SXW)
-										(sw->GenOutput.timeSteps_SXW[k][i], sw);
-			}
-
-			if (!use_help_txt)
-			{
-				continue;  // SXW output complete; skip to next output period
-			}
-			else {
-				if (sw->GenOutput.prepare_IterationSummary)
-				{
-					#ifdef SWDEBUG
-					if (debug) swprintf(" call pfunc_agg(%d=%s))",
-										outPeriod, pd2str[outPeriod]);
-					#endif
-					((void (*)(OutPeriod, SW_ALL*)) SW_OutputPtrs[k].pfunc_agg) (outPeriod, sw);
-				}
-
-				if (sw->GenOutput.print_SW_Output)
-				{
-					outPeriod = sw->GenOutput.timeSteps[k][i];
-					#ifdef SWDEBUG
-					if (debug) swprintf(" call pfunc_text(%d=%s))",
-										outPeriod, pd2str[outPeriod]);
-					#endif
-					((void (*)(OutPeriod, SW_ALL*)) SW_OutputPtrs[k].pfunc_text) (outPeriod, sw);
-				}
-			}
-			#endif
-
-			#ifdef SWDEBUG
-			if (debug) swprintf(" ... ok");
-			#endif
-
-			#if defined(SW_OUTTEXT)
-			/* concatenate formatted output for one row of `csv`- files */
-			if (sw->GenOutput.print_SW_Output)
-			{
-				strcpy(tempstr, sw->GenOutput.sw_outstr);
-				if (sw->Output[k].has_sl) {
-					strcat(sw->FileStatus.buf_soil[outPeriod], tempstr);
-				} else {
-					strcat(sw->FileStatus.buf_reg[outPeriod], tempstr);
-				}
-			}
-
-			#ifdef STEPWAT
-			if (sw->GenOutput.print_IterationSummary)
-			{
-				strcpy(tempstr, sw->GenOutput.sw_outstr_agg);
-				if (sw->Output[k].has_sl) {
-					strcat(sw->FileStatus.buf_soil_agg[outPeriod], tempstr);
-				} else {
-					strcat(sw->FileStatus.buf_reg_agg[outPeriod], tempstr);
-				}
-			}
-			#endif
-			#else
-			(void) tempstr;
-			#endif
-		} // end of loop across `used_OUTNPERIODS`
-	} // end of loop across output keys
-
-	#if defined(SW_OUTTEXT)
-	// write formatted output to csv-files
-	ForEachOutPeriod(p)
-	{
-		if (sw->GenOutput.use_OutPeriod[p] && writeit[p])
-		{
-			get_outstrleader(p, sizeof str_time, &sw->Model,
-							 tOffset, str_time);
-
-			if (sw->FileStatus.make_regular[p])
-			{
-				if (sw->GenOutput.print_SW_Output) {
-					fprintf(sw->FileStatus.fp_reg[p], "%s%s\n",
-						str_time, sw->FileStatus.buf_reg[p]);
-					// STEPWAT2 needs a fflush for yearly output;
-					// other time steps, the soil-layer files, and SOILWAT2 work fine without it...
-					fflush(sw->FileStatus.fp_reg[p]);
-				}
-
-				#ifdef STEPWAT
-				if (sw->GenOutput.print_IterationSummary) {
-					fprintf(sw->FileStatus.fp_reg_agg[p], "%s%s\n",
-						str_time, sw->FileStatus.buf_reg_agg[p]);
-				}
-				#endif
-			}
-
-			if (sw->FileStatus.make_soil[p])
-			{
-				if (sw->GenOutput.print_SW_Output) {
-					fprintf(sw->FileStatus.fp_soil[p], "%s%s\n",
-						str_time, sw->FileStatus.buf_soil[p]);
-				}
-
-				#ifdef STEPWAT
-				if (sw->GenOutput.print_IterationSummary) {
-					fprintf(sw->FileStatus.fp_soil_agg[p], "%s%s\n",
-						str_time, sw->FileStatus.buf_soil_agg[p]);
-				}
-				#endif
-
-			}
-		}
-	}
-	#else
-	(void) tOffset;
-	(void) SW_OutputPtrs;
-	#endif
-
-	#if defined(SW_OUTARRAY)
-	// increment row counts
-	ForEachOutPeriod(p)
-	{
-		if (sw->GenOutput.use_OutPeriod[p] && writeit[p])
-		{
-			sw->GenOutput.irow_OUT[p]++;
-		}
-	}
-	#endif
-
-  #ifdef SWDEBUG
-  if (debug) swprintf("'SW_OUT_write_today': completed\n");
-  #endif
-}
-
-
-/** @brief create all of the user-specified output files.
- *
- * @param[in,out] SW_FileStatus Struct of type
- *	SW_FILE_STATUS which holds basic information about output files
- *	and values
- * @param[in] SW_Output SW_OUTPUT array of size SW_OUTNKEYS which holds
- * 	basic output information for all output keys
- * @param[in] n_layers Number of layers of soil within the simulation run
- * @param[in] InFiles Array of program in/output files
- * @param[in] GenOutput Holds general variables that deal with output
- * @param[out] LogInfo Holds information on warnings and errors
- *
- *  @note Call this routine at the beginning of the main program run, but
- *  after SW_OUT_read() which sets the global variable use_OutPeriod.
-*/
-void SW_OUT_create_files(SW_FILE_STATUS* SW_FileStatus, SW_OUTPUT* SW_Output,
-    LyrIndex n_layers, char *InFiles[], SW_GEN_OUT* GenOutput,
-    LOG_INFO* LogInfo) {
-
-    #if defined(SOILWAT)
-    if(LogInfo->printProgressMsg) {
-        sw_message("is creating output files ...");
-    }
-    #endif
-
-    #if defined(SW_OUTTEXT)
-    SW_OUT_create_textfiles(SW_FileStatus, SW_Output,
-        n_layers, InFiles, GenOutput, LogInfo);
-    #else
-    (void) SW_FileStatus;
-    (void) SW_Output;
-    (void) n_layers;
-    (void) InFiles;
-    (void) GenOutput;
-    #endif
-}
-
-
-/** @brief close all of the user-specified output files.
-    call this routine at the end of the program run.
-
-	@param[in,out] SW_FileStatus Struct of type
-		SW_FILE_STATUS which holds basic information about output files
-		and values
-	@param[in] GenOutput Holds general variables that deal with output
-	@param[out] LogInfo Holds information on warnings and errors
-*/
-void SW_OUT_close_files(SW_FILE_STATUS* SW_FileStatus, SW_GEN_OUT* GenOutput,
-            LOG_INFO* LogInfo) {
-
-    #if defined(SW_OUTTEXT)
-    SW_OUT_close_textfiles(SW_FileStatus, GenOutput, LogInfo);
-    #else
-    (void) SW_FileStatus;
-    (void) GenOutput;
-    (void) LogInfo;
-    #endif
-}
-
-
-
-void _echo_outputs(SW_ALL* sw)
-{
-	IntUS k;
-	char str[OUTSTRLEN], errstr[MAX_ERROR];
-
-	strcpy(errstr, "\n===============================================\n"
-			"  Output Configuration:\n");
-	ForEachOutKey(k)
-	{
-		if (!sw->Output[k].use)
-			continue;
-		strcat(errstr, "---------------------------\nKey ");
-		strcat(errstr, key2str[k]);
-		strcat(errstr, "\n\tSummary Type: ");
-		strcat(errstr, styp2str[sw->Output[k].sumtype]);
-		snprintf(str, OUTSTRLEN, "\n\tStart period: %d", sw->Output[k].first_orig);
-		strcat(errstr, str);
-		snprintf(str, OUTSTRLEN, "\n\tEnd period  : %d", sw->Output[k].last_orig);
-		strcat(errstr, str);
-		strcat(errstr, "\n");
-	}
-
-	strcat(errstr, "\n----------  End of Output Configuration ---------- \n");
-	printf("%s\n", errstr);
-}
-
-void _echo_all_inputs(SW_ALL* sw) {
-
-	if (!sw->VegEstab.use) {
-		printf("Establishment not used.\n");
-	}
-
-	_echo_inputs(&sw->Site, &sw->Model);
-	_echo_VegEstab(sw->Site.width, sw->VegEstab.parms,
-				   sw->VegEstab.count);
-	_echo_VegProd(sw->VegProd.veg, sw->VegProd.bare_cov);
-	_echo_outputs(sw);
-}
-
-#if defined(SWNETCDF)
-/**
- * @brief Deep copy SW_OUTPUT instances with information in regards to
- *  netCDFs along with netCDF output files stored in SW_FILE_STATUS
- *
- * @param[out] dest_out Destination instances of SW_OUTPUT
- * @param[in] source_out Source instances of SW_OUTPUT
- * @param[out] dest_files Destination instance of netCDF files (SW_FILE_STATUS)
- * @param[in] source_files Source instance of netCDF files (SW_FILE_STATUS)
- * @param[in] useOutPeriods Specify which output periods were requested to output
- * @param[out] LogInfo Holds information on warnings and errors
-*/
-void SW_OUT_deepCopy(SW_OUTPUT* dest_out, SW_OUTPUT* source_out,
-                     SW_FILE_STATUS* dest_files, SW_FILE_STATUS* source_files,
-                     Bool useOutPeriods[], LOG_INFO* LogInfo) {
-
-    OutKey key;
-    OutPeriod pd;
-    int varNum, attNum, fileNum;
-    int numVars = 0, numFiles = source_files->numOutFiles;
-    char** destFile = NULL, *srcFile = NULL;
-
-    ForEachOutKey(key) {
-        memcpy(&dest_out[key], &source_out[key], sizeof(SW_OUTPUT));
-        numVars = numVarsPerKey[key];
-
-        if(numVars > 0 && source_out[key].use) {
-            ForEachOutPeriod(pd) {
-                if(useOutPeriods[pd]) {
-                    SW_NC_alloc_files(&dest_files->ncOutFiles[key][pd],
-                                        numFiles, LogInfo);
-                    if(LogInfo->stopRun) {
-                        return; // Exit function prematurely due to error
-                    }
-                    for(fileNum = 0; fileNum < numFiles; fileNum++) {
-                        destFile = &dest_files->ncOutFiles[key][pd][fileNum];
-                        srcFile = source_files->ncOutFiles[key][pd][fileNum];
-
-<<<<<<< HEAD
-                        *destFile = Str_Dup(srcFile, LogInfo);
-
-                        if(LogInfo->stopRun) {
-                            return; // Exit function prematurley due to error
-                        }
-                    }
-                }
-            }
-
-            SW_NC_init_outvars(&dest_out[key].outputVarInfo,
-                                        key, LogInfo);
-            if(LogInfo->stopRun) {
-                return; // Exit function prematurely due to error
-            }
-
-            SW_NC_init_outReq(&dest_out[key].reqOutputVars, key, LogInfo);
-            if(LogInfo->stopRun) {
-                return; // Exit function prematurely due to error
-            }
-
-            for(varNum = 0; varNum < numVars; varNum++) {
-                dest_out[key].reqOutputVars[varNum] =
-                                        source_out[key].reqOutputVars[varNum];
-
-                if(dest_out[key].reqOutputVars[varNum]) {
-                    for(attNum = 0; attNum < MAX_NATTS; attNum++) {
-                        dest_out[key].outputVarInfo[varNum][attNum] =
-                            Str_Dup(source_out[key].outputVarInfo[varNum][attNum], LogInfo);
-                        if(LogInfo->stopRun) {
-                            return; // Exit function prematurely due to error
-                        }
-                    }
-                }
-            }
-        }
-    }
-}
-
-/**
- * @brief Copy the output array, `p_OUT`, to a new simulation run and
- *  initialize `colnames_OUT` to NULL within the new instance
- *
- * @param[out] dest Destination instance of SW_GEN_OUT
- * @param[in] source Source instance of SW_GEN_OUT
- * @param[in] SW_Output SW_OUTPUT array of size SW_OUTNKEYS which holds
- *  basic output information for all output keys
- * @param[out] LogInfo Holds information on warnings and errors
-*/
-void SW_GENOUT_deepCopy(SW_GEN_OUT* dest, SW_GEN_OUT* source,
-                    SW_OUTPUT* SW_Output, LOG_INFO* LogInfo) {
-
-    OutKey key;
-    size_t index;
-
-    memcpy(dest, source, sizeof(SW_GEN_OUT));
-
-    SW_OUT_construct_outarray(SW_Output, dest, LogInfo);
-    if(LogInfo->stopRun) {
-        return; // Exit function prematurely due to error
-    }
-
-    ForEachOutKey(key) {
-        for (index = 0; index < 5 * NVEGTYPES + MAX_LAYERS; index++)
-        {
-            dest->colnames_OUT[key][index] = NULL; // Not needed within the copy
-        }
-	}
-
-}
-#endif
-=======
-/**
- * @brief Deep copy a source instance of SW_GEN_OUT into a destination instance
- *
- * Source values of p_OUT and p_OUTsd are not copied to destination.
- *
- * @param[out] dest Destination struct of type SW_GEN_OUT to be copied into
- * @param[in] source Source struct of type SW_GEN_OUT to copy
- * @param[in] SW_Output Passed as input argument.
- * @param[out] LogInfo Holds information on warnings and errors
-*/
-void SW_GENOUT_deepCopy(SW_GEN_OUT* dest, SW_GEN_OUT* source, SW_OUTPUT* SW_Output, LOG_INFO* LogInfo) {
-
-    IntUS key, icol;
-
-    memcpy(dest, source, sizeof (*dest));
-
-    SW_GENOUT_init_ptrs(dest);
-
-    /* allocate and copy colnames_OUT */
-    ForEachOutKey(key) {
-        for (icol = 0; icol < 5 * NVEGTYPES + MAX_LAYERS; icol++) {
-            if (!isnull(dest->colnames_OUT[key][icol])) {
-
-                dest->colnames_OUT[key][icol] = Str_Dup(
-                    source->colnames_OUT[key][icol],
-                    LogInfo
-                );
-                if(LogInfo->stopRun) {
-                    return; // Exit function prematurely due to error
-                }
-            }
-        }
-    }
-
-    /* allocate p_OUT and p_OUTsd -- but don't copy values */
-    #ifdef SW_OUTARRAY
-    SW_OUT_construct_outarray(dest, SW_Output, LogInfo);
-    #else
-    (void) SW_Output;
-    #endif
-}
-
-
->>>>>>> 32ae7d5c
-
-/*==================================================================*/
-/**
-  @defgroup out_algo Description of the output algorithm
-
-
-  __In summary:__
-
-  The function SW_CTL_run_current_year() in file SW_Control.c calls:
-    - the function _end_day() in file SW_Control.c, for each day, which in turn
-      calls _collect_values() with (global) arguments `bFlush_output` = `FALSE`
-      and `tOffset` = 1
-    - the function SW_OUT_flush(), after the last day of each year, which in
-      turn calls _collect_values() with (global) arguments
-      `bFlush_output` = TRUE and `tOffset` = 0
-
-  The function _collect_values()
-    -# calls SW_OUT_sum_today() for each of the \ref ObjType `otype`
-      that produce output, i.e., `eSWC`, `eWTH`, `eVES`, and `eVPD`.
-      SW_OUT_sum_today() loops over each \ref OutPeriod `pd`
-      - if today is the start of a new day/week/month/year period or if
-        `bFlush_output`, then it
-        -# calls average_for() with arguments `otype` and `pd` which
-          -# loops over all output keys `k`
-          -# divides the summed values by the duration of the specific output
-             period
-          -# fills the output aggregator `p_oagg[pd]` variables
-        -# resets the memory of the output accumulator `p_accu[d]` variables
-      - and, unless `bFlush_output` is `FALSE`, in a second loop over each
-        \ref OutPeriod `pd` calls collect_sums() with arguments `otype` and `pd`
-        which calls the output summing function corresponding to its
-        \ref ObjType argument `otype`, i.e., one of the functions sumof_swc(),
-        sumof_wth(), sumof_ves(), or sumof_vpd, in order to sum up the daily
-        values in the corresponding output accumulator `p_accu[pd]` variables.
-
-    -# calls SW_OUT_write_today() which loops over each \ref OutKey `k` and
-      loops over each \ref OutPeriod `pd` and, depending on application (see
-      details below):
-      - calls the appropriate output formatter function `get_XXX` via its
-        pointer stored in `SW_Output[k].pfunc_XXX`
-      - writes output to file(s) and/or passes output in-memory
-
-  There are four types of outputs and thus four types of output formatter
-  functions `get_XXX` in file \ref SW_Output_get_functions.c
-    - output to text files of current simulation:
-      - output formatter function such as `get_XXX_text` which prepare a
-        formatted text string in the global variable \ref SW_GEN_OUT.sw_outstr which is
-        concatenated and written to the text files by SW_OUT_write_today()
-      - these output formatter functions are assigned to pointers
-        `SW_Output[k].pfunc_text` and called by SW_OUT_write_today()
-      - currently used by `SOILWAT2-standalone` and by `STEPWAT2` if executed
-        with its `-i flag`
-
-    - output to text files of values that are aggregated across several
-      simulations (mean and SD of values)
-      - output formatter function such as `get_XXX_agg` which
-        - calculate a cumulative running mean and SD for the output values in
-          the pointer array variables `SW_GEN_OUT.p_OUT` and `SW_GEN_OUT.p_OUTsd`
-        - if `print_IterationSummary` is `TRUE` (i.e., for the last simulation
-          run = last iteration in `STEPWAT2` terminology),
-          prepare a formatted text string in the global variable
-          \ref sw_outstr_agg which is concatenated and written to the text
-          files by SW_OUT_write_today()
-      - these output formatter functions are assigned to pointers
-        `SW_Output[k].pfunc_agg` and called by SW_OUT_write_today()
-      - currently used by `STEPWAT2` if executed with its `-o flag`
-
-    - in-memory output via `STEPWAT2` variable `SXW`
-      - the variable `SXW` is defined by `STEPWAT2` in its struct `stepwat_st`
-      - the function SW_OUT_set_SXWrequests() instructs the output code to
-        pass these outputs independently of any text output requested by an user
-      - output formatter function such as `get_XXX_SWX` which pass the correct
-        values directly in the appropriate slots of `SXW` for the correct time
-        step
-      - these output formatter functions are assigned to pointers
-        `SW_Output[k].pfunc_SXW` and called by SW_OUT_write_today()
-      - currently used by `STEPWAT2` if executed with its `-s flag`, i.e.,
-        whenever `STEPWAT2` is run with `SOILWAT2`
-
-    - in-memory output via pointer array variable `p_OUT`
-      - output formatter function such as `get_XXX_mem` which store the correct
-        values directly in the appropriate elements of `SW_GEN_OUT.p_OUT`
-      - these output formatter functions are assigned to pointers
-        `SW_Output[k].pfunc_mem` and called by SW_OUT_write_today()
-      - currently used by `rSOILWAT2`
-
-
-  __Below text is outdated as of June 2018 (retained until updated):__
-
-  In detail:
-
-  There is a structure array (SW_OUTPUT) that contains the
-  information from the outsetup.in file. This structure is filled in
-  the initialization process by matching defined macros of valid keys
-  with enumeration variables used as indices into the structure
-  array.  A similar combination of text macros and enumeration
-  constants handles the TIMEPERIOD conversion from text to numeric
-  index.
-
-  Each structure element of the array contains the output period
-  code, start and end values, output file name, opened file pointer
-  for output, on/off status, and a pointer to the function that
-  prepares a complete line of formatted output per output period.
-
-  A _construct() function clears the entire structure array to set
-  values and flags to zero. Those output objects that are
-  turned off are ignored.
-  Thus, to add a new output variable, a new get_function must be added to
-  in addition to adding the new macro and enumeration keys
-  for it.  Oh, and a line or two of summarizing code.
-
-  After initialization, each valid output key has an element in the
-  structure array that "knows" its parameters and whether it is on or
-  off.  There is still space allocated for the "off" keys but they
-  are ignored by the use flag.
-
-  During the daily execution loop of the model, values for each of
-  the output objects are accumulated via a call to
-  SW_OUT_sum_today(x) function with x being a special enumeration
-  code that defines the actual module object to be summed (see
-  SW_Output.h).  This enumeration code breaks up the many output
-  variables into a few simple types so that adding a new output
-  variable is simplified by putting it into its proper category.
-
-  When the _sum_today() function is called, it calls the averaging
-  function which puts the sum, average, etc into the output
-  accumulators--(dy|wk|mo|yr)avg--then conditionally clears the
-  summary accumulators--(dy|wk|mo|yr)sum--if a new period has
-  occurred (in preparation for the new period), then calls the
-  function to handle collecting the summaries called collect_sums().
-
-  The collect_sums() function needs the object type (eg, eSWC, eWTH)
-  and the output period (eg, dy, wk, etc) and then, for each valid
-  output key, it assigns a pointer to the appropriate object's
-  summary sub-structure.  (This is where the complexity of this
-  approach starts to become a bit clumsy, but it nonetheless tends to
-  keep the overall code size down.) After assigning the pointer to
-  the summary structure, the pointers are passed to a routine to
-  actually do the accumulation for the various output objects
-  (currently SWC and WTH).  No other arithmetic is performed here.
-  This routine is only called, however, if the current day or period
-  falls within the range specified by the user.  Otherwise, the
-  accumulators will remain zero.  Also, the period check is used in
-  other places to determine whether to bother with averaging and
-  printing.
-
-  Once a period other than daily has passed, the accumulated values
-  are averaged or summed as appropriate within the average_for()
-  subroutine as mentioned above.
-
-  After the averaging function, the values are ready to format for
-  output.  The SW_OUT_write_today() routine is called from the
-  end_day() function in main(). Throughout the run for each period
-  all used values are appended to a string and at the end of the period
-  the string is written to the proper output file. The SW_OUT_write_today()
-  function goes through each key and if in use, it calls populate_output_values()
-  function to parse the output string and format it properly. After the string
-  is formatted it is added to an output string which is written to the output File
-  at the end of the period.
-
-  So to summarize, adding another output quantity requires several steps.
-  - Add an appropriate element to the SW_*_OUTPUTS substructure of the
-  main object (eg SW_Soilwat) to hold the output value.
-  - Define a new key string and add a macro definition and enumeration
-  to the appropriate list in Output.h.  Be sure the new key's position
-  in the list doesn't interfere with the ForEach*() loops.
-  - Increase the value of SW_OUTNKEYS macro in Output.h.
-  - Add the macro and enum keys to the key2str and key2obj lists in
-  SW_Output.c as appropriate, IN THE SAME LIST POSITION.
-  - Create and declare a get_*() function that returns the correctly
-  formatted string for output.
-  - Add a line to link the get_ function to the appropriate element in
-  the SW_OUTPUT array in _construct().
-  - Add new code to the switch statement in sumof_*() to handle the new
-  key.
-  - Add new code to the switch statement in average_for() to do the
-  summarizing.
-  - Add new code to create_col_headers to make proper columns for new value
-  - if variable is a soil variable (has layers) add name to SW_OUT_read, create_col_headers
-    and populate_output_values in the if block checking for SOIL variables
-    looks like below code `if (has_key_soillayers(key)) {`
-
-
-
-  Comment (06/23/2015, akt): Adding Output at SOILWAT for further using at RSOILWAT and STEP as well
-
-  Above details is good enough for knowing how to add a new output at soilwat.
-  However here we are adding some more details about how we can add this output for further using that to RSOILWAT and STEP side as well.
-
-  At the top with Comment (06/23/2015, drs): details about how output of SOILWAT works.
-
-  Example : Adding extra place holder at existing output of SOILWAT for both STEP and RSOILWAT:
-  - Adding extra place holder for existing output for both STEP and RSOILWAT: example adding extra output surfaceAvg at SW_WEATHER.
-  We need to modified SW_Weather.h with adding a placeholder at SW_WEATHER and at inner structure SW_WEATHER_OUTPUTS.
-  - Then somewhere this surfaceAvg value need to set at SW_WEATHER placeholder, here we add this atSW_Flow.c
-  - Further modify file SW_Output.c ; add sum of surfaceAvg at function sumof_wth(). Then use this
-  sum value to calculate average of surfaceAvg at function average_for().
-  - Then go to function get_temp(), add extra placeholder like surfaceAvgVal that will store this average surfaceAvg value.
-  Add this value to both STEP and RSOILWAT side code of this function for all the periods like weekly, monthly and yearly (for
-  daily set day sum value of surfaceAvg not avg), add this surfaceAvgVal at end of this get_Temp() function for finally
-  printing in output file.
-  - Pass this surfaceAvgVal to sxw.h file from STEP, by adding extra placeholder at sxw.h so that STEP model can use this value there.
-  - For using this surfaceAvg value in RSOILWAT side of function get_Temp(), increment index of p_Rtemp output array
-  by one and add this sum value  for daily and avg value for other periods at last index.
-  - Further need to modify SW_R_lib.c, for newOutput we need to add new pointers;
-  functions start() and onGetOutput() will need to be modified. For this example adding extra placeholder at existing TEMP output so
-  only function onGetOutput() need to be modified; add placeholder name for surfaceAvg at array Ctemp_names[] and then 	increment
-  number of columns for Rtemp outputs (Rtemp_columns) by one.
-  - At RSOILWAT further we will need to modify L_swOutput.R and G_swOut.R. At L_swOutput.R increment number of columns for swOutput_TEMP.
-
-  So to summarize, adding extra place holder at existing output of SOILWAT for both STEP and RSOILWAT side code above steps are useful.
-
-  However, adding another new output quantity requires several steps for SOILWAT and both STEP and RSOILWAT side code as well.
-  So adding more information to above details (for adding  another new output quantity that can further use in both STEP and RSOILWAT) :
-  - We need to modify SW_R_lib.c of SOILWAT; add new pointers; functions start()  and onGetOutput() will need to be modified.
-  - The sw_output.c of SOILWAT will need to be modified for new output quantity; add new pointers here too for RSOILWAT.
-  - We will need to also read in the new config params from outputsetup_v30.in ; then we  will need to accumulate the new values ;
-  write them out to file and assign the values to the RSOILWAT pointers.
-  - At RSOILWAT we will need to modify L_swOutput.R and G_swOut.R
-
-*/
+/********************************************************/
+/********************************************************/
+/**
+  @file
+  @brief Read / write and otherwise manage the user-specified output
+
+  See the \ref out_algo "output algorithm documentation" for details.
+
+  History:
+    - 9/11/01 cwb -- INITIAL CODING
+    - 10-May-02 cwb -- Added conditionals for interfacing
+      with STEPPE
+    - 27-Aug-03 (cwb) Just a comment that this code doesn't
+      handle missing values in the summaries, especially
+      the averages.  This really needs to be addressed
+      sometime, but for now it's the user's responsibility
+      to make sure there are no missing values.  The
+      model doesn't generate any on its own, but it
+      still needs to be fixed, although that will take
+      a bit of work to keep track of the number of
+      missing days, etc.
+    - 2018 June 04 (drs) -- complete overhaul of output code
+*/
+/********************************************************/
+/********************************************************/
+
+/* =================================================== */
+/*                INCLUDES / DEFINES                   */
+/* --------------------------------------------------- */
+
+#include <math.h>
+#include <stdio.h>
+#include <stdlib.h>
+#include <string.h>
+#include <ctype.h>
+#include "include/filefuncs.h"
+#include "include/myMemory.h"
+#include "include/SW_Times.h"
+#include "include/Times.h"
+
+#include "include/SW_Files.h"
+#include "include/SW_Model.h"
+#include "include/SW_Site.h"
+#include "include/SW_VegEstab.h"
+#include "include/SW_SoilWater.h"
+#include "include/SW_VegProd.h"
+
+#include "include/SW_Output.h"
+
+// Array-based output declarations:
+#if defined(SW_OUTARRAY) || defined(SWNETCDF)
+  #include "include/SW_Output_outarray.h"
+#endif
+
+// Text-based output declarations:
+#if defined(SW_OUTTEXT)
+  #include "include/SW_Output_outtext.h"
+#endif
+
+#if defined(SWNETCDF)
+  #include "include/SW_netCDF.h"
+#endif
+
+/* Note: `get_XXX` functions are declared in `SW_Output.h`
+    and defined/implemented in 'SW_Output_get_functions.c"
+*/
+
+
+/* =================================================== */
+/*                  Global Variables                   */
+/* --------------------------------------------------- */
+
+// Convert from IDs to strings
+/* These MUST be in the same order as enum OutKey in
+ * SW_Output.h */
+char const *key2str[] =
+{ // weather/atmospheric quantities:
+	SW_WETHR, SW_TEMP, SW_PRECIP, SW_SOILINF, SW_RUNOFF,
+	// soil related water quantities:
+	SW_ALLH2O, SW_VWCBULK, SW_VWCMATRIC, SW_SWCBULK, SW_SWABULK, SW_SWAMATRIC,
+		SW_SWA, SW_SWPMATRIC, SW_SURFACEW, SW_TRANSP, SW_EVAPSOIL, SW_EVAPSURFACE,
+		SW_INTERCEPTION, SW_LYRDRAIN, SW_HYDRED, SW_ET, SW_AET, SW_PET, SW_WETDAY,
+		SW_SNOWPACK, SW_DEEPSWC, SW_SOILTEMP, SW_FROZEN,
+	// vegetation quantities:
+	SW_ALLVEG, SW_ESTAB,
+	// vegetation other:
+	SW_CO2EFFECTS, SW_BIOMASS
+};
+
+/* converts an enum output key (OutKey type) to a module  */
+/* or object type. see SW_Output.h for OutKey order.         */
+/* MUST be SW_OUTNKEYS of these */
+ObjType key2obj[] =
+{ // weather/atmospheric quantities:
+	eWTH, eWTH, eWTH, eWTH, eWTH,
+	// soil related water quantities:
+	eSWC, eSWC, eSWC, eSWC, eSWC, eSWC, eSWC, eSWC, eSWC, eSWC, eSWC, eSWC, eSWC,
+		eSWC, eSWC, eSWC, eSWC, eSWC, eSWC, eSWC, eSWC, eSWC, eSWC,
+	// vegetation quantities:
+	eVES, eVES,
+	// vegetation other:
+	eVPD, eVPD
+};
+
+char const *pd2str[] =
+	{ SW_DAY, SW_WEEK, SW_MONTH, SW_YEAR };
+
+char const *pd2longstr[] =
+	{ SW_DAY_LONG, SW_WEEK_LONG, SW_MONTH_LONG, SW_YEAR_LONG };
+
+char const *styp2str[] =
+{ SW_SUM_OFF, SW_SUM_SUM, SW_SUM_AVG, SW_SUM_FNL };
+
+
+/* =================================================== */
+/*             Private Function Declarations            */
+/* --------------------------------------------------- */
+
+static OutPeriod str2period(char *s);
+static OutKey str2key(char *s, LOG_INFO* LogInfo);
+static OutSum str2stype(char *s, LOG_INFO* LogInfo);
+
+static void collect_sums(SW_ALL* sw, ObjType otyp, OutPeriod op,
+	OutPeriod timeSteps[][SW_OUTNPERIODS], IntUS used_OUTNPERIODS,
+	LOG_INFO* LogInfo);
+static void sumof_wth(SW_WEATHER *v, SW_WEATHER_OUTPUTS *s, OutKey k,
+					  LOG_INFO *LogInfo);
+static void sumof_swc(SW_SOILWAT *v, SW_SOILWAT_OUTPUTS *s, OutKey k,
+					  SW_SITE* SW_Site, LOG_INFO *LogInfo);
+static void sumof_ves(SW_VEGESTAB *v, SW_VEGESTAB_OUTPUTS *s, OutKey k);
+static void sumof_vpd(SW_VEGPROD *v, SW_VEGPROD_OUTPUTS *s, OutKey k, TimeInt doy,
+					  LOG_INFO *LogInfo);
+static void average_for(SW_ALL* sw, ObjType otyp, OutPeriod pd,
+		Bool bFlush_output, TimeInt tOffset, LOG_INFO* LogInfo);
+
+#ifdef STEPWAT
+static void _set_SXWrequests_helper(OutKey k, OutPeriod pd, OutSum aggfun,
+	const char *str, SW_OUTPUT* SW_Output, OutPeriod timeSteps_SXW[][SW_OUTNPERIODS],
+	LOG_INFO *LogInfo);
+#endif
+
+
+/* =================================================== */
+/*             Local Function Definitions              */
+/* --------------------------------------------------- */
+
+/** Convert string representation of time period to `OutPeriod` value.
+*/
+static OutPeriod str2period(char *s)
+{
+	IntUS pd;
+	for (pd = 0; Str_CompareI(s, (char *)pd2str[pd]) && pd < SW_OUTNPERIODS; pd++);
+
+	return (OutPeriod) pd;
+}
+
+/** Convert string representation of output type to `OutKey` value.
+*/
+static OutKey str2key(char *s, LOG_INFO *LogInfo)
+{
+	IntUS key;
+
+	for (key = 0; key < SW_OUTNKEYS && Str_CompareI(s, (char *)key2str[key]); key++) ;
+	if (key == SW_OUTNKEYS)
+	{
+		LogError(LogInfo, LOGERROR, "Invalid key (%s) in 'outsetup.in'.\n", s);
+	}
+	return (OutKey) key;
+}
+
+/** Convert string representation of output aggregation function to `OutSum` value.
+*/
+static OutSum str2stype(char *s, LOG_INFO *LogInfo)
+{
+	IntUS styp;
+
+	for (styp = eSW_Off; styp < SW_NSUMTYPES && Str_CompareI(s, (char *)styp2str[styp]); styp++) ;
+	if (styp == SW_NSUMTYPES)
+	{
+		LogError(LogInfo, LOGERROR, "'outsetup.in : Invalid summary type (%s).\n", s);
+	}
+	return (OutSum) styp;
+}
+
+
+/** Checks whether a output variable (key) comes with soil layer or not.
+		See also function `has_keyname_soillayers`.
+
+    \param k The key of output variable (key), i.e., one of `OutKey`.
+    \return `TRUE` if `var` comes with soil layers; `FALSE` otherwise.
+*/
+Bool has_key_soillayers(OutKey k) {
+	Bool has;
+
+	has = (
+			k == eSW_VWCBulk ||
+			k == eSW_VWCMatric ||
+			k == eSW_SWCBulk ||
+			k == eSW_SWABulk ||
+			k == eSW_SWAMatric ||
+			k == eSW_SWA ||
+			k == eSW_SWPMatric ||
+			k == eSW_Transp ||
+			k == eSW_EvapSoil ||
+			k == eSW_LyrDrain ||
+			k == eSW_HydRed ||
+			k == eSW_WetDays ||
+			k == eSW_SoilTemp ||
+            k == eSW_Frozen
+		) ? swTRUE : swFALSE;
+
+	return(has);
+}
+
+
+/** Checks whether a output variable (key) comes with soil layer or not
+		See also function `has_key_soillayers`.
+
+    \param var The name of an output variable (key), i.e., one of `key2str`.
+    \return `TRUE` if `var` comes with soil layers; `FALSE` otherwise.
+*/
+Bool has_keyname_soillayers(const char *var) {
+	Bool has;
+
+	has = (
+			strcmp(var, SW_VWCBULK) == 0 ||
+			strcmp(var, SW_VWCMATRIC) == 0 ||
+			strcmp(var, SW_SWCBULK) == 0 ||
+			strcmp(var, SW_SWABULK) == 0 ||
+			strcmp(var, SW_SWAMATRIC) == 0 ||
+			strcmp(var, SW_SWA) == 0 ||
+			strcmp(var, SW_SWPMATRIC) == 0 ||
+			strcmp(var, SW_TRANSP) == 0 ||
+			strcmp(var, SW_EVAPSOIL) == 0 ||
+			strcmp(var, SW_LYRDRAIN) == 0 ||
+			strcmp(var, SW_HYDRED) == 0 ||
+			strcmp(var, SW_WETDAY) == 0 ||
+			strcmp(var, SW_SOILTEMP) == 0 ||
+            strcmp(var, SW_FROZEN) == 0
+		) ? swTRUE : swFALSE;
+
+	return(has);
+}
+
+
+
+static void sumof_vpd(SW_VEGPROD *v, SW_VEGPROD_OUTPUTS *s, OutKey k, TimeInt doy,
+					  LOG_INFO *LogInfo)
+{
+	int ik;
+	RealD tmp;
+
+	switch (k)
+	{
+		case eSW_CO2Effects:
+			break;
+
+		// scale biomass by fCover to obtain biomass as observed in total vegetation
+		case eSW_Biomass:
+			ForEachVegType(ik) {
+				tmp = v->veg[ik].biomass_daily[doy] * v->veg[ik].cov.fCover;
+				s->veg[ik].biomass_inveg += tmp;
+				s->biomass_total += tmp;
+
+				tmp = v->veg[ik].litter_daily[doy] * v->veg[ik].cov.fCover;
+				s->veg[ik].litter_inveg += tmp;
+				s->litter_total += tmp;
+
+				tmp = v->veg[ik].biolive_daily[doy] * v->veg[ik].cov.fCover;
+				s->veg[ik].biolive_inveg += tmp;
+				s->biolive_total += tmp;
+
+				s->LAI +=
+					v->veg[ik].lai_live_daily[doy] * v->veg[ik].cov.fCover;
+			}
+			break;
+
+		default:
+			LogError(LogInfo, LOGERROR, "PGMR: Invalid key in sumof_vpd(%s)", key2str[k]);
+            break;
+	}
+}
+
+static void sumof_ves(SW_VEGESTAB *v, SW_VEGESTAB_OUTPUTS *s, OutKey k)
+{
+	/* --------------------------------------------------- */
+	/* k is always eSW_Estab, and this only gets called yearly */
+	/* in fact, there's nothing to do here as the get_estab()
+	 * function does everything needed.  This stub is here only
+	 * to facilitate the loop everything else uses.
+	 * That is, until we need to start outputting as-yet-unknown
+	 * establishment variables.
+	 */
+
+// just a few lines of nonsense to supress the compile warnings
+  if ((int)k == 1) {}
+  if (0 == v->count) {}
+  if (0 == s->days) {}
+}
+
+static void sumof_wth(SW_WEATHER *v, SW_WEATHER_OUTPUTS *s, OutKey k,
+					  LOG_INFO *LogInfo)
+{
+	switch (k)
+	{
+
+	case eSW_Temp:
+		s->temp_max += v->now.temp_max;
+		s->temp_min += v->now.temp_min;
+		s->temp_avg += v->now.temp_avg;
+		//added surfaceAvg for sum
+        s->surfaceAvg += v->surfaceAvg;
+        s->surfaceMax += v->surfaceMax;
+        s->surfaceMin += v->surfaceMin;
+		break;
+	case eSW_Precip:
+		s->ppt += v->now.ppt;
+		s->rain += v->now.rain;
+		s->snow += v->snow;
+		s->snowmelt += v->snowmelt;
+		s->snowloss += v->snowloss;
+		break;
+	case eSW_SoilInf:
+		s->soil_inf += v->soil_inf;
+		break;
+	case eSW_Runoff:
+		s->snowRunoff += v->snowRunoff;
+		s->surfaceRunoff += v->surfaceRunoff;
+		s->surfaceRunon += v->surfaceRunon;
+		break;
+	default:
+		LogError(LogInfo, LOGERROR, "PGMR: Invalid key in sumof_wth(%s)", key2str[k]);
+        break;
+	}
+
+}
+
+static void sumof_swc(SW_SOILWAT *v, SW_SOILWAT_OUTPUTS *s, OutKey k,
+					  SW_SITE* SW_Site, LOG_INFO *LogInfo)
+{
+	LyrIndex i;
+	int j; // for use with ForEachVegType
+	LyrIndex n_layers = (LyrIndex) SW_Site->n_layers,
+				 n_evap_layers = (LyrIndex) SW_Site->n_evap_lyrs;
+
+	switch (k)
+	{
+
+	case eSW_VWCBulk: /* get swcBulk and convert later */
+		ForEachSoilLayer(i, n_layers)
+			s->vwcBulk[i] += v->swcBulk[Today][i];
+		break;
+
+	case eSW_VWCMatric: /* get swcBulk and convert later */
+		ForEachSoilLayer(i, n_layers)
+			s->vwcMatric[i] += v->swcBulk[Today][i];
+		break;
+
+	case eSW_SWCBulk:
+		ForEachSoilLayer(i, n_layers)
+			s->swcBulk[i] += v->swcBulk[Today][i];
+		break;
+
+	case eSW_SWPMatric: /* can't avg swp so get swcBulk and convert later */
+		ForEachSoilLayer(i, n_layers)
+			s->swpMatric[i] += v->swcBulk[Today][i];
+		break;
+
+	case eSW_SWABulk:
+		ForEachSoilLayer(i, n_layers)
+			s->swaBulk[i] += fmax(
+					v->swcBulk[Today][i] - SW_Site->swcBulk_wiltpt[i], 0.);
+		break;
+
+	case eSW_SWAMatric: /* get swaBulk and convert later */
+		ForEachSoilLayer(i, n_layers)
+			s->swaMatric[i] += fmax(
+					v->swcBulk[Today][i] - SW_Site->swcBulk_wiltpt[i], 0.);
+		break;
+
+	case eSW_SWA: /* get swaBulk and convert later */
+		ForEachSoilLayer(i, n_layers) {
+			ForEachVegType(j) {
+				s->SWA_VegType[j][i] += v->dSWA_repartitioned_sum[j][i];
+			}
+		}
+		break;
+
+	case eSW_SurfaceWater:
+		s->surfaceWater += v->surfaceWater;
+		break;
+
+	case eSW_Transp:
+		ForEachSoilLayer(i, n_layers) {
+			ForEachVegType(j) {
+				s->transp_total[i] += v->transpiration[j][i];
+				s->transp[j][i] += v->transpiration[j][i];
+			}
+		}
+		break;
+
+	case eSW_EvapSoil:
+		ForEachEvapLayer(i, n_evap_layers)
+			s->evap_baresoil[i] += v->evap_baresoil[i];
+		break;
+
+	case eSW_EvapSurface:
+		ForEachVegType(j) {
+			s->total_evap += v->evap_veg[j];
+			s->evap_veg[j] += v->evap_veg[j];
+		}
+		s->total_evap += v->litter_evap + v->surfaceWater_evap;
+		s->litter_evap += v->litter_evap;
+		s->surfaceWater_evap += v->surfaceWater_evap;
+		break;
+
+	case eSW_Interception:
+		ForEachVegType(j) {
+			s->total_int += v->int_veg[j];
+			s->int_veg[j] += v->int_veg[j];
+		}
+		s->total_int += v->litter_int;
+		s->litter_int += v->litter_int;
+		break;
+
+	case eSW_LyrDrain:
+		for (i = 0; i < n_layers - 1; i++)
+			s->lyrdrain[i] += v->drain[i];
+		break;
+
+	case eSW_HydRed:
+		ForEachSoilLayer(i, n_layers) {
+			ForEachVegType(j) {
+				s->hydred_total[i] += v->hydred[j][i];
+				s->hydred[j][i] += v->hydred[j][i];
+			}
+		}
+		break;
+
+	case eSW_AET:
+		s->aet += v->aet;
+		ForEachSoilLayer(i, n_layers) {
+			ForEachVegType(j) {
+				s->tran += v->transpiration[j][i];
+			}
+		}
+		ForEachEvapLayer(i, n_evap_layers) {
+			s->esoil += v->evap_baresoil[i];
+		}
+		ForEachVegType(j) {
+			s->ecnw += v->evap_veg[j];
+		}
+		s->esurf += v->litter_evap + v->surfaceWater_evap;
+		// esnow: evaporation from snow (sublimation) should be handled here,
+		// but values are stored in SW_WEATHER instead
+		break;
+
+	case eSW_PET:
+		s->pet += v->pet;
+		s->H_oh += v->H_oh;
+		s->H_ot += v->H_ot;
+		s->H_gh += v->H_gh;
+		s->H_gt += v->H_gt;
+		break;
+
+	case eSW_WetDays:
+		ForEachSoilLayer(i, n_layers)
+			if (v->is_wet[i])
+				s->wetdays[i]++;
+		break;
+
+	case eSW_SnowPack:
+		s->snowpack += v->snowpack[Today];
+		s->snowdepth += v->snowdepth;
+		break;
+
+	case eSW_DeepSWC:
+		s->deep += v->drain[SW_Site->deep_lyr]; // deepest percolation == deep drainage
+		break;
+
+	case eSW_SoilTemp:
+            ForEachSoilLayer(i, n_layers) {
+                s->avgLyrTemp[i] += v->avgLyrTemp[i];
+                s->minLyrTemperature[i] += v->minLyrTemperature[i];
+                s->maxLyrTemperature[i] += v->maxLyrTemperature[i];
+            }
+		break;
+
+    case eSW_Frozen:
+        ForEachSoilLayer(i, n_layers)
+            s->lyrFrozen[i] += v->lyrFrozen[i];
+        break;
+
+	default:
+		LogError(LogInfo, LOGERROR, "PGMR: Invalid key in sumof_swc(%s)", key2str[k]);
+        break;
+	}
+}
+
+
+/** separates the task of obtaining a periodic average.
+   no need to average days, so this should never be
+   called with eSW_Day.
+   Enter this routine just after the summary period
+   is completed, so the current week and month will be
+   one greater than the period being summarized.
+
+   @param[in,out] sw Comprehensive struct of type SW_ALL containing
+   		all information in the simulation.
+   @param[in] otyp Identifies the current module/object
+   @param[in] pd Time period in simulation output (day/week/month/year)
+   @param[in] bFlush_output Determines if output should be created for
+		a specific output key
+   @param[in] tOffset Offset describing with the previous or current period
+   @param[out] LogInfo Holds information on warnings and errors
+*/
+static void average_for(SW_ALL* sw, ObjType otyp, OutPeriod pd,
+		Bool bFlush_output, TimeInt tOffset, LOG_INFO* LogInfo) {
+
+	TimeInt curr_pd = 0;
+	RealD div = 0.; /* if sumtype=AVG, days in period; if sumtype=SUM, 1 */
+	LyrIndex i;
+	IntUS k;
+	int j;
+	LyrIndex n_layers = sw->Site.n_layers, n_evap_layers = sw->Site.n_evap_lyrs;
+
+	if (otyp == eVES)
+		return;
+
+	if (pd == eSW_Day)
+	{
+		// direct day-aggregation pointers to day-accumulators, instead of
+		// expensive copying as required for other time periods when possibly
+		// !EQ(div, 1.)
+		switch (otyp)
+		{
+			case eSWC:
+				sw->SoilWat.p_oagg[pd] = sw->SoilWat.p_accu[pd];
+				break;
+			case eWTH:
+				sw->Weather.p_oagg[pd] = sw->Weather.p_accu[pd];
+				break;
+			case eVPD:
+				sw->VegProd.p_oagg[pd] = sw->VegProd.p_accu[pd];
+				break;
+			case eVES:
+				break;
+			default:
+				LogError(LogInfo, LOGERROR,
+						"Invalid object type in average_for().");
+                break;
+		}
+
+	}
+	else {
+		// carefully aggregate for specific time period and aggregation type (mean, sum, final value)
+		ForEachOutKey(k)
+		{
+			if (!sw->Output[k].use) {
+				continue;
+			}
+
+			switch (pd)
+			{
+				case eSW_Week:
+					curr_pd = (sw->Model.week + 1) - tOffset;
+					div = (bFlush_output) ? sw->Model.lastdoy % WKDAYS : WKDAYS;
+					break;
+
+				case eSW_Month:
+					curr_pd = (sw->Model.month + 1) - tOffset;
+					div = Time_days_in_month(sw->Model.month - tOffset,
+											 sw->Model.days_in_month);
+					break;
+
+				case eSW_Year:
+					curr_pd = sw->Output[k].first;
+					div = sw->Output[k].last - sw->Output[k].first + 1;
+					break;
+
+				default:
+					LogError(LogInfo, LOGERROR, "Programmer: Invalid period in average_for().");
+                    return; // Exit function prematurely due to error
+                    break;
+			} /* end switch(pd) */
+
+			if (sw->Output[k].myobj != otyp
+					|| curr_pd < sw->Output[k].first
+					|| curr_pd > sw->Output[k].last)
+				continue;
+
+			if (sw->Output[k].sumtype == eSW_Sum)
+				div = 1.;
+
+			/* notice that all valid keys are in this switch */
+			switch (k)
+			{
+
+			case eSW_Temp:
+				sw->Weather.p_oagg[pd]->temp_max = sw->Weather.p_accu[pd]->temp_max / div;
+				sw->Weather.p_oagg[pd]->temp_min = sw->Weather.p_accu[pd]->temp_min / div;
+				sw->Weather.p_oagg[pd]->temp_avg = sw->Weather.p_accu[pd]->temp_avg / div;
+				sw->Weather.p_oagg[pd]->surfaceAvg = sw->Weather.p_accu[pd]->surfaceAvg / div;
+                sw->Weather.p_oagg[pd]->surfaceMax = sw->Weather.p_accu[pd]->surfaceMax / div;
+                sw->Weather.p_oagg[pd]->surfaceMin = sw->Weather.p_accu[pd]->surfaceMin / div;
+				break;
+
+			case eSW_Precip:
+				sw->Weather.p_oagg[pd]->ppt = sw->Weather.p_accu[pd]->ppt / div;
+				sw->Weather.p_oagg[pd]->rain = sw->Weather.p_accu[pd]->rain / div;
+				sw->Weather.p_oagg[pd]->snow = sw->Weather.p_accu[pd]->snow / div;
+				sw->Weather.p_oagg[pd]->snowmelt = sw->Weather.p_accu[pd]->snowmelt / div;
+				sw->Weather.p_oagg[pd]->snowloss = sw->Weather.p_accu[pd]->snowloss / div;
+				break;
+
+			case eSW_SoilInf:
+				sw->Weather.p_oagg[pd]->soil_inf = sw->Weather.p_accu[pd]->soil_inf / div;
+				break;
+
+			case eSW_Runoff:
+				sw->Weather.p_oagg[pd]->snowRunoff = sw->Weather.p_accu[pd]->snowRunoff / div;
+				sw->Weather.p_oagg[pd]->surfaceRunoff = sw->Weather.p_accu[pd]->surfaceRunoff / div;
+				sw->Weather.p_oagg[pd]->surfaceRunon = sw->Weather.p_accu[pd]->surfaceRunon / div;
+				break;
+
+			case eSW_SoilTemp:
+				ForEachSoilLayer(i, n_layers) {
+					sw->SoilWat.p_oagg[pd]->avgLyrTemp[i] =
+							(sw->Output[k].sumtype == eSW_Fnl) ?
+									sw->SoilWat.avgLyrTemp[i] :
+									sw->SoilWat.p_accu[pd]->avgLyrTemp[i] / div;
+                    sw->SoilWat.p_oagg[pd]->maxLyrTemperature[i] =
+                            (sw->Output[k].sumtype == eSW_Fnl) ?
+                                    sw->SoilWat.maxLyrTemperature[i] :
+                                    sw->SoilWat.p_accu[pd]->maxLyrTemperature[i] / div;
+                    sw->SoilWat.p_oagg[pd]->minLyrTemperature[i] =
+                            (sw->Output[k].sumtype == eSW_Fnl) ?
+                                    sw->SoilWat.minLyrTemperature[i] :
+                                    sw->SoilWat.p_accu[pd]->minLyrTemperature[i] / div;
+				}
+				break;
+
+            case eSW_Frozen:
+                    ForEachSoilLayer(i, n_layers) {
+                        sw->SoilWat.p_oagg[pd]->lyrFrozen[i] = (sw->Output[k].sumtype == eSW_Fnl) ?
+                                            sw->SoilWat.lyrFrozen[i] :
+                                            sw->SoilWat.p_accu[pd]->lyrFrozen[i] / div;
+                    }
+                    break;
+
+			case eSW_VWCBulk:
+				ForEachSoilLayer(i, n_layers) {
+					/* vwcBulk at this point is identical to swcBulk */
+					sw->SoilWat.p_oagg[pd]->vwcBulk[i] =
+							(sw->Output[k].sumtype == eSW_Fnl) ?
+									sw->SoilWat.swcBulk[Yesterday][i] :
+									sw->SoilWat.p_accu[pd]->vwcBulk[i] / div;
+				}
+				break;
+
+			case eSW_VWCMatric:
+				ForEachSoilLayer(i, n_layers) {
+					/* vwcMatric at this point is identical to swcBulk */
+					sw->SoilWat.p_oagg[pd]->vwcMatric[i] =
+							(sw->Output[k].sumtype == eSW_Fnl) ?
+									sw->SoilWat.swcBulk[Yesterday][i] :
+									sw->SoilWat.p_accu[pd]->vwcMatric[i] / div;
+				}
+				break;
+
+			case eSW_SWCBulk:
+				ForEachSoilLayer(i, n_layers) {
+					sw->SoilWat.p_oagg[pd]->swcBulk[i] =
+							(sw->Output[k].sumtype == eSW_Fnl) ?
+									sw->SoilWat.swcBulk[Yesterday][i] :
+									sw->SoilWat.p_accu[pd]->swcBulk[i] / div;
+				}
+				break;
+
+			case eSW_SWPMatric:
+				ForEachSoilLayer(i, n_layers) {
+					/* swpMatric at this point is identical to swcBulk */
+					sw->SoilWat.p_oagg[pd]->swpMatric[i] =
+							(sw->Output[k].sumtype == eSW_Fnl) ?
+									sw->SoilWat.swcBulk[Yesterday][i] :
+									sw->SoilWat.p_accu[pd]->swpMatric[i] / div;
+				}
+				break;
+
+			case eSW_SWABulk:
+				ForEachSoilLayer(i, n_layers) {
+					sw->SoilWat.p_oagg[pd]->swaBulk[i] =
+							(sw->Output[k].sumtype == eSW_Fnl) ?
+									fmax(
+											sw->SoilWat.swcBulk[Yesterday][i]
+													- sw->Site.swcBulk_wiltpt[i],
+											0.) :
+									sw->SoilWat.p_accu[pd]->swaBulk[i] / div;
+				}
+				break;
+
+			case eSW_SWAMatric: /* swaMatric at this point is identical to swaBulk */
+				ForEachSoilLayer(i, n_layers) {
+					sw->SoilWat.p_oagg[pd]->swaMatric[i] =
+							(sw->Output[k].sumtype == eSW_Fnl) ?
+									fmax(
+											sw->SoilWat.swcBulk[Yesterday][i]
+													- sw->Site.swcBulk_wiltpt[i],
+											0.) :
+									sw->SoilWat.p_accu[pd]->swaMatric[i] / div;
+				}
+				break;
+
+			case eSW_SWA:
+				ForEachSoilLayer(i, n_layers) {
+					ForEachVegType(j) {
+						sw->SoilWat.p_oagg[pd]->SWA_VegType[j][i] =
+								(sw->Output[k].sumtype == eSW_Fnl) ?
+										sw->SoilWat.dSWA_repartitioned_sum[j][i] :
+										sw->SoilWat.p_accu[pd]->SWA_VegType[j][i] / div;
+					}
+				}
+				break;
+
+			case eSW_DeepSWC:
+				sw->SoilWat.p_oagg[pd]->deep =
+						(sw->Output[k].sumtype == eSW_Fnl) ?
+								sw->SoilWat.drain[sw->Site.deep_lyr] : // deepest percolation == deep drainage
+								sw->SoilWat.p_accu[pd]->deep / div;
+				break;
+
+			case eSW_SurfaceWater:
+				sw->SoilWat.p_oagg[pd]->surfaceWater = sw->SoilWat.p_accu[pd]->surfaceWater / div;
+				break;
+
+			case eSW_Transp:
+				ForEachSoilLayer(i, n_layers)
+				{
+					sw->SoilWat.p_oagg[pd]->transp_total[i] = sw->SoilWat.p_accu[pd]->transp_total[i] / div;
+					ForEachVegType(j) {
+						sw->SoilWat.p_oagg[pd]->transp[j][i] = sw->SoilWat.p_accu[pd]->transp[j][i] / div;
+					}
+				}
+				break;
+
+			case eSW_EvapSoil:
+				ForEachEvapLayer(i, n_evap_layers)
+					sw->SoilWat.p_oagg[pd]->evap_baresoil[i] = sw->SoilWat.p_accu[pd]->evap_baresoil[i] / div;
+				break;
+
+			case eSW_EvapSurface:
+				sw->SoilWat.p_oagg[pd]->total_evap = sw->SoilWat.p_accu[pd]->total_evap / div;
+				ForEachVegType(j) {
+					sw->SoilWat.p_oagg[pd]->evap_veg[j] = sw->SoilWat.p_accu[pd]->evap_veg[j] / div;
+				}
+				sw->SoilWat.p_oagg[pd]->litter_evap = sw->SoilWat.p_accu[pd]->litter_evap / div;
+				sw->SoilWat.p_oagg[pd]->surfaceWater_evap = sw->SoilWat.p_accu[pd]->surfaceWater_evap / div;
+				break;
+
+			case eSW_Interception:
+				sw->SoilWat.p_oagg[pd]->total_int = sw->SoilWat.p_accu[pd]->total_int / div;
+				ForEachVegType(j) {
+					sw->SoilWat.p_oagg[pd]->int_veg[j] = sw->SoilWat.p_accu[pd]->int_veg[j] / div;
+				}
+				sw->SoilWat.p_oagg[pd]->litter_int = sw->SoilWat.p_accu[pd]->litter_int / div;
+				break;
+
+			case eSW_AET:
+				sw->SoilWat.p_oagg[pd]->aet = sw->SoilWat.p_accu[pd]->aet / div;
+				sw->SoilWat.p_oagg[pd]->tran = sw->SoilWat.p_accu[pd]->tran / div;
+				sw->SoilWat.p_oagg[pd]->esoil = sw->SoilWat.p_accu[pd]->esoil / div;
+				sw->SoilWat.p_oagg[pd]->ecnw = sw->SoilWat.p_accu[pd]->ecnw / div;
+				sw->SoilWat.p_oagg[pd]->esurf = sw->SoilWat.p_accu[pd]->esurf / div;
+				// sw->SoilWat.p_oagg[pd]->esnow = sw->SoilWat.p_accu[pd]->esnow / div;
+				break;
+
+			case eSW_LyrDrain:
+				for (i = 0; i < n_layers - 1; i++)
+					sw->SoilWat.p_oagg[pd]->lyrdrain[i] = sw->SoilWat.p_accu[pd]->lyrdrain[i] / div;
+				break;
+
+			case eSW_HydRed:
+				ForEachSoilLayer(i, n_layers)
+				{
+					sw->SoilWat.p_oagg[pd]->hydred_total[i] = sw->SoilWat.p_accu[pd]->hydred_total[i] / div;
+					ForEachVegType(j) {
+						sw->SoilWat.p_oagg[pd]->hydred[j][i] = sw->SoilWat.p_accu[pd]->hydred[j][i] / div;
+					}
+				}
+				break;
+
+			case eSW_PET:
+				sw->SoilWat.p_oagg[pd]->pet = sw->SoilWat.p_accu[pd]->pet / div;
+				sw->SoilWat.p_oagg[pd]->H_oh = sw->SoilWat.p_accu[pd]->H_oh / div;
+				sw->SoilWat.p_oagg[pd]->H_ot = sw->SoilWat.p_accu[pd]->H_ot / div;
+				sw->SoilWat.p_oagg[pd]->H_gh = sw->SoilWat.p_accu[pd]->H_gh / div;
+				sw->SoilWat.p_oagg[pd]->H_gt = sw->SoilWat.p_accu[pd]->H_gt / div;
+				break;
+
+			case eSW_WetDays:
+				ForEachSoilLayer(i, n_layers)
+					sw->SoilWat.p_oagg[pd]->wetdays[i] = sw->SoilWat.p_accu[pd]->wetdays[i] / div;
+				break;
+
+			case eSW_SnowPack:
+				sw->SoilWat.p_oagg[pd]->snowpack = sw->SoilWat.p_accu[pd]->snowpack / div;
+				sw->SoilWat.p_oagg[pd]->snowdepth = sw->SoilWat.p_accu[pd]->snowdepth / div;
+				break;
+
+			case eSW_Estab: /* do nothing, no averaging required */
+				break;
+
+			case eSW_CO2Effects:
+				break;
+
+			case eSW_Biomass:
+				ForEachVegType(i) {
+					sw->VegProd.p_oagg[pd]->veg[i].biomass_inveg =
+						sw->VegProd.p_accu[pd]->veg[i].biomass_inveg / div;
+
+					sw->VegProd.p_oagg[pd]->veg[i].litter_inveg =
+						sw->VegProd.p_accu[pd]->veg[i].litter_inveg / div;
+
+					sw->VegProd.p_oagg[pd]->veg[i].biolive_inveg =
+						sw->VegProd.p_accu[pd]->veg[i].biolive_inveg / div;
+				}
+
+				sw->VegProd.p_oagg[pd]->biomass_total = sw->VegProd.p_accu[pd]->biomass_total / div;
+				sw->VegProd.p_oagg[pd]->litter_total = sw->VegProd.p_accu[pd]->litter_total / div;
+				sw->VegProd.p_oagg[pd]->biolive_total = sw->VegProd.p_accu[pd]->biolive_total / div;
+				sw->VegProd.p_oagg[pd]->LAI = sw->VegProd.p_accu[pd]->LAI / div;
+				break;
+
+			default:
+				LogError(LogInfo, LOGERROR, "PGMR: Invalid key in average_for(%SW_SoilWat)", key2str[k]);
+                return; // Exit function prematurely due to error
+			}
+
+		} /* end ForEachKey */
+	}
+}
+
+
+static void collect_sums(SW_ALL* sw, ObjType otyp, OutPeriod op,
+	OutPeriod timeSteps[][SW_OUTNPERIODS], IntUS used_OUTNPERIODS,
+	LOG_INFO* LogInfo)
+{
+	TimeInt pd = 0;
+	IntUS i, k;
+	Bool use_help, use_KeyPeriodCombo;
+
+	switch (op)
+	{
+		case eSW_Day:
+			pd = sw->Model.doy;
+			break;
+		case eSW_Week:
+			pd = sw->Model.week + 1;
+			break;
+		case eSW_Month:
+			pd = sw->Model.month + 1;
+			break;
+		case eSW_Year:
+			pd = sw->Model.doy;
+			break;
+		default:
+			LogError(LogInfo, LOGERROR, "PGMR: Invalid outperiod in collect_sums()");
+            break;
+	}
+
+
+	// call `sumof_XXX` for each output key x output period combination
+	// for those output keys that belong to the output type `otyp` (eSWC, eWTH, eVES, eVPD)
+	ForEachOutKey(k)
+	{
+		if (otyp != sw->Output[k].myobj || !sw->Output[k].use)
+			continue;
+
+		/* determine whether output period op is active for current output key k */
+		use_KeyPeriodCombo = swFALSE;
+		for (i = 0; i < used_OUTNPERIODS; i++)
+		{
+			use_help = (Bool) (op == timeSteps[k][i]);
+
+			#ifdef STEPWAT
+			use_help = (Bool) (use_help || op == sw->GenOutput.timeSteps_SXW[k][i]);
+			#endif
+
+			if (use_help)
+			{
+				use_KeyPeriodCombo = swTRUE;
+				break;
+			}
+		}
+
+		if (use_KeyPeriodCombo && pd >= sw->Output[k].first && pd <= sw->Output[k].last)
+		{
+			switch (otyp)
+			{
+			case eSWC:
+				sumof_swc(&sw->SoilWat, sw->SoilWat.p_accu[op], (OutKey)k, &sw->Site,
+														  			LogInfo);
+                if(LogInfo->stopRun) {
+                    return; // Exit function prematurely due to error
+                }
+				break;
+
+			case eWTH:
+				sumof_wth(&sw->Weather, sw->Weather.p_accu[op], (OutKey)k,
+											   				LogInfo);
+                if(LogInfo->stopRun) {
+                    return; // Exit function prematurely due to error
+                }
+                break;
+			case eVES:
+				if (op == eSW_Year) {
+					sumof_ves(&sw->VegEstab, sw->VegEstab.p_accu[eSW_Year], (OutKey)k); /* yearly, y'see */
+				}
+				break;
+
+			case eVPD:
+				sumof_vpd(&sw->VegProd, sw->VegProd.p_accu[op], (OutKey)k, sw->Model.doy,
+															  			LogInfo);
+                if(LogInfo->stopRun) {
+                    return; // Exit function prematurely due to error
+                }
+				break;
+
+			default:
+				break;
+			}
+		}
+
+	} /* end ForEachOutKey */
+}
+
+
+
+#ifdef STEPWAT
+static void _set_SXWrequests_helper(OutKey k, OutPeriod pd, OutSum aggfun,
+	const char *str, SW_OUTPUT* SW_Output, OutPeriod timeSteps_SXW[][SW_OUTNPERIODS],
+	LOG_INFO *LogInfo)
+{
+	Bool warn = SW_Output[k].use;
+
+	timeSteps_SXW[k][0] = pd;
+	SW_Output[k].use = swTRUE;
+	SW_Output[k].first_orig = 1;
+	SW_Output[k].last_orig = 366;
+
+	if (SW_Output[k].sumtype != aggfun) {
+		if (warn && SW_Output[k].sumtype != eSW_Off)
+		{
+			LogError(LogInfo, LOGWARN, "STEPWAT2 requires %s of %s, " \
+				"but this is currently set to '%s': changed to '%s'.",
+				styp2str[aggfun], str, styp2str[SW_Output[k].sumtype], styp2str[aggfun]);
+		}
+
+		SW_Output[k].sumtype = aggfun;
+	}
+}
+#endif
+
+
+
+
+/* =================================================== */
+/*             Global Function Definitions             */
+/* --------------------------------------------------- */
+
+
+/**
+ 	@brief Tally for which output time periods at least one output key/type is
+		active
+
+	@param[in,out] GenOutput Holds general variables that deal with output
+	@param[in] SW_Output SW_OUTPUT array of size SW_OUTNKEYS which holds
+		basic output information for all output keys
+
+	@sideeffect Uses global variables SW_Output.use and timeSteps to set
+		elements of use_OutPeriod
+*/
+void find_OutPeriods_inUse(SW_GEN_OUT* GenOutput, SW_OUTPUT* SW_Output)
+{
+	OutPeriod p;
+	IntUS k, i, timeStepInd;
+
+	ForEachOutPeriod(p) {
+		GenOutput->use_OutPeriod[p] = swFALSE;
+	}
+
+	ForEachOutKey(k) {
+		for (i = 0; i < GenOutput->used_OUTNPERIODS; i++) {
+			if (SW_Output[k].use)
+			{
+				if (GenOutput->timeSteps[k][i] != eSW_NoTime)
+				{
+					timeStepInd = GenOutput->timeSteps[k][i];
+
+					GenOutput->use_OutPeriod[timeStepInd] = swTRUE;
+				}
+			}
+		}
+	}
+}
+
+/** Determine whether output period `pd` is active for output key `k`
+*/
+Bool has_OutPeriod_inUse(OutPeriod pd, OutKey k, IntUS used_OUTNPERIODS,
+						 OutPeriod timeSteps[][SW_OUTNPERIODS])
+{
+	int i;
+	Bool has_timeStep = swFALSE;
+
+	for (i = 0; i < used_OUTNPERIODS; i++)
+	{
+		has_timeStep = (Bool) (has_timeStep || timeSteps[k][i] == pd);
+	}
+
+	return has_timeStep;
+}
+
+#ifdef STEPWAT
+/** Tally for which output time periods at least one output key/type is active
+		while accounting for output needs of `SXW`
+		@param `SW_Output[k].use` and `timeSteps_SXW`
+*/
+void find_OutPeriods_inUse2(void)
+{}
+
+/** Determine whether output period `pd` is active for output key `k` while
+		accounting for output needs of `SXW`
+*/
+Bool has_OutPeriod_inUse2(OutPeriod pd, OutKey k, SW_GEN_OUT *GenOutput)
+{
+	int i;
+	Bool has_timeStep2 = has_OutPeriod_inUse(pd, k, GenOutput->used_OUTNPERIODS,
+											GenOutput->timeSteps_SXW);
+
+	if (!has_timeStep2)
+	{
+		for (i = 0; i < GenOutput->used_OUTNPERIODS; i++)
+		{
+			has_timeStep2 = (Bool) has_timeStep2 ||
+									GenOutput->timeSteps_SXW[k][i] == pd;
+		}
+	}
+
+	return has_timeStep2;
+}
+
+/** @brief Specify the output requirements so that the correct values are
+		passed in-memory via `SXW` to STEPWAT2
+
+		These must match with STEPWAT2's `struct stepwat_st`.
+			Currently implemented:
+			* monthly summed transpiration
+			* monthly mean bulk soil water content
+			* annual and monthly mean air temperature
+			* annual and monthly precipitation sum
+			* annual sum of AET
+		@sideeffect Sets elements of `timeSteps_SXW`, updates `used_OUTNPERIODS`,
+			and adjusts variables `use`, `sumtype` (with a warning), `first_orig`,
+			and `last_orig` of `SW_Output`.
+*/
+void SW_OUT_set_SXWrequests(OutPeriod timeSteps_SXW[][SW_OUTNPERIODS],
+		IntUS *used_OUTNPERIODS, SW_OUTPUT *SW_Output, LOG_INFO *LogInfo)
+{
+	// Update `used_OUTNPERIODS`:
+	// SXW uses up to 2 time periods for the same output key: monthly and yearly
+	*used_OUTNPERIODS = max(2, *used_OUTNPERIODS);
+
+	// STEPWAT2 requires monthly summed transpiration
+	_set_SXWrequests_helper(eSW_Transp, eSW_Month, eSW_Sum,
+		"monthly transpiration", SW_Output, timeSteps_SXW, LogInfo);
+    if(LogInfo->stopRun) {
+        return; // Exit function prematurely due to error
+    }
+
+	// STEPWAT2 requires monthly mean bulk soil water content
+	_set_SXWrequests_helper(eSW_SWCBulk, eSW_Month, eSW_Avg,
+		"monthly bulk soil water content", SW_Output, timeSteps_SXW, LogInfo);
+    if(LogInfo->stopRun) {
+        return; // Exit function prematurely due to error
+    }
+
+	// STEPWAT2 requires annual and monthly mean air temperature
+	_set_SXWrequests_helper(eSW_Temp, eSW_Month, eSW_Avg,
+		"annual and monthly air temperature", SW_Output, timeSteps_SXW, LogInfo);
+    if(LogInfo->stopRun) {
+        return; // Exit function prematurely due to error
+    }
+	timeSteps_SXW[eSW_Temp][1] = eSW_Year;
+
+	// STEPWAT2 requires annual and monthly precipitation sum
+	_set_SXWrequests_helper(eSW_Precip, eSW_Month, eSW_Sum,
+		"annual and monthly precipitation", SW_Output, timeSteps_SXW, LogInfo);
+    if(LogInfo->stopRun) {
+        return; // Exit function prematurely due to error
+    }
+	timeSteps_SXW[eSW_Precip][1] = eSW_Year;
+
+	// STEPWAT2 requires annual sum of AET
+	_set_SXWrequests_helper(eSW_AET, eSW_Year, eSW_Sum,
+		"annual AET", SW_Output, timeSteps_SXW, LogInfo);
+    if(LogInfo->stopRun) {
+        return; // Exit function prematurely due to error
+    }
+}
+#endif
+
+/**
+ * @brief Initialize all possible pointers in the array SW_OUTPUT to NULL
+ *
+*/
+void SW_OUT_init_ptrs(SW_OUTPUT* SW_Output) {
+	#ifdef RSOILWAT
+	IntUS key;
+
+	ForEachOutKey(key)
+	{
+		SW_Output[key]->outfile = NULL;
+	}
+	#else
+	(void) SW_Output;
+	#endif
+}
+
+/**
+ * @brief Initialize all possible pointers in SW_GEN_OUT to NULL
+ *
+*/
+void SW_GENOUT_init_ptrs(SW_GEN_OUT *GenOutput) {
+	IntUS key, column;
+
+	ForEachOutKey(key)
+	{
+		for (column = 0; column < 5 * NVEGTYPES + MAX_LAYERS; column++)
+		{
+			GenOutput->colnames_OUT[key][column] = NULL;
+		}
+	}
+
+	#if defined(SW_OUTARRAY)
+	ForEachOutKey(key) {
+		for (column = 0; column < SW_OUTNPERIODS; column++) {
+			GenOutput->p_OUT[key][column] = NULL;
+
+			#ifdef STEPWAT
+			GenOutput->p_OUTsd[key][column] = NULL;
+			#endif
+		}
+	}
+	#endif
+}
+
+
+void SW_OUT_construct(Bool make_soil[], Bool make_regular[],
+		SW_OUTPUT_POINTERS* SW_OutputPtrs, SW_OUTPUT* SW_Output,
+		LyrIndex n_layers, SW_GEN_OUT *GenOutput, LOG_INFO *LogInfo)
+{
+	/* =================================================== */
+	IntUS k;
+	OutPeriod p;
+	LyrIndex i;
+	SW_SOILWAT_OUTPUTS *s = NULL;
+	int j;
+
+	#if defined(SOILWAT)
+	GenOutput->print_SW_Output = swTRUE;
+	GenOutput->print_IterationSummary = swFALSE;
+	#elif defined(STEPWAT)
+	GenOutput->print_SW_Output = (Bool) GenOutput->storeAllIterations;
+	// `print_IterationSummary` is set by STEPWAT2's `main` function
+	#endif
+
+	#if defined(SW_OUTTEXT)
+	ForEachOutPeriod(p)
+	{
+		make_soil[p] = swFALSE;
+		make_regular[p] = swFALSE;
+	}
+	#else
+	/* Silence compiler */
+	(void) make_soil;
+	(void) make_regular;
+	(void) SW_OutputPtrs;
+	#endif
+
+	ForEachSoilLayer(i, n_layers) {
+		ForEachVegType(j) {
+			s->SWA_VegType[j][i] = 0.;
+		}
+	}
+
+	#if defined(SW_OUTARRAY)
+	ForEachOutPeriod(p)
+	{
+		GenOutput->nrow_OUT[p] = 0;
+		GenOutput->irow_OUT[p] = 0;
+	}
+	#endif
+
+	/* note that an initializer that is called during
+	 * execution (better called clean() or something)
+	 * will need to free all allocated memory first
+	 * before clearing structure.
+	 */
+	memset(SW_Output, 0, sizeof(SW_OUTPUT));
+
+	/* attach the printing functions for each output
+	 * quantity to the appropriate element in the
+	 * output structure.  Using a loop makes it convenient
+	 * to simply add a line as new quantities are
+	 * implemented and leave the default case for every
+	 * thing else.
+	 */
+	ForEachOutKey(k)
+	{
+		ForEachOutPeriod(p)
+		{
+			GenOutput->timeSteps[k][p] = eSW_NoTime;
+			#ifdef STEPWAT
+			GenOutput->timeSteps_SXW[k][p] = eSW_NoTime;
+			#endif
+		}
+
+		// default values for `SW_Output`:
+		SW_Output[k].use = swFALSE;
+		SW_Output[k].mykey = (OutKey)k;
+		SW_Output[k].myobj = key2obj[k];
+		SW_Output[k].sumtype = eSW_Off;
+		SW_Output[k].has_sl = has_key_soillayers((OutKey)k);
+		SW_Output[k].first_orig = 1;
+		SW_Output[k].last_orig = 366;
+
+		#if defined(SWNETCDF)
+		SW_Output[k].outputVarInfo = NULL;
+		SW_Output[k].reqOutputVars = NULL;
+		#endif
+
+		// assign `get_XXX` functions
+		switch (k)
+		{
+		case eSW_Temp:
+			#if defined(SW_OUTTEXT)
+			SW_OutputPtrs[k].pfunc_text =
+						(void (*)(OutPeriod, SW_ALL*)) get_temp_text;
+			#endif
+			#if defined(RSOILWAT) || defined(SWNETCDF)
+			SW_OutputPtrs[k].pfunc_mem = (void (*)(OutPeriod, SW_ALL*)) get_temp_mem;
+			#elif defined(STEPWAT)
+			SW_OutputPtrs[k].pfunc_agg = (void (*)(OutPeriod, SW_ALL*)) get_temp_agg;
+			SW_OutputPtrs[k].pfunc_SXW = (void (*)(OutPeriod, SW_ALL*)) get_temp_SXW;
+			#endif
+			break;
+
+		case eSW_Precip:
+			#if defined(SW_OUTTEXT)
+			SW_OutputPtrs[k].pfunc_text =
+						(void (*)(OutPeriod, SW_ALL*)) get_precip_text;
+			#endif
+			#if defined(RSOILWAT) || defined(SWNETCDF)
+			SW_OutputPtrs[k].pfunc_mem = (void (*)(OutPeriod, SW_ALL*)) get_precip_mem;
+			#elif defined(STEPWAT)
+			SW_OutputPtrs[k].pfunc_agg = (void (*)(OutPeriod, SW_ALL*)) get_precip_agg;
+			SW_OutputPtrs[k].pfunc_SXW = (void (*)(OutPeriod, SW_ALL*)) get_precip_SXW;
+			#endif
+			break;
+
+		case eSW_VWCBulk:
+			#if defined(SW_OUTTEXT)
+			SW_OutputPtrs[k].pfunc_text =
+						(void (*)(OutPeriod, SW_ALL*)) get_vwcBulk_text;
+			#endif
+			#if defined(RSOILWAT) || defined(SWNETCDF)
+			SW_OutputPtrs[k].pfunc_mem = (void (*)(OutPeriod, SW_ALL*)) get_vwcBulk_mem;
+			#elif defined(STEPWAT)
+			SW_OutputPtrs[k].pfunc_agg = (void (*)(OutPeriod, SW_ALL*)) get_vwcBulk_agg;
+			SW_OutputPtrs[k].pfunc_SXW = (void (*)(OutPeriod, SW_ALL*)) get_none;
+			#endif
+			break;
+
+		case eSW_VWCMatric:
+			#if defined(SW_OUTTEXT)
+			SW_OutputPtrs[k].pfunc_text =
+						(void (*)(OutPeriod, SW_ALL*)) get_vwcMatric_text;
+			#endif
+			#if defined(RSOILWAT) || defined(SWNETCDF)
+			SW_OutputPtrs[k].pfunc_mem = (void (*)(OutPeriod, SW_ALL*)) get_vwcMatric_mem;
+			#elif defined(STEPWAT)
+			SW_OutputPtrs[k].pfunc_agg = (void (*)(OutPeriod, SW_ALL*)) get_vwcMatric_agg;
+			SW_OutputPtrs[k].pfunc_SXW = (void (*)(OutPeriod, SW_ALL*)) get_none;
+			#endif
+			break;
+
+		case eSW_SWCBulk:
+			#if defined(SW_OUTTEXT)
+			SW_OutputPtrs[k].pfunc_text =
+						(void (*)(OutPeriod, SW_ALL*)) get_swcBulk_text;
+			#endif
+			#if defined(RSOILWAT) || defined(SWNETCDF)
+			SW_OutputPtrs[k].pfunc_mem = (void (*)(OutPeriod, SW_ALL*)) get_swcBulk_mem;
+			#elif defined(STEPWAT)
+			SW_OutputPtrs[k].pfunc_agg = (void (*)(OutPeriod, SW_ALL*)) get_swcBulk_agg;
+			SW_OutputPtrs[k].pfunc_SXW = (void (*)(OutPeriod, SW_ALL*)) get_swcBulk_SXW;
+			#endif
+			break;
+
+		case eSW_SWPMatric:
+			#if defined(SW_OUTTEXT)
+			SW_OutputPtrs[k].pfunc_text =
+						(void (*)(OutPeriod, SW_ALL*)) get_swpMatric_text;
+			#endif
+			#if defined(RSOILWAT) || defined(SWNETCDF)
+			SW_OutputPtrs[k].pfunc_mem = (void (*)(OutPeriod, SW_ALL*)) get_swpMatric_mem;
+			#elif defined(STEPWAT)
+			SW_OutputPtrs[k].pfunc_agg = (void (*)(OutPeriod, SW_ALL*)) get_swpMatric_agg;
+			SW_OutputPtrs[k].pfunc_SXW = (void (*)(OutPeriod, SW_ALL*)) get_none;
+			#endif
+			break;
+
+		case eSW_SWABulk:
+			#if defined(SW_OUTTEXT)
+			SW_OutputPtrs[k].pfunc_text =
+						(void (*)(OutPeriod, SW_ALL*)) get_swaBulk_text;
+			#endif
+			#if defined(RSOILWAT) || defined(SWNETCDF)
+			SW_OutputPtrs[k].pfunc_mem = (void (*)(OutPeriod, SW_ALL*)) get_swaBulk_mem;
+			#elif defined(STEPWAT)
+			SW_OutputPtrs[k].pfunc_agg = (void (*)(OutPeriod, SW_ALL*)) get_swaBulk_agg;
+			SW_OutputPtrs[k].pfunc_SXW = (void (*)(OutPeriod, SW_ALL*)) get_none;
+			#endif
+			break;
+
+		case eSW_SWAMatric:
+			#if defined(SW_OUTTEXT)
+			SW_OutputPtrs[k].pfunc_text =
+						(void (*)(OutPeriod, SW_ALL*)) get_swaMatric_text;
+			#endif
+			#if defined(RSOILWAT) || defined(SWNETCDF)
+			SW_OutputPtrs[k].pfunc_mem = (void (*)(OutPeriod, SW_ALL*)) get_swaMatric_mem;
+			#elif defined(STEPWAT)
+			SW_OutputPtrs[k].pfunc_agg = (void (*)(OutPeriod, SW_ALL*)) get_swaMatric_agg;
+			SW_OutputPtrs[k].pfunc_SXW = (void (*)(OutPeriod, SW_ALL*)) get_none;
+			#endif
+			break;
+
+		case eSW_SWA:
+			#if defined(SW_OUTTEXT)
+			SW_OutputPtrs[k].pfunc_text =
+						(void (*)(OutPeriod, SW_ALL*)) get_swa_text;
+			#endif
+			#if defined(RSOILWAT) || defined(SWNETCDF)
+			SW_OutputPtrs[k].pfunc_mem = (void (*)(OutPeriod, SW_ALL*)) get_swa_mem;
+			#elif defined(STEPWAT)
+			SW_OutputPtrs[k].pfunc_agg = (void (*)(OutPeriod, SW_ALL*)) get_swa_agg;
+			SW_OutputPtrs[k].pfunc_SXW = (void (*)(OutPeriod, SW_ALL*)) get_none;
+			#endif
+			break;
+
+		case eSW_SurfaceWater:
+			#if defined(SW_OUTTEXT)
+			SW_OutputPtrs[k].pfunc_text =
+						(void (*)(OutPeriod, SW_ALL*)) get_surfaceWater_text;
+			#endif
+			#if defined(RSOILWAT) || defined(SWNETCDF)
+			SW_OutputPtrs[k].pfunc_mem = (void (*)(OutPeriod, SW_ALL*)) get_surfaceWater_mem;
+			#elif defined(STEPWAT)
+			SW_OutputPtrs[k].pfunc_agg = (void (*)(OutPeriod, SW_ALL*)) get_surfaceWater_agg;
+			SW_OutputPtrs[k].pfunc_SXW = (void (*)(OutPeriod, SW_ALL*)) get_none;
+			#endif
+			break;
+
+		case eSW_Runoff:
+			#if defined(SW_OUTTEXT)
+			SW_OutputPtrs[k].pfunc_text =
+						(void (*)(OutPeriod, SW_ALL*)) get_runoffrunon_text;
+			#endif
+			#if defined(RSOILWAT) || defined(SWNETCDF)
+			SW_OutputPtrs[k].pfunc_mem = (void (*)(OutPeriod, SW_ALL*)) get_runoffrunon_mem;
+			#elif defined(STEPWAT)
+			SW_OutputPtrs[k].pfunc_agg = (void (*)(OutPeriod, SW_ALL*)) get_runoffrunon_agg;
+			SW_OutputPtrs[k].pfunc_SXW = (void (*)(OutPeriod, SW_ALL*)) get_none;
+			#endif
+			break;
+
+		case eSW_Transp:
+			#if defined(SW_OUTTEXT)
+			SW_OutputPtrs[k].pfunc_text =
+						(void (*)(OutPeriod, SW_ALL*)) get_transp_text;
+			#endif
+			#if defined(RSOILWAT) || defined(SWNETCDF)
+			SW_OutputPtrs[k].pfunc_mem = (void (*)(OutPeriod, SW_ALL*)) get_transp_mem;
+			#elif defined(STEPWAT)
+			SW_OutputPtrs[k].pfunc_agg = (void (*)(OutPeriod, SW_ALL*)) get_transp_agg;
+			SW_OutputPtrs[k].pfunc_SXW = (void (*)(OutPeriod, SW_ALL*)) get_transp_SXW;
+			#endif
+			break;
+
+		case eSW_EvapSoil:
+			#if defined(SW_OUTTEXT)
+			SW_OutputPtrs[k].pfunc_text =
+						(void (*)(OutPeriod, SW_ALL*)) get_evapSoil_text;
+			#endif
+			#if defined(RSOILWAT) || defined(SWNETCDF)
+			SW_OutputPtrs[k].pfunc_mem = (void (*)(OutPeriod, SW_ALL*)) get_evapSoil_mem;
+			#elif defined(STEPWAT)
+			SW_OutputPtrs[k].pfunc_agg = (void (*)(OutPeriod, SW_ALL*)) get_evapSoil_agg;
+			SW_OutputPtrs[k].pfunc_SXW = (void (*)(OutPeriod, SW_ALL*)) get_none;
+			#endif
+			break;
+
+		case eSW_EvapSurface:
+			#if defined(SW_OUTTEXT)
+			SW_OutputPtrs[k].pfunc_text =
+						(void (*)(OutPeriod, SW_ALL*)) get_evapSurface_text;
+			#endif
+			#if defined(RSOILWAT) || defined(SWNETCDF)
+			SW_OutputPtrs[k].pfunc_mem = (void (*)(OutPeriod, SW_ALL*)) get_evapSurface_mem;
+			#elif defined(STEPWAT)
+			SW_OutputPtrs[k].pfunc_agg = (void (*)(OutPeriod, SW_ALL*)) get_evapSurface_agg;
+			SW_OutputPtrs[k].pfunc_SXW = (void (*)(OutPeriod, SW_ALL*)) get_none;
+			#endif
+			break;
+
+		case eSW_Interception:
+			#if defined(SW_OUTTEXT)
+			SW_OutputPtrs[k].pfunc_text =
+						(void (*)(OutPeriod, SW_ALL*)) get_interception_text;
+			#endif
+			#if defined(RSOILWAT) || defined(SWNETCDF)
+			SW_OutputPtrs[k].pfunc_mem = (void (*)(OutPeriod, SW_ALL*)) get_interception_mem;
+			#elif defined(STEPWAT)
+			SW_OutputPtrs[k].pfunc_agg = (void (*)(OutPeriod, SW_ALL*)) get_interception_agg;
+			SW_OutputPtrs[k].pfunc_SXW = (void (*)(OutPeriod, SW_ALL*)) get_none;
+			#endif
+			break;
+
+		case eSW_SoilInf:
+			#if defined(SW_OUTTEXT)
+			SW_OutputPtrs[k].pfunc_text =
+						(void (*)(OutPeriod, SW_ALL*)) get_soilinf_text;
+			#endif
+			#if defined(RSOILWAT) || defined(SWNETCDF)
+			SW_OutputPtrs[k].pfunc_mem = (void (*)(OutPeriod, SW_ALL*)) get_soilinf_mem;
+			#elif defined(STEPWAT)
+			SW_OutputPtrs[k].pfunc_agg = (void (*)(OutPeriod, SW_ALL*)) get_soilinf_agg;
+			SW_OutputPtrs[k].pfunc_SXW = (void (*)(OutPeriod, SW_ALL*)) get_none;
+			#endif
+			break;
+
+		case eSW_LyrDrain:
+			#if defined(SW_OUTTEXT)
+			SW_OutputPtrs[k].pfunc_text =
+						(void (*)(OutPeriod, SW_ALL*)) get_lyrdrain_text;
+			#endif
+			#if defined(RSOILWAT) || defined(SWNETCDF)
+			SW_OutputPtrs[k].pfunc_mem = (void (*)(OutPeriod, SW_ALL*)) get_lyrdrain_mem;
+			#elif defined(STEPWAT)
+			SW_OutputPtrs[k].pfunc_agg = (void (*)(OutPeriod, SW_ALL*)) get_lyrdrain_agg;
+			SW_OutputPtrs[k].pfunc_SXW = (void (*)(OutPeriod, SW_ALL*)) get_none;
+			#endif
+			break;
+
+		case eSW_HydRed:
+			#if defined(SW_OUTTEXT)
+			SW_OutputPtrs[k].pfunc_text =
+						(void (*)(OutPeriod, SW_ALL*)) get_hydred_text;
+			#endif
+			#if defined(RSOILWAT) || defined(SWNETCDF)
+			SW_OutputPtrs[k].pfunc_mem = (void (*)(OutPeriod, SW_ALL*)) get_hydred_mem;
+			#elif defined(STEPWAT)
+			SW_OutputPtrs[k].pfunc_agg = (void (*)(OutPeriod, SW_ALL*)) get_hydred_agg;
+			SW_OutputPtrs[k].pfunc_SXW = (void (*)(OutPeriod, SW_ALL*)) get_none;
+			#endif
+			break;
+
+		case eSW_AET:
+			#if defined(SW_OUTTEXT)
+			SW_OutputPtrs[k].pfunc_text =
+						(void (*)(OutPeriod, SW_ALL*)) get_aet_text;
+			#endif
+			#if defined(RSOILWAT) || defined(SWNETCDF)
+			SW_OutputPtrs[k].pfunc_mem = (void (*)(OutPeriod, SW_ALL*)) get_aet_mem;
+			#elif defined(STEPWAT)
+			SW_OutputPtrs[k].pfunc_agg = (void (*)(OutPeriod, SW_ALL*)) get_aet_agg;
+			SW_OutputPtrs[k].pfunc_SXW = (void (*)(OutPeriod, SW_ALL*)) get_aet_SXW;
+			#endif
+			break;
+
+		case eSW_PET:
+			#if defined(SW_OUTTEXT)
+			SW_OutputPtrs[k].pfunc_text =
+						(void (*)(OutPeriod, SW_ALL*)) get_pet_text;
+			#endif
+			#if defined(RSOILWAT) || defined(SWNETCDF)
+			SW_OutputPtrs[k].pfunc_mem = (void (*)(OutPeriod, SW_ALL*)) get_pet_mem;
+			#elif defined(STEPWAT)
+			SW_OutputPtrs[k].pfunc_agg = (void (*)(OutPeriod, SW_ALL*)) get_pet_agg;
+			SW_OutputPtrs[k].pfunc_SXW = (void (*)(OutPeriod, SW_ALL*)) get_none;
+			#endif
+			break;
+
+		case eSW_WetDays:
+			#if defined(SW_OUTTEXT)
+			SW_OutputPtrs[k].pfunc_text =
+						(void (*)(OutPeriod, SW_ALL*)) get_wetdays_text;
+			#endif
+			#if defined(RSOILWAT) || defined(SWNETCDF)
+			SW_OutputPtrs[k].pfunc_mem = (void (*)(OutPeriod, SW_ALL*)) get_wetdays_mem;
+			#elif defined(STEPWAT)
+			SW_OutputPtrs[k].pfunc_agg = (void (*)(OutPeriod, SW_ALL*)) get_wetdays_agg;
+			SW_OutputPtrs[k].pfunc_SXW = (void (*)(OutPeriod, SW_ALL*)) get_none;
+			#endif
+			break;
+
+		case eSW_SnowPack:
+			#if defined(SW_OUTTEXT)
+			SW_OutputPtrs[k].pfunc_text =
+						(void (*)(OutPeriod, SW_ALL*)) get_snowpack_text;
+			#endif
+			#if defined(RSOILWAT) || defined(SWNETCDF)
+			SW_OutputPtrs[k].pfunc_mem = (void (*)(OutPeriod, SW_ALL*)) get_snowpack_mem;
+			#elif defined(STEPWAT)
+			SW_OutputPtrs[k].pfunc_agg = (void (*)(OutPeriod, SW_ALL*)) get_snowpack_agg;
+			SW_OutputPtrs[k].pfunc_SXW = (void (*)(OutPeriod, SW_ALL*)) get_none;
+			#endif
+			break;
+
+		case eSW_DeepSWC:
+			#if defined(SW_OUTTEXT)
+			SW_OutputPtrs[k].pfunc_text =
+						(void (*)(OutPeriod, SW_ALL*)) get_deepswc_text;
+			#endif
+			#if defined(RSOILWAT) || defined(SWNETCDF)
+			SW_OutputPtrs[k].pfunc_mem = (void (*)(OutPeriod, SW_ALL*)) get_deepswc_mem;
+			#elif defined(STEPWAT)
+			SW_OutputPtrs[k].pfunc_agg = (void (*)(OutPeriod, SW_ALL*)) get_deepswc_agg;
+			SW_OutputPtrs[k].pfunc_SXW = (void (*)(OutPeriod, SW_ALL*)) get_none;
+			#endif
+			break;
+
+		case eSW_SoilTemp:
+			#if defined(SW_OUTTEXT)
+			SW_OutputPtrs[k].pfunc_text =
+							(void (*)(OutPeriod, SW_ALL*)) get_soiltemp_text;
+			#endif
+			#if defined(RSOILWAT) || defined(SWNETCDF)
+			SW_OutputPtrs[k].pfunc_mem = (void (*)(OutPeriod, SW_ALL*)) get_soiltemp_mem;
+			#elif defined(STEPWAT)
+			SW_OutputPtrs[k].pfunc_agg = (void (*)(OutPeriod, SW_ALL*)) get_soiltemp_agg;
+			SW_OutputPtrs[k].pfunc_SXW = (void (*)(OutPeriod, SW_ALL*)) get_none;
+			#endif
+			break;
+
+        case eSW_Frozen:
+            #if defined(SW_OUTTEXT)
+            SW_OutputPtrs[k].pfunc_text =
+								(void (*)(OutPeriod, SW_ALL*)) get_frozen_text;
+            #endif
+            #if defined(RSOILWAT) || defined(SWNETCDF)
+            SW_OutputPtrs[k].pfunc_mem = (void (*)(OutPeriod, SW_ALL*)) get_frozen_mem;
+            #elif defined(STEPWAT)
+            SW_OutputPtrs[k].pfunc_agg = (void (*)(OutPeriod, SW_ALL*)) get_frozen_agg;
+            SW_OutputPtrs[k].pfunc_SXW = (void (*)(OutPeriod, SW_ALL*)) get_none;
+            #endif
+            break;
+
+		case eSW_Estab:
+			#if defined(SW_OUTTEXT)
+			SW_OutputPtrs[k].pfunc_text =
+							(void (*)(OutPeriod, SW_ALL*)) get_estab_text;
+			#endif
+			#if defined(RSOILWAT) || defined(SWNETCDF)
+			SW_OutputPtrs[k].pfunc_mem = (void (*)(OutPeriod, SW_ALL*)) get_estab_mem;
+			#elif defined(STEPWAT)
+			SW_OutputPtrs[k].pfunc_agg = (void (*)(OutPeriod, SW_ALL*)) get_estab_agg;
+			SW_OutputPtrs[k].pfunc_SXW = (void (*)(OutPeriod, SW_ALL*)) get_none;
+			#endif
+			break;
+
+		case eSW_CO2Effects:
+			#if defined(SW_OUTTEXT)
+			SW_OutputPtrs[k].pfunc_text =
+							(void (*)(OutPeriod, SW_ALL*)) get_co2effects_text;
+			#endif
+			#if defined(RSOILWAT) || defined(SWNETCDF)
+			SW_OutputPtrs[k].pfunc_mem = (void (*)(OutPeriod, SW_ALL*)) get_co2effects_mem;
+			#elif defined(STEPWAT)
+			SW_OutputPtrs[k].pfunc_agg = (void (*)(OutPeriod, SW_ALL*)) get_co2effects_agg;
+			SW_OutputPtrs[k].pfunc_SXW = (void (*)(OutPeriod, SW_ALL*)) get_none;
+			#endif
+			break;
+
+		case eSW_Biomass:
+			#if defined(SW_OUTTEXT)
+			SW_OutputPtrs[k].pfunc_text =
+							(void (*)(OutPeriod, SW_ALL*)) get_biomass_text;
+			#endif
+			#if defined(RSOILWAT) || defined(SWNETCDF)
+			SW_OutputPtrs[k].pfunc_mem = (void (*)(OutPeriod, SW_ALL*)) get_biomass_mem;
+			#elif defined(STEPWAT)
+			SW_OutputPtrs[k].pfunc_agg = (void (*)(OutPeriod, SW_ALL*)) get_biomass_agg;
+			SW_OutputPtrs[k].pfunc_SXW = (void (*)(OutPeriod, SW_ALL*)) get_none;
+			#endif
+			break;
+
+		default:
+			#if defined(SW_OUTTEXT)
+			SW_OutputPtrs[k].pfunc_text =
+							(void (*)(OutPeriod, SW_ALL*)) get_none;
+			#endif
+			#if defined(RSOILWAT) || defined(SWNETCDF)
+			SW_OutputPtrs[k].pfunc_mem = (void (*)(OutPeriod, SW_ALL*)) get_none;
+			#elif defined(STEPWAT)
+			SW_OutputPtrs[k].pfunc_agg = (void (*)(OutPeriod, SW_ALL*)) get_none;
+			SW_OutputPtrs[k].pfunc_SXW = (void (*)(OutPeriod, SW_ALL*)) get_none;
+			#endif
+			break;
+		}
+	} // end of loop across output keys
+
+
+    #if defined(SWNETCDF)
+    SW_OUT_construct_outarray(GenOutput, SW_Output, LogInfo);
+    if(LogInfo->stopRun) {
+        return; // Exit function prematurely due to error
+    }
+
+    #else
+    (void) LogInfo;
+    #endif
+
+}
+
+
+void SW_OUT_deconstruct(Bool full_reset, SW_ALL *sw)
+{
+	IntUS k, i;
+
+	ForEachOutKey(k)
+	{
+		if(full_reset) {
+			for (i = 0; i < 5 * NVEGTYPES + MAX_LAYERS; i++)
+			{
+				if (!isnull(sw->GenOutput.colnames_OUT[k][i])) {
+					free(sw->GenOutput.colnames_OUT[k][i]);
+					sw->GenOutput.colnames_OUT[k][i] = NULL;
+				}
+			}
+		}
+
+		#ifdef RSOILWAT
+		if (!isnull(sw->Output[k].outfile)) {
+			free(sw->Output[k].outfile);
+			sw->Output[k].outfile = NULL;
+		}
+		#endif
+
+        #if defined(SWNETCDF)
+        if(!isnull(sw->Output[k].outputVarInfo)) {
+            for(int varNum = 0; varNum < numVarsPerKey[k]; varNum++) {
+
+                if(!isnull(sw->Output[k].outputVarInfo[varNum])) {
+
+                    for(int attNum = 0; attNum < NUM_OUTPUT_INFO; attNum++) {
+
+                        if(!isnull(sw->Output[k].outputVarInfo[varNum][attNum])) {
+                            free(sw->Output[k].outputVarInfo[varNum][attNum]);
+                            sw->Output[k].outputVarInfo[varNum][attNum] = NULL;
+                        }
+                    }
+
+                    free(sw->Output[k].outputVarInfo[varNum]);
+                    sw->Output[k].outputVarInfo[varNum] = NULL;
+                }
+            }
+
+            free(sw->Output[k].outputVarInfo);
+            sw->Output[k].outputVarInfo = NULL;
+        }
+
+        if(!isnull(sw->Output[k].reqOutputVars)) {
+            free(sw->Output[k].reqOutputVars);
+            sw->Output[k].reqOutputVars = NULL;
+        }
+        #endif
+	}
+
+	#if defined(SW_OUTARRAY)
+    OutPeriod pd;
+
+	if (full_reset) {
+		SW_OUT_deconstruct_outarray(&sw->GenOutput);
+	}
+
+    ForEachOutKey(k) {
+        ForEachOutPeriod(pd) {
+            if(!isnull(sw->FileStatus.ncOutFiles[k][pd])) {
+                for(int file = 0; file < sw->FileStatus.numOutFiles; file++) {
+                    if(!isnull(sw->FileStatus.ncOutFiles[k][pd][file])) {
+
+                        free(sw->FileStatus.ncOutFiles[k][pd][file]);
+                        sw->FileStatus.ncOutFiles[k][pd][file] = NULL;
+                    }
+                }
+
+                free(sw->FileStatus.ncOutFiles[k][pd]);
+                sw->FileStatus.ncOutFiles[k][pd] = NULL;
+            }
+
+            if(!isnull(sw->FileStatus.ncOutFiles[k][pd])) {
+                free(sw->FileStatus.ncOutFiles[k][pd]);
+                sw->FileStatus.ncOutFiles[k][pd] = NULL;
+            }
+        }
+    }
+	#endif
+}
+
+
+
+void SW_OUT_set_ncol(int tLayers, int n_evap_lyrs, int count,
+					 IntUS ncol_OUT[]) {
+
+	ncol_OUT[eSW_AllWthr] = 0;
+	ncol_OUT[eSW_Temp] = 6;
+	ncol_OUT[eSW_Precip] = 5;
+	ncol_OUT[eSW_SoilInf] = 1;
+	ncol_OUT[eSW_Runoff] = 4;
+	ncol_OUT[eSW_AllH2O] = 0;
+	ncol_OUT[eSW_VWCBulk] = tLayers;
+	ncol_OUT[eSW_VWCMatric] = tLayers;
+	ncol_OUT[eSW_SWCBulk] = tLayers;
+	ncol_OUT[eSW_SWABulk] = tLayers;
+	ncol_OUT[eSW_SWAMatric] = tLayers;
+	ncol_OUT[eSW_SWA] = tLayers * NVEGTYPES;
+	ncol_OUT[eSW_SWPMatric] = tLayers;
+	ncol_OUT[eSW_SurfaceWater] = 1;
+	ncol_OUT[eSW_Transp] = tLayers * (NVEGTYPES + 1); // NVEGTYPES plus totals
+	ncol_OUT[eSW_EvapSoil] = n_evap_lyrs;
+	ncol_OUT[eSW_EvapSurface] = NVEGTYPES + 3; // NVEGTYPES plus totals, litter, surface water
+	ncol_OUT[eSW_Interception] = NVEGTYPES + 2; // NVEGTYPES plus totals, litter
+	ncol_OUT[eSW_LyrDrain] = tLayers - 1;
+	ncol_OUT[eSW_HydRed] = tLayers * (NVEGTYPES + 1); // NVEGTYPES plus totals
+	ncol_OUT[eSW_ET] = 0;
+	ncol_OUT[eSW_AET] = 6;
+	ncol_OUT[eSW_PET] = 5;
+	ncol_OUT[eSW_WetDays] = tLayers;
+	ncol_OUT[eSW_SnowPack] = 2;
+	ncol_OUT[eSW_DeepSWC] = 1;
+	ncol_OUT[eSW_SoilTemp] = (tLayers * 3); // 3 for three new column names for each layer
+    ncol_OUT[eSW_Frozen] = tLayers;
+	ncol_OUT[eSW_AllVeg] = 0;
+	ncol_OUT[eSW_Estab] = count;
+	ncol_OUT[eSW_CO2Effects] = 2 * NVEGTYPES;
+	ncol_OUT[eSW_Biomass] = NVEGTYPES + 1 +  // fCover for NVEGTYPES plus bare-ground
+		NVEGTYPES + 2 +  // biomass for NVEGTYPES plus totals and litter
+		NVEGTYPES + 1 +  // biolive for NVEGTYPES plus totals
+		1; // LAI
+
+}
+
+/** @brief Set column/variable names
+
+  Order of outputs must match up with all `get_XXX` functions and with
+  indexing macros iOUT and iOUT2; particularly, output variables with
+  values for each of `N` soil layers for `k` different (e.g., vegetation)
+  components (e.g., transpiration, SWA, and hydraulic redistribution) report
+  based on a loop over components within
+  which a loop over soil layers is nested, e.g.,
+  `C1_Lyr1, C1_Lyr2, ..., C1_LyrN, C2_Lyr1, ..., C2_LyrN, ...,
+  Ck_Lyr1, ..., Ck_LyrN`
+
+  @param[in] tLayers Total number of soil layers
+  @param[in] **parms List of structs of type SW_VEGESTAB_INFO holding
+  	information about every vegetation species
+  @param[in] ncol_OUT Number of output columns for each output key
+  @param[out] colnames_OUT Names of output columns for each output key
+  @param[out] LogInfo Holds information on warnings and errors
+
+  @sideeffect Set values of colnames_OUT
+*/
+void SW_OUT_set_colnames(int tLayers, SW_VEGESTAB_INFO** parms,
+	IntUS ncol_OUT[], char *colnames_OUT[][5 * NVEGTYPES + MAX_LAYERS],
+	LOG_INFO* LogInfo) {
+	IntUS i, j;
+  #ifdef SWDEBUG
+  int debug = 0;
+  #endif
+
+	char ctemp[50];
+	const char *Layers_names[MAX_LAYERS] = { "Lyr_1", "Lyr_2", "Lyr_3", "Lyr_4",
+		"Lyr_5", "Lyr_6", "Lyr_7", "Lyr_8", "Lyr_9", "Lyr_10", "Lyr_11", "Lyr_12",
+		"Lyr_13", "Lyr_14", "Lyr_15", "Lyr_16", "Lyr_17", "Lyr_18", "Lyr_19",
+		"Lyr_20", "Lyr_21", "Lyr_22", "Lyr_23", "Lyr_24", "Lyr_25"};
+	const char *cnames_VegTypes[NVEGTYPES + 2] = { "total", "tree", "shrub",
+		"forbs", "grass", "litter" };
+
+	const char *cnames_eSW_Temp[] = { "max_C", "min_C", "avg_C",
+		"surfaceTemp" };
+	const char *cnames_eSW_Precip[] = { "ppt", "rain", "snow_fall", "snowmelt",
+		"snowloss" };
+	const char *cnames_eSW_SoilInf[] = { "soil_inf" };
+	const char *cnames_eSW_Runoff[] = { "net", "ponded_runoff", "snowmelt_runoff",
+		"ponded_runon" };
+	const char *cnames_eSW_SurfaceWater[] = { "surfaceWater_cm" };
+	const char *cnames_add_eSW_EvapSurface[] = { "evap_surfaceWater" };
+	const char *cnames_eSW_AET[] = {
+		"evapotr_cm", "tran_cm", "esoil_cm", "ecnw_cm", "esurf_cm", "esnow_cm"
+	};
+	const char *cnames_eSW_PET[] = { "pet_cm",
+		"H_oh_MJm-2", "H_ot_MJm-2", "H_gh_MJm-2", "H_gt_MJm-2"
+	};
+	const char *cnames_eSW_SnowPack[] = { "snowpackWaterEquivalent_cm",
+		"snowdepth_cm" };
+	const char *cnames_eSW_DeepSWC[] = { "lowLayerDrain_cm" };
+	const char *cnames_eSW_CO2Effects[] = { "BioMult", "WUEMult" };
+
+	#ifdef SWDEBUG
+	if (debug) swprintf("SW_OUT_set_colnames: set columns for 'eSW_Temp' ...");
+	#endif
+	for (i = 0; i < ncol_OUT[eSW_Temp]; i++) {
+        if(i < 3) {
+            // Normal air temperature columns
+            strcpy(ctemp, cnames_eSW_Temp[i]);
+        } else {
+            // Surface temperature columns
+            strcpy(ctemp, cnames_eSW_Temp[3]);
+            strcat(ctemp, "_");
+            strcat(ctemp, cnames_eSW_Temp[i % 3]);
+        }
+
+        colnames_OUT[eSW_Temp][i] = Str_Dup(ctemp, LogInfo);
+        if(LogInfo->stopRun) {
+            return; // Exit function prematurely due to error
+        }
+
+	}
+	#ifdef SWDEBUG
+	if (debug) swprintf(" 'eSW_Precip' ...");
+	#endif
+	for (i = 0; i < ncol_OUT[eSW_Precip]; i++) {
+		colnames_OUT[eSW_Precip][i] = Str_Dup(cnames_eSW_Precip[i], LogInfo);
+        if(LogInfo->stopRun) {
+            return; // Exit function prematurely due to error
+        }
+	}
+	#ifdef SWDEBUG
+	if (debug) swprintf(" 'eSW_SoilInf' ...");
+	#endif
+	for (i = 0; i < ncol_OUT[eSW_SoilInf]; i++) {
+		colnames_OUT[eSW_SoilInf][i] = Str_Dup(cnames_eSW_SoilInf[i], LogInfo);
+        if(LogInfo->stopRun) {
+            return; // Exit function prematurely due to error
+        }
+	}
+	#ifdef SWDEBUG
+	if (debug) swprintf(" 'eSW_Runoff' ...");
+	#endif
+	for (i = 0; i < ncol_OUT[eSW_Runoff]; i++) {
+		colnames_OUT[eSW_Runoff][i] = Str_Dup(cnames_eSW_Runoff[i], LogInfo);
+        if(LogInfo->stopRun) {
+            return; // Exit function prematurely due to error
+        }
+	}
+	#ifdef SWDEBUG
+	if (debug) swprintf(" 'eSW_VWCBulk' ...");
+	#endif
+	for (i = 0; i < ncol_OUT[eSW_VWCBulk]; i++) {
+		colnames_OUT[eSW_VWCBulk][i] = Str_Dup(Layers_names[i], LogInfo);
+        if(LogInfo->stopRun) {
+            return; // Exit function prematurely due to error
+        }
+	}
+	#ifdef SWDEBUG
+	if (debug) swprintf(" 'eSW_VWCMatric' ...");
+	#endif
+	for (i = 0; i < ncol_OUT[eSW_VWCMatric]; i++) {
+		colnames_OUT[eSW_VWCMatric][i] = Str_Dup(Layers_names[i], LogInfo);
+        if(LogInfo->stopRun) {
+            return; // Exit function prematurely due to error
+        }
+	}
+	#ifdef SWDEBUG
+	if (debug) swprintf(" 'eSW_SWCBulk' ...");
+	#endif
+	for (i = 0; i < ncol_OUT[eSW_SWCBulk]; i++) {
+		colnames_OUT[eSW_SWCBulk][i] = Str_Dup(Layers_names[i], LogInfo);
+        if(LogInfo->stopRun) {
+            return; // Exit function prematurely due to error
+        }
+	}
+	#ifdef SWDEBUG
+	if (debug) swprintf(" 'eSW_SWABulk' ...");
+	#endif
+	for (i = 0; i < ncol_OUT[eSW_SWABulk]; i++) {
+		colnames_OUT[eSW_SWABulk][i] = Str_Dup(Layers_names[i], LogInfo);
+        if(LogInfo->stopRun) {
+            return; // Exit function prematurely due to error
+        }
+	}
+	#ifdef SWDEBUG
+	if (debug) swprintf(" 'eSW_SWA' ...");
+	#endif
+	for (i = 0; i < tLayers; i++) {
+		for (j = 0; j < NVEGTYPES; j++) {
+			strcpy(ctemp, "swa_");
+			strcat(ctemp, cnames_VegTypes[j+1]); // j+1 since no total column for swa.
+			strcat(ctemp, "_");
+			strcat(ctemp, Layers_names[i]);
+
+			colnames_OUT[eSW_SWA][i + j * tLayers] = Str_Dup(ctemp, LogInfo);
+            if(LogInfo->stopRun) {
+                return; // Exit function prematurely due to error
+            }
+		}
+	}
+	#ifdef SWDEBUG
+	if (debug) swprintf(" 'eSW_SWAMatric' ...");
+	#endif
+	for (i = 0; i < ncol_OUT[eSW_SWAMatric]; i++) {
+		colnames_OUT[eSW_SWAMatric][i] = Str_Dup(Layers_names[i], LogInfo);
+        if(LogInfo->stopRun) {
+            return; // Exit function prematurely due to error
+        }
+	}
+	#ifdef SWDEBUG
+	if (debug) swprintf(" 'eSW_SWPMatric' ...");
+	#endif
+	for (i = 0; i < ncol_OUT[eSW_SWPMatric]; i++) {
+		colnames_OUT[eSW_SWPMatric][i] = Str_Dup(Layers_names[i], LogInfo);
+        if(LogInfo->stopRun) {
+            return; // Exit function prematurely due to error
+        }
+	}
+	#ifdef SWDEBUG
+	if (debug) swprintf(" 'eSW_SurfaceWater' ...");
+	#endif
+	for (i = 0; i < ncol_OUT[eSW_SurfaceWater]; i++) {
+		colnames_OUT[eSW_SurfaceWater][i] = Str_Dup(cnames_eSW_SurfaceWater[i], LogInfo);
+        if(LogInfo->stopRun) {
+            return; // Exit function prematurely due to error
+        }
+	}
+	#ifdef SWDEBUG
+	if (debug) swprintf(" 'eSW_Transp' ...");
+	#endif
+	for (i = 0; i < tLayers; i++) {
+		for (j = 0; j < NVEGTYPES + 1; j++) {
+			strcpy(ctemp, "transp_");
+			strcat(ctemp, cnames_VegTypes[j]);
+			strcat(ctemp, "_");
+			strcat(ctemp, Layers_names[i]);
+
+			colnames_OUT[eSW_Transp][i + j * tLayers] = Str_Dup(ctemp, LogInfo);
+            if(LogInfo->stopRun) {
+                return; // Exit function prematurely due to error
+            }
+		}
+	}
+	#ifdef SWDEBUG
+	if (debug) swprintf(" 'eSW_EvapSoil' ...");
+	#endif
+	for (i = 0; i < ncol_OUT[eSW_EvapSoil]; i++) {
+		colnames_OUT[eSW_EvapSoil][i] = Str_Dup(Layers_names[i], LogInfo);
+        if(LogInfo->stopRun) {
+            return; // Exit function prematurely due to error
+        }
+	}
+	#ifdef SWDEBUG
+	if (debug) swprintf(" 'eSW_EvapSurface' ...");
+	#endif
+	for (i = 0; i < NVEGTYPES + 2; i++) {
+		strcpy(ctemp, "evap_");
+		strcat(ctemp, cnames_VegTypes[i]);
+		colnames_OUT[eSW_EvapSurface][i] = Str_Dup(ctemp, LogInfo);
+        if(LogInfo->stopRun) {
+            return; // Exit function prematurely due to error
+        }
+	}
+	for (i = 0; i < ncol_OUT[eSW_EvapSurface] - (NVEGTYPES + 2); i++) {
+		colnames_OUT[eSW_EvapSurface][NVEGTYPES + 2 + i] = Str_Dup(cnames_add_eSW_EvapSurface[i], LogInfo);
+        if(LogInfo->stopRun) {
+            return; // Exit function prematurely due to error
+        }
+	}
+	#ifdef SWDEBUG
+	if (debug) swprintf(" 'eSW_Interception' ...");
+	#endif
+	for (i = 0; i < NVEGTYPES + 2; i++) {
+		strcpy(ctemp, "int_");
+		strcat(ctemp, cnames_VegTypes[i]);
+		colnames_OUT[eSW_Interception][i] = Str_Dup(ctemp, LogInfo);
+        if(LogInfo->stopRun) {
+            return; // Exit function prematurely due to error
+        }
+	}
+	#ifdef SWDEBUG
+	if (debug) swprintf(" 'eSW_LyrDrain' ...");
+	#endif
+	for (i = 0; i < ncol_OUT[eSW_LyrDrain]; i++) {
+		colnames_OUT[eSW_LyrDrain][i] = Str_Dup(Layers_names[i], LogInfo);
+        if(LogInfo->stopRun) {
+            return; // Exit function prematurely due to error
+        }
+	}
+	#ifdef SWDEBUG
+	if (debug) swprintf(" 'eSW_HydRed' ...");
+	#endif
+	for (i = 0; i < tLayers; i++) {
+		for (j = 0; j < NVEGTYPES + 1; j++) {
+			strcpy(ctemp, cnames_VegTypes[j]);
+			strcat(ctemp, "_");
+			strcat(ctemp, Layers_names[i]);
+			colnames_OUT[eSW_HydRed][i + j * tLayers] = Str_Dup(ctemp, LogInfo);
+            if(LogInfo->stopRun) {
+                return; // Exit function prematurely due to error
+            }
+		}
+	}
+	#ifdef SWDEBUG
+	if (debug) swprintf(" 'eSW_AET' ...");
+	#endif
+	for (i = 0; i < ncol_OUT[eSW_AET]; i++) {
+		colnames_OUT[eSW_AET][i] = Str_Dup(cnames_eSW_AET[i], LogInfo);
+        if(LogInfo->stopRun) {
+            return; // Exit function prematurely due to error
+        }
+	}
+	#ifdef SWDEBUG
+	if (debug) swprintf(" 'eSW_PET' ...");
+	#endif
+	for (i = 0; i < ncol_OUT[eSW_PET]; i++) {
+		colnames_OUT[eSW_PET][i] = Str_Dup(cnames_eSW_PET[i], LogInfo);
+        if(LogInfo->stopRun) {
+            return; // Exit function prematurely due to error
+        }
+	}
+	#ifdef SWDEBUG
+	if (debug) swprintf(" 'eSW_WetDays' ...");
+	#endif
+	for (i = 0; i < ncol_OUT[eSW_WetDays]; i++) {
+		colnames_OUT[eSW_WetDays][i] = Str_Dup(Layers_names[i], LogInfo);
+        if(LogInfo->stopRun) {
+            return; // Exit function prematurely due to error
+        }
+	}
+	#ifdef SWDEBUG
+	if (debug) swprintf(" 'eSW_SnowPack' ...");
+	#endif
+	for (i = 0; i < ncol_OUT[eSW_SnowPack]; i++) {
+		colnames_OUT[eSW_SnowPack][i] = Str_Dup(cnames_eSW_SnowPack[i], LogInfo);
+        if(LogInfo->stopRun) {
+            return; // Exit function prematurely due to error
+        }
+	}
+	#ifdef SWDEBUG
+	if (debug) swprintf(" 'eSW_DeepSWC' ...");
+	#endif
+	for (i = 0; i < ncol_OUT[eSW_DeepSWC]; i++) {
+		colnames_OUT[eSW_DeepSWC][i] = Str_Dup(cnames_eSW_DeepSWC[i], LogInfo);
+        if(LogInfo->stopRun) {
+            return; // Exit function prematurely due to error
+        }
+	}
+	#ifdef SWDEBUG
+	if (debug) swprintf(" 'eSW_SoilTemp' ...");
+	#endif
+    j = 0; // Layer variable for the next for-loop, 0 is first layer not surface
+    for (i = 0; i < ncol_OUT[eSW_SoilTemp]; i++) {
+
+        // Check if ready to go onto next layer (added all min/max/avg headers for layer)
+        if(i % 3 == 0 && i > 1) j++;
+
+        // For layers 1 through ncol_OUT[eSW_SoilTemp]
+        strcpy(ctemp, Layers_names[j]);
+
+        strcat(ctemp, "_");
+        strcat(ctemp, cnames_eSW_Temp[i % 3]);
+
+        colnames_OUT[eSW_SoilTemp][i] = Str_Dup(ctemp, LogInfo);
+        if(LogInfo->stopRun) {
+            return; // Exit function prematurely due to error
+        }
+
+    }
+
+    #ifdef SWDEBUG
+    if (debug) swprintf(" 'eSW_Frozen' ...");
+    #endif
+        for (i = 0; i < ncol_OUT[eSW_Frozen]; i++) {
+                colnames_OUT[eSW_Frozen][i] = Str_Dup(Layers_names[i], LogInfo);
+                if(LogInfo->stopRun) {
+                    return; // Exit function prematurely due to error
+                }
+    }
+	#ifdef SWDEBUG
+	if (debug) swprintf(" 'eSW_Estab' ...");
+	#endif
+	for (i = 0; i < ncol_OUT[eSW_Estab]; i++) {
+		colnames_OUT[eSW_Estab][i] = Str_Dup(parms[i]->sppname, LogInfo);
+        if(LogInfo->stopRun) {
+            return; // Exit function prematurely due to error
+        }
+	}
+	#ifdef SWDEBUG
+	if (debug) swprintf(" 'eSW_CO2Effects' ...");
+	#endif
+	for (i = 0; i < 2; i++) {
+		for (j = 0; j < NVEGTYPES; j++) {
+			strcpy(ctemp, cnames_eSW_CO2Effects[i]);
+			strcat(ctemp, "_");
+			strcat(ctemp, cnames_VegTypes[j + 1]); // j+1 since no total column
+			colnames_OUT[eSW_CO2Effects][j + i * NVEGTYPES] = Str_Dup(ctemp, LogInfo);
+            if(LogInfo->stopRun) {
+                return; // Exit function prematurely due to error
+            }
+		}
+	}
+
+	#ifdef SWDEBUG
+	if (debug) swprintf(" 'eSW_Biomass' ...");
+	#endif
+	i = 0;
+	strcpy(ctemp, "fCover_BareGround");
+	colnames_OUT[eSW_Biomass][i] = Str_Dup(ctemp, LogInfo);
+    if(LogInfo->stopRun) {
+        return; // Exit function prematurely due to error
+    }
+	i = 1;
+	for (j = 0; j < NVEGTYPES; j++) {
+		strcpy(ctemp, "fCover_");
+		strcat(ctemp, cnames_VegTypes[j + 1]); // j+1 since no total column
+		colnames_OUT[eSW_Biomass][j + i] = Str_Dup(ctemp, LogInfo);
+        if(LogInfo->stopRun) {
+            return; // Exit function prematurely due to error
+        }
+	}
+	i += j;
+	for (j = 0; j < NVEGTYPES + 2; j++) {
+		strcpy(ctemp, "Biomass_");
+		strcat(ctemp, cnames_VegTypes[j]);
+		colnames_OUT[eSW_Biomass][j + i] = Str_Dup(ctemp, LogInfo);
+        if(LogInfo->stopRun) {
+            return; // Exit function prematurely due to error
+        }
+	}
+	i += j;
+	for (j = 0; j < NVEGTYPES + 1; j++) {
+		strcpy(ctemp, "Biolive_");
+		strcat(ctemp, cnames_VegTypes[j]);
+		colnames_OUT[eSW_Biomass][j + i] = Str_Dup(ctemp, LogInfo);
+        if(LogInfo->stopRun) {
+            return; // Exit function prematurely due to error
+        }
+	}
+	i += j;
+	strcpy(ctemp, "LAI_total");
+    colnames_OUT[eSW_Biomass][i] = Str_Dup(ctemp, LogInfo);
+
+	#ifdef SWDEBUG
+    if(LogInfo->stopRun) {
+        return; // Exit function prematurely due to error
+    }
+
+	if (debug) swprintf(" completed.\n");
+	#endif
+}
+
+
+void SW_OUT_new_year(TimeInt firstdoy, TimeInt lastdoy,
+					 SW_OUTPUT* SW_Output)
+{
+	/* =================================================== */
+	/* reset the terminal output days each year  */
+
+	IntUS k;
+
+	ForEachOutKey(k)
+	{
+		if (!SW_Output[k].use) {
+			continue;
+		}
+
+		if (SW_Output[k].first_orig <= firstdoy) {
+			SW_Output[k].first = firstdoy;
+		} else {
+			SW_Output[k].first = SW_Output[k].first_orig;
+		}
+
+		if (SW_Output[k].last_orig >= lastdoy) {
+			SW_Output[k].last = lastdoy;
+		} else {
+			SW_Output[k].last = SW_Output[k].last_orig;
+		}
+	}
+
+}
+
+
+
+int SW_OUT_read_onekey(OutKey k, OutSum sumtype, int first, int last,
+	char msg[], size_t sizeof_msg, Bool* VegProd_use_SWA, Bool deepdrain,
+	SW_OUTPUT* SW_Output, char *InFiles[])
+{
+	int res = 0; // return value indicating type of message if any
+
+	char *MyFileName = InFiles[eOutput];
+	msg[0] = '\0';
+
+	// Convert strings to index numbers
+	SW_Output[k].sumtype = sumtype;
+
+	SW_Output[k].use = (Bool) (sumtype != eSW_Off);
+
+	// Proceed to next line if output key/type is turned off
+	if (!SW_Output[k].use)
+	{
+		return(-1); // return and read next line of `outsetup.in`
+	}
+
+	/* check validity of summary type */
+	if (SW_Output[k].sumtype == eSW_Fnl && !SW_Output[k].has_sl)
+	{
+		SW_Output[k].sumtype = eSW_Avg;
+
+		snprintf(
+			msg,
+			sizeof_msg,
+			"%s : Summary Type FIN with key %s is meaningless.\n" \
+			"  Using type AVG instead.",
+			MyFileName,
+			key2str[k]
+		);
+		res = LOGWARN;
+	}
+
+	// set use_SWA to TRUE if defined.
+	// Used in SW_Control to run the functions to get the recalculated values only if SWA is used
+	// This function is run prior to the control functions so thats why it is here.
+	if (k == eSW_SWA) {
+		*VegProd_use_SWA = swTRUE;
+	}
+
+	/* Check validity of output key */
+	if (k == eSW_Estab) {
+		SW_Output[k].sumtype = eSW_Sum;
+		first = 1;
+		last = 366;
+
+	} else if ((k == eSW_AllVeg || k == eSW_ET || k == eSW_AllWthr || k == eSW_AllH2O))
+	{
+		SW_Output[k].use = swFALSE;
+
+		snprintf(
+			msg,
+			sizeof_msg,
+			"%s : Output key %s is currently unimplemented.",
+			MyFileName,
+			key2str[k]
+		);
+		return(LOGWARN);
+	}
+
+	/* verify deep drainage parameters */
+	if (k == eSW_DeepSWC && SW_Output[k].sumtype != eSW_Off && !deepdrain)
+	{
+		SW_Output[k].use = swFALSE;
+
+		snprintf(
+			msg,
+			sizeof_msg,
+			"%s : DEEPSWC cannot produce output if deep drainage is " \
+			"not simulated (flag not set in %s).",
+			MyFileName,
+			InFiles[eSite]
+		);
+		return(LOGWARN);
+	}
+
+	// Set remaining values of `SW_Output[k]`
+	SW_Output[k].first_orig = first;
+	SW_Output[k].last_orig = last;
+
+	if (SW_Output[k].last_orig == 0)
+	{
+		snprintf(
+			msg,
+			sizeof_msg,
+			"%s : Invalid ending day (%d), key=%s.",
+			MyFileName,
+			last,
+			key2str[k]
+		);
+		return(LOGERROR);
+	}
+
+	return(res);
+}
+
+
+/**
+	Read output setup from file `outsetup.in`.
+
+    Output can be generated for four different time steps: daily (DY), weekly (WK),
+    monthly (MO), and yearly (YR).
+
+    We have two options to specify time steps:
+        - The same time step(s) for every output: Add a line with the tag `TIMESTEP`,
+          e.g., `TIMESTEP dy mo yr` will generate daily, monthly, and yearly output for
+          every output variable. If there is a line with this tag, then this will
+          override information provided in the column `PERIOD`.
+        - A different time step for each output: Specify the time step in the column
+          `PERIOD` for each output variable. Note: only one time step per output variable
+          can be specified.
+
+	@param[in,out] sw Comprehensive structure holding all information
+    	dealt with in SOILWAT2
+	@param[in] InFiles Array of program in/output files
+	@param[in] timeSteps Keeps track of the output time periods that
+		are required for each output key
+	@param[out] used_OUTNPERIODS The number of different time steps/periods
+		 that are used/requested
+	@param[out] LogInfo Holds information on warnings and errors
+ */
+void SW_OUT_read(SW_ALL* sw, char *InFiles[],
+	OutPeriod timeSteps[][SW_OUTNPERIODS], IntUS *used_OUTNPERIODS,
+	LOG_INFO* LogInfo)
+{
+	/* =================================================== */
+	/* read input file for output parameter setup info.
+	 * 5-Nov-01 -- now disregard the specified file name's
+	 *             extension and instead use the specified
+	 *             period as the extension.
+	 * 10-May-02 - Added conditional for interfacing to STEPPE.
+	 *             We want no output when running from STEPPE
+	 *             so the code to open the file is blocked out.
+	 *             In fact, the only keys to process are
+	 *             TRANSP, PRECIP, and TEMP.
+	 */
+	FILE *f;
+	OutKey k;
+	int x, itemno, msg_type;
+	IntUS i;
+	Bool useTimeStep = swFALSE;
+
+	/* these dims come from the orig format str */
+	/* except for the uppercase space. */
+	char timeStep[SW_OUTNPERIODS][10], // matrix to capture all the periods entered in outsetup.in
+			keyname[50],
+			ext[10],
+			sumtype[4], /* should be 2 chars, but we don't want overflow from user typos */
+			period[10],
+			last[4], /* last doy for output, if "end", ==366 */
+			outfile[MAX_FILENAMESIZE],
+			msg[200], // message to print
+			upkey[50], upsum[4], /* space for uppercase conversion */
+			inbuf[MAX_FILENAMESIZE];
+	int first; /* first doy for output */
+
+	char *MyFileName = InFiles[eOutput];
+	f = OpenFile(MyFileName, "r", LogInfo);
+    if(LogInfo->stopRun) {
+        return; // Exit function prematurely due to error
+    }
+	itemno = 0;
+
+	*used_OUTNPERIODS = 1; // if 'TIMESTEP' is not specified in input file, then only one time step = period can be specified
+
+
+	while (GetALine(f, inbuf, MAX_FILENAMESIZE))
+	{
+		itemno++; /* note extra lines will cause an error */
+
+		x = sscanf(inbuf, "%s %s %s %d %s %s", keyname, sumtype, period, &first,
+				last, outfile);
+
+		// Check whether we have read in `TIMESTEP`, `OUTSEP`, or one of the 'key' lines
+		if (Str_CompareI(keyname, (char *)"TIMESTEP") == 0)
+		{
+			// condition to read in the TIMESTEP line in outsetup.in
+			// need to rescan the line because you are looking for all strings, unlike the original scan
+			*used_OUTNPERIODS = sscanf(inbuf, "%s %s %s %s %s", keyname, timeStep[0],
+					timeStep[1], timeStep[2], timeStep[3]);	// maximum number of possible timeStep is SW_OUTNPERIODS
+			(*used_OUTNPERIODS)--; // decrement the count to make sure to not count keyname in the number of periods
+
+			if (*used_OUTNPERIODS > 0)
+			{ // make sure that `TIMESTEP` line did contain time periods;
+				// otherwise, use values from the `period` column
+				useTimeStep = swTRUE;
+
+				if (*used_OUTNPERIODS > SW_OUTNPERIODS)
+				{
+					CloseFile(&f, LogInfo);
+					LogError(LogInfo, LOGERROR, "SW_OUT_read: used_OUTNPERIODS = %d > " \
+						"SW_OUTNPERIODS = %d which is illegal.\n",
+						*used_OUTNPERIODS, SW_OUTNPERIODS);
+                    return; // Exit function prematurely due to error
+				}
+			}
+
+			continue; // read next line of `outsetup.in`
+		}
+
+		if (Str_CompareI(keyname, (char *)"OUTSEP") == 0)
+		{
+			// Notify the user that this functionality has been removed
+			LogError(LogInfo, LOGWARN,
+					"`outsetup.in`: The functionality to specify a separation " \
+				    "character in output files has been removed. Only CSV "\
+					"files will be created. It is recommended to " \
+					"remove the \'OUTSEP\' line from your file.");
+
+			continue; //read next line of `outsetup.in`
+		}
+
+		// we have read a line that specifies an output key/type
+		// make sure that we got enough input
+		if (x < 6)
+		{
+			CloseFile(&f, LogInfo);
+			LogError(LogInfo, LOGERROR, "%s : Insufficient input for key %s item %d.",
+				MyFileName, keyname, itemno);
+            return; // Exit function prematurely due to error
+		}
+
+		// Convert strings to index numbers
+		k = str2key(Str_ToUpper(keyname, upkey), LogInfo);
+        if(LogInfo->stopRun) {
+            CloseFile(&f, LogInfo);
+            return; // Exit function prematurely due to error
+        }
+
+		// For now: rSOILWAT2's function `onGet_SW_OUT` requires that
+		// `sw->Output[k].outfile` is allocated here
+		#if defined(RSOILWAT)
+		sw->Output[k].outfile = (char *) Str_Dup(outfile, LogInfo);
+        if(LogInfo->stopRun) {
+            CloseFile(&f, LogInfo);
+            return; // Exit function prematurely due to error
+        }
+		#else
+		outfile[0] = '\0';
+		#endif
+
+		// Fill information into `sw->Output[k]`
+		msg_type = SW_OUT_read_onekey(
+			k,
+			str2stype(Str_ToUpper(sumtype, upsum), LogInfo),
+			first,
+			(Str_CompareI((char *)last, (char *)"END") == 0) ? 366 : atoi(last),
+			msg,
+			sizeof msg,
+			&sw->VegProd.use_SWA,
+			sw->Site.deepdrain,
+			sw->Output,
+			InFiles
+		);
+
+        if(msg_type == LOGWARN || msg_type == LOGERROR) {
+            LogError(LogInfo, msg_type, "%s", msg);
+
+            if(msg_type == LOGERROR) {
+                CloseFile(&f, LogInfo);
+                return; // Exit function prematurely due to error
+            }
+        }
+
+		// Specify which output time periods are requested for this output key/type
+		if (sw->Output[k].use)
+		{
+			if (useTimeStep) {
+				// `timeStep` was read in earlier on the `TIMESTEP` line; ignore `period`
+				for (i = 0; i < *used_OUTNPERIODS; i++) {
+					timeSteps[k][i] = str2period(Str_ToUpper(timeStep[i], ext));
+				}
+
+			} else {
+				timeSteps[k][0] = str2period(Str_ToUpper(period, ext));
+			}
+		}
+	} //end of while-loop
+
+	CloseFile(&f, LogInfo);
+
+	// Determine which output periods are turned on for at least one output key
+	find_OutPeriods_inUse(&sw->GenOutput, sw->Output);
+
+	#if defined(SW_OUTTEXT)
+	// Determine for which output periods text output per soil layer or 'regular'
+	// is requested:
+	find_TXToutputSoilReg_inUse(sw->FileStatus.make_soil,
+								sw->FileStatus.make_regular,
+								sw->Output, sw->GenOutput.timeSteps,
+								sw->GenOutput.used_OUTNPERIODS);
+	#endif
+
+	#if defined(STEPWAT) || defined(SWNETCDF)
+	// Determine number of used years/months/weeks/days in simulation period
+	SW_OUT_set_nrow(&sw->Model, sw->GenOutput.use_OutPeriod,
+					sw->GenOutput.nrow_OUT);
+	#endif
+
+    #if defined(SWNETCDF)
+    SW_NC_read_out_vars(sw->Output, InFiles, sw->VegEstab.parms, LogInfo);
+    #endif
+
+}
+
+
+
+void _collect_values(SW_ALL* sw, SW_OUTPUT_POINTERS* SW_OutputPtrs,
+		Bool bFlush_output, TimeInt tOffset, LOG_INFO* LogInfo) {
+
+	SW_OUT_sum_today(sw, eSWC, bFlush_output, tOffset, LogInfo);
+    if(LogInfo->stopRun) {
+        return; // Exit function prematurely due to error
+    }
+
+	SW_OUT_sum_today(sw, eWTH, bFlush_output, tOffset, LogInfo);
+    if(LogInfo->stopRun) {
+        return; // Exit function prematurely due to error
+    }
+
+	SW_OUT_sum_today(sw, eVES, bFlush_output, tOffset, LogInfo);
+    if(LogInfo->stopRun) {
+        return; // Exit function prematurely due to error
+    }
+
+	SW_OUT_sum_today(sw, eVPD, bFlush_output, tOffset, LogInfo);
+    if(LogInfo->stopRun) {
+        return; // Exit function prematurely due to error
+    }
+
+	SW_OUT_write_today(sw, SW_OutputPtrs, bFlush_output, tOffset);
+}
+
+
+/** called at year end to process the remainder of the output
+    period. This sets two flags: bFlush_output and
+    tOffset to be used in the appropriate subs.
+
+	@param[in,out] sw Comprehensive struct of type SW_ALL containing
+  		all information in the simulation
+	@param[in] SW_OutputPtrs SW_OUTPUT_POINTERS of size SW_OUTNKEYS which
+ 		hold pointers to subroutines for output keys
+	@param[out] LogInfo Holds information on warnings and errors
+*/
+void SW_OUT_flush(SW_ALL* sw, SW_OUTPUT_POINTERS* SW_OutputPtrs,
+				  LOG_INFO* LogInfo) {
+	TimeInt localTOffset = 0; // tOffset is zero when called from this function
+
+	_collect_values(sw, SW_OutputPtrs, swTRUE, localTOffset, LogInfo);
+}
+
+/** adds today's output values to week, month and year
+    accumulators and puts today's values in yesterday's
+    registers. This is different from the Weather.c approach
+    which updates Yesterday's registers during the _new_day()
+    function. It's more logical to update yesterday just
+    prior to today's calculations, but there's no logical
+    need to perform _new_day() on the soilwater.
+
+	@param[in,out] sw Comprehensive struct of type SW_ALL containing
+		all information in the simulation
+	@param[in] otyp Identifies the current module/object
+	@param[in] bFlush_output Determines if output should be created for
+		a specific output key
+	@param[in] tOffset Offset describing with the previous or current period
+	@param[out] LogInfo Holds information on warnings and errors
+*/
+void SW_OUT_sum_today(SW_ALL* sw, ObjType otyp,
+		Bool bFlush_output, TimeInt tOffset, LOG_INFO* LogInfo)
+{
+	/*  SW_VEGESTAB *v = &SW_VegEstab;  -> we don't need to sum daily for this */
+	OutPeriod pd;
+
+	ForEachOutPeriod(pd)
+	{
+		if (bFlush_output || sw->Model.newperiod[pd]) // `newperiod[eSW_Day]` is always TRUE
+		{
+			average_for(sw, otyp, pd, bFlush_output, tOffset, LogInfo);
+
+            if(LogInfo->stopRun) {
+                return; // Exit function prematurely due to error
+            }
+
+			switch (otyp)
+			{
+				case eSWC:
+					memset(sw->SoilWat.p_accu[pd], 0, sizeof(SW_SOILWAT_OUTPUTS));
+					break;
+				case eWTH:
+					memset(sw->Weather.p_accu[pd], 0, sizeof(SW_WEATHER_OUTPUTS));
+					break;
+				case eVES:
+					break;
+				case eVPD:
+					memset(sw->VegProd.p_accu[pd], 0, sizeof(SW_VEGPROD_OUTPUTS));
+					break;
+				default:
+					LogError(LogInfo, LOGERROR,
+							"Invalid object type in SW_OUT_sum_today().");
+                    return; // Exit function prematurely due to error
+			}
+		}
+	}
+
+	if (!bFlush_output)
+	{
+		ForEachOutPeriod(pd)
+		{
+			collect_sums(sw, otyp, pd, sw->GenOutput.timeSteps,
+						 sw->GenOutput.used_OUTNPERIODS, LogInfo);
+
+            if(LogInfo->stopRun) {
+                return; // Exit function prematurely due to error
+            }
+		}
+	}
+}
+
+
+/** `SW_OUT_write_today` is called twice: by
+      - `_end_day` at the end of each day with values
+        values of `bFlush_output` set to FALSE and `tOffset` set to 1
+      - `SW_OUT_flush` at the end of every year with
+        values of `bFlush_output` set to TRUE and `tOffset` set to 0
+
+	@param[in] sw Comprehensive struct of type SW_ALL containing all information
+  		in the simulation
+	@param[in] SW_OutputPtrs SW_OUTPUT_POINTERS of size SW_OUTNKEYS which
+  		hold pointers to subroutines for output keys
+	@param[in] bFlush_output Determines if output should be created for
+		a specific output key
+	@param[in] tOffset Offset describing with the previous or current period
+*/
+void SW_OUT_write_today(SW_ALL* sw, SW_OUTPUT_POINTERS* SW_OutputPtrs,
+						Bool bFlush_output, TimeInt tOffset)
+{
+	/* --------------------------------------------------- */
+	/* all output values must have been summed, averaged or
+	 * otherwise completed before this is called [now done
+	 * by SW_*_sum_*<daily|yearly>()] prior.
+	 * This subroutine organizes only the calling loop and
+	 * sending the string to output.
+	 * Each output quantity must have a print function
+	 * defined and linked to SW_Output.pfunc (currently all
+	 * starting with 'get_').  Those funcs return a properly
+	 * formatted string to be output via the module variable
+	 * 'sw_outstr'. Furthermore, those funcs must know their
+	 * own time period.  This version of the program only
+	 * prints one period for each quantity.
+	 *
+	 * The t value tests whether the current model time is
+	 * outside the output time range requested by the user.
+	 * Recall that times are based at 0 rather than 1 for
+	 * array indexing purposes but the user request is in
+	 * natural numbers, so we add one before testing.
+	 */
+	/* 10-May-02 (cwb) Added conditional to interface with STEPPE.
+	 *           We want no output if running from STEPPE.
+	 * July 12, 2017: Added functionality for writing outputs for STEPPE and SOILWAT since we now want output for STEPPE
+	 */
+	TimeInt t = 0xffff;
+	OutPeriod p;
+	Bool writeit[SW_OUTNPERIODS], use_help;
+
+	// Temporary string to hold sw_outstr before concatenating
+	// to buf_soil/buf_reg
+	// Silences -Wrestrict when compiling on Linux (found within -Wall)
+	char tempstr[MAX_LAYERS * OUTSTRLEN];
+	#ifdef STEPWAT
+	Bool use_help_txt, use_help_SXW;
+	#endif
+	IntUS k, i, outPeriod;
+
+	/* Update `tOffset` within SW_GEN_OUT for output functions */
+	sw->GenOutput.tOffset = tOffset;
+
+	#ifdef SWDEBUG
+  int debug = 0;
+  #endif
+
+	#if defined(SW_OUTTEXT)
+	char str_time[10]; // year and day/week/month header for each output row
+
+	// We don't really need all of these buffers to init every day
+	ForEachOutPeriod(p)
+	{
+		sw->FileStatus.buf_reg[p][0] = '\0';
+		sw->FileStatus.buf_soil[p][0] = '\0';
+
+		#ifdef STEPWAT
+		sw->FileStatus.buf_reg_agg[p][0] = '\0';
+		sw->FileStatus.buf_soil_agg[p][0] = '\0';
+		#endif
+	}
+	#endif
+
+  #ifdef SWDEBUG
+  if (debug) swprintf("'SW_OUT_write_today': %dyr-%dmon-%dwk-%ddoy: ",
+    sw->Model.year, sw->Model.month, sw->Model.week, sw->Model.doy);
+  #endif
+
+
+	// Determine which output periods should get formatted and output (if they are active)
+	t = sw->Model.doy;
+	writeit[eSW_Day] = (Bool) (t < sw->Output[0].first || t > sw->Output[0].last); // `csv`-files assume anyhow that first/last are identical for every output type/key
+	writeit[eSW_Week] = (Bool) (writeit[eSW_Day] && (sw->Model.newperiod[eSW_Week] || bFlush_output));
+	writeit[eSW_Month] = (Bool) (writeit[eSW_Day] && (sw->Model.newperiod[eSW_Month] || bFlush_output));
+	writeit[eSW_Year] = (Bool) (sw->Model.newperiod[eSW_Year] || bFlush_output);
+	// update daily: don't process daily output if `bFlush_output` is TRUE
+	// because `_end_day` was already called and produced daily output
+	writeit[eSW_Day] = (Bool) (writeit[eSW_Day] && !bFlush_output);
+
+
+	// Loop over output types/keys, over used output time periods, call
+	// formatting functions `get_XXX`, and concatenate for one row of `csv`-output
+	ForEachOutKey(k)
+	{
+		#ifdef SWDEBUG
+		if (debug) swprintf("key=%d=%s: ", k, key2str[k]);
+		#endif
+
+		if (!sw->Output[k].use) {
+			continue;
+		}
+
+		for (i = 0; i < sw->GenOutput.used_OUTNPERIODS; i++)
+		{
+			outPeriod = sw->GenOutput.timeSteps[k][i];
+			use_help = (Bool) (outPeriod != eSW_NoTime && writeit[outPeriod]);
+
+			#ifdef STEPWAT
+			use_help_txt = use_help;
+			use_help_SXW = (Bool) (sw->GenOutput.timeSteps_SXW[k][i] != eSW_NoTime &&
+								   writeit[sw->GenOutput.timeSteps_SXW[k][i]]);
+			use_help = (Bool) use_help_txt || use_help_SXW;
+			#endif
+
+			if (!use_help) {
+				continue; // don't call any `get_XXX` function
+			}
+
+			#if defined(SW_OUTTEXT)
+			#ifdef SWDEBUG
+			if (debug) swprintf(" call pfunc_text(%d=%s))",
+								outPeriod, pd2str[outPeriod]);
+			#endif
+
+			((void (*)(OutPeriod, SW_ALL*)) SW_OutputPtrs[k].pfunc_text)
+															(outPeriod, sw);
+
+			#elif defined(RSOILWAT) || defined(SWNETCDF)
+			#ifdef SWDEBUG
+			if (debug) swprintf(" call pfunc_mem(%d=%s))",
+				outPeriod, pd2str[outPeriod]);
+			#endif
+			((void (*)(OutPeriod, SW_ALL*)) SW_OutputPtrs[k].pfunc_mem)
+															(outPeriod, sw);
+
+			#elif defined(STEPWAT)
+			if (use_help_SXW)
+			{
+				#ifdef SWDEBUG
+				if (debug) swprintf(" call pfunc_SXW(%d=%s))",
+									sw->GenOutput.timeSteps_SXW[k][i],
+									pd2str[sw->GenOutput.timeSteps_SXW[k][i]]);
+				#endif
+				((void (*)(OutPeriod, SW_ALL*)) SW_OutputPtrs[k].pfunc_SXW)
+										(sw->GenOutput.timeSteps_SXW[k][i], sw);
+			}
+
+			if (!use_help_txt)
+			{
+				continue;  // SXW output complete; skip to next output period
+			}
+			else {
+				if (sw->GenOutput.prepare_IterationSummary)
+				{
+					#ifdef SWDEBUG
+					if (debug) swprintf(" call pfunc_agg(%d=%s))",
+										outPeriod, pd2str[outPeriod]);
+					#endif
+					((void (*)(OutPeriod, SW_ALL*)) SW_OutputPtrs[k].pfunc_agg) (outPeriod, sw);
+				}
+
+				if (sw->GenOutput.print_SW_Output)
+				{
+					outPeriod = sw->GenOutput.timeSteps[k][i];
+					#ifdef SWDEBUG
+					if (debug) swprintf(" call pfunc_text(%d=%s))",
+										outPeriod, pd2str[outPeriod]);
+					#endif
+					((void (*)(OutPeriod, SW_ALL*)) SW_OutputPtrs[k].pfunc_text) (outPeriod, sw);
+				}
+			}
+			#endif
+
+			#ifdef SWDEBUG
+			if (debug) swprintf(" ... ok");
+			#endif
+
+			#if defined(SW_OUTTEXT)
+			/* concatenate formatted output for one row of `csv`- files */
+			if (sw->GenOutput.print_SW_Output)
+			{
+				strcpy(tempstr, sw->GenOutput.sw_outstr);
+				if (sw->Output[k].has_sl) {
+					strcat(sw->FileStatus.buf_soil[outPeriod], tempstr);
+				} else {
+					strcat(sw->FileStatus.buf_reg[outPeriod], tempstr);
+				}
+			}
+
+			#ifdef STEPWAT
+			if (sw->GenOutput.print_IterationSummary)
+			{
+				strcpy(tempstr, sw->GenOutput.sw_outstr_agg);
+				if (sw->Output[k].has_sl) {
+					strcat(sw->FileStatus.buf_soil_agg[outPeriod], tempstr);
+				} else {
+					strcat(sw->FileStatus.buf_reg_agg[outPeriod], tempstr);
+				}
+			}
+			#endif
+			#else
+			(void) tempstr;
+			#endif
+		} // end of loop across `used_OUTNPERIODS`
+	} // end of loop across output keys
+
+	#if defined(SW_OUTTEXT)
+	// write formatted output to csv-files
+	ForEachOutPeriod(p)
+	{
+		if (sw->GenOutput.use_OutPeriod[p] && writeit[p])
+		{
+			get_outstrleader(p, sizeof str_time, &sw->Model,
+							 tOffset, str_time);
+
+			if (sw->FileStatus.make_regular[p])
+			{
+				if (sw->GenOutput.print_SW_Output) {
+					fprintf(sw->FileStatus.fp_reg[p], "%s%s\n",
+						str_time, sw->FileStatus.buf_reg[p]);
+					// STEPWAT2 needs a fflush for yearly output;
+					// other time steps, the soil-layer files, and SOILWAT2 work fine without it...
+					fflush(sw->FileStatus.fp_reg[p]);
+				}
+
+				#ifdef STEPWAT
+				if (sw->GenOutput.print_IterationSummary) {
+					fprintf(sw->FileStatus.fp_reg_agg[p], "%s%s\n",
+						str_time, sw->FileStatus.buf_reg_agg[p]);
+				}
+				#endif
+			}
+
+			if (sw->FileStatus.make_soil[p])
+			{
+				if (sw->GenOutput.print_SW_Output) {
+					fprintf(sw->FileStatus.fp_soil[p], "%s%s\n",
+						str_time, sw->FileStatus.buf_soil[p]);
+				}
+
+				#ifdef STEPWAT
+				if (sw->GenOutput.print_IterationSummary) {
+					fprintf(sw->FileStatus.fp_soil_agg[p], "%s%s\n",
+						str_time, sw->FileStatus.buf_soil_agg[p]);
+				}
+				#endif
+
+			}
+		}
+	}
+	#else
+	(void) tOffset;
+	(void) SW_OutputPtrs;
+	#endif
+
+	#if defined(SW_OUTARRAY)
+	// increment row counts
+	ForEachOutPeriod(p)
+	{
+		if (sw->GenOutput.use_OutPeriod[p] && writeit[p])
+		{
+			sw->GenOutput.irow_OUT[p]++;
+		}
+	}
+	#endif
+
+  #ifdef SWDEBUG
+  if (debug) swprintf("'SW_OUT_write_today': completed\n");
+  #endif
+}
+
+
+/** @brief create all of the user-specified output files.
+ *
+ * @param[in,out] SW_FileStatus Struct of type
+ *	SW_FILE_STATUS which holds basic information about output files
+ *	and values
+ * @param[in] SW_Output SW_OUTPUT array of size SW_OUTNKEYS which holds
+ * 	basic output information for all output keys
+ * @param[in] n_layers Number of layers of soil within the simulation run
+ * @param[in] InFiles Array of program in/output files
+ * @param[in] GenOutput Holds general variables that deal with output
+ * @param[in] SW_netCDF Struct of type SW_NETCDF holding constant
+ *  netCDF file information
+ * @param[in] n_layers Number of layers of soil within the simulation run
+ * @param[out] LogInfo Holds information on warnings and errors
+ *
+ *  @note Call this routine at the beginning of the main program run, but
+ *  after SW_OUT_read() which sets the global variable use_OutPeriod.
+*/
+void SW_OUT_create_files(
+    SW_FILE_STATUS* SW_FileStatus,
+    SW_OUTPUT* SW_Output,
+    LyrIndex n_layers,
+    char *InFiles[],
+    SW_GEN_OUT* GenOutput,
+
+    SW_NETCDF* SW_netCDF,
+    LyrIndex n_evap_lyrs,
+    int startYr,
+    int endYr,
+    double lyrDepths[],
+
+    LOG_INFO* LogInfo
+) {
+
+    #if defined(SOILWAT)
+    if(LogInfo->printProgressMsg) {
+        sw_message("is creating output files ...");
+    }
+    #endif
+
+    #if defined(SW_OUTTEXT)
+    SW_OUT_create_textfiles(SW_FileStatus, SW_Output,
+        n_layers, InFiles, GenOutput, LogInfo);
+
+    (void) SW_netCDF;
+    (void) n_evap_lyrs;
+    (void) startYr;
+    (void) endYr;
+    (void) lyrDepths;
+
+    #elif defined(SWNETCDF)
+    SW_NC_create_output_files(SW_netCDF->InFilesNC[vNCdom],
+        SW_netCDF->ncVarIDs[vNCdom], SW_Output, SW_netCDF->strideOutYears,
+        startYr, endYr, n_layers, n_evap_lyrs,
+        &SW_FileStatus->numOutFiles, lyrDepths, SW_netCDF->baseCalendarYear,
+        GenOutput->use_OutPeriod, SW_FileStatus->ncOutFiles, LogInfo);
+
+    (void) InFiles;
+
+    #else
+    (void) SW_FileStatus;
+    (void) SW_Output;
+    (void) n_layers;
+    (void) InFiles;
+    (void) GenOutput;
+    (void) SW_netCDF;
+    (void) n_layers;
+    (void) n_evap_lyrs;
+    (void) startYr;
+    (void) endYr;
+    (void) lyrDepths;
+    #endif
+}
+
+
+/** @brief close all of the user-specified output files.
+    call this routine at the end of the program run.
+
+	@param[in,out] SW_FileStatus Struct of type
+		SW_FILE_STATUS which holds basic information about output files
+		and values
+	@param[in] GenOutput Holds general variables that deal with output
+	@param[out] LogInfo Holds information on warnings and errors
+*/
+void SW_OUT_close_files(SW_FILE_STATUS* SW_FileStatus, SW_GEN_OUT* GenOutput,
+            LOG_INFO* LogInfo) {
+
+    #if defined(SW_OUTTEXT)
+    SW_OUT_close_textfiles(SW_FileStatus, GenOutput, LogInfo);
+    #else
+    (void) SW_FileStatus;
+    (void) GenOutput;
+    (void) LogInfo;
+    #endif
+}
+
+
+
+void _echo_outputs(SW_ALL* sw)
+{
+	IntUS k;
+	char str[OUTSTRLEN], errstr[MAX_ERROR];
+
+	strcpy(errstr, "\n===============================================\n"
+			"  Output Configuration:\n");
+	ForEachOutKey(k)
+	{
+		if (!sw->Output[k].use)
+			continue;
+		strcat(errstr, "---------------------------\nKey ");
+		strcat(errstr, key2str[k]);
+		strcat(errstr, "\n\tSummary Type: ");
+		strcat(errstr, styp2str[sw->Output[k].sumtype]);
+		snprintf(str, OUTSTRLEN, "\n\tStart period: %d", sw->Output[k].first_orig);
+		strcat(errstr, str);
+		snprintf(str, OUTSTRLEN, "\n\tEnd period  : %d", sw->Output[k].last_orig);
+		strcat(errstr, str);
+		strcat(errstr, "\n");
+	}
+
+	strcat(errstr, "\n----------  End of Output Configuration ---------- \n");
+	printf("%s\n", errstr);
+}
+
+void _echo_all_inputs(SW_ALL* sw) {
+
+	if (!sw->VegEstab.use) {
+		printf("Establishment not used.\n");
+	}
+
+	_echo_inputs(&sw->Site, &sw->Model);
+	_echo_VegEstab(sw->Site.width, sw->VegEstab.parms,
+				   sw->VegEstab.count);
+	_echo_VegProd(sw->VegProd.veg, sw->VegProd.bare_cov);
+	_echo_outputs(sw);
+}
+
+
+/**
+ * @brief Deep copy a source instance of SW_GEN_OUT into a destination instance
+ *
+ * Source values of p_OUT and p_OUTsd are not copied to destination.
+ *
+ * @param[out] dest Destination struct of type SW_GEN_OUT to be copied into
+ * @param[in] source Source struct of type SW_GEN_OUT to copy
+ * @param[in] SW_Output Passed as input argument.
+ * @param[out] LogInfo Holds information on warnings and errors
+*/
+void SW_GENOUT_deepCopy(SW_GEN_OUT* dest, SW_GEN_OUT* source, SW_OUTPUT* SW_Output, LOG_INFO* LogInfo) {
+
+    IntUS key, icol;
+
+    memcpy(dest, source, sizeof (*dest));
+
+    SW_GENOUT_init_ptrs(dest);
+
+    /* allocate and copy colnames_OUT */
+    ForEachOutKey(key) {
+        for (icol = 0; icol < 5 * NVEGTYPES + MAX_LAYERS; icol++) {
+            if (!isnull(dest->colnames_OUT[key][icol])) {
+
+                dest->colnames_OUT[key][icol] = Str_Dup(
+                    source->colnames_OUT[key][icol],
+                    LogInfo
+                );
+                if(LogInfo->stopRun) {
+                    return; // Exit function prematurely due to error
+                }
+            }
+        }
+    }
+
+    /* allocate p_OUT and p_OUTsd -- but don't copy values */
+    #ifdef SW_OUTARRAY
+    SW_OUT_construct_outarray(dest, SW_Output, LogInfo);
+    #else
+    (void) SW_Output;
+    #endif
+}
+
+
+#if defined(SWNETCDF)
+/**
+ * @brief Deep copy SW_OUTPUT instances with information in regards to
+ *  netCDFs along with netCDF output files stored in SW_FILE_STATUS
+ *
+ * @param[out] dest_out Destination instances of SW_OUTPUT
+ * @param[in] source_out Source instances of SW_OUTPUT
+ * @param[out] dest_files Destination instance of netCDF files (SW_FILE_STATUS)
+ * @param[in] source_files Source instance of netCDF files (SW_FILE_STATUS)
+ * @param[in] useOutPeriods Specify which output periods were requested to output
+ * @param[out] LogInfo Holds information on warnings and errors
+*/
+void SW_OUT_deepCopy(SW_OUTPUT* dest_out, SW_OUTPUT* source_out,
+                     SW_FILE_STATUS* dest_files, SW_FILE_STATUS* source_files,
+                     Bool useOutPeriods[], LOG_INFO* LogInfo) {
+
+    OutKey key;
+    OutPeriod pd;
+    int varNum, attNum, fileNum;
+    int numVars = 0, numFiles = source_files->numOutFiles;
+    char** destFile = NULL, *srcFile = NULL;
+
+    ForEachOutKey(key) {
+        memcpy(&dest_out[key], &source_out[key], sizeof(SW_OUTPUT));
+        numVars = numVarsPerKey[key];
+
+        if(numVars > 0 && source_out[key].use) {
+            ForEachOutPeriod(pd) {
+                if(useOutPeriods[pd]) {
+                    SW_NC_alloc_files(&dest_files->ncOutFiles[key][pd],
+                                        numFiles, LogInfo);
+                    if(LogInfo->stopRun) {
+                        return; // Exit function prematurely due to error
+                    }
+                    for(fileNum = 0; fileNum < numFiles; fileNum++) {
+                        destFile = &dest_files->ncOutFiles[key][pd][fileNum];
+                        srcFile = source_files->ncOutFiles[key][pd][fileNum];
+
+                        *destFile = Str_Dup(srcFile, LogInfo);
+
+                        if(LogInfo->stopRun) {
+                            return; // Exit function prematurley due to error
+                        }
+                    }
+                }
+            }
+
+            SW_NC_init_outvars(&dest_out[key].outputVarInfo,
+                                        key, LogInfo);
+            if(LogInfo->stopRun) {
+                return; // Exit function prematurely due to error
+            }
+
+            SW_NC_init_outReq(&dest_out[key].reqOutputVars, key, LogInfo);
+            if(LogInfo->stopRun) {
+                return; // Exit function prematurely due to error
+            }
+
+            for(varNum = 0; varNum < numVars; varNum++) {
+                dest_out[key].reqOutputVars[varNum] =
+                                        source_out[key].reqOutputVars[varNum];
+
+                if(dest_out[key].reqOutputVars[varNum]) {
+                    for(attNum = 0; attNum < MAX_NATTS; attNum++) {
+                        dest_out[key].outputVarInfo[varNum][attNum] =
+                            Str_Dup(source_out[key].outputVarInfo[varNum][attNum], LogInfo);
+                        if(LogInfo->stopRun) {
+                            return; // Exit function prematurely due to error
+                        }
+                    }
+                }
+            }
+        }
+    }
+}
+#endif
+
+
+/*==================================================================*/
+/**
+  @defgroup out_algo Description of the output algorithm
+
+
+  __In summary:__
+
+  The function SW_CTL_run_current_year() in file SW_Control.c calls:
+    - the function _end_day() in file SW_Control.c, for each day, which in turn
+      calls _collect_values() with (global) arguments `bFlush_output` = `FALSE`
+      and `tOffset` = 1
+    - the function SW_OUT_flush(), after the last day of each year, which in
+      turn calls _collect_values() with (global) arguments
+      `bFlush_output` = TRUE and `tOffset` = 0
+
+  The function _collect_values()
+    -# calls SW_OUT_sum_today() for each of the \ref ObjType `otype`
+      that produce output, i.e., `eSWC`, `eWTH`, `eVES`, and `eVPD`.
+      SW_OUT_sum_today() loops over each \ref OutPeriod `pd`
+      - if today is the start of a new day/week/month/year period or if
+        `bFlush_output`, then it
+        -# calls average_for() with arguments `otype` and `pd` which
+          -# loops over all output keys `k`
+          -# divides the summed values by the duration of the specific output
+             period
+          -# fills the output aggregator `p_oagg[pd]` variables
+        -# resets the memory of the output accumulator `p_accu[d]` variables
+      - and, unless `bFlush_output` is `FALSE`, in a second loop over each
+        \ref OutPeriod `pd` calls collect_sums() with arguments `otype` and `pd`
+        which calls the output summing function corresponding to its
+        \ref ObjType argument `otype`, i.e., one of the functions sumof_swc(),
+        sumof_wth(), sumof_ves(), or sumof_vpd, in order to sum up the daily
+        values in the corresponding output accumulator `p_accu[pd]` variables.
+
+    -# calls SW_OUT_write_today() which loops over each \ref OutKey `k` and
+      loops over each \ref OutPeriod `pd` and, depending on application (see
+      details below):
+      - calls the appropriate output formatter function `get_XXX` via its
+        pointer stored in `SW_Output[k].pfunc_XXX`
+      - writes output to file(s) and/or passes output in-memory
+
+  There are four types of outputs and thus four types of output formatter
+  functions `get_XXX` in file \ref SW_Output_get_functions.c
+    - output to text files of current simulation:
+      - output formatter function such as `get_XXX_text` which prepare a
+        formatted text string in the global variable \ref SW_GEN_OUT.sw_outstr which is
+        concatenated and written to the text files by SW_OUT_write_today()
+      - these output formatter functions are assigned to pointers
+        `SW_Output[k].pfunc_text` and called by SW_OUT_write_today()
+      - currently used by `SOILWAT2-standalone` and by `STEPWAT2` if executed
+        with its `-i flag`
+
+    - output to text files of values that are aggregated across several
+      simulations (mean and SD of values)
+      - output formatter function such as `get_XXX_agg` which
+        - calculate a cumulative running mean and SD for the output values in
+          the pointer array variables `SW_GEN_OUT.p_OUT` and `SW_GEN_OUT.p_OUTsd`
+        - if `print_IterationSummary` is `TRUE` (i.e., for the last simulation
+          run = last iteration in `STEPWAT2` terminology),
+          prepare a formatted text string in the global variable
+          \ref sw_outstr_agg which is concatenated and written to the text
+          files by SW_OUT_write_today()
+      - these output formatter functions are assigned to pointers
+        `SW_Output[k].pfunc_agg` and called by SW_OUT_write_today()
+      - currently used by `STEPWAT2` if executed with its `-o flag`
+
+    - in-memory output via `STEPWAT2` variable `SXW`
+      - the variable `SXW` is defined by `STEPWAT2` in its struct `stepwat_st`
+      - the function SW_OUT_set_SXWrequests() instructs the output code to
+        pass these outputs independently of any text output requested by an user
+      - output formatter function such as `get_XXX_SWX` which pass the correct
+        values directly in the appropriate slots of `SXW` for the correct time
+        step
+      - these output formatter functions are assigned to pointers
+        `SW_Output[k].pfunc_SXW` and called by SW_OUT_write_today()
+      - currently used by `STEPWAT2` if executed with its `-s flag`, i.e.,
+        whenever `STEPWAT2` is run with `SOILWAT2`
+
+    - in-memory output via pointer array variable `p_OUT`
+      - output formatter function such as `get_XXX_mem` which store the correct
+        values directly in the appropriate elements of `SW_GEN_OUT.p_OUT`
+      - these output formatter functions are assigned to pointers
+        `SW_Output[k].pfunc_mem` and called by SW_OUT_write_today()
+      - currently used by `rSOILWAT2`
+
+
+  __Below text is outdated as of June 2018 (retained until updated):__
+
+  In detail:
+
+  There is a structure array (SW_OUTPUT) that contains the
+  information from the outsetup.in file. This structure is filled in
+  the initialization process by matching defined macros of valid keys
+  with enumeration variables used as indices into the structure
+  array.  A similar combination of text macros and enumeration
+  constants handles the TIMEPERIOD conversion from text to numeric
+  index.
+
+  Each structure element of the array contains the output period
+  code, start and end values, output file name, opened file pointer
+  for output, on/off status, and a pointer to the function that
+  prepares a complete line of formatted output per output period.
+
+  A _construct() function clears the entire structure array to set
+  values and flags to zero. Those output objects that are
+  turned off are ignored.
+  Thus, to add a new output variable, a new get_function must be added to
+  in addition to adding the new macro and enumeration keys
+  for it.  Oh, and a line or two of summarizing code.
+
+  After initialization, each valid output key has an element in the
+  structure array that "knows" its parameters and whether it is on or
+  off.  There is still space allocated for the "off" keys but they
+  are ignored by the use flag.
+
+  During the daily execution loop of the model, values for each of
+  the output objects are accumulated via a call to
+  SW_OUT_sum_today(x) function with x being a special enumeration
+  code that defines the actual module object to be summed (see
+  SW_Output.h).  This enumeration code breaks up the many output
+  variables into a few simple types so that adding a new output
+  variable is simplified by putting it into its proper category.
+
+  When the _sum_today() function is called, it calls the averaging
+  function which puts the sum, average, etc into the output
+  accumulators--(dy|wk|mo|yr)avg--then conditionally clears the
+  summary accumulators--(dy|wk|mo|yr)sum--if a new period has
+  occurred (in preparation for the new period), then calls the
+  function to handle collecting the summaries called collect_sums().
+
+  The collect_sums() function needs the object type (eg, eSWC, eWTH)
+  and the output period (eg, dy, wk, etc) and then, for each valid
+  output key, it assigns a pointer to the appropriate object's
+  summary sub-structure.  (This is where the complexity of this
+  approach starts to become a bit clumsy, but it nonetheless tends to
+  keep the overall code size down.) After assigning the pointer to
+  the summary structure, the pointers are passed to a routine to
+  actually do the accumulation for the various output objects
+  (currently SWC and WTH).  No other arithmetic is performed here.
+  This routine is only called, however, if the current day or period
+  falls within the range specified by the user.  Otherwise, the
+  accumulators will remain zero.  Also, the period check is used in
+  other places to determine whether to bother with averaging and
+  printing.
+
+  Once a period other than daily has passed, the accumulated values
+  are averaged or summed as appropriate within the average_for()
+  subroutine as mentioned above.
+
+  After the averaging function, the values are ready to format for
+  output.  The SW_OUT_write_today() routine is called from the
+  end_day() function in main(). Throughout the run for each period
+  all used values are appended to a string and at the end of the period
+  the string is written to the proper output file. The SW_OUT_write_today()
+  function goes through each key and if in use, it calls populate_output_values()
+  function to parse the output string and format it properly. After the string
+  is formatted it is added to an output string which is written to the output File
+  at the end of the period.
+
+  So to summarize, adding another output quantity requires several steps.
+  - Add an appropriate element to the SW_*_OUTPUTS substructure of the
+  main object (eg SW_Soilwat) to hold the output value.
+  - Define a new key string and add a macro definition and enumeration
+  to the appropriate list in Output.h.  Be sure the new key's position
+  in the list doesn't interfere with the ForEach*() loops.
+  - Increase the value of SW_OUTNKEYS macro in Output.h.
+  - Add the macro and enum keys to the key2str and key2obj lists in
+  SW_Output.c as appropriate, IN THE SAME LIST POSITION.
+  - Create and declare a get_*() function that returns the correctly
+  formatted string for output.
+  - Add a line to link the get_ function to the appropriate element in
+  the SW_OUTPUT array in _construct().
+  - Add new code to the switch statement in sumof_*() to handle the new
+  key.
+  - Add new code to the switch statement in average_for() to do the
+  summarizing.
+  - Add new code to create_col_headers to make proper columns for new value
+  - if variable is a soil variable (has layers) add name to SW_OUT_read, create_col_headers
+    and populate_output_values in the if block checking for SOIL variables
+    looks like below code `if (has_key_soillayers(key)) {`
+
+
+
+  Comment (06/23/2015, akt): Adding Output at SOILWAT for further using at RSOILWAT and STEP as well
+
+  Above details is good enough for knowing how to add a new output at soilwat.
+  However here we are adding some more details about how we can add this output for further using that to RSOILWAT and STEP side as well.
+
+  At the top with Comment (06/23/2015, drs): details about how output of SOILWAT works.
+
+  Example : Adding extra place holder at existing output of SOILWAT for both STEP and RSOILWAT:
+  - Adding extra place holder for existing output for both STEP and RSOILWAT: example adding extra output surfaceAvg at SW_WEATHER.
+  We need to modified SW_Weather.h with adding a placeholder at SW_WEATHER and at inner structure SW_WEATHER_OUTPUTS.
+  - Then somewhere this surfaceAvg value need to set at SW_WEATHER placeholder, here we add this atSW_Flow.c
+  - Further modify file SW_Output.c ; add sum of surfaceAvg at function sumof_wth(). Then use this
+  sum value to calculate average of surfaceAvg at function average_for().
+  - Then go to function get_temp(), add extra placeholder like surfaceAvgVal that will store this average surfaceAvg value.
+  Add this value to both STEP and RSOILWAT side code of this function for all the periods like weekly, monthly and yearly (for
+  daily set day sum value of surfaceAvg not avg), add this surfaceAvgVal at end of this get_Temp() function for finally
+  printing in output file.
+  - Pass this surfaceAvgVal to sxw.h file from STEP, by adding extra placeholder at sxw.h so that STEP model can use this value there.
+  - For using this surfaceAvg value in RSOILWAT side of function get_Temp(), increment index of p_Rtemp output array
+  by one and add this sum value  for daily and avg value for other periods at last index.
+  - Further need to modify SW_R_lib.c, for newOutput we need to add new pointers;
+  functions start() and onGetOutput() will need to be modified. For this example adding extra placeholder at existing TEMP output so
+  only function onGetOutput() need to be modified; add placeholder name for surfaceAvg at array Ctemp_names[] and then 	increment
+  number of columns for Rtemp outputs (Rtemp_columns) by one.
+  - At RSOILWAT further we will need to modify L_swOutput.R and G_swOut.R. At L_swOutput.R increment number of columns for swOutput_TEMP.
+
+  So to summarize, adding extra place holder at existing output of SOILWAT for both STEP and RSOILWAT side code above steps are useful.
+
+  However, adding another new output quantity requires several steps for SOILWAT and both STEP and RSOILWAT side code as well.
+  So adding more information to above details (for adding  another new output quantity that can further use in both STEP and RSOILWAT) :
+  - We need to modify SW_R_lib.c of SOILWAT; add new pointers; functions start()  and onGetOutput() will need to be modified.
+  - The sw_output.c of SOILWAT will need to be modified for new output quantity; add new pointers here too for RSOILWAT.
+  - We will need to also read in the new config params from outputsetup_v30.in ; then we  will need to accumulate the new values ;
+  write them out to file and assign the values to the RSOILWAT pointers.
+  - At RSOILWAT we will need to modify L_swOutput.R and G_swOut.R
+
+*/