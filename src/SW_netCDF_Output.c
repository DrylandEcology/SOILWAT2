/* =================================================== */
/*                INCLUDES / DEFINES                   */
/* --------------------------------------------------- */
#include "include/SW_netCDF_Output.h"   // for SW_NCOUT_read_out_vars, ...
#include "include/filefuncs.h"          // for LogError, FileExists, sw_strtod
#include "include/generic.h"            // for swFALSE, swTRUE, Bool, isnull
#include "include/myMemory.h"           // for Str_Dup, Mem_Malloc, sw_memc...
#include "include/SW_datastructs.h"     // for LOG_INFO, eSW_Estab, SW_NETC...
#include "include/SW_Defines.h"         // for MAX_FILENAMESIZE, OutPeriod
#include "include/SW_Files.h"           // for eNCInAtt, eNCOutVars
#include "include/SW_netCDF_General.h"  // for SW_NC_write_vals, SW_NC_crea...
#include "include/SW_Output.h"          // for ForEachOutKey, SW_ESTAB, pd2...
#include "include/SW_Output_outarray.h" // for iOUTnc
#include "include/SW_VegProd.h"         // for key2veg
#include "include/Times.h"              // for isleapyear, Time_get_lastdoy_y
#include <math.h>                       // for NAN, ceil, isnan
#include <netcdf.h>                     // for NC_NOERR, nc_close, NC_DOUBLE
#include <stdio.h>                      // for size_t, NULL, snprintf, sscanf
#include <stdlib.h>                     // for free, strtod
#include <string.h>                     // for strcmp, strlen, strstr, memcpy

#if defined(SWUDUNITS)
#include <udunits2.h> // for cv_free, cv_convert_double
#endif


/* =================================================== */
/*                   Local Defines                     */
/* --------------------------------------------------- */

/** Number of columns in 'Input_nc/SW2_netCDF_output_variables.tsv' */
#define NOUT_VAR_INPUTS 12

/** Number of columns within the output variable netCDF of interest */
#define NUM_OUTPUT_INFO 6

#define MAX_ATTVAL_SIZE 256

// Indices to second dimension of `outputVarInfo[varIndex][attIndex]`
#define DIM_INDEX 0 // unused
#define VARNAME_INDEX 1
#define LONGNAME_INDEX 2
#define COMMENT_INDEX 3
#define UNITS_INDEX 4
#define CELLMETHOD_INDEX 5

const int times[] = {MAX_DAYS - 1, MAX_WEEKS, MAX_MONTHS, 1};

static const char *const expectedColNames[] = {
    "SW2 output group",
    "SW2 variable",
    "SW2 txt output",
    "SW2 units",
    "XY+Dim",
    "Do output?",
    "netCDF variable name",
    "netCDF long_name",
    "netCDF comment",
    "netCDF units",
    "netCDF cell_method",
    "User comment"
};

static const char *const SWVarUnits[SW_OUTNKEYS][SW_OUTNMAXVARS] = {
    {NULL},                                           /* WTHR */
    {"degC", "degC", "degC", "degC", "degC", "degC"}, /* TEMP */
    {"cm", "cm", "cm", "cm", "cm"},                   /* PRECIP */
    {"cm"},                                           /* SOILINFILT */
    {"cm", "cm", "cm", "cm"},                         /* RUNOFF */
    {NULL},                                           /* ALLH2O */
    {"cm cm-1"},                                      /* VWCBULK */
    {"cm cm-1"},                                      /* VWCMATRIC */
    {"cm"},                                           /* SWCBULK */
    {"cm"},                                           /* SWABULK */
    {"cm"},                                           /* SWAMATRIC */
    {"cm"},                                           /* SWA */
    {"-1bar"},                                        /* SWPMATRIC */
    {"cm"},                                           /* SURFACEWATER */
    {"cm", "cm"},                                     /* TRANSP */
    {"cm"},                                           /* EVAPSOIL */
    {"cm", "cm", "cm", "cm"},                         /* EVAPSURFACE */
    {"cm", "cm", "cm"},                               /* INTERCEPTION */
    {"cm"},                                           /* LYRDRAIN */
    {"cm", "cm"},                                     /* HYDRED */
    {NULL},                                           /* ET */
    {"cm", "cm", "cm", "cm", "cm", "cm"},             /* AET */
    {"cm", "MJ m-2", "MJ m-2", "MJ m-2", "MJ m-2"},   /* PET */
    {"1"},                                            /* WETDAY */
    {"cm", "cm"},                                     /* SNOWPACK */
    {"cm"},                                           /* DEEPSWC */
    {"degC", "degC", "degC"},                         /* SOILTEMP */
    {"1"},                                            /* FROZEN */
    {NULL},                                           /* ALLVEG */
    {"1"},                                            /* ESTABL */
    {"1", "1"},                                       /* CO2EFFECTS */

    /* BIOMASS */
    {"1", "1", "g m-2", "g m-2", "g m-2", "g m-2", "g m-2", "m m-2"}
};

static const char *const possKeys[SW_OUTNKEYS][SW_OUTNMAXVARS] = {
    {NULL}, // WTHR
    {"TEMP__temp_max",
     "TEMP__temp_min",
     "TEMP__temp_avg",
     "TEMP__surfaceMax",
     "TEMP__surfaceMin",
     "TEMP__surfaceAvg"},

    {"PRECIP__ppt",
     "PRECIP__rain",
     "PRECIP__snow",
     "PRECIP__snowmelt",
     "PRECIP__snowloss"},

    {"SOILINFILT__soil_inf"},

    {"RUNOFF__net",
     "RUNOFF__surfaceRunoff",
     "RUNOFF__snowRunoff",
     "RUNOFF__surfaceRunon"},

    {NULL}, // ALLH2O

    // VWCBULK -> SURFACEWATER
    {"VWCBULK__vwcBulk"},
    {"VWCMATRIC__vwcMatric"},
    {"SWCBULK__swcBulk"},
    {"SWABULK__swaBulk"},
    {"SWAMATRIC__swaMatric"},
    {"SWA__SWA_VegType"},
    {"SWPMATRIC__swpMatric"},
    {"SURFACEWATER__surfaceWater"},

    {"TRANSP__transp_total", "TRANSP__transp"},

    {"EVAPSOIL__evap_baresoil"},

    {"EVAPSURFACE__total_evap",
     "EVAPSURFACE__evap_veg",
     "EVAPSURFACE__litter_evap",
     "EVAPSURFACE__surfaceWater_evap"},

    {"INTERCEPTION__total_int",
     "INTERCEPTION__int_veg",
     "INTERCEPTION__litter_int"},

    {"LYRDRAIN__lyrdrain"},

    {"HYDRED__hydred_total", "HYDRED__hydred"},

    {NULL}, // ET

    {"AET__aet",
     "AET__tran",
     "AET__esoil",
     "AET__ecnw",
     "AET__esurf",
     "AET__snowloss"},

    {"PET__pet", "PET__H_oh", "PET__H_ot", "PET__H_gh", "PET__H_gt"},

    {"WETDAY__is_wet"},

    {"SNOWPACK__snowpack", "SNOWPACK__snowdepth"},

    {"DEEPSWC__deep"},

    {"SOILTEMP__maxLyrTemperature",
     "SOILTEMP__minLyrTemperature",
     "SOILTEMP__avgLyrTemp"},

    {"FROZEN__lyrFrozen"},

    {NULL}, // ALLVEG

    {NULL}, // ESTABL -- handled differently

    {"CO2EFFECTS__veg.co2_multipliers[BIO_INDEX]",
     "CO2EFFECTS__veg.co2_multipliers[WUE_INDEX]"},

    {"BIOMASS__bare_cov.fCover",
     "BIOMASS__veg.cov.fCover",
     "BIOMASS__biomass_total",
     "BIOMASS__veg.biomass_inveg",
     "BIOMASS__litter_total",
     "BIOMASS__biolive_total",
     "BIOMASS__veg.biolive_inveg",
     "BIOMASS__LAI"}
};

/* =================================================== */
/*             Local Function Definitions              */
/* --------------------------------------------------- */

/**
@brief Convert a read-in key (<OUTKEY>__<SW2 Variable Name>) into
it's respective numeric values
*/
static void get_2d_output_key(
    char *varKey, OutKey *outKey, int *outVarNum, const IntUS nvar_OUT[]
) {

    int k;
    int varNum;
    const int establSize = 6;

    *outKey = eSW_NoKey;
    *outVarNum = KEY_NOT_FOUND;

    if (strncmp(varKey, SW_ESTAB, establSize) == 0) {
        *outKey = eSW_Estab;
    } else {
        ForEachOutKey(k) {
            if (k != eSW_Estab) {
                for (varNum = 0; varNum < nvar_OUT[k]; varNum++) {
                    if (!isnull(possKeys[k][varNum])) {
                        if (strcmp(possKeys[k][varNum], varKey) == 0) {

                            *outKey = (OutKey) k;
                            *outVarNum = varNum;

                            return;
                        }
                    }
                }
            }
        }
    }
}

/**
@brief Calculate time size in days

@param[in] rangeStart Start year for the current output file
@param[in] rangeEnd End year for the current output file
@param[in] baseTime Base number of output periods in a year
    (e.g., 60 months in 5 years, or 731 days in 1980-1981)
@param[in] pd Current output netCDF period
*/
static unsigned int calc_timeSize(
    unsigned int rangeStart,
    unsigned int rangeEnd,
    unsigned int baseTime,
    OutPeriod pd
) {

    unsigned int numLeapYears = 0;
    unsigned int year;

    if (pd == eSW_Day) {
        for (year = rangeStart; year < rangeEnd; year++) {
            if (isleapyear(year)) {
                numLeapYears++;
            }
        }
    }

    return baseTime * (rangeEnd - rangeStart) + numLeapYears;
}

/**
<<<<<<< HEAD
@brief Write values to the pft variable

@param[in] ncFileID Identifier of the open netCDF file to write the attribute
@param[in] varID Variable identifier within the given netCDF
@param[out] LogInfo Holds information on warnings and errors
*/
void write_pft_vals(int ncFileID, int varID, LOG_INFO *LogInfo) {
    unsigned char vals[NVEGTYPES] = {
        (unsigned char) (SW_TREES + 1),
        (unsigned char) (SW_SHRUB + 1),
        (unsigned char) (SW_FORBS + 1),
        (unsigned char) (SW_GRASS + 1)
    };

    if (nc_put_var_ubyte(ncFileID, varID, &vals[0]) != NC_NOERR) {
        LogError(LogInfo, LOGERROR, "Could not write string values.");
=======
@brief Calculate the number of days within a given time size

@param[in] timeSize Number of time steps in current output slice
@param[in] pd Current output netCDF period
@param[in] startYr Start year of the simulation
@param[out] bndsVals Start/end bounds for "time" variable; can be NULL
    if we are calculating the number of days from the base calendar year
@param[out] dimVarVals Values of the "time" dimension; can be NULL
    if we are calculating the number of days from the base calendar year
@param[in,out] startTime Start number of days when dealing with
    years between netCDF files
*/
static void calc_num_timedays(
    size_t timeSize,
    OutPeriod pd,
    unsigned int startYr,
    double *bndsVals,
    double *dimVarVals,
    double *startTime
) {
    unsigned int month = 0;
    unsigned int week = 0;
    unsigned int numDays = 0;
    unsigned int currYear = startYr;

    for (size_t index = 0; index < timeSize; index++) {
        switch (pd) {
        case eSW_Day:
            numDays = 1;
            break;

        case eSW_Week:
            if (week == MAX_WEEKS - 1) {
                // last "week" (7-day period) is either 1 or 2 days long
                numDays = isleapyear(currYear) ? 2 : 1;
            } else {
                numDays = WKDAYS;
            }

            currYear += (index % MAX_WEEKS == 0) ? 1 : 0;
            week = (week + 1) % MAX_WEEKS;
            break;

        case eSW_Month:
            if (month == Feb) {
                numDays = isleapyear(currYear) ? 29 : 28;
            } else {
                numDays = monthdays[month];
            }

            currYear += (index % MAX_MONTHS == 0) ? 1 : 0;
            month = (month + 1) % MAX_MONTHS;
            break;

        default: // eSW_Year
            numDays = Time_get_lastdoy_y(currYear);
            currYear++;
            break;
        }

        if (!isnull(bndsVals)) {
            bndsVals[index * 2] = *startTime;
            bndsVals[index * 2 + 1] = *startTime + numDays;
        }

        if (!isnull(dimVarVals)) {
            // time value = mid-time of bounds
            dimVarVals[index] =
                (bndsVals[index * 2] + bndsVals[index * 2 + 1]) / 2.0;
        }

        *startTime += (double) numDays;
>>>>>>> b0c5c4a2
    }
}

/**
@brief Helper function to `fill_dimVar()`; fully creates/fills
the variable "time_bnds" and fills the variable "time"

@param[in] ncFileID Identifier of the netCDF in which the information
    will be written
@param[in] dimIDs Dimension identifiers for "vertical" and "bnds"
@param[in] size Size of the vertical dimension/variable
@param[in] dimVarID "time" dimension identifier
@param[in] startYr Start year of the simulation
@param[in,out] startTime Start number of days when dealing with
    years between netCDF files
@param[in] pd Current output netCDF period
@param[in] deflateLevel Level of deflation that will be used for the created
variable
@param[out] LogInfo Holds information dealing with logfile output
*/
static void create_time_vars(
    int ncFileID,
    int dimIDs[],
    unsigned int size,
    int dimVarID,
    unsigned int startYr,
    double *startTime,
    OutPeriod pd,
    int deflateLevel,
    LOG_INFO *LogInfo
) {

    double *bndsVals = NULL;
    double *dimVarVals = NULL;
    const int numBnds = 2;
    size_t start[] = {0, 0};
    size_t count[] = {(size_t) size, 0};
    int bndsID = 0;


    SW_NC_create_netCDF_var(
        &bndsID,
        "time_bnds",
        dimIDs,
        &ncFileID,
        NC_DOUBLE,
        numBnds,
        NULL,
        deflateLevel,
        LogInfo
    );
    if (LogInfo->stopRun) {
        return; // Exit function prematurely due to error
    }

    dimVarVals = (double *) Mem_Malloc(
        size * sizeof(double), "create_time_vars", LogInfo
    );
    if (LogInfo->stopRun) {
        return; // Exit function prematurely due to error
    }

    bndsVals = (double *) Mem_Malloc(
        (size_t) (size * numBnds) * sizeof(double), "create_time_vars", LogInfo
    );
    if (LogInfo->stopRun) {
        free(dimVarVals);
        return; // Exit function prematurely due to error
    }

    calc_num_timedays(
        (size_t) size, pd, startYr, bndsVals, dimVarVals, startTime
    );

    SW_NC_write_vals(
        &dimVarID, ncFileID, NULL, dimVarVals, start, count, "double", LogInfo
    );
    free(dimVarVals);
    if (LogInfo->stopRun) {
        free(bndsVals);
        return; // Exit function prematurely due to error
    }

    count[1] = numBnds;

    SW_NC_write_vals(
        &bndsID, ncFileID, NULL, bndsVals, start, count, "double", LogInfo
    );

    free(bndsVals);
}

/**
@brief Helper function to `fill_dimVar()`; fully creates/fills
the variable "vertical_bnds" and fills the variable "vertical"

@param[in] ncFileID Identifier of the netCDF in which the information
    will be written
@param[in] dimIDs Dimension identifiers for "vertical" and "bnds"
@param[in] size Size of the vertical dimension/variable
@param[in] dimVarID "vertical" dimension identifier
@param[in] hasConsistentSoilLayerDepths Flag indicating if all simulation
    run within domain have identical soil layer depths
    (though potentially variable number of soil layers)
@param[in] lyrDepths Depths of soil layers (cm)
@param[in] deflateLevel Level of deflation that will be used for the created
variable
@param[out] LogInfo Holds information dealing with logfile output
*/
static void create_vert_vars(
    int ncFileID,
    int dimIDs[],
    unsigned int size,
    int dimVarID,
    Bool hasConsistentSoilLayerDepths,
    const double lyrDepths[],
    int deflateLevel,
    LOG_INFO *LogInfo
) {

    double *dimVarVals = NULL;
    double *bndVals = NULL;
    double lyrStart = 0.0;
    const int numBnds = 2;
    size_t start[] = {0, 0};
    size_t count[] = {(size_t) size, 0};
    int bndIndex = 0;

    SW_NC_create_netCDF_var(
        &bndIndex,
        "vertical_bnds",
        dimIDs,
        &ncFileID,
        NC_DOUBLE,
        numBnds,
        NULL,
        deflateLevel,
        LogInfo
    );
    if (LogInfo->stopRun) {
        return; // Exit function prematurely due to error
    }

    dimVarVals = (double *) Mem_Malloc(
        size * sizeof(double), "create_vert_vars", LogInfo
    );
    if (LogInfo->stopRun) {
        return; // Exit function prematurely due to error
    }

    bndVals = (double *) Mem_Malloc(
        (size_t) (size * numBnds) * sizeof(double), "create_vert_vars", LogInfo
    );
    if (LogInfo->stopRun) {
        free(dimVarVals);
        return; // Exit function prematurely due to error
    }

    for (size_t index = 0; index < (size_t) size; index++) {
        // if hasConsistentSoilLayerDepths,
        // then use soil layer depth, else soil layer number
        dimVarVals[index] = (hasConsistentSoilLayerDepths) ?
                                lyrDepths[index] :
                                (double) (index + 1);

        bndVals[index * 2] = lyrStart;
        bndVals[index * 2 + 1] = dimVarVals[index];

        lyrStart = bndVals[index * 2 + 1];
    }

    SW_NC_write_vals(
        &dimVarID, ncFileID, NULL, dimVarVals, start, count, "double", LogInfo
    );
    free(dimVarVals);
    if (LogInfo->stopRun) {
        free(bndVals);
        return; // Exit function prematurely due to error
    }

    count[1] = numBnds;

    SW_NC_write_vals(
        &bndIndex,
        ncFileID,
        "vertical_bnds",
        bndVals,
        start,
        count,
        "double",
        LogInfo
    );

    free(bndVals);
}

/**
@brief Helper function to `SW_NCOUT_create_output_dimVar()`; fills
the dimension variable plus the respective "*_bnds" variable
if needed

@param[in] ncFileID Identifier of the netCDF in which the information
    will be written
@param[in] dimIDs Identifiers of the dimensions the parent dimension has
    (i.e., "time", "vertical", and "pft") in case of the need when creating
    the "bnds" dimension for a "*_bnds" variable
@param[in] size Size of the dimension/original variable dimension
@param[in] varID Identifier of the new variable respectively named
    from the created dimension
@param[in] hasConsistentSoilLayerDepths Flag indicating if all simulation
    run within domain have identical soil layer depths
    (though potentially variable number of soil layers)
@param[in] lyrDepths Depths of soil layers (cm)
@param[in,out] startTime Start number of days when dealing with
    years between netCDF files
@param[in] startYr Start year of the simulation
@param[in] pd Current output netCDF period
@param[in] deflateLevel Level of deflation that will be used for the created
variable
@param[out] LogInfo Holds information dealing with logfile output
*/
static void fill_dimVar(
    int ncFileID,
    int dimIDs[],
    unsigned int size,
    int varID,
    Bool hasConsistentSoilLayerDepths,
    double lyrDepths[],
    double *startTime,
    int dimNum,
    unsigned int startYr,
    OutPeriod pd,
    int deflateLevel,
    LOG_INFO *LogInfo
) {

    const int vertInd = 0;
    const int timeInd = 1;
    const int pftInd = 2;
    const int numBnds = 2;

    if (dimNum == pftInd) {
        write_pft_vals(ncFileID, varID, LogInfo);
    } else {
        if (!SW_NC_dimExists("bnds", ncFileID)) {
            SW_NC_create_netCDF_dim(
                "bnds", numBnds, &ncFileID, &dimIDs[1], LogInfo
            );
        } else {
            SW_NC_get_dim_identifier(ncFileID, "bnds", &dimIDs[1], LogInfo);
        }
        if (LogInfo->stopRun) {
            return; // Exit function prematurely due to error
        }

        if (dimNum == vertInd) {
            if (!SW_NC_varExists(ncFileID, "vertical_bnds")) {

                create_vert_vars(
                    ncFileID,
                    dimIDs,
                    size,
                    varID,
                    hasConsistentSoilLayerDepths,
                    lyrDepths,
                    deflateLevel,
                    LogInfo
                );
            }
        } else if (dimNum == timeInd) {
            if (!SW_NC_varExists(ncFileID, "time_bnds")) {
                create_time_vars(
                    ncFileID,
                    dimIDs,
                    size,
                    varID,
                    startYr,
                    startTime,
                    pd,
                    deflateLevel,
                    LogInfo
                );
            }
        }
    }
}

/**
@brief Concentrate the important output variable attributes
into one location to write out

@param[in] varInfo Attribute information on the current variable
    that will help create the attributes
@param[in] key Specifies what output key is currently being allocated
    (i.e., temperature, precipitation, etc.)
@param[in] pd Current output netCDF period
@param[in] varNum Designated variable placement within the list of output
    variable information
@param[out] resAtts Resulting attributes to write out
@param[in] sumType Sum type of the output key
@param[in] siteDom Specifies if the domain is site-oriented
@param[in] readinYName User-provided geographical y-axis name
@param[in] readinXName User-provided geographical x-axis name
@param[out] LogInfo Holds information on warnings and errors
*/
static int gather_var_attributes(
    char **varInfo,
    OutKey key,
    OutPeriod pd,
    int varNum,
    char *resAtts[],
    OutSum sumType,
    Bool siteDom,
    const char *readinYName,
    const char *readinXName,
    LOG_INFO *LogInfo
) {
    int fillSize = 0;
    int varIndex;
    int resSNP = 0;
    char cellRedef[MAX_FILENAMESIZE];
    char establOrginName[MAX_FILENAMESIZE];
    char coordsAtt[MAX_FILENAMESIZE];

    // Determine attribute 'original_name'
    if (key == eSW_Estab) {
        resSNP = snprintf(
            establOrginName,
            sizeof establOrginName,
            "%s__%s",
            SW_ESTAB,
            varInfo[VARNAME_INDEX]
        );

        if (resSNP < 0 || (unsigned) resSNP >= (sizeof establOrginName)) {
            LogError(
                LogInfo,
                LOGWARN,
                "attribute 'original_name' of variable '%s' was truncated.",
                varInfo[VARNAME_INDEX]
            );
        }

        resAtts[fillSize] = Str_Dup(establOrginName, LogInfo);
        if (LogInfo->stopRun) {
            return 0; // Exit function prematurely due to error
        }
    } else {
        resAtts[fillSize] = (char *) possKeys[key][varNum];
    }
    fillSize++;

    // Transfer the variable info into the result array (ignore the variable
    // name and dimensions)
    for (varIndex = LONGNAME_INDEX; varIndex <= CELLMETHOD_INDEX; varIndex++) {
        resAtts[fillSize] = varInfo[varIndex];
        fillSize++;
    }

    if (pd > eSW_Day) {
        resSNP = snprintf(
            cellRedef,
            sizeof cellRedef,
            "%s within days time: %s over days",
            resAtts[fillSize - 1],
            styp2longstr[sumType]
        );

        if (resSNP < 0 || (unsigned) resSNP >= (sizeof cellRedef)) {
            LogError(
                LogInfo,
                LOGWARN,
                "attribute 'cell_methods' of variable '%s' was truncated.",
                varInfo[VARNAME_INDEX]
            );
        }

        Str_ToLower(cellRedef, cellRedef);
        resAtts[fillSize - 1] = Str_Dup(cellRedef, LogInfo);
        if (LogInfo->stopRun) {
            return 0; // Exit function prematurely due to error
        }
    }

    /* Fill coordinates attribute */
    resSNP = snprintf(
        coordsAtt,
        MAX_FILENAMESIZE,
        (siteDom) ? "%s %s site" : "%s %s",
        readinYName,
        readinXName
    );
    if (resSNP < 0 || (unsigned) resSNP >= (sizeof coordsAtt)) {
        LogError(
            LogInfo,
            LOGWARN,
            "attribute 'coordinates' of variable '%s' was truncated.",
            varInfo[VARNAME_INDEX]
        );
    }

    resAtts[fillSize] = Str_Dup(coordsAtt, LogInfo);
    if (LogInfo->stopRun) {
        return 0; // Exit function prematurely due to error
    }
    fillSize++;

    if (key == eSW_Temp || key == eSW_SoilTemp) {
        resAtts[fillSize] = (char *) "temperature: on_scale";
        fillSize++;
    }

    return fillSize;
}

/**
@brief Get the time size for every output file but the last, then
    get the last time size; files [0, num out files - 1] have repeating
    time sizes

@param[in] firstFile Name of the first netCDF file within the output
    period being filled
@param[in] lastFile Name of the last netCDF file within the output
    period being filled (can be NULL if only one file per period)
@param[out] outKeyTimes An array of size two to hold the repetative
    (index 0) time size for [0, num out files - 1] files and the
    last netCDF file's time size (index 1)
@param[out] LogInfo Holds information on warnings and errors
*/
static void store_time_sizes(
    char *firstFile, char *lastFile, size_t outKeyTimes[], LOG_INFO *LogInfo
) {
    int fileID = -1;

    SW_NC_open(firstFile, NC_NOWRITE, &fileID, LogInfo);
    if (LogInfo->stopRun) {
        return;
    }

    SW_NC_get_dimlen_from_dimname(fileID, "time", &outKeyTimes[0], LogInfo);
    if (LogInfo->stopRun) {
        goto closeFile;
    }

    if (!isnull(lastFile)) {
        nc_close(fileID);
        fileID = -1;
        SW_NC_open(lastFile, NC_NOWRITE, &fileID, LogInfo);
        if (LogInfo->stopRun) {
            return;
        }

        SW_NC_get_dimlen_from_dimname(fileID, "time", &outKeyTimes[1], LogInfo);
        if (LogInfo->stopRun) {
            goto closeFile;
        }
    }

closeFile:
    if (fileID > -1) {
        nc_close(fileID);
    }
}

/**
@brief Collect the write dimensions/sizes for the current output slice

@param[in] sDom Specifies the program's domain is site-oriented
@param[in] timeSize Number of time steps in current output slice
@param[in] nsl Number of soil layers
@param[in] npft Number of plant functional types
@param[out] count Array storing the output dimensions
@param[out] countTotal Total size (count) of output values
 */
static void get_vardim_write_counts(
    Bool sDom,
    size_t timeSize,
    IntUS nsl,
    IntUS npft,
    size_t count[],
    size_t baseCount[],
    size_t *countTotal
) {
    int dimIndex;
    int ndimsp;
    int nSpaceDims = (sDom) ? 1 : 2;

    /* Fill 1s into space dimensions (we write one site/xy-gridcell per run) */
    /* We assume here that the first dimension(s) are space */
    for (dimIndex = 0; dimIndex < nSpaceDims; dimIndex++) {
        count[dimIndex] = baseCount[dimIndex];
    }

    *countTotal = 1;

    /* Fill in time dimension */
    if (timeSize > 0) {
        count[dimIndex] = timeSize;
        *countTotal *= timeSize;
        dimIndex++;
    }

    /* Fill in vertical (if present) */
    if (nsl > 0) {
        count[dimIndex] = nsl;
        *countTotal *= nsl;
        dimIndex++;
    }

    /* Fill in pft (if present) */
    if (npft > 0) {
        count[dimIndex] = npft;
        *countTotal *= npft;
        dimIndex++;
    }

    /* Zero remaining unused slots */
    ndimsp = dimIndex;
    for (dimIndex = ndimsp; dimIndex < MAX_NUM_DIMS; dimIndex++) {
        count[dimIndex] = 0;
    }
}

#if defined(SWDEBUG)
/**
@brief Check that count matches with existing variable in netCDF

@param[in] fileName Name of output netCDF file
@param[in] varName Name of output netCDF variable
@param[in] ncFileID Output netCDF file ID
@param[in] varID Output netCDF variable ID
@param[in] count Array with established the output dimensions
@param[in] siteName User-provided site dimension/variable "site" name
@param[out] LogInfo Holds information on warnings and errors
*/
static void check_counts_against_vardim(
    const char *fileName,
    const char *varName,
    int ncFileID,
    int varID,
    size_t count[],
    char *siteName,
    LOG_INFO *LogInfo
) {

    int dimIndex;
    int ndimsp;
    int nSpaceDims = SW_NC_dimExists(siteName, ncFileID) ? 1 : 2;
    int dimidsp[MAX_NUM_DIMS] = {0};
    char dimname[NC_MAX_NAME + 1];
    size_t ccheck[MAX_NUM_DIMS] = {0};


    /* Fill 1s into space dimensions (we write one site/xy-gridcell per run) */
    /* We assume here that the first dimension(s) are space */
    for (dimIndex = 0; dimIndex < nSpaceDims; dimIndex++) {
        ccheck[dimIndex] = 1;
    }

    /* Query number of dimensions of variable */
    if (nc_inq_varndims(ncFileID, varID, &ndimsp) != NC_NOERR) {
        LogError(
            LogInfo,
            LOGERROR,
            "%s / variable = %s: "
            "could not read number of dimensions.",
            fileName,
            varName
        );
        return; // Exit function prematurely due to error
    }

    if (ndimsp > MAX_NUM_DIMS) {
        LogError(
            LogInfo,
            LOGERROR,
            "%s / variable = %s: "
            "found n = %d dimensions (more than maximum of %d).",
            fileName,
            varName,
            ndimsp,
            MAX_NUM_DIMS
        );
        return; // Exit function prematurely due to error
    }

    /* Query dimension IDs associated with variable (skip space dimensions) */
    if (nc_inq_vardimid(ncFileID, varID, dimidsp) != NC_NOERR) {
        LogError(
            LogInfo,
            LOGERROR,
            "%s / variable = %s: "
            "could not read name of dimension identifiers.",
            fileName,
            varName
        );
        return; // Exit function prematurely due to error
    }


    /* Query size and name of other (non-space) dimensions */
    for (dimIndex = nSpaceDims; dimIndex < ndimsp; dimIndex++) {
        SW_NC_get_dimlen_from_dimid(
            ncFileID, dimidsp[dimIndex], &ccheck[dimIndex], LogInfo
        );
        if (LogInfo->stopRun) {
            return; // Exit function prematurely due to error
        }
    }

    /* Loop through dimensions and check that counts match */
    for (dimIndex = 0; dimIndex < ndimsp; dimIndex++) {
        if (count[dimIndex] != ccheck[dimIndex]) {

            if (nc_inq_dimname(ncFileID, dimidsp[dimIndex], dimname) !=
                NC_NOERR) {
                LogError(
                    LogInfo,
                    LOGERROR,
                    "%s / variable = %s: "
                    "could not read name of dimension %d.",
                    fileName,
                    varName,
                    dimidsp[dimIndex]
                );
                return; // Exit function prematurely due to error
            }

            LogError(
                LogInfo,
                LOGERROR,
                "%s / variable = %s: "
                "provided value (%d) does not match expected "
                "size of dimension '%s' (%d).",
                fileName,
                varName,
                dimname,
                count[dimIndex],
                ccheck[dimIndex]
            );
            return; // Exit function prematurely due to error
        }
    }
}
#endif // SWDEBUG

/**
@brief Get the identifiers of variables within output files

@param[in] outputVarInfo A list of a key's output variable information that
    will be used to get the variable name
@param[in] numVars Number of variables created within an output key
@param[in] ncFileName Name of the output file that will be queried to get
    variable identifiers
@param[out] ncOutVarIDs A list of size SW_OUTNKEYS holding lists of output
    variable IDs
@param[out] LogInfo Holds information on warnings and errors
*/
static void get_outvar_ids(
    char ***outputVarInfo,
    IntUS numVars,
    char *ncFileName,
    int *ncOutVarIDs,
    LOG_INFO *LogInfo
) {
    char *varName;
    int var;
    int fileID = -1;

    SW_NC_open(ncFileName, NC_NOWRITE, &fileID, LogInfo);
    if (LogInfo->stopRun) {
        return;
    }

    for (var = 0; var < numVars; var++) {
        varName = outputVarInfo[var][VARNAME_INDEX];

        SW_NC_get_var_identifier(fileID, varName, &ncOutVarIDs[var], LogInfo);
        if (LogInfo->stopRun) {
            goto closeFile;
        }
    }

closeFile:
    if (fileID > -1) {
        nc_close(fileID);
    }
}

/**
@brief Create and fill a new output netCDF file

\p hasConsistentSoilLayerDepths determines if vertical dimension (soil depth)
is represented by
    - soil layer depths (if entire domain has the same soil layer profile)
    - soil layer number (if soil layer profile varies across domain)

@param[in] OutDom Struct of type SW_OUT_DOM that holds output
    information that do not change throughout simulation runs
@param[in] domFile Domain netCDF file name
@param[in] domType Type of domain in which simulations are running
    (gridcell/sites)
@param[in] newFileName Name of the new file that will be created
@param[in] key Specifies what output key is currently being allocated
    (i.e., temperature, precipitation, etc.)
@param[in] pd Current output netCDF period
@param[in] nVar Number of variables available for current output key
@param[in] nvar_OUT Number of output variables (array of length
SW_OUTNPERIODS).
@param[in] nsl Number of output soil layer per variable
    (array of size SW_OUTNMAXVARS).
@param[in] npft Number of output vegtypes per variable
    (array of size SW_OUTNMAXVARS).
@param[in] hasConsistentSoilLayerDepths Flag indicating if all simulation
    run within domain have identical soil layer depths
    (though potentially variable number of soil layers)
@param[in] lyrDepths Depths of soil layers (cm)
@param[in] originTimeSize Original "time" dimension size (that will
    not be overwritten in the function)
@param[in] startYr Start year of the simulation
@param[in] baseCalendarYear First year of the entire simulation
@param[in,out] startTime Start number of days when dealing with
    years between netCDF files (returns updated value)
@param[in] deflateLevel Level of deflation that will be used for the created
variable
@param[in] yName User-provided latitude/y name
@param[in] xName User-provided longitude/x name
@param[in] LogInfo Holds information on warnings and errors
*/
static void create_output_file(
    SW_OUT_DOM *OutDom,
    const char *domFile,
    const char *domType,
    const char *newFileName,
    OutKey key,
    OutPeriod pd,
    int nVar,
    IntUS nsl[],
    IntUS npft[],
    Bool hasConsistentSoilLayerDepths,
    double lyrDepths[],
    unsigned int originTimeSize,
    unsigned int startYr,
    int baseCalendarYear,
    double *startTime,
    int deflateLevel,
    const char *yName,
    const char *xName,
    LOG_INFO *LogInfo
) {

    int index;
    char frequency[10];
    const char *attNames[] = {
        "original_name",
        "long_name",
        "comment",
        "units",
        "cell_method",
        "coordinates",
        "units_metadata"
    };
    char *attVals[MAX_NATTS] = {NULL};
    OutSum sumType = OutDom->sumtype[key];
    Bool siteDom = (Bool) (strcmp(domType, "s") == 0);

    int numAtts = 0;
    const int nameAtt = 0;
    const int coordAttInd = 5;

    int newFileID = -1; // Default to not created
    int cellMethAttInd = 0;
    char *varName;
    char **varInfo;

    (void) sw_memccpy(frequency, (char *) pd2longstr[pd], '\0', 10);
    Str_ToLower(frequency, frequency);


    // Create file
    if (!FileExists(newFileName)) {
        // Create a new output file
        SW_NC_create_template(
            domType,
            domFile,
            newFileName,
            &newFileID,
            swFALSE,
            frequency,
            LogInfo
        );
        if (LogInfo->stopRun) {
            return; // Exit function prematurely due to error
        }
    }


    // Add output variables
    for (index = 0; index < nVar; index++) {
        if (OutDom->netCDFOutput.reqOutputVars[key][index]) {
            varInfo = OutDom->netCDFOutput.outputVarInfo[key][index];
            varName =
                OutDom->netCDFOutput.outputVarInfo[key][index][VARNAME_INDEX];

            numAtts = gather_var_attributes(
                varInfo,
                key,
                pd,
                index,
                attVals,
                sumType,
                siteDom,
                yName,
                xName,
                LogInfo
            );
            if (LogInfo->stopRun) {
                return; // Exit function prematurely due to error
            }

            SW_NC_create_full_var(
                &newFileID,
                domType,
                NC_DOUBLE,
                originTimeSize,
                nsl[index],
                npft[index],
                varName,
                attNames,
                (const char **) attVals,
                numAtts,
                hasConsistentSoilLayerDepths,
                lyrDepths,
                startTime,
                baseCalendarYear,
                startYr,
                pd,
                deflateLevel,
                yName,
                xName,
                OutDom->netCDFOutput.siteName,
                coordAttInd,
                swFALSE,
                NULL,
                LogInfo
            );

            if (pd > eSW_Day) {
                if (newFileID > -1) {
                    // new file was created
                    cellMethAttInd = (key == eSW_Temp || key == eSW_SoilTemp) ?
                                         numAtts - 3 :
                                         numAtts - 2;
                }
                if (!isnull(attVals[cellMethAttInd])) {
                    free(attVals[cellMethAttInd]);
                    attVals[cellMethAttInd] = NULL;
                }
            }
            if (key == eSW_Estab && !isnull(attVals[nameAtt])) {
                free(attVals[nameAtt]);
                attVals[nameAtt] = NULL;
            }
            if (!isnull(attVals[coordAttInd])) {
                free(attVals[coordAttInd]);
                attVals[coordAttInd] = NULL;
            }
            if (LogInfo->stopRun && FileExists(newFileName)) {
                goto closeFile;
            }
        }
    }

closeFile: {
    // Only close the file if it was created
    if (newFileID > -1) {
        nc_close(newFileID);
    }
}
}

/* =================================================== */
/*             Global Function Definitions             */
/* --------------------------------------------------- */

/**
@brief Create a "time", "vertical", or "pft" dimension variable and the
respective "*_bnds" variables (plus "bnds" dimension)
and fill the variable with the respective information

@param[in] name Name of the new dimension
@param[in] size Size of the new dimension
@param[in] ncFileID Identifier of the netCDF in which the information
    will be written
@param[in,out] dimID New dimenion identifier within the given netCDF
@param[in] hasConsistentSoilLayerDepths Flag indicating if all simulation
    run within domain have identical soil layer depths
    (though potentially variable number of soil layers)
@param[in] lyrDepths Depths of soil layers (cm)
@param[in,out] startTime Start number of days when dealing with
    years between netCDF files (returns updated value)
@param[in] baseCalendarYear First year of the entire simulation
@param[in] startYr Start year of the simulation
@param[in] pd Current output netCDF period
@param[in] deflateLevel Level of deflation that will be used for the created
variable
@param[out] LogInfo Holds information dealing with logfile output
*/
void SW_NCOUT_create_output_dimVar(
    char *name,
    unsigned int size,
    int ncFileID,
    int *dimID,
    Bool hasConsistentSoilLayerDepths,
    double lyrDepths[],
    double *startTime,
    unsigned int baseCalendarYear,
    unsigned int startYr,
    OutPeriod pd,
    int deflateLevel,
    LOG_INFO *LogInfo
) {

    char *dimNames[3] = {(char *) "vertical", (char *) "time", (char *) "pft"};
    const signed char pftFlagVals[] = {
        SW_TREES + 1, SW_SHRUB + 1, SW_FORBS + 1, SW_GRASS + 1
    };
    const int vertIndex = 0;
    const int timeIndex = 1;
    const int pftIndex = 2;
    const int timeUnitIndex = 2;
    const int numPFTFlagVals = 4;
    int dimNum;
    int varID;
    int index;
    int dimIDs[2] = {0, 0};
    int varType;
    double tempVal = 1.0;
    double *startFillTime;
    const int numDims = 1;

    const char *outAttNames[][6] = {
        {"long_name", "standard_name", "units", "positive", "axis", "bounds"},
        {"long_name", "standard_name", "units", "axis", "calendar", "bounds"},
        {"standard_name", "flag_meanings"}
    };

    char outAttVals[][6][MAX_FILENAMESIZE] = {
        {"soil depth", "depth", "centimeter", "down", "Z", "vertical_bnds"},
        {"time", "time", "", "T", "standard", "time_bnds"},
        {"biological_taxon_name", "Trees Shrubs Forbs Grasses"}
    };
    char *soilWritePtr = outAttVals[vertIndex][0];
    char *centiWritePtr = outAttVals[vertIndex][2];
    char *endSoilDepthPtr =
        outAttVals[vertIndex][0] + sizeof outAttVals[vertIndex][0] - 1;
    char *endCentiPtr =
        outAttVals[vertIndex][2] + sizeof outAttVals[vertIndex][2] - 1;
    size_t soilDepthSize = MAX_FILENAMESIZE - strlen(outAttVals[vertIndex][0]);
    size_t centiSize = MAX_FILENAMESIZE - strlen(outAttVals[vertIndex][2]);
    Bool fullBuffer = swFALSE;

    const int numVarAtts[] = {6, 6, 2};

    for (dimNum = 0; dimNum < 3; dimNum++) {
        if (Str_CompareI(dimNames[dimNum], name) == 0) {
            break;
        }
    }
    if (dimNum >= 3) {
        LogError(
            LogInfo,
            LOGERROR,
            "SW_NCOUT_create_output_dimVar() does not support requested "
            "dimension '%s'.",
            name
        );
        return; // Exit function prematurely due to error
    }

    varType = (dimNum == pftIndex) ? NC_BYTE : NC_DOUBLE;

    startFillTime = (dimNum == timeIndex) ? startTime : &tempVal;

    SW_NC_create_netCDF_dim(name, size, &ncFileID, dimID, LogInfo);
    if (LogInfo->stopRun) {
        return; // Exit function prematurely due to error
    }

    if (!SW_NC_varExists(ncFileID, name)) {
        dimIDs[0] = *dimID;

        SW_NC_create_netCDF_var(
            &varID,
            name,
            dimIDs,
            &ncFileID,
            varType,
            numDims,
            NULL,
            deflateLevel,
            LogInfo
        );
        if (LogInfo->stopRun) {
            return; // Exit function prematurely due to error
        }

        fill_dimVar(
            ncFileID,
            dimIDs,
            size,
            varID,
            hasConsistentSoilLayerDepths,
            lyrDepths,
            startFillTime,
            dimNum,
            startYr,
            pd,
            deflateLevel,
            LogInfo
        );
        if (LogInfo->stopRun) {
            return;
        }

        if (dimNum == timeIndex) {
            (void) snprintf(
                outAttVals[timeIndex][timeUnitIndex],
                MAX_FILENAMESIZE,
                "days since %d-01-01 00:00:00",
                baseCalendarYear
            );
        }

        if (dimNum == vertIndex && !hasConsistentSoilLayerDepths) {
            // Use soil layers as dimension variable values
            // because soil layer depths are not consistent across domain
            fullBuffer = sw_memccpy_inc(
                (void **) &soilWritePtr,
                endSoilDepthPtr,
                (void *) "soil layer",
                '\0',
                &soilDepthSize
            );
            if (fullBuffer) {
                goto reportFullBuffer;
            }

            fullBuffer = sw_memccpy_inc(
                (void **) &centiWritePtr,
                endCentiPtr,
                (void *) "1",
                '\0',
                &centiSize
            );
            if (fullBuffer) {
                goto reportFullBuffer;
            }
        } else if (dimNum == pftIndex) {
            SW_NC_write_att(
                "flag_values",
                (void *) pftFlagVals,
                varID,
                ncFileID,
                numPFTFlagVals,
                NC_BYTE,
                LogInfo
            );
            if (LogInfo->stopRun) {
                return;
            }
        }

        for (index = 0; index < numVarAtts[dimNum]; index++) {
            SW_NC_write_string_att(
                outAttNames[dimNum][index],
                outAttVals[dimNum][index],
                varID,
                ncFileID,
                LogInfo
            );
            if (LogInfo->stopRun) {
                return; // Exit function prematurely due to error
            }
        }
    }

reportFullBuffer:
    if (fullBuffer) {
        reportFullBuffer(LOGERROR, LogInfo);
    }
}

/**
@brief Read the user-provided tsv file that contains information about
output variables in netCDFs

If a user turns off all variables of an outkey group, then
the entire outkey group is turned off.

Lack of information for a variable in the tsv file is equivalent to
turning off the output of that variable. For instance, an empty tsv file
results in no output produced.

This function requires previous calls to
    - SW_VES_read2() to set parms
    - SW_OUT_setup_output() to set GenOutput.nvar_OUT

@param[in,out] OutDom Struct of type SW_OUT_DOM that holds output
    information that do not change throughout simulation runs
@param[in] txtInFiles Array of program in/output files
@param[in] parmsIn Array of type SW_VEGESTAB_INFO_INPUTS holding input
    information about species
@param[out] LogInfo Holds information on warnings and errors
*/
void SW_NCOUT_read_out_vars(
    SW_OUT_DOM *OutDom,
    char *txtInFiles[],
    SW_VEGESTAB_INFO_INPUTS *parmsIn,
    LOG_INFO *LogInfo
) {

    FILE *f;
    OutKey currOutKey;
    char inbuf[MAX_FILENAMESIZE];
    char *MyFileName;
    char varKey[MAX_FILENAMESIZE + 1];
    int varNum = 0;
    int lineno = 0;

    Bool estabFound = swFALSE;
    Bool used_OutKeys[SW_OUTNKEYS] = {swFALSE};
    int varNumUnits;
    int index;
    int estVar;
    int resSNP;
    char *copyStr = NULL;
    char *tempStr = NULL;
    char input[NOUT_VAR_INPUTS][MAX_ATTVAL_SIZE] = {"\0"};
    char establn[MAX_ATTVAL_SIZE] = {"\0"};
    int scanRes = 0;
    int defToLocalInd = 0;
    // in readLineFormat: 255 must be equal to MAX_ATTVAL_SIZE - 1
    const char *readLineFormat =
        "%255[^\t]\t%255[^\t]\t%255[^\t]\t%255[^\t]\t%255[^\t]\t%255[^\t]\t"
        "%255[^\t]\t%255[^\t]\t%255[^\t]\t%255[^\t]\t%255[^\t]\t%255[^\t]";
    int doOutputVal;

    // Column indices
    const int keyInd = 0;
    const int SWVarNameInd = 1;
    const int SWTxtNameInd = 2;
    const int SWUnitsInd = 3;
    const int dimInd = 4;
    const int doOutInd = 5;
    const int outVarNameInd = 6;
    const int longNameInd = 7;
    const int commentInd = 8;
    const int outUnits = 9;
    const int cellMethodInd = 10;
    const int usercommentInd = 11;

    MyFileName = txtInFiles[eNCOutVars];
    f = OpenFile(MyFileName, "r", LogInfo);
    if (LogInfo->stopRun) {
        return; // Exit prematurely due to error
    }

    SW_NCOUT_alloc_output_var_info(OutDom, LogInfo);
    if (LogInfo->stopRun) {
        goto closeFile; // Exit prematurely due to error
    }

    while (GetALine(f, inbuf, MAX_FILENAMESIZE)) {
        // Ignore additional columns
        scanRes = sscanf(
            inbuf,
            readLineFormat,
            input[keyInd],
            input[SWVarNameInd],
            input[SWTxtNameInd],
            input[SWUnitsInd],
            input[dimInd],
            input[doOutInd],
            input[outVarNameInd],
            input[longNameInd],
            input[commentInd],
            input[outUnits],
            input[cellMethodInd],
            input[usercommentInd]
        );

        if (scanRes != NOUT_VAR_INPUTS) {
            LogError(
                LogInfo,
                LOGERROR,
                "%s [row %d]: %d instead of %d columns found. "
                "Enter 'NA' if value should be blank "
                "(e.g., for 'long_name' or 'comment').",
                MyFileName,
                lineno + 1,
                scanRes,
                NOUT_VAR_INPUTS
            );
            goto closeFile; // Exit function prematurely due to error
        }

        if (lineno == 0) {
            for (index = keyInd; index <= cellMethodInd; index++) {
                tempStr = (char *) expectedColNames[index];

                if (strcmp(input[index], tempStr) != 0) {
                    LogError(
                        LogInfo,
                        LOGERROR,
                        "Column '%s' was found instead of '%s' in the "
                        "input file '%s'.",
                        input[index],
                        expectedColNames[index],
                        MyFileName
                    );
                    goto closeFile; /* Exit function prematurely due to error */
                }
            }

            lineno++;
            continue;
        }

        // Check if the variable was requested to be output
        // Store attribute information for each variable (including names)

        doOutputVal = sw_strtoi(input[doOutInd], MyFileName, LogInfo);
        if (LogInfo->stopRun) {
            goto closeFile; // Exit function prematurely due to error
        }

        if (doOutputVal) {
            resSNP = snprintf(
                varKey,
                sizeof varKey,
                "%s__%s",
                input[keyInd],
                input[SWVarNameInd]
            );

            if (resSNP < 0 || (unsigned) resSNP >= (sizeof varKey)) {
                LogError(
                    LogInfo,
                    LOGERROR,
                    "nc-output variable name '%s' is too long.",
                    varKey
                );
                goto closeFile; // Exit function prematurely due to error
            }

            get_2d_output_key(varKey, &currOutKey, &varNum, OutDom->nvar_OUT);

            if (currOutKey == eSW_NoKey) {
                LogError(
                    LogInfo,
                    LOGWARN,
                    "%s [row %d]: Could not interpret the input combination "
                    "of key/variable: '%s'/'%s'.",
                    MyFileName,
                    lineno + 1,
                    input[keyInd],
                    input[SWVarNameInd]
                );
                continue;
            }

            if (!OutDom->use[currOutKey]) {
                // key not in use
                // don't output any of the variables within that outkey group
                continue;
            }

            // check SOILWAT2 (internal) units
            if (currOutKey == eSW_Estab) {
                // estab: one unit for every species' output
                varNumUnits = 0;
            } else {
                varNumUnits = varNum;
            }

            if (Str_CompareI(
                    (char *) SWVarUnits[currOutKey][varNumUnits],
                    input[SWUnitsInd]
                ) != 0) {
                LogError(
                    LogInfo,
                    LOGWARN,
                    "%s: Found an input variable (%s) with a 'SW2 units' "
                    "value that does not match the unit SOILWAT2 uses. "
                    "This will be ignored, and '%s' will be used.",
                    MyFileName,
                    input[SWVarNameInd],
                    SWVarUnits[currOutKey][varNumUnits]
                );
            }

            // track if any variable is requested
            used_OutKeys[currOutKey] = swTRUE;

            if (currOutKey == eSW_Estab) {
                // Handle establishment different since it is "dynamic"
                // (SW_VEGESTAB'S "count")
                if (estabFound) {
                    LogError(
                        LogInfo,
                        LOGWARN,
                        "%s: Found more than one row for "
                        "the key ESTABL, only one is expected, "
                        "ignoring...",
                        MyFileName
                    );
                    continue;
                }

                estabFound = swTRUE;
                varNum = 0;

                if (OutDom->nvar_OUT[currOutKey] == 0) {
                    // outsetup.in and nc-out request ESTAB but no taxon
                    // available
                    continue;
                }
            }

            OutDom->netCDFOutput.reqOutputVars[currOutKey][varNum] = swTRUE;

            // Read in the rest of the attributes
            // Output variable name, long name, comment, units, and cell_method
            for (index = VARNAME_INDEX; index <= CELLMETHOD_INDEX; index++) {
                defToLocalInd = index + doOutInd;

                if (strcmp(input[defToLocalInd], "NA") == 0) {
                    if (index > VARNAME_INDEX) {
                        copyStr = (char *) "";
                    } else {
                        LogError(
                            LogInfo,
                            LOGERROR,
                            "Output variable names cannot be 'NA' (line %d).",
                            lineno + 1
                        );
                        return;
                    }
                } else {
                    copyStr = input[defToLocalInd];
                }
                if (strlen(copyStr) >= MAX_ATTVAL_SIZE - 1) {
                    LogError(
                        LogInfo,
                        LOGWARN,
                        "%s [row %d, field %d]: maximum string length reached "
                        "or exceeded (%d); content may be truncated: '%s'",
                        MyFileName,
                        lineno + 1,
                        defToLocalInd + 1,
                        MAX_ATTVAL_SIZE - 1,
                        copyStr
                    );
                }

                // Handle ESTAB differently by storing all attributes
                // into `count` amount of variables and give the
                // correct <sppname>'s
                if (currOutKey == eSW_Estab) {
                    for (estVar = 0; estVar < OutDom->nvar_OUT[currOutKey];
                         estVar++) {

                        switch (index) {
                        case VARNAME_INDEX:
                            OutDom->netCDFOutput
                                .reqOutputVars[currOutKey][estVar] = swTRUE;
                            OutDom->netCDFOutput
                                .outputVarInfo[currOutKey][estVar][index] =
                                Str_Dup(parmsIn[estVar].sppname, LogInfo);
                            break;

                        case LONGNAME_INDEX:
                            (void) sw_memccpy(
                                establn, copyStr, '\0', MAX_ATTVAL_SIZE
                            );
                            OutDom->netCDFOutput
                                .outputVarInfo[currOutKey][estVar][index] =
                                Str_Dup(establn, LogInfo);
                            break;

                        default:
                            OutDom->netCDFOutput
                                .outputVarInfo[currOutKey][estVar][index] =
                                Str_Dup(copyStr, LogInfo);
                            break;
                        }

                        if (LogInfo->stopRun) {
                            /* Exit function prematurely due to error */
                            goto closeFile;
                        }
                    }
                } else {
                    OutDom->netCDFOutput
                        .outputVarInfo[currOutKey][varNum][index] =
                        Str_Dup(copyStr, LogInfo);
                    if (LogInfo->stopRun) {
                        /* Exit function prematurely due to error */
                        goto closeFile;
                    }
                }
            }


            // Copy SW units for later use
            if (currOutKey == eSW_Estab) {
                for (estVar = 0; estVar < OutDom->nvar_OUT[currOutKey];
                     estVar++) {
                    OutDom->netCDFOutput.units_sw[currOutKey][estVar] =
                        Str_Dup(SWVarUnits[currOutKey][varNumUnits], LogInfo);
                    if (LogInfo->stopRun) {
                        /* Exit function prematurely due to error */
                        goto closeFile;
                    }
                }
            } else {
                OutDom->netCDFOutput.units_sw[currOutKey][varNum] =
                    Str_Dup(SWVarUnits[currOutKey][varNumUnits], LogInfo);
                if (LogInfo->stopRun) {
                    goto closeFile; // Exit function prematurely due to error
                }
            }
        }

        lineno++;
    }


    // Update "use": turn off if no variable of an outkey group is requested
    ForEachOutKey(index) {
        if (!used_OutKeys[index]) {
            OutDom->use[index] = swFALSE;
        }
    }

closeFile: { CloseFile(&f, LogInfo); }
}

/**
@brief Initializes pointers only pertaining to netCDF output information

@param[in,out] SW_netCDFOut Constant netCDF output file information
*/
void SW_NCOUT_init_ptrs(SW_NETCDF_OUT *SW_netCDFOut) {

    int index;
    const int numAllocVars = 20;
    char **allocArr[] = {
        &SW_netCDFOut->title,
        &SW_netCDFOut->author,
        &SW_netCDFOut->institution,
        &SW_netCDFOut->comment,
        &SW_netCDFOut->coordinate_system,

        &SW_netCDFOut->crs_geogsc.long_name,
        &SW_netCDFOut->crs_geogsc.grid_mapping_name,
        &SW_netCDFOut->crs_geogsc
             .crs_wkt, // geogsc does not use datum and units

        &SW_netCDFOut->crs_projsc.long_name,
        &SW_netCDFOut->crs_projsc.grid_mapping_name,
        &SW_netCDFOut->crs_projsc.crs_wkt,
        &SW_netCDFOut->crs_projsc.datum,
        &SW_netCDFOut->crs_projsc.units,
        &SW_netCDFOut->geo_XAxisName,
        &SW_netCDFOut->geo_YAxisName,
        &SW_netCDFOut->proj_XAxisName,
        &SW_netCDFOut->proj_YAxisName,
        &SW_netCDFOut->siteName,
        &SW_netCDFOut->crs_geogsc.crs_name,
        &SW_netCDFOut->crs_projsc.crs_name
    };

    SW_netCDFOut->crs_projsc.standard_parallel[0] = NAN;
    SW_netCDFOut->crs_projsc.standard_parallel[1] = NAN;

    SW_netCDFOut->strideOutYears = -1;
    SW_netCDFOut->deflateLevel = 0;

    for (index = 0; index < numAllocVars; index++) {
        *allocArr[index] = NULL;
    }

#if defined(SWNETCDF)
    int key;

    ForEachOutKey(key) {
        SW_netCDFOut->outputVarInfo[key] = NULL;
        SW_netCDFOut->reqOutputVars[key] = NULL;
        SW_netCDFOut->units_sw[key] = NULL;
        SW_netCDFOut->uconv[key] = NULL;
    }
#endif

    (void) allocArr; // Silence compiler
}

/**
@brief Wrapper function to allocate output request variables
and output variable information

@param[out] OutDom Struct of type SW_OUT_DOM that holds output
    information that do not change throughout simulation runs
@param[out] LogInfo Holds information on warnings and errors
*/
void SW_NCOUT_alloc_output_var_info(SW_OUT_DOM *OutDom, LOG_INFO *LogInfo) {
    int key;

    ForEachOutKey(key) {
        SW_NCOUT_alloc_outputkey_var_info(OutDom, key, LogInfo);
        if (LogInfo->stopRun) {
            return; // Exit function prematurely due to error
        }
    }
}

void SW_NCOUT_alloc_outputkey_var_info(
    SW_OUT_DOM *OutDom, int key, LOG_INFO *LogInfo
) {

    SW_NETCDF_OUT *netCDFOutput = &OutDom->netCDFOutput;

    SW_NC_alloc_req(
        &netCDFOutput->reqOutputVars[key], OutDom->nvar_OUT[key], LogInfo
    );
    if (LogInfo->stopRun) {
        return; // Exit function prematurely due to error
    }

    SW_NC_alloc_vars(
        &netCDFOutput->outputVarInfo[key],
        OutDom->nvar_OUT[key],
        NUM_OUTPUT_INFO,
        LogInfo
    );
    if (LogInfo->stopRun) {
        return; // Exit function prematurely due to error
    }

    SW_NC_alloc_unitssw(
        &netCDFOutput->units_sw[key], OutDom->nvar_OUT[key], LogInfo
    );
    if (LogInfo->stopRun) {
        return; // Exit function prematurely due to error
    }

    SW_NC_alloc_uconv(
        &netCDFOutput->uconv[key], OutDom->nvar_OUT[key], LogInfo
    );
    if (LogInfo->stopRun) {
        return; // Exit function prematurely due to error
    }
}

void SW_NCOUT_dealloc_outputkey_var_info(SW_OUT_DOM *OutDom, IntUS k) {
    if (!isnull(OutDom->netCDFOutput.outputVarInfo[k])) {

        for (int varNum = 0; varNum < OutDom->nvar_OUT[k]; varNum++) {

            if (!isnull(OutDom->netCDFOutput.outputVarInfo[k][varNum])) {

                for (int attNum = 0; attNum < NUM_OUTPUT_INFO; attNum++) {

                    if (!isnull(OutDom->netCDFOutput
                                    .outputVarInfo[k][varNum][attNum])) {
                        free(OutDom->netCDFOutput
                                 .outputVarInfo[k][varNum][attNum]);
                        OutDom->netCDFOutput.outputVarInfo[k][varNum][attNum] =
                            NULL;
                    }
                }

                free((void *) OutDom->netCDFOutput.outputVarInfo[k][varNum]);
                OutDom->netCDFOutput.outputVarInfo[k][varNum] = NULL;
            }
        }

        free((void *) OutDom->netCDFOutput.outputVarInfo[k]);
        OutDom->netCDFOutput.outputVarInfo[k] = NULL;
    }

    if (!isnull(OutDom->netCDFOutput.units_sw[k])) {
        for (int varNum = 0; varNum < OutDom->nvar_OUT[k]; varNum++) {
            if (!isnull(OutDom->netCDFOutput.units_sw[k][varNum])) {
                free(OutDom->netCDFOutput.units_sw[k][varNum]);
                OutDom->netCDFOutput.units_sw[k][varNum] = NULL;
            }
        }

        free((void *) OutDom->netCDFOutput.units_sw[k]);
        OutDom->netCDFOutput.units_sw[k] = NULL;
    }

    if (!isnull(OutDom->netCDFOutput.uconv[k])) {
        for (int varNum = 0; varNum < OutDom->nvar_OUT[k]; varNum++) {
            if (!isnull(OutDom->netCDFOutput.uconv[k][varNum])) {
#if defined(SWNETCDF) && defined(SWUDUNITS)
                cv_free(OutDom->netCDFOutput.uconv[k][varNum]);
#else
                free(OutDom->netCDFOutput.uconv[k][varNum]);
#endif
                OutDom->netCDFOutput.uconv[k][varNum] = NULL;
            }
        }

        free((void *) OutDom->netCDFOutput.uconv[k]);
        OutDom->netCDFOutput.uconv[k] = NULL;
    }

    if (!isnull(OutDom->netCDFOutput.reqOutputVars[k])) {
        free(OutDom->netCDFOutput.reqOutputVars[k]);
        OutDom->netCDFOutput.reqOutputVars[k] = NULL;
    }
}

/**
@brief Allocate memory for files within SW_PATH_OUTPUTS for future
functions to write to/create

@param[out] ncOutFiles Output file names storage array
@param[in] numFiles Number of file names to store/allocate memory for
@param[out] LogInfo Holds information on warnings and errors
*/
void SW_NCOUT_alloc_files(
    char ***ncOutFiles, unsigned int numFiles, LOG_INFO *LogInfo
) {

    unsigned int varNum;

    *ncOutFiles = (char **) Mem_Malloc(
        numFiles * sizeof(char *), "SW_NCOUT_alloc_files()", LogInfo
    );
    if (LogInfo->stopRun) {
        return; // Exit function prematurely due to error
    }

    for (varNum = 0; varNum < numFiles; varNum++) {
        (*ncOutFiles)[varNum] = NULL;
    }
}

/**
@brief Allocate memory to store output variable identifiers

@param[out] ncVarIDs Output variable identifiers contained within every
    output file that is created for a key
@param[in] numVars Number of variables within an output key
@param[out] LogInfo Holds information on warnings and errors
*/
void SW_NCOUT_alloc_varids(int **ncVarIDs, IntUS numVars, LOG_INFO *LogInfo) {
    IntUS varNum;

    *ncVarIDs = (int *) Mem_Malloc(
        numVars * sizeof(int), "SW_NCOUT_alloc_varids()", LogInfo
    );
    if (LogInfo->stopRun) {
        return; // Exit function prematurely due to error
    }

    for (varNum = 0; varNum < numVars; varNum++) {
        (*ncVarIDs)[varNum] = -1;
    }
}

/**
@brief Generate all requested netCDF output files that will be written to
instead of CSVs

\p hasConsistentSoilLayerDepths determines if vertical dimension (soil depth)
is represented by
    - soil layer depths (if entire domain has the same soil layer profile)
    - soil layer number (if soil layer profile varies across domain)

@param[in] domFile Name of the domain netCDF
@param[in] domType Type of domain in which simulations are running
    (gridcell/sites)
@param[in] outputPrefix Directory path of output files.
@param[in] SW_Domain Struct of type SW_DOMAIN holding constant
    temporal/spatial information for a set of simulation runs
@param[in] timeSteps Requested time steps
@param[in] used_OUTNPERIODS Determine which output periods to output
@param[in] nvar_OUT Number of output variables (array of length
SW_OUTNPERIODS).
@param[in] nsl_OUT Number of output soil layer per variable
    (array of size SW_OUTNKEYS by SW_OUTNMAXVARS).
@param[in] npft_OUT Number of output vegtypes per variable
    (array of size SW_OUTNKEYS by SW_OUTNMAXVARS).
@param[in] hasConsistentSoilLayerDepths Flag indicating if all simulation
    run within domain have identical soil layer depths
    (though potentially variable number of soil layers)
@param[in] lyrDepths Depths of soil layers (cm)
@param[in] strideOutYears Number of years to write into an output file
@param[in] startYr Start year of the simulation
@param[in] endYr End year of the simulation
@param[in] baseCalendarYear First year of the entire simulation
@param[in] outFileTimeSizes A list of size SW_OUTNPERIODS by 2 specifying
    how much time is in an output file period;
    Index 0: Represents files [0, num out files - 1] repetative timing
             information
    Index 1: Represents the last output file's time size (present if > 1
             output file)
@param[out] numFilesPerKey Number of output netCDFs each output key will
    have (same amount for each key)
@param[out] ncOutFileNames A list of the generated output netCDF file names
@param[out] ncOutVarIDs Output variable identifiers contained within every
    output file that is created for a key
@param[out] LogInfo Holds information on warnings and errors
*/
void SW_NCOUT_create_output_files(
    const char *domFile,
    const char *domType,
    const char *outputPrefix,
    SW_DOMAIN *SW_Domain,
    OutPeriod timeSteps[][SW_OUTNPERIODS],
    IntUS used_OUTNPERIODS,
    IntUS nvar_OUT[],
    IntUS nsl_OUT[][SW_OUTNMAXVARS],
    IntUS npft_OUT[][SW_OUTNMAXVARS],
    Bool hasConsistentSoilLayerDepths,
    double lyrDepths[],
    int strideOutYears,
    unsigned int startYr,
    unsigned int endYr,
    int baseCalendarYear,
    size_t outFileTimeSizes[][2],
    unsigned int *numFilesPerKey,
    char **ncOutFileNames[][SW_OUTNPERIODS],
    int *ncOutVarIDs[],
    LOG_INFO *LogInfo
) {
    Bool primCRSIsGeo =
        SW_Domain->OutDom.netCDFOutput.primary_crs_is_geographic;

    /* Get latitude/longitude names that were read-in from input file */
    char *readinYName = (primCRSIsGeo) ?
                            SW_Domain->OutDom.netCDFOutput.geo_YAxisName :
                            SW_Domain->OutDom.netCDFOutput.proj_YAxisName;
    char *readinXName = (primCRSIsGeo) ?
                            SW_Domain->OutDom.netCDFOutput.geo_XAxisName :
                            SW_Domain->OutDom.netCDFOutput.proj_XAxisName;

    int key;
    int ip;
    int resSNP = 0;
    OutPeriod pd;
    unsigned int rangeStart;
    unsigned int rangeEnd;
    unsigned int fileNum;

    unsigned int numYears = endYr - startYr + 1;
    unsigned int yearOffset;
    char fileNameBuf[MAX_FILENAMESIZE];
    char yearBuff[10]; // 10 - hold up to YYYY-YYYY
    unsigned int timeSize = 0;
    unsigned int baseTime = 0;
    double startTime[SW_OUTNPERIODS];
<<<<<<< HEAD
    char *firstFileInKey = NULL;
    char *firstFile = NULL;
    char *lastFile = NULL;
=======
    double baseStartTime[SW_OUTNPERIODS] = {0};
>>>>>>> b0c5c4a2

    char periodSuffix[10];
    char *yearFormat;

    *numFilesPerKey =
        (strideOutYears == -1) ?
            1 :
            (unsigned int) ceil((double) numYears / strideOutYears);

    yearOffset =
        (strideOutYears == -1) ? numYears : (unsigned int) strideOutYears;

    yearFormat = (strideOutYears == 1) ? (char *) "%d" : (char *) "%d-%d";

    // Calculate base offset (in days) from the base calendar year to
    // the start year to set the start time values from base calendar year
    // instead of start year (0)
    if ((IntU) baseCalendarYear < startYr) {
        ForEachOutPeriod(pd) {
            timeSize = calc_timeSize(
                (IntU) baseCalendarYear, (IntU) startYr, times[pd], pd
            );

            calc_num_timedays(
                timeSize,
                pd,
                (IntU) baseCalendarYear,
                NULL,
                NULL,
                &baseStartTime[pd]
            );
        }
    }

    ForEachOutKey(key) {
        if (nvar_OUT[key] > 0 && SW_Domain->OutDom.use[key]) {
            SW_NCOUT_alloc_varids(&ncOutVarIDs[key], nvar_OUT[key], LogInfo);
            if (LogInfo->stopRun) {
                return;
            }

            // Loop over requested output periods (which may vary for each
            // outkey)
            for (ip = 0; ip < used_OUTNPERIODS; ip++) {
                pd = timeSteps[key][ip];

                if (pd != eSW_NoTime) {
                    startTime[pd] = baseStartTime[pd];
                    baseTime = times[pd];
                    rangeStart = startYr;

                    (void) sw_memccpy(
                        periodSuffix, (char *) pd2longstr[pd], '\0', 10
                    );
                    Str_ToLower(periodSuffix, periodSuffix);

                    SW_NCOUT_alloc_files(
                        &ncOutFileNames[key][pd], *numFilesPerKey, LogInfo
                    );
                    if (LogInfo->stopRun) {
                        return; // Exit prematurely due to error
                    }
                    for (fileNum = 0; fileNum < *numFilesPerKey; fileNum++) {
                        if (rangeStart + yearOffset > endYr) {
                            rangeEnd = rangeStart + (endYr - rangeStart) + 1;
                        } else {
                            rangeEnd = rangeStart + yearOffset;
                        }

                        (void) snprintf(
                            yearBuff, 10, yearFormat, rangeStart, rangeEnd - 1
                        );
                        resSNP = snprintf(
                            fileNameBuf,
                            sizeof fileNameBuf,
                            "%s%s_%s_%s.nc",
                            outputPrefix,
                            key2str[key],
                            yearBuff,
                            periodSuffix
                        );

                        if (resSNP < 0 ||
                            (unsigned) resSNP >= (sizeof fileNameBuf)) {
                            LogError(
                                LogInfo,
                                LOGERROR,
                                "nc-output file name '%s' is too long.",
                                fileNameBuf
                            );
                            return; // Exit function prematurely due to error
                        }

                        ncOutFileNames[key][pd][fileNum] =
                            Str_Dup(fileNameBuf, LogInfo);
                        if (LogInfo->stopRun) {
                            return; // Exit function prematurely due to error
                        }
                        if (isnull(firstFileInKey)) {
                            firstFileInKey = ncOutFileNames[key][pd][fileNum];
                        }

                        if (FileExists(fileNameBuf)) {
                            SW_NC_check(SW_Domain, -1, fileNameBuf, LogInfo);
                            if (LogInfo->stopRun) {
                                return; // Exit function prematurely due to
                                        // error
                            }

                        } else {
                            timeSize = calc_timeSize(
                                rangeStart, rangeEnd, baseTime, pd
                            );

                            create_output_file(
                                &SW_Domain->OutDom,
                                domFile,
                                domType,
                                fileNameBuf,
                                (OutKey) key,
                                pd,
                                nvar_OUT[key],
                                nsl_OUT[key],
                                npft_OUT[key],
                                hasConsistentSoilLayerDepths,
                                lyrDepths,
                                timeSize,
                                rangeStart,
                                baseCalendarYear,
                                &startTime[pd],
                                SW_Domain->OutDom.netCDFOutput.deflateLevel,
                                readinYName,
                                readinXName,
                                LogInfo
                            );
                            if (LogInfo->stopRun) {
                                return; // Exit function prematurely due to
                                        // error
                            }
                        }

                        rangeStart = rangeEnd;

                        if (fileNum == 0) {
                            firstFile = ncOutFileNames[key][pd][fileNum];
                        } else if (fileNum == *numFilesPerKey - 1) {
                            lastFile = ncOutFileNames[key][pd][fileNum];
                        }
                    }

                    if (outFileTimeSizes[pd][0] == 0) {
                        store_time_sizes(
                            firstFile, lastFile, outFileTimeSizes[pd], LogInfo
                        );
                        if (LogInfo->stopRun) {
                            return;
                        }
                    }

                    firstFile = lastFile = NULL;
                }
            }

            get_outvar_ids(
                SW_Domain->OutDom.netCDFOutput.outputVarInfo[key],
                nvar_OUT[key],
                firstFileInKey,
                ncOutVarIDs[key],
                LogInfo
            );
            if (LogInfo->stopRun) {
                return;
            }

            firstFileInKey = NULL;
        }
    }
}

/** Create unit converters for output variables

This function requires previous calls to
    - SW_NCOUT_alloc_output_var_info() to initialize
      SW_Output[key].uconv[varIndex] to NULL
    - SW_NCOUT_read_out_vars() to obtain user requested output units
    - SW_OUT_setup_output() to set GenOutput.nvar_OUT for argument nVars

@param[in,out] OutDom Struct of type SW_OUT_DOM that holds output
    information that do not change throughout simulation runs
@param[out] LogInfo Holds information on warnings and errors
*/
void SW_NCOUT_create_units_converters(SW_OUT_DOM *OutDom, LOG_INFO *LogInfo) {
    int varIndex;
    int key;

    SW_NETCDF_OUT *netCDFOutput = &OutDom->netCDFOutput;

#if defined(SWUDUNITS)
    ut_system *system;
    ut_unit *unitFrom;
    ut_unit *unitTo;

    /* silence udunits2 error messages */
    ut_set_error_message_handler(ut_ignore);

    /* Load unit system database */
    system = ut_read_xml(NULL);
#endif

    ForEachOutKey(key) {
        if (!OutDom->use[key]) {
            continue; // Skip key iteration
        }

        for (varIndex = 0; varIndex < OutDom->nvar_OUT[key]; varIndex++) {
            if (!netCDFOutput->reqOutputVars[key][varIndex]) {
                continue; // Skip variable iteration
            }

#if defined(SWUDUNITS)
            if (!isnull(netCDFOutput->units_sw[key][varIndex])) {
                unitFrom = ut_parse(
                    system, netCDFOutput->units_sw[key][varIndex], UT_UTF8
                );
                unitTo = ut_parse(
                    system,
                    OutDom->netCDFOutput
                        .outputVarInfo[key][varIndex][UNITS_INDEX],
                    UT_UTF8
                );

                if (ut_are_convertible(unitFrom, unitTo)) {
                    // netCDFOutput.uconv[key][varIndex] was previously
                    // to NULL initialized
                    netCDFOutput->uconv[key][varIndex] =
                        ut_get_converter(unitFrom, unitTo);
                }

                if (isnull(netCDFOutput->uconv[key][varIndex])) {
                    // ut_are_convertible() is false or ut_get_converter()
                    // failed
                    LogError(
                        LogInfo,
                        LOGWARN,
                        "Units of variable '%s' cannot get converted from "
                        "internal '%s' to requested '%s'. "
                        "Output will use internal units.",
                        netCDFOutput
                            ->outputVarInfo[key][varIndex][VARNAME_INDEX],
                        netCDFOutput->units_sw[key][varIndex],
                        netCDFOutput->outputVarInfo[key][varIndex][UNITS_INDEX]
                    );

                    /* converter is not available: output in internal units */
                    free(netCDFOutput->outputVarInfo[key][varIndex][UNITS_INDEX]
                    );
                    netCDFOutput->outputVarInfo[key][varIndex][UNITS_INDEX] =
                        Str_Dup(netCDFOutput->units_sw[key][varIndex], LogInfo);
                }

                ut_free(unitFrom);
                ut_free(unitTo);
            }

#else
            /* udunits2 is not available: output in internal units */
            free(netCDFOutput->outputVarInfo[key][varIndex][UNITS_INDEX]);
            if (!isnull(netCDFOutput->units_sw[key][varIndex])) {
                netCDFOutput->outputVarInfo[key][varIndex][UNITS_INDEX] =
                    Str_Dup(netCDFOutput->units_sw[key][varIndex], LogInfo);
            }
#endif

            if (LogInfo->stopRun) {
                return; // Exit function prematurely due to error
            }
        }
    }


#if defined(SWUDUNITS)
    ut_free_system(system);
#endif
}

/**
@brief Write values to output variables in previously-created
output netCDF files

@param[in] OutDom Struct of type SW_OUT_DOM that holds output
    information that do not change throughout simulation runs
@param[in] p_OUT Array of accumulated output values throughout
    simulation years
@param[in] numFilesPerKey Number of output netCDFs each output key will
    have (same amount for each key)
@param[in] ncOutFileNames A list of the generated output netCDF file names
@param[in] ncSuid Unique indentifier of the current suid being simulated
@param[in] numWrites The number of writes that must be performed
    by the calling function to output all simulated information
    for the sites
@param[in] starts A list of size SW_NINKEYSNC specifying the start
    indices used when reading/writing using the netCDF library;
    default size is `nSuids` but as mentioned in `numWrites`, it would
    be best to not fill this array
@param[in] counts A list of size SW_NINKEYSNC specifying the count
    indices used when reading/writing using the netCDF library;
    default size is `nSuids` but as mentioned in `numWrites`, it would
    be best to not fill this array; counts match placements with `start`
    indices for each key; NULL if SWMPI is not defined
@param[in] openOutFileIDs Lists of file IDs of open output netCDF files;
    only used if SWMPI is enabled, otherwise is NULL
@param[in] outVarIDs A list of size SW_OUTNKEYS holding lists of
    output variable IDs
@param[in] siteDom Specifies if the domain is site-oriented
@param[in] succFlags A list of success flags for a single or multiple
    site's (swTRUE = success, swFALSE = failure); only used with
    SWMPI enabled
@param[in] timeSizes An array of size two to hold the repetative
    (index 0) time size for [0, num out files - 1] files and the
    last netCDF file's time size (index 1)
@param[out] LogInfo Holds information on warnings and errors
*/
void SW_NCOUT_write_output(
    SW_OUT_DOM *OutDom,
    double *p_OUT[][SW_OUTNPERIODS],
    unsigned int numFilesPerKey,
    char **ncOutFileNames[][SW_OUTNPERIODS],
    const size_t ncSuid[],
    int numWrites,
    size_t **starts,
    size_t **counts,
    int *openOutFileIDs[][SW_OUTNPERIODS],
    int *outVarIDs[],
    Bool siteDom,
    Bool succFlags[],
    size_t timeSizes[][2],
    LOG_INFO *LogInfo
) {

    int key;
    OutPeriod pd;
    double *p_OUTValPtr = NULL;
    unsigned int fileNum;
    int currFileID = 0;
    int varNum;
    int varID = -1;

    size_t count[MAX_NUM_DIMS] = {0};
    size_t start[MAX_NUM_DIMS] = {0};
    size_t pOUTIndex;
    size_t timeSize = 0;
    size_t countTotal = 0;
    int write;
    int numSites;
    size_t ptrOffset;
    int vertSize;
    int pftSize;
    size_t startTime;
    int numSiteSum;
    size_t oneSiteOffset;
    OutPeriod timeStep;

#if defined(SWMPI)
    size_t pOUTStart[SW_OUTNKEYS][SW_OUTNPERIODS] = {{0}};
#else
    char *fileName;
    (void) succFlags;
#endif
#if defined(SWDEBUG)
    char *varName;
#endif

    ForEachOutPeriod(pd) {
        if (!OutDom->use_OutPeriod[pd]) {
            continue; // Skip period iteration
        }

        ForEachOutKey(key) {
            if (OutDom->nvar_OUT[key] == 0 || !OutDom->use[key]) {
                continue; // Skip key iteration
            }

            pOUTIndex = 0;

            timeStep = OutDom->timeSteps[key][pd];
            oneSiteOffset = OutDom->nrow_OUT[timeStep] *
                            (OutDom->ncol_OUT[key] + ncol_TimeOUT[timeStep]);

            // Loop over output time-slices

            // keep track of time across time-sliced files per outkey
            startTime = 0;

            for (fileNum = 0; fileNum < numFilesPerKey; fileNum++) {
#if !defined(SWMPI)
                fileName = ncOutFileNames[key][pd][fileNum];

                if (isnull(fileName)) {
                    // this outperiod x outkey combination was not requested
                    continue;
                }
#endif

#if defined(SWMPI)
                currFileID = openOutFileIDs[key][pd][fileNum];
#else
                SW_NC_open(fileName, NC_WRITE, &currFileID, LogInfo);
                if (LogInfo->stopRun) {
                    return;
                }
#endif

                // Get size of the "time" dimension
                if (fileNum == numFilesPerKey - 1 && numFilesPerKey > 1) {
                    timeSize = timeSizes[pd][1];
                } else {
                    timeSize = timeSizes[pd][0];
                }

                for (varNum = 0; varNum < OutDom->nvar_OUT[key]; varNum++) {
                    if (!OutDom->netCDFOutput.reqOutputVars[key][varNum]) {
                        continue; // Skip variable iteration
                    }

                    numSiteSum = 0;
                    for (write = 0; write < numWrites; write++) {
#if defined(SWMPI)
                        start[0] = starts[write][0];
                        start[1] = starts[write][1];
#else
                        start[0] = ncSuid[0];
                        start[1] = ncSuid[1];
#endif

                        numSites =
                            (siteDom) ? counts[write][0] : counts[write][1];
                        ptrOffset = oneSiteOffset * numSiteSum;

                        // Locate correct slice in netCDF to write to
                        varID = outVarIDs[key][varNum];

                        get_vardim_write_counts(
                            siteDom,
                            timeSize,
                            OutDom->nsl_OUT[key][varNum],
                            OutDom->npft_OUT[key][varNum],
                            count,
                            counts[write],
                            &countTotal
                        );

#if defined(SWDEBUG)
                        check_counts_against_vardim(
                            fileName,
                            varName,
                            currFileID,
                            varID,
                            count,
                            OutDom->netCDFOutput.siteName,
                            LogInfo
                        );
                        if (LogInfo->stopRun) {
                            /* Exit function prematurely due to error*/
                            goto closeFile;
                        }
#endif // SWDEBUG

                        /* Point to contiguous memory where values change
                           fastest for vegtypes, then soil layers, then time,
                           then variables
                        */
#if defined(SWMPI)
                        if (!succFlags[write]) {
                            pOUTStart[key][pd] += countTotal * numSites;

                            count[0] = count[1] = 0;

                            // Create a dummy write so this can still take
                            // part in the collective writes,
                            // counts should be 0 for latitude/longitude
                            // to specifically write nothing
                            SW_NC_write_vals(
                                &varID,
                                currFileID,
                                NULL,
                                p_OUTValPtr,
                                start,
                                count,
                                "double",
                                LogInfo
                            );
                            continue;
                        }

                        if (numWrites == 1 && numSites == 1) {
#endif
                            pOUTIndex = OutDom->netCDFOutput
                                            .iOUToffset[key][pd][varNum];
                            if (startTime > 0) {
                                // 1 if no soil layers
                                vertSize = (OutDom->nsl_OUT[key][varNum] > 0) ?
                                               OutDom->nsl_OUT[key][varNum] :
                                               1;
                                // 1 if no vegtypes
                                pftSize = (OutDom->npft_OUT[key][varNum] > 0) ?
                                              OutDom->npft_OUT[key][varNum] :
                                              1;

                                pOUTIndex +=
                                    iOUTnc(startTime, 0, 0, vertSize, pftSize);
                            }
                            pOUTIndex += ptrOffset;
#if defined(SWMPI)
                        } else {
                            pOUTIndex = pOUTStart[key][pd];
                        }
#endif
                        p_OUTValPtr = &p_OUT[key][pd][pOUTIndex];
#if defined(SWMPI)
                        if (numWrites > 1 || numSites > 1) {
                            pOUTStart[key][pd] += countTotal * numSites;
                        }
#endif

/* Convert units if udunits2 and if converter available */
#if defined(SWUDUNITS)
                        if (!isnull(OutDom->netCDFOutput.uconv[key][varNum])) {
                            cv_convert_doubles(
                                OutDom->netCDFOutput.uconv[key][varNum],
                                p_OUTValPtr,
                                countTotal * numSites,
                                p_OUTValPtr
                            );
                        }
#endif
                        /* For current variable x output period,
                           write out all values across vegtypes and soil layers
                           (if any) for current time-chunk
                        */
                        SW_NC_write_vals(
                            &varID,
                            currFileID,
                            NULL,
                            p_OUTValPtr,
                            start,
                            count,
                            "double",
                            LogInfo
                        );

                        if (LogInfo->stopRun) {
                            goto closeFile; // Exit function prematurely due to
                                            // error
                        }

                        numSiteSum += numSites;
                    }
                }

                // Update startTime
                startTime += timeSize;
#if defined(SWMPI)
                nc_sync(currFileID);
#else
                nc_close(currFileID);
#endif
            }
        }
    }

closeFile:
#if defined(SWMPI)
    (void) ncSuid;
    (void) ncOutFileNames;
#else
    nc_close(currFileID);

    (void) starts;
    (void) counts;
    (void) openOutFileIDs;
#endif
}

/**
@brief Deconstruct output netCDF information

@param[in,out] SW_netCDFOut Constant netCDF output file information
*/
void SW_NCOUT_deconstruct(SW_NETCDF_OUT *SW_netCDFOut) {

    int index;
    const int numFreeVars = 20;
    char *freeArr[] = {
        SW_netCDFOut->title,
        SW_netCDFOut->author,
        SW_netCDFOut->institution,
        SW_netCDFOut->comment,
        SW_netCDFOut->coordinate_system,

        SW_netCDFOut->crs_geogsc.long_name,
        SW_netCDFOut->crs_geogsc.grid_mapping_name,
        SW_netCDFOut->crs_geogsc.crs_wkt, // geogsc does not use datum and units

        SW_netCDFOut->crs_projsc.long_name,
        SW_netCDFOut->crs_projsc.grid_mapping_name,
        SW_netCDFOut->crs_projsc.crs_wkt,
        SW_netCDFOut->crs_projsc.datum,
        SW_netCDFOut->crs_projsc.units,
        SW_netCDFOut->geo_XAxisName,
        SW_netCDFOut->geo_YAxisName,
        SW_netCDFOut->proj_XAxisName,
        SW_netCDFOut->proj_YAxisName,
        SW_netCDFOut->siteName,
        SW_netCDFOut->crs_geogsc.crs_name,
        SW_netCDFOut->crs_projsc.crs_name
    };

    for (index = 0; index < numFreeVars; index++) {
        if (!isnull(freeArr[index])) {
            free(freeArr[index]);
            freeArr[index] = NULL;
        }
    }
}

/**
@brief Deep copy a source instance of output netCDF information

@param[in] source_output Source output netCDF information to copy
@param[out] dest_output Destination output netCDF information to be copied
into from it's source counterpart
@param[out] LogInfo Holds information on warnings and errors
*/
void SW_NCOUT_deepCopy(
    SW_NETCDF_OUT *source_output, SW_NETCDF_OUT *dest_output, LOG_INFO *LogInfo
) {

    int index;
    int numIndivCopy = 5;

    char *srcStrs[] = {
        source_output->title,
        source_output->author,
        source_output->institution,
        source_output->comment,
        source_output->coordinate_system
    };

    char **destStrs[] = {
        &dest_output->title,
        &dest_output->author,
        &dest_output->institution,
        &dest_output->comment,
        &dest_output->coordinate_system
    };

    for (index = 0; index < numIndivCopy; index++) {
        *destStrs[index] = Str_Dup(srcStrs[index], LogInfo);
        if (LogInfo->stopRun) {
            return; // Exit function prematurely due to
        }
    }
}

/**
@brief Read invariant netCDF information (attributes/CRS) from input file

@param[in] startYr Start year of the simulation
@param[in,out] SW_netCDFOut Constant netCDF output file information
@param[in,out] SW_PathInputs Struct holding all information about the programs
    path/files
@param[out] LogInfo Holds information on warnings and errors
*/
void SW_NCOUT_read_atts(
    TimeInt startYr,
    SW_NETCDF_OUT *SW_netCDFOut,
    SW_PATH_INPUTS *SW_PathInputs,
    LOG_INFO *LogInfo
) {

    static const char *possibleKeys[NUM_ATT_IN_KEYS] = {
        "title",
        "author",
        "institution",
        "comment",
        "coordinate_system",
        "primary_crs",

        "geo_crs_name",
        "geo_long_name",
        "geo_grid_mapping_name",
        "geo_crs_wkt",
        "geo_longitude_of_prime_meridian",
        "geo_semi_major_axis",
        "geo_inverse_flattening",

        "proj_crs_name",
        "proj_long_name",
        "proj_grid_mapping_name",
        "proj_crs_wkt",
        "proj_longitude_of_prime_meridian",
        "proj_semi_major_axis",
        "proj_inverse_flattening",
        "proj_datum",
        "proj_units",
        "proj_standard_parallel",
        "proj_longitude_of_central_meridian",
        "proj_latitude_of_projection_origin",
        "proj_false_easting",
        "proj_false_northing",

        "strideOutYears",
        "baseCalendarYear",
        "deflateLevel",
        "geo_XAxisName",
        "geo_YAxisName",
        "proj_XAxisName",
        "proj_YAxisName",
        "siteName"
    };
    static const Bool requiredKeys[NUM_ATT_IN_KEYS] = {
        swTRUE,  swTRUE,  swTRUE,  swFALSE, swFALSE, swTRUE,  swTRUE,
        swTRUE,  swTRUE,  swTRUE,  swTRUE,  swTRUE,  swTRUE,  swTRUE,
        swFALSE, swFALSE, swFALSE, swFALSE, swFALSE, swFALSE, swFALSE,
        swFALSE, swFALSE, swFALSE, swFALSE, swFALSE, swFALSE, swFALSE,
        swTRUE,  swTRUE,  swTRUE,  swTRUE,  swTRUE,  swTRUE
    };
    Bool hasKeys[NUM_ATT_IN_KEYS] = {swFALSE};

    FILE *f;
    char inbuf[LARGE_VALUE];
    char value[LARGE_VALUE];
    char key[35]; // 35 - Max key size
    char *MyFileName;
    int keyID;
    int n;
    int scanRes;
    double num1 = 0;
    double num2 = 0;
    Bool geoCRSFound = swFALSE;
    Bool projCRSFound = swFALSE;
    Bool infVal = swFALSE;

    double inBufdoubleRes = 0.;
    int inBufintRes = 0;
    char numOneStr[20];
    char numTwoStr[20];

    Bool doIntConv;
    Bool doDoubleConv;

    MyFileName = SW_PathInputs->txtInFiles[eNCInAtt];
    f = OpenFile(MyFileName, "r", LogInfo);
    if (LogInfo->stopRun) {
        LogError(
            LogInfo,
            LOGERROR,
            "Could not open the required file %s",
            SW_PathInputs->txtInFiles[eNCInAtt]
        );
        return; // Exit function prematurely due to error
    }

    while (GetALine(f, inbuf, LARGE_VALUE)) {

        scanRes = sscanf(inbuf, "%34s %s", key, value);

        if (scanRes < 2) {
            LogError(
                LogInfo,
                LOGERROR,
                "Not enough values for a valid key-value pair in %s.",
                MyFileName
            );
            goto closeFile;
        }

        // Check if the key is "long_name" or "crs_wkt"
        if (strstr(key, "long_name") != NULL ||
            strstr(key, "crs_wkt") != NULL) {

            // Reread the like and get the entire value (includes spaces)
            scanRes = sscanf(inbuf, "%34s %[^\n]", key, value);
            if (scanRes < 2) {
                LogError(
                    LogInfo,
                    LOGERROR,
                    "Not enough values for a valid key-value pair in %s.",
                    MyFileName
                );
                goto closeFile;
            }
        }

        keyID = key_to_id(key, possibleKeys, NUM_ATT_IN_KEYS);
        set_hasKey(keyID, possibleKeys, hasKeys, LogInfo);
        // set_hasKey() does not produce errors, only warnings possible

        /* Check to see if the line number contains a double or integer value */
        doIntConv = (Bool) (keyID >= 25 && keyID <= 29);
        doDoubleConv = (Bool) ((keyID >= 10 && keyID <= 12) ||
                               (keyID >= 17 && keyID <= 19) ||
                               (keyID >= 23 && keyID <= 24));

        if (doIntConv || doDoubleConv) {
            if (doIntConv) {
                infVal = (Bool) (Str_CompareI(value, (char *) "Inf") == 0);

                if (!infVal) {
                    inBufintRes = sw_strtoi(value, MyFileName, LogInfo);
                }
            } else {
                inBufdoubleRes = sw_strtod(value, MyFileName, LogInfo);
            }

            if (LogInfo->stopRun) {
                goto closeFile;
            }
        }

        switch (keyID) {
        case 0:
            SW_netCDFOut->title = Str_Dup(value, LogInfo);
            break;
        case 1:
            SW_netCDFOut->author = Str_Dup(value, LogInfo);
            break;
        case 2:
            SW_netCDFOut->institution = Str_Dup(value, LogInfo);
            break;
        case 3:
            SW_netCDFOut->comment = Str_Dup(value, LogInfo);
            break;
        case 4: // coordinate_system is calculated
            break;

        case 5:
            if (strcmp(value, "geographic") == 0) {
                SW_netCDFOut->primary_crs_is_geographic = swTRUE;
            } else if (strcmp(value, "projected") == 0) {
                SW_netCDFOut->primary_crs_is_geographic = swFALSE;
            } else {
                LogError(
                    LogInfo,
                    LOGERROR,
                    "The read-in primary CRS "
                    "(%s) is not a valid one. Please choose between "
                    "geographic and projected.",
                    value
                );
                goto closeFile;
            }
            break;
        case 6:
            SW_netCDFOut->crs_geogsc.crs_name = Str_Dup(value, LogInfo);
            break;
        case 7:
            SW_netCDFOut->crs_geogsc.long_name = Str_Dup(value, LogInfo);
            geoCRSFound = swTRUE;
            break;
        case 8:
            SW_netCDFOut->crs_geogsc.grid_mapping_name =
                Str_Dup(value, LogInfo);
            break;
        case 9:
            SW_netCDFOut->crs_geogsc.crs_wkt = Str_Dup(value, LogInfo);
            break;
        case 10:
            SW_netCDFOut->crs_geogsc.longitude_of_prime_meridian =
                inBufdoubleRes;
            break;
        case 11:
            SW_netCDFOut->crs_geogsc.semi_major_axis = inBufdoubleRes;
            break;
        case 12:
            SW_netCDFOut->crs_geogsc.inverse_flattening = inBufdoubleRes;
            break;
        case 13:
            SW_netCDFOut->crs_projsc.crs_name = Str_Dup(value, LogInfo);
            break;
        case 14:
            SW_netCDFOut->crs_projsc.long_name = Str_Dup(value, LogInfo);
            projCRSFound = swTRUE;
            break;
        case 15:
            SW_netCDFOut->crs_projsc.grid_mapping_name =
                Str_Dup(value, LogInfo);
            break;
        case 16:
            SW_netCDFOut->crs_projsc.crs_wkt = Str_Dup(value, LogInfo);
            break;
        case 17:
            SW_netCDFOut->crs_projsc.longitude_of_prime_meridian =
                inBufdoubleRes;
            break;
        case 18:
            SW_netCDFOut->crs_projsc.semi_major_axis = inBufdoubleRes;
            break;
        case 19:
            SW_netCDFOut->crs_projsc.inverse_flattening = inBufdoubleRes;
            break;
        case 20:
            SW_netCDFOut->crs_projsc.datum = Str_Dup(value, LogInfo);
            break;
        case 21:
            SW_netCDFOut->crs_projsc.units = Str_Dup(value, LogInfo);
            break;
        case 22:
            // Re-scan for 1 or 2 values of standard parallel(s)
            // the user may separate values by white-space, comma, etc.
            n = sscanf(
                inbuf,
                "%34s %19s%*[^-.0123456789]%19s",
                key,
                numOneStr,
                numTwoStr
            );

            if (n < 2) {
                LogError(
                    LogInfo,
                    LOGERROR,
                    "Not enough values to read in for the standard parallel(s)."
                );
                goto closeFile;
            }

            num1 = sw_strtod(numOneStr, MyFileName, LogInfo);
            if (LogInfo->stopRun) {
                goto closeFile;
            }

            num2 = sw_strtod(numTwoStr, MyFileName, LogInfo);
            if (LogInfo->stopRun) {
                goto closeFile;
            }

            SW_netCDFOut->crs_projsc.standard_parallel[0] = num1;
            SW_netCDFOut->crs_projsc.standard_parallel[1] =
                (n == 3) ? num2 : NAN;
            break;
        case 23:
            SW_netCDFOut->crs_projsc.longitude_of_central_meridian =
                inBufdoubleRes;
            break;
        case 24:
            SW_netCDFOut->crs_projsc.latitude_of_projection_origin =
                inBufdoubleRes;
            break;
        case 25:
            SW_netCDFOut->crs_projsc.false_easting = inBufintRes;
            break;
        case 26:
            SW_netCDFOut->crs_projsc.false_northing = inBufintRes;
            break;
        case 27:
            if (!infVal) {
                SW_netCDFOut->strideOutYears = inBufintRes;

                if (SW_netCDFOut->strideOutYears <= 0) {
                    LogError(
                        LogInfo, LOGERROR, "The value for 'strideOutYears' <= 0"
                    );
                    goto closeFile;
                }
            } else {
                SW_netCDFOut->strideOutYears = -1;
            }
            break;
        case 28:
            SW_netCDFOut->baseCalendarYear = inBufintRes;
            break;
        case 29:
            SW_netCDFOut->deflateLevel = inBufintRes;
            break;
        case 30:
            SW_netCDFOut->geo_XAxisName = Str_Dup(value, LogInfo);
            break;
        case 31:
            SW_netCDFOut->geo_YAxisName = Str_Dup(value, LogInfo);
            break;
        case 32:
            SW_netCDFOut->proj_XAxisName = Str_Dup(value, LogInfo);
            break;
        case 33:
            SW_netCDFOut->proj_YAxisName = Str_Dup(value, LogInfo);
            break;
        case 34:
            SW_netCDFOut->siteName = Str_Dup(value, LogInfo);
            break;
        case KEY_NOT_FOUND:
        default:
            LogError(
                LogInfo,
                LOGWARN,
                "Ignoring unknown key in %s - %s",
                MyFileName,
                key
            );
            break;
        }

        if (LogInfo->stopRun) {
            goto closeFile;
        }
    }


    // Check if all required input was provided
    check_requiredKeys(
        hasKeys, requiredKeys, possibleKeys, NUM_ATT_IN_KEYS, LogInfo
    );
    if (LogInfo->stopRun) {
        goto closeFile;
    }


    if ((SW_netCDFOut->primary_crs_is_geographic && !geoCRSFound) ||
        (!SW_netCDFOut->primary_crs_is_geographic && !projCRSFound)) {
        LogError(
            LogInfo,
            LOGERROR,
            "'%s': type of primary CRS is '%s' but "
            "attributes (including '*_long_name') for such a CRS are missing.",
            SW_PathInputs->txtInFiles[eNCInAtt],
            (SW_netCDFOut->primary_crs_is_geographic) ? "geographic" :
                                                        "projected"
        );
        goto closeFile;
    }

    if (projCRSFound && !geoCRSFound) {
        LogError(
            LogInfo,
            LOGERROR,
            "Program found a projected CRS "
            "in %s but not a geographic CRS. "
            "SOILWAT2 requires either a primary CRS of "
            "type 'geographic' CRS or a primary CRS of "
            "'projected' with a geographic CRS.",
            SW_PathInputs->txtInFiles[eNCInAtt]
        );
        goto closeFile;
    }

    if ((TimeInt) SW_netCDFOut->baseCalendarYear > startYr) {
        LogError(
            LogInfo,
            LOGERROR,
            "Option 'baseCalendarYear' cannot be greater than start year."
        );
        goto closeFile;
    }

    SW_netCDFOut->coordinate_system =
        (SW_netCDFOut->primary_crs_is_geographic) ?
            Str_Dup(SW_netCDFOut->crs_geogsc.long_name, LogInfo) :
            Str_Dup(SW_netCDFOut->crs_projsc.long_name, LogInfo);

closeFile: { CloseFile(&f, LogInfo); }
}<|MERGE_RESOLUTION|>--- conflicted
+++ resolved
@@ -260,7 +260,6 @@
 }
 
 /**
-<<<<<<< HEAD
 @brief Write values to the pft variable
 
 @param[in] ncFileID Identifier of the open netCDF file to write the attribute
@@ -277,7 +276,10 @@
 
     if (nc_put_var_ubyte(ncFileID, varID, &vals[0]) != NC_NOERR) {
         LogError(LogInfo, LOGERROR, "Could not write string values.");
-=======
+    }
+}
+
+/**
 @brief Calculate the number of days within a given time size
 
 @param[in] timeSize Number of time steps in current output slice
@@ -350,7 +352,6 @@
         }
 
         *startTime += (double) numDays;
->>>>>>> b0c5c4a2
     }
 }
 
@@ -2118,13 +2119,10 @@
     unsigned int timeSize = 0;
     unsigned int baseTime = 0;
     double startTime[SW_OUTNPERIODS];
-<<<<<<< HEAD
+    double baseStartTime[SW_OUTNPERIODS] = {0};
     char *firstFileInKey = NULL;
     char *firstFile = NULL;
     char *lastFile = NULL;
-=======
-    double baseStartTime[SW_OUTNPERIODS] = {0};
->>>>>>> b0c5c4a2
 
     char periodSuffix[10];
     char *yearFormat;
