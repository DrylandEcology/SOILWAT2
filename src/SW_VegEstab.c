/********************************************************/
/********************************************************/
/*	Source file: Veg_Estab.c
 Type: module
 Application: SOILWAT - soilwater dynamics simulator
 Purpose: Reads/writes vegetation establishment info.
 History:
 (8/28/01) -- INITIAL CODING - cwb

 8-Sep-03 -- Establishment code works as follows.
 More than one species can be tested per year.
 No more than one establishment per species per year may occur.
 If germination occurs, check environmental conditions
 for establishment.  If a dry period (>max_drydays_postgerm)
 occurs, or temp out of range, kill the plant and
 start over from pregermination state.  Thus, if the
 early estab fails, start over and try again if
 enough time is available.  This is simple but not
 realistic.  Better would be to count and report the
 number of days that would allow establishment which
 would give an index to the number of seedlings
 established in a year.

 20090826 (drs) added return; after LBL_Normal_Exit:

 06/26/2013	(rjm)	closed open files in function SW_VES_read() or if
 LogError() with LOGERROR is called in read_spp()

 08/21/2013	(clk)	changed the line v = SW_VegEstab.parms[ new_species()
 ]; -> v = SW_VegEstab.parms[ count ], where count = new_species(); for some
 reason, without this change, a segmenation fault was occuring
 */
/********************************************************/
/********************************************************/


/* =================================================== */
/*                INCLUDES / DEFINES                   */
/* --------------------------------------------------- */

#include "include/SW_VegEstab.h"    // for SW_ESTAB_BARS, SW_GERM_BARS, SW_...
#include "include/filefuncs.h"      // for LogError, CloseFile, GetALine
#include "include/generic.h"        // for IntU, LOGERROR, isnull, LT
#include "include/myMemory.h"       // for Mem_Calloc, Mem_ReAlloc
#include "include/SW_datastructs.h" // for SW_VEGESTAB_INFO, LOG_INFO, SW_V...
#include "include/SW_Defines.h"     // for TimeInt, eSW_Year, MAX_FILENAMESIZE
#include "include/SW_Files.h"       // for eVegEstab
#include "include/SW_SoilWater.h"   // for SW_SWRC_SWPtoSWC
#include "include/SW_Times.h"       // for Today
#include "include/SW_VegProd.h"     // for key2veg
#include <math.h>                   // for fabs
#include <stdio.h>                  // for NULL, snprintf, FILE, printf
#include <stdlib.h>                 // for free
#include <string.h>                 // for memccpy, strlen, memset


/* =================================================== */
/*             Private Function Declarations           */
/* --------------------------------------------------- */
static void sanity_check(
    unsigned int sppnum,
    double swcBulk_wiltpt[],
    LyrIndex n_transp_lyrs[],
    SW_VEGESTAB_INFO_INPUTS *parmsIn,
    LOG_INFO *LogInfo
);

static void read_spp(
    const char *infile, SW_VEGESTAB_INPUTS *SW_VegEstabIn, LOG_INFO *LogInfo
);

static void checkit(
    SW_VEGESTAB_INFO_INPUTS *parmsIn,
    SW_VEGESTAB_INFO_SIM *parmsSim,
    TimeInt doy,
    unsigned int sppnum,
    double avgtemp,
    double swcBulk[][MAX_LAYERS],
    TimeInt firstdoy
);

static void zero_state(unsigned int sppnum, SW_VEGESTAB_INFO_SIM *parmsSim);

/* =================================================== */
/*             Global Function Definitions             */
/* --------------------------------------------------- */

/**
@brief Initialize all possible pointers in SW_VEGESTAB to NULL

@param[in,out] SW_VegEstabIn Struct of type SW_VEGESTAB_INPUTS holding all
    input information about vegetation within the simulation
@param[in,out] ves_p_accu A list of output structs of type SW_VEGESTAB_OUTPUTS
    to accumulate output
@param[in,out] ves_p_oagg A list of output structs of type SW_VEGESTAB_OUTPUTS
    to aggregate output
*/
void SW_VES_init_ptrs(
    SW_VEGESTAB_INPUTS *SW_VegEstabIn,
    SW_VEGESTAB_OUTPUTS *ves_p_accu,
    SW_VEGESTAB_OUTPUTS *ves_p_oagg
) {
    OutPeriod pd;

    SW_VegEstabIn->count = 0;

    // Allocate output structures:
    ForEachOutPeriod(pd) {
        // Intiailize p_accu and p_oagg to NULL to eliminate the chance of
        // deallocating unallocated memory
        ves_p_accu[pd].days = ves_p_oagg[pd].days = NULL;
    }
}

/**
@brief Constructor for SW_VegEstab.

@param[out] SW_VegEstabIn Struct of type SW_VEGESTAB_INPUTS holding all
    input information about vegetation within the simulation
@param[out] SW_VegEstabSim Struct of type SW_VEGESTAB_SIM holding all
    simulation information about vegetation within the simulation
@param[out] ves_p_oagg A list of output structs of type SW_VEGESTAB_OUTPUTS
    to accumulate output
@param[out] ves_p_accu A list of output structs of type SW_VEGESTAB_OUTPUTS
    to aggregate output
*/
void SW_VES_construct(
    SW_VEGESTAB_INPUTS *SW_VegEstabIn,
    SW_VEGESTAB_SIM *SW_VegEstabSim,
    SW_VEGESTAB_OUTPUTS ves_p_oagg[],
    SW_VEGESTAB_OUTPUTS ves_p_accu[]
) {
    /* =================================================== */
    /* note that an initializer that is called during
     * execution (better called clean() or something)
     * will need to free all allocated memory first
     * before clearing structure.
     */
    OutPeriod pd;

    // Clear the module structure:
    memset(SW_VegEstabIn, 0, sizeof(SW_VEGESTAB_INPUTS));
    memset(SW_VegEstabSim, 0, sizeof(SW_VEGESTAB_SIM));

    ForEachOutPeriod(pd) {
        memset(ves_p_oagg, 0, sizeof(SW_VEGESTAB_OUTPUTS));
        memset(ves_p_accu, 0, sizeof(SW_VEGESTAB_OUTPUTS));
    }
}

/**
@brief Deconstructor for SW_VegEstab for each period, pd.

@param[in] count Held within type SW_VEGESTAB_INPUTS to determine
    how many species to check
@param[in,out] ves_p_accu A list of output structs of type SW_VEGESTAB_OUTPUTS
    to accumulate output
@param[in,out] ves_p_oagg A list of output structs of type SW_VEGESTAB_OUTPUTS
    to aggregate output
*/
void SW_VES_deconstruct(
    IntU count, SW_VEGESTAB_OUTPUTS *ves_p_accu, SW_VEGESTAB_OUTPUTS *ves_p_oagg
) {
    OutPeriod pd;

    ForEachOutPeriod(pd) {
        // De-allocate days
        if (count > 0) {
            if (pd > eSW_Day && !isnull(ves_p_oagg[pd].days)) {
                free(ves_p_oagg[eSW_Year].days);
                ves_p_oagg[eSW_Year].days = NULL;
            }

            if (!isnull(ves_p_accu[pd].days)) {
                free(ves_p_accu[eSW_Year].days);
                ves_p_accu[eSW_Year].days = NULL;
            }
        }
    }
}

/**
@brief We can use the debug memset because we allocated days, that is, it
wasn't allocated by the compiler.

@param[in] count Held within type SW_VEGESTAB_INPUTS to determine
    how many species to check
*/
void SW_VES_new_year(IntU count) {

    if (0 == count) {
        return;
    }
}

/**
@brief Reads in file for SW_VegEstab and species establishment parameters

@param[in,out] SW_VegEstabIn Struct of type SW_VEGESTAB_INPUTS holding all
    input information about vegetation within the simulation
@param[in,out] SW_VegEstabSim Struct of type SW_VEGESTAB_SIM holding all
    simulation information about vegetation within the simulation
@param[in,out] ves_p_accu A list of output structs of type SW_VEGESTAB_OUTPUTS
    to accumulate output
@param[in,out] ves_p_oagg A list of output structs of type SW_VEGESTAB_OUTPUTS
    to aggregate output
@param[in] txtInFiles Array of program in/output files
@param[in] SW_ProjDir Project directory
@param[out] LogInfo Holds information on warnings and errors
*/
void SW_VES_read(
    SW_VEGESTAB_INPUTS *SW_VegEstabIn,
    SW_VEGESTAB_SIM *SW_VegEstabSim,
    SW_VEGESTAB_OUTPUTS *ves_p_accu,
    SW_VEGESTAB_OUTPUTS *ves_p_oagg,
    char *txtInFiles[],
    char *SW_ProjDir,
    LOG_INFO *LogInfo
) {

    SW_VES_read2(
        SW_VegEstabIn,
        SW_VegEstabSim,
        ves_p_accu,
        ves_p_oagg,
        swTRUE,
        swTRUE,
        txtInFiles,
        SW_ProjDir,
        LogInfo
    );
}

/**
@brief Reads in file for SW_VegEstab and species establishment parameters

@param[in,out] SW_VegEstabIn Struct of type SW_VEGESTAB_INPUTS holding all
    input information about vegetation within the simulation
@param[in,out] SW_VegEstabSim Struct of type SW_VEGESTAB_SIM holding all
    simulation information about vegetation within the simulation
@param[in,out] ves_p_accu A list of output structs of type SW_VEGESTAB_OUTPUTS
    to accumulate output
@param[in,out] ves_p_oagg A list of output structs of type SW_VEGESTAB_OUTPUTS
    to aggregate output
@param[in] use_VegEstab Overall decision if user inputs for vegetation
    establishment should be processed.
@param[in] consider_InputFlag Should the user input flag read from `"estab.in"`
    be considered for turning on/off calculations of vegetation establishment.
@param[in] txtInFiles Array of program in/output files
@param[in] SW_ProjDir Project directory
@param[out] LogInfo Holds information on warnings and errors

@note
    - Establishment is calculated under the following conditions
    - there are input files with species establishment parameters
    - at least one of those files is correctly listed in `"estab.in"`
    - `use_VegEstab` is turned on (`swTRUE`) and
        - `consider_InputFlag` is off
        - OR `consider_InputFlag` is on and the input flag in `"estab.in"` is on
    - Establishment results are included in the output files only
      if `"ESTABL"` is turned on in `"outsetup.in"`
*/
void SW_VES_read2(
    SW_VEGESTAB_INPUTS *SW_VegEstabIn,
    SW_VEGESTAB_SIM *SW_VegEstabSim,
    SW_VEGESTAB_OUTPUTS *ves_p_accu,
    SW_VEGESTAB_OUTPUTS *ves_p_oagg,
    Bool use_VegEstab,
    Bool consider_InputFlag,
    char *txtInFiles[],
    char *SW_ProjDir,
    LOG_INFO *LogInfo
) {

    SW_VES_deconstruct(SW_VegEstabIn->count, ves_p_accu, ves_p_oagg);
    SW_VES_construct(SW_VegEstabIn, SW_VegEstabSim, ves_p_oagg, ves_p_accu);

    SW_VegEstabIn->use = use_VegEstab;

    int resSNP;
    char buf[FILENAME_MAX];
    char inbuf[MAX_FILENAMESIZE];
    FILE *f;

    if (SW_VegEstabIn->use) {
        char *MyFileName = txtInFiles[eVegEstab];
        f = OpenFile(MyFileName, "r", LogInfo);
        if (LogInfo->stopRun) {
            return; // Exit function prematurely due to error
        }

        if (!GetALine(f, inbuf, MAX_FILENAMESIZE) ||
            (consider_InputFlag && *inbuf == '0')) {
            /* turn off vegetation establishment if either
                 * no species listed
                 * if user input flag is set to 0 and we don't ignore that
                 input, i.e.,`consider_InputFlag` is set to `swTRUE`
            */
            SW_VegEstabIn->use = swFALSE;

        } else {
            /* read file names with species establishment parameters
                     and read those files one by one
            */
            while (GetALine(f, inbuf, MAX_FILENAMESIZE)) {
                // add `SW_ProjDir` to path, e.g., for STEPWAT2
                resSNP = snprintf(buf, sizeof buf, "%s%s", SW_ProjDir, inbuf);
                if (resSNP < 0 || (unsigned) resSNP >= (sizeof buf)) {
                    LogError(
                        LogInfo,
                        LOGERROR,
                        "Establishment parameter file name is too long: '%s'.",
                        inbuf
                    );
                    goto closeFile;
                }

                read_spp(buf, SW_VegEstabIn, LogInfo);
                if (LogInfo->stopRun) {
                    goto closeFile;
                }
            }

            SW_VegEstab_alloc_outptrs(
                ves_p_accu, ves_p_oagg, SW_VegEstabIn->count, LogInfo
            );
            if (LogInfo->stopRun) {
                goto closeFile;
            }
        }

    closeFile: { CloseFile(&f, LogInfo); }
    }
}

/**
@brief Allocates element `day` for SW_VegEstab output variables

@param[in,out] ves_p_accu A list of output structs of type SW_VEGESTAB_OUTPUTS
    to accumulate output
@param[in,out] ves_p_oagg A list of output structs of type SW_VEGESTAB_OUTPUTS
    to aggregate output
@param[in] count Held within type SW_VEGESTAB_INPUTS to determine
    how many species to check
@param[out] LogInfo Holds information on warnings and errors
*/
void SW_VegEstab_alloc_outptrs(
    SW_VEGESTAB_OUTPUTS *ves_p_accu,
    SW_VEGESTAB_OUTPUTS *ves_p_oagg,
    IntU count,
    LOG_INFO *LogInfo
) {
    if (count > 0) {
        ves_p_oagg[eSW_Year].days = (TimeInt *) Mem_Calloc(
            count, sizeof(TimeInt), "SW_VegEstab_alloc_outptrs()", LogInfo
        );
        if (LogInfo->stopRun) {
            return; // Exit function prematurely due to error
        }

        ves_p_accu[eSW_Year].days = (TimeInt *) Mem_Calloc(
            count, sizeof(TimeInt), "SW_VegEstab_alloc_outptrs()", LogInfo
        );
    }
}

/**
@brief Initialization and checks of species establishment parameters

This works correctly only after
    * species establishment parameters are read from file by `SW_VES_read()`
    * soil layers are initialized by `SW_SIT_init_run()`

<<<<<<< HEAD
@param[in,out] *parmsIn List of structs of type SW_VEGESTAB_INFO_INPUTS holding
    input information about every vegetation species
@param[in] SW_SoilRunIn Struct of type SW_SOIL_RUN_INPUTS describing
    the simulated site's input values
@param[in] SW_SiteSim Struct of type SW_SITE_SIM describing the simulated site's
    simulation values
@param[in] n_transp_lyrs Index of the deepest transp. region
@param[in] count Held within type SW_VEGESTAB_INPUTS to determine
=======
@param[in,out] **parms List of structs of type SW_VEGESTAB_INFO holding
    information about every vegetation species
@param[in] SW_Site Struct of type SW_SITE describing the simulated site
@param[in] n_transp_lyrs  Number of soil layers with roots
    per plant functional type
@param[in] count Held within type SW_VEGESTAB to determine
>>>>>>> dd3655e7
    how many species to check
@param[out] LogInfo Holds information on warnings and errors
*/
void SW_VES_init_run(
    SW_VEGESTAB_INFO_INPUTS *parmsIn,
    SW_SOIL_RUN_INPUTS *SW_SoilRunIn,
    SW_SITE_SIM *SW_SiteSim,
    LyrIndex n_transp_lyrs[],
    IntU count,
    LOG_INFO *LogInfo
) {

    IntU i;

    for (i = 0; i < count; i++) {
        spp_init(parmsIn, i, SW_SoilRunIn, SW_SiteSim, n_transp_lyrs, LogInfo);
        if (LogInfo->stopRun) {
            return; // Exit function prematurely due to error
        }
    }
}

/**
@brief Check that each count coincides with a day of the year.

@param[in,out] *parmsIn List of structs of type SW_VEGESTAB_INFO_INPUTS holding
    input information about every vegetation species
@param[in,out] *parmsSim List of structs of type SW_VEGESTAB_INFO_SIM holding
    simulation information about every vegetation species
@param[in] avgTemp Average of todays max/min temperatures
@param[in] swcBulk Soil water content in the layer [cm]
@param[in] doy Day of the year (base1) [1-366]
@param[in] firstdoy First day of current year
@param[in] count Held within type SW_VEGESTAB_INPUTS to determine
    how many species to check
*/
void SW_VES_checkestab(
    SW_VEGESTAB_INFO_INPUTS *parmsIn,
    SW_VEGESTAB_INFO_SIM *parmsSim,
    double avgTemp,
    double swcBulk[][MAX_LAYERS],
    TimeInt doy,
    TimeInt firstdoy,
    IntU count
) {
    /* =================================================== */
    IntU i;

    for (i = 0; i < count; i++) {
        checkit(parmsIn, parmsSim, doy, i, avgTemp, swcBulk, firstdoy);
    }
}

/* =================================================== */
/*            Local Function Definitions               */
/* --------------------------------------------------- */

static void checkit(
    SW_VEGESTAB_INFO_INPUTS *parmsIn,
    SW_VEGESTAB_INFO_SIM *parmsSim,
    TimeInt doy,
    unsigned int sppnum,
    double avgtemp,
    double swcBulk[][MAX_LAYERS],
    TimeInt firstdoy
) {

    SW_VEGESTAB_INFO_INPUTS *v = &parmsIn[sppnum];
    SW_VEGESTAB_INFO_SIM *s = &parmsSim[sppnum];

    IntU i;
    double avgswc; /* avg_swc today */

    if (doy == firstdoy) {
        zero_state(sppnum, parmsSim);
    }

    if (s->no_estab || s->estab_doy > 0) {
        goto LBL_Normal_Exit;
    }

    /* keep up with germinating wetness regardless of current state */
    if (GT(swcBulk[Today][0], v->min_swc_germ)) {
        s->wetdays_for_germ++;
    } else {
        s->wetdays_for_germ = 0;
    }

    if (doy < v->min_pregerm_days) {
        goto LBL_Normal_Exit;
    }

    /* ---- check for germination, establishment */
    if (!s->germd && s->wetdays_for_germ >= v->min_wetdays_for_germ) {

        if (doy < v->min_pregerm_days) {
            goto LBL_Normal_Exit;
        }
        if (doy > v->max_pregerm_days) {
            s->no_estab = swTRUE;
            goto LBL_Normal_Exit;
        }
        /* temp doesn't affect wetdays */
        if (LT(avgtemp, v->min_temp_germ) || GT(avgtemp, v->max_temp_germ)) {
            goto LBL_Normal_Exit;
        }

        s->germd = swTRUE;
        goto LBL_Normal_Exit;

    } else {
        /* continue monitoring sprout's progress */

        /* any dry period (> max_drydays) or temp out of range
         * after germination means restart */
        avgswc = 0.;
        for (i = 0; i < v->estab_lyrs;) {
            avgswc += swcBulk[Today][i++];
        }
        avgswc /= (double) v->estab_lyrs;
        if (LT(avgswc, v->min_swc_estab)) {
            s->drydays_postgerm++;
            s->wetdays_for_estab = 0;
        } else {
            s->drydays_postgerm = 0;
            s->wetdays_for_estab++;
        }

        if (s->drydays_postgerm > v->max_drydays_postgerm ||
            LT(avgtemp, v->min_temp_estab) || GT(avgtemp, v->max_temp_estab)) {
            /* too bad: discontinuity in environment, plant dies, start over */
            goto LBL_EstabFailed_Exit;
        }

        s->germ_days++;

        if (s->wetdays_for_estab < v->min_wetdays_for_estab ||
            s->germ_days < v->min_days_germ2estab) {
            goto LBL_Normal_Exit;
            /* no need to zero anything */
        }

        if (s->germ_days > v->max_days_germ2estab) {
            goto LBL_EstabFailed_Exit;
        }

        s->estab_doy = doy;
        goto LBL_Normal_Exit;
    }

LBL_EstabFailed_Exit:
    /* allows us to try again if not too late */
    s->wetdays_for_estab = 0;
    s->germ_days = 0;
    s->germd = swFALSE;

LBL_Normal_Exit:
    return;
}

static void zero_state(unsigned int sppnum, SW_VEGESTAB_INFO_SIM *parmsSim) {
    /* =================================================== */
    /* zero any values that need it for the new growing season */

    SW_VEGESTAB_INFO_SIM *parms_sppnum = &parmsSim[sppnum];

    parms_sppnum->no_estab = parms_sppnum->germd = swFALSE;
    parms_sppnum->estab_doy = parms_sppnum->germ_days =
        parms_sppnum->drydays_postgerm = 0;
    parms_sppnum->wetdays_for_germ = parms_sppnum->wetdays_for_estab = 0;
}

static void read_spp(
    const char *infile, SW_VEGESTAB_INPUTS *SW_VegEstabIn, LOG_INFO *LogInfo
) {
    /* =================================================== */

    SW_VEGESTAB_INFO_INPUTS *v;
    const int nitems = 16;
    FILE *f;
    int lineno = 0;
    int resSNP;
    char name[80]; /* only allow 4 char sppnames */
    char inbuf[MAX_FILENAMESIZE];
    int inBufintRes = 0;
    double inBufDoubleVal = 0.;
    char *endSppPtr = NULL;
    char *sppPtr = NULL;

    Bool doIntConv;
    Bool sppFull = swFALSE;

    size_t sppWritesize = 0;

    if (SW_VegEstabIn->count == MAX_NSPECIES) {
        LogError(
            LogInfo,
            LOGERROR,
            "Too many species attempted to be created (maximum = %d).",
            MAX_NSPECIES
        );
        return;
    }

    v = &SW_VegEstabIn->parms[SW_VegEstabIn->count];
    SW_VegEstabIn->count++;

    endSppPtr = v->sppname + sizeof v->sppname - 1;
    sppWritesize = sizeof v->sppname;

    // have to copy before the pointer infile gets reset below by getAline
    resSNP = snprintf(v->sppFileName, sizeof v->sppFileName, "%s", infile);
    if (resSNP < 0 || (unsigned) resSNP >= (sizeof v->sppFileName)) {
        LogError(
            LogInfo,
            LOGERROR,
            "Establishment parameter file name is too long: '%s'.",
            infile
        );
        return; // Exit function prematurely due to error
    }

    f = OpenFile(infile, "r", LogInfo);
    if (LogInfo->stopRun) {
        return; // Exit function prematurely due to error
    }

    while (GetALine(f, inbuf, MAX_FILENAMESIZE)) {

        if (lineno >= 1 && lineno <= 15) {
            /* Check to see if the line number contains an integer or double
             * value */
            doIntConv = (Bool) ((lineno >= 1 && lineno <= 2) ||
                                (lineno >= 5 && lineno <= 11));

            if (doIntConv) {
                inBufintRes = sw_strtoi(inbuf, infile, LogInfo);
            } else {
                inBufDoubleVal = sw_strtod(inbuf, infile, LogInfo);
            }

            if (LogInfo->stopRun) {
                goto closeFile;
            }
        }

        switch (lineno) {
        case 0:
            resSNP = snprintf(name, sizeof name, "%s", inbuf);
            if (resSNP < 0 || (unsigned) resSNP >= (sizeof name)) {
                LogError(
                    LogInfo,
                    LOGERROR,
                    "Establishment species name is too long: '%s'.",
                    inbuf
                );
                goto closeFile;
            }
            break;
        case 1:
            v->vegType = inBufintRes;
            break;
        case 2:
            v->estab_lyrs = inBufintRes;
            break;
        case 3:
            v->bars[SW_GERM_BARS] = fabs(inBufDoubleVal);
            break;
        case 4:
            v->bars[SW_ESTAB_BARS] = fabs(inBufDoubleVal);
            break;
        case 5:
            v->min_pregerm_days = inBufintRes;
            break;
        case 6:
            v->max_pregerm_days = inBufintRes;
            break;
        case 7:
            v->min_wetdays_for_germ = inBufintRes;
            break;
        case 8:
            v->max_drydays_postgerm = inBufintRes;
            break;
        case 9:
            v->min_wetdays_for_estab = inBufintRes;
            break;
        case 10:
            v->min_days_germ2estab = inBufintRes;
            break;
        case 11:
            v->max_days_germ2estab = inBufintRes;
            break;
        case 12:
            v->min_temp_germ = inBufDoubleVal;
            break;
        case 13:
            v->max_temp_germ = inBufDoubleVal;
            break;
        case 14:
            v->min_temp_estab = inBufDoubleVal;
            break;
        case 15:
            v->max_temp_estab = inBufDoubleVal;
            break;
        default:
            LogError(
                LogInfo,
                LOGERROR,
                "read_spp(): incorrect format of input file '%s'.",
                infile
            );
            goto closeFile;
            break;
        }

        /* check for valid name first */
        if (0 == lineno) {
            if (strlen(name) > MAX_SPECIESNAMELEN) {
                LogError(
                    LogInfo,
                    LOGERROR,
                    "%s: Species name <%s> too long (> %d chars).\n Try "
                    "again.\n",
                    infile,
                    name,
                    MAX_SPECIESNAMELEN
                );
                goto closeFile;
            }

            sppPtr = v->sppname;

            sppFull = sw_memccpy_inc(
                (void **) &sppPtr, endSppPtr, (void *) name, '\0', &sppWritesize
            );
            if (sppFull) {
                reportFullBuffer(LOGERROR, LogInfo);
                goto closeFile;
            }
        }

        lineno++; /*only increments when there's a value */
    }

    if (lineno != nitems) {
        LogError(
            LogInfo, LOGERROR, "%s : Too few/many input parameters.\n", infile
        );
    }

closeFile: { CloseFile(&f, LogInfo); }
}

/**
@brief Initializations performed after acquiring parameters after read() or some
other function call.

@param[in,out] *parmsIn List of structs of type SW_VEGESTAB_INFO_INPUTS holding
    input information about every vegetation species
@param[in] sppnum Index for which paramater is beign initialized.
<<<<<<< HEAD
@param[in] SW_SoilRunIn Struct of type SW_SOIL_RUN_INPUTS describing
    the simulated site's input values
@param[in] SW_SiteSim Struct of type SW_SITE_SIM describing the simulated site's
    simulation values
@param[in] n_transp_lyrs Layer index of deepest transp. region.
=======
@param[in] SW_Site Struct of type SW_SITE describing the simulated site
@param[in] n_transp_lyrs  Number of soil layers with roots
    per plant functional type
>>>>>>> dd3655e7
@param[out] LogInfo Holds information on warnings and errors
*/
void spp_init(
    SW_VEGESTAB_INFO_INPUTS *parmsIn,
    unsigned int sppnum,
    SW_SOIL_RUN_INPUTS *SW_SoilRunIn,
    SW_SITE_SIM *SW_SiteSim,
    LyrIndex n_transp_lyrs[],
    LOG_INFO *LogInfo
) {

    SW_VEGESTAB_INFO_INPUTS *parms_sppnum = &parmsIn[sppnum];
    IntU i;

    /* The thetas and psis etc should be initialized by now */
    /* because init_layers() must be called prior to this routine */
    /* (see watereqn() ) */
    parms_sppnum->min_swc_germ = SW_SWRC_SWPtoSWC(
        parms_sppnum->bars[SW_GERM_BARS], SW_SoilRunIn, SW_SiteSim, 0, LogInfo
    );
    if (LogInfo->stopRun) {
        return; // Exit function prematurely due to error
    }

    /* due to possible differences in layer textures and widths, we need
     * to average the estab swc across the given layers to peoperly
     * compare the actual swc average in the checkit() routine */
    parms_sppnum->min_swc_estab = 0.;
    for (i = 0; i < parms_sppnum->estab_lyrs; i++) {
        parms_sppnum->min_swc_estab += SW_SWRC_SWPtoSWC(
            parms_sppnum->bars[SW_ESTAB_BARS],
            SW_SoilRunIn,
            SW_SiteSim,
            i,
            LogInfo
        );
        if (LogInfo->stopRun) {
            return; // Exit function prematurely due to error
        }
    }
    parms_sppnum->min_swc_estab /= (double) parms_sppnum->estab_lyrs;

    sanity_check(
        sppnum, SW_SiteSim->swcBulk_wiltpt, n_transp_lyrs, parmsIn, LogInfo
    );
}

static void sanity_check(
    unsigned int sppnum,
    double swcBulk_wiltpt[],
    LyrIndex n_transp_lyrs[],
    SW_VEGESTAB_INFO_INPUTS *parmsIn,
    LOG_INFO *LogInfo
) {
    /* =================================================== */
    SW_VEGESTAB_INFO_INPUTS *parms_sppnum = &parmsIn[sppnum];

    double mean_wiltpt;
    unsigned int i;

    if (parms_sppnum->vegType >= NVEGTYPES) {
        LogError(
            LogInfo,
            LOGERROR,
            "%s (%s) : Specified vegetation type (%d) is not implemented.",
            "VegEstab",
            parms_sppnum->sppname,
            parms_sppnum->vegType
        );
        return; // Exit function prematurely due to error
    }

    if (parms_sppnum->estab_lyrs > n_transp_lyrs[parms_sppnum->vegType]) {
        LogError(
            LogInfo,
            LOGERROR,
            "%s (%s) : Layers requested (estab_lyrs = %d) > "
            "(# transpiration layers = %d).",
            "VegEstab",
            parms_sppnum->sppname,
            parms_sppnum->estab_lyrs,
            n_transp_lyrs[parms_sppnum->vegType]
        );
        return; // Exit function prematurely due to error
    }

    if (parms_sppnum->min_pregerm_days > parms_sppnum->max_pregerm_days) {
        LogError(
            LogInfo,
            LOGERROR,
            "%s (%s) : First day of germination > last day of germination.",
            "VegEstab",
            parms_sppnum->sppname
        );
        return; // Exit function prematurely due to error
    }

    if (parms_sppnum->min_wetdays_for_estab >
        parms_sppnum->max_days_germ2estab) {
        LogError(
            LogInfo,
            LOGERROR,
            "%s (%s) : Minimum wetdays after germination (%d) > "
            "maximum days allowed for establishment (%d).",
            "VegEstab",
            parms_sppnum->sppname,
            parms_sppnum->min_wetdays_for_estab,
            parms_sppnum->max_days_germ2estab
        );
        return; // Exit function prematurely due to error
    }

    if (parms_sppnum->min_swc_germ < swcBulk_wiltpt[0]) {
        LogError(
            LogInfo,
            LOGERROR,
            "%s (%s) : Minimum swc for germination (%.4f) < wiltpoint (%.4f)",
            "VegEstab",
            parms_sppnum->sppname,
            parms_sppnum->min_swc_germ,
            swcBulk_wiltpt[0]
        );
        return; // Exit function prematurely due to error
    }

    mean_wiltpt = 0.;
    for (i = 0; i < parms_sppnum->estab_lyrs; i++) {
        mean_wiltpt += swcBulk_wiltpt[i];
    }
    mean_wiltpt /= (double) parms_sppnum->estab_lyrs;

    if (LT(parms_sppnum->min_swc_estab, mean_wiltpt)) {
        LogError(
            LogInfo,
            LOGERROR,
            "%s (%s) : Minimum swc for establishment (%.4f) < wiltpoint (%.4f)",
            "VegEstab",
            parms_sppnum->sppname,
            parms_sppnum->min_swc_estab,
            mean_wiltpt
        );
    }
}

/**
@brief Text output for VegEstab.

@param[in] width Width of the soil layer (cm)
@param[in] *parmsIn List of structs of type SW_VEGESTAB_INFO_INPUTS holding
    input information about every vegetation species
@param[in] count Held within type SW_VEGESTAB_INPUTS to determine
    how many species to check
@param[out] LogInfo Holds information on warnings and errors
*/
void echo_VegEstab(
    const double width[],
    SW_VEGESTAB_INFO_INPUTS *parmsIn,
    IntU count,
    LOG_INFO *LogInfo
) {
    /* --------------------------------------------------- */
    IntU i;
    Bool fullBuffer = swFALSE;
    char outstr[MAX_ERROR];
    char errstr[MAX_ERROR];
    char *endOutstr = errstr + sizeof errstr - 1;

    const char *endDispStr =
        "\n-----------------  End of Establishment Parameters ------------\n";

    size_t writeSize = MAX_ERROR;
    char *writePtr = outstr;

    (void) snprintf(
        errstr,
        MAX_ERROR,
        "\n=========================================================\n\n"
        "Parameters for the SoilWat Vegetation Establishment Check.\n"
        "----------------------------------------------------------\n"
        "Number of species to be tested: %d\n",
        count
    );

    fullBuffer = sw_memccpy_inc(
        (void **) &writePtr, endOutstr, (void *) errstr, '\0', &writeSize
    );
    if (fullBuffer) {
        goto reportFullBuffer;
    }

    for (i = 0; i < count; i++) {
        (void) snprintf(
            errstr,
            MAX_ERROR,
            "Species: %s (vegetation type %s [%d])\n----------------\n"
            "Germination parameters:\n"
            "\tMinimum SWP (bars)  : -%.4f\n"
            "\tMinimum SWC (cm/cm) : %.4f\n"
            "\tMinimum SWC (cm/lyr): %.4f\n"
            "\tMinimum temperature : %.1f\n"
            "\tMaximum temperature : %.1f\n"
            "\tFirst possible day  : %d\n"
            "\tLast  possible day  : %d\n"
            "\tMinimum consecutive wet days (after first possible day): %d\n",
            parmsIn[i].sppname,
            key2veg[parmsIn[i].vegType],
            parmsIn[i].vegType,
            parmsIn[i].bars[SW_GERM_BARS],
            parmsIn[i].min_swc_germ / width[0],
            parmsIn[i].min_swc_germ,
            parmsIn[i].min_temp_germ,
            parmsIn[i].max_temp_germ,
            parmsIn[i].min_pregerm_days,
            parmsIn[i].max_pregerm_days,
            parmsIn[i].min_wetdays_for_germ
        );

        fullBuffer = sw_memccpy_inc(
            (void **) &writePtr, endOutstr, (void *) errstr, '\0', &writeSize
        );
        if (fullBuffer) {
            goto reportFullBuffer;
        }

        (void) snprintf(
            errstr,
            MAX_ERROR,
            "Establishment parameters:\n"
            "\tNumber of layers affecting successful establishment: %d\n"
            "\tMinimum SWP (bars) : -%.4f\n"
            "\tMinimum SWC (cm/layer) averaged across top %d layers: %.4f\n"
            "\tMinimum temperature : %.1f\n"
            "\tMaximum temperature : %.1f\n"
            "\tMinimum number of days after germination      : %d\n"
            "\tMaximum number of days after germination      : %d\n"
            "\tMinimum consecutive wet days after germination: %d\n"
            "\tMaximum consecutive dry days after germination: %d\n"
            "---------------------------------------------------------------"
            "\n\n",
            parmsIn[i].estab_lyrs,
            parmsIn[i].bars[SW_ESTAB_BARS],
            parmsIn[i].estab_lyrs,
            parmsIn[i].min_swc_estab,
            parmsIn[i].min_temp_estab,
            parmsIn[i].max_temp_estab,
            parmsIn[i].min_days_germ2estab,
            parmsIn[i].max_days_germ2estab,
            parmsIn[i].min_wetdays_for_estab,
            parmsIn[i].max_drydays_postgerm
        );

        fullBuffer = sw_memccpy_inc(
            (void **) &writePtr, endOutstr, (void *) errstr, '\0', &writeSize
        );
        if (fullBuffer) {
            goto reportFullBuffer;
        }
    }
    fullBuffer = sw_memccpy_inc(
        (void **) &writePtr, endOutstr, (void *) endDispStr, '\0', &writeSize
    );

reportFullBuffer:
    if (fullBuffer) {
        reportFullBuffer(LOGWARN, LogInfo);
    }

    printf("%s\n", outstr);
}
<|MERGE_RESOLUTION|>--- conflicted
+++ resolved
@@ -1,1030 +1,1015 @@
-/********************************************************/
-/********************************************************/
-/*	Source file: Veg_Estab.c
- Type: module
- Application: SOILWAT - soilwater dynamics simulator
- Purpose: Reads/writes vegetation establishment info.
- History:
- (8/28/01) -- INITIAL CODING - cwb
-
- 8-Sep-03 -- Establishment code works as follows.
- More than one species can be tested per year.
- No more than one establishment per species per year may occur.
- If germination occurs, check environmental conditions
- for establishment.  If a dry period (>max_drydays_postgerm)
- occurs, or temp out of range, kill the plant and
- start over from pregermination state.  Thus, if the
- early estab fails, start over and try again if
- enough time is available.  This is simple but not
- realistic.  Better would be to count and report the
- number of days that would allow establishment which
- would give an index to the number of seedlings
- established in a year.
-
- 20090826 (drs) added return; after LBL_Normal_Exit:
-
- 06/26/2013	(rjm)	closed open files in function SW_VES_read() or if
- LogError() with LOGERROR is called in read_spp()
-
- 08/21/2013	(clk)	changed the line v = SW_VegEstab.parms[ new_species()
- ]; -> v = SW_VegEstab.parms[ count ], where count = new_species(); for some
- reason, without this change, a segmenation fault was occuring
- */
-/********************************************************/
-/********************************************************/
-
-
-/* =================================================== */
-/*                INCLUDES / DEFINES                   */
-/* --------------------------------------------------- */
-
-#include "include/SW_VegEstab.h"    // for SW_ESTAB_BARS, SW_GERM_BARS, SW_...
-#include "include/filefuncs.h"      // for LogError, CloseFile, GetALine
-#include "include/generic.h"        // for IntU, LOGERROR, isnull, LT
-#include "include/myMemory.h"       // for Mem_Calloc, Mem_ReAlloc
-#include "include/SW_datastructs.h" // for SW_VEGESTAB_INFO, LOG_INFO, SW_V...
-#include "include/SW_Defines.h"     // for TimeInt, eSW_Year, MAX_FILENAMESIZE
-#include "include/SW_Files.h"       // for eVegEstab
-#include "include/SW_SoilWater.h"   // for SW_SWRC_SWPtoSWC
-#include "include/SW_Times.h"       // for Today
-#include "include/SW_VegProd.h"     // for key2veg
-#include <math.h>                   // for fabs
-#include <stdio.h>                  // for NULL, snprintf, FILE, printf
-#include <stdlib.h>                 // for free
-#include <string.h>                 // for memccpy, strlen, memset
-
-
-/* =================================================== */
-/*             Private Function Declarations           */
-/* --------------------------------------------------- */
-static void sanity_check(
-    unsigned int sppnum,
-    double swcBulk_wiltpt[],
-    LyrIndex n_transp_lyrs[],
-    SW_VEGESTAB_INFO_INPUTS *parmsIn,
-    LOG_INFO *LogInfo
-);
-
-static void read_spp(
-    const char *infile, SW_VEGESTAB_INPUTS *SW_VegEstabIn, LOG_INFO *LogInfo
-);
-
-static void checkit(
-    SW_VEGESTAB_INFO_INPUTS *parmsIn,
-    SW_VEGESTAB_INFO_SIM *parmsSim,
-    TimeInt doy,
-    unsigned int sppnum,
-    double avgtemp,
-    double swcBulk[][MAX_LAYERS],
-    TimeInt firstdoy
-);
-
-static void zero_state(unsigned int sppnum, SW_VEGESTAB_INFO_SIM *parmsSim);
-
-/* =================================================== */
-/*             Global Function Definitions             */
-/* --------------------------------------------------- */
-
-/**
-@brief Initialize all possible pointers in SW_VEGESTAB to NULL
-
-@param[in,out] SW_VegEstabIn Struct of type SW_VEGESTAB_INPUTS holding all
-    input information about vegetation within the simulation
-@param[in,out] ves_p_accu A list of output structs of type SW_VEGESTAB_OUTPUTS
-    to accumulate output
-@param[in,out] ves_p_oagg A list of output structs of type SW_VEGESTAB_OUTPUTS
-    to aggregate output
-*/
-void SW_VES_init_ptrs(
-    SW_VEGESTAB_INPUTS *SW_VegEstabIn,
-    SW_VEGESTAB_OUTPUTS *ves_p_accu,
-    SW_VEGESTAB_OUTPUTS *ves_p_oagg
-) {
-    OutPeriod pd;
-
-    SW_VegEstabIn->count = 0;
-
-    // Allocate output structures:
-    ForEachOutPeriod(pd) {
-        // Intiailize p_accu and p_oagg to NULL to eliminate the chance of
-        // deallocating unallocated memory
-        ves_p_accu[pd].days = ves_p_oagg[pd].days = NULL;
-    }
-}
-
-/**
-@brief Constructor for SW_VegEstab.
-
-@param[out] SW_VegEstabIn Struct of type SW_VEGESTAB_INPUTS holding all
-    input information about vegetation within the simulation
-@param[out] SW_VegEstabSim Struct of type SW_VEGESTAB_SIM holding all
-    simulation information about vegetation within the simulation
-@param[out] ves_p_oagg A list of output structs of type SW_VEGESTAB_OUTPUTS
-    to accumulate output
-@param[out] ves_p_accu A list of output structs of type SW_VEGESTAB_OUTPUTS
-    to aggregate output
-*/
-void SW_VES_construct(
-    SW_VEGESTAB_INPUTS *SW_VegEstabIn,
-    SW_VEGESTAB_SIM *SW_VegEstabSim,
-    SW_VEGESTAB_OUTPUTS ves_p_oagg[],
-    SW_VEGESTAB_OUTPUTS ves_p_accu[]
-) {
-    /* =================================================== */
-    /* note that an initializer that is called during
-     * execution (better called clean() or something)
-     * will need to free all allocated memory first
-     * before clearing structure.
-     */
-    OutPeriod pd;
-
-    // Clear the module structure:
-    memset(SW_VegEstabIn, 0, sizeof(SW_VEGESTAB_INPUTS));
-    memset(SW_VegEstabSim, 0, sizeof(SW_VEGESTAB_SIM));
-
-    ForEachOutPeriod(pd) {
-        memset(ves_p_oagg, 0, sizeof(SW_VEGESTAB_OUTPUTS));
-        memset(ves_p_accu, 0, sizeof(SW_VEGESTAB_OUTPUTS));
-    }
-}
-
-/**
-@brief Deconstructor for SW_VegEstab for each period, pd.
-
-@param[in] count Held within type SW_VEGESTAB_INPUTS to determine
-    how many species to check
-@param[in,out] ves_p_accu A list of output structs of type SW_VEGESTAB_OUTPUTS
-    to accumulate output
-@param[in,out] ves_p_oagg A list of output structs of type SW_VEGESTAB_OUTPUTS
-    to aggregate output
-*/
-void SW_VES_deconstruct(
-    IntU count, SW_VEGESTAB_OUTPUTS *ves_p_accu, SW_VEGESTAB_OUTPUTS *ves_p_oagg
-) {
-    OutPeriod pd;
-
-    ForEachOutPeriod(pd) {
-        // De-allocate days
-        if (count > 0) {
-            if (pd > eSW_Day && !isnull(ves_p_oagg[pd].days)) {
-                free(ves_p_oagg[eSW_Year].days);
-                ves_p_oagg[eSW_Year].days = NULL;
-            }
-
-            if (!isnull(ves_p_accu[pd].days)) {
-                free(ves_p_accu[eSW_Year].days);
-                ves_p_accu[eSW_Year].days = NULL;
-            }
-        }
-    }
-}
-
-/**
-@brief We can use the debug memset because we allocated days, that is, it
-wasn't allocated by the compiler.
-
-@param[in] count Held within type SW_VEGESTAB_INPUTS to determine
-    how many species to check
-*/
-void SW_VES_new_year(IntU count) {
-
-    if (0 == count) {
-        return;
-    }
-}
-
-/**
-@brief Reads in file for SW_VegEstab and species establishment parameters
-
-@param[in,out] SW_VegEstabIn Struct of type SW_VEGESTAB_INPUTS holding all
-    input information about vegetation within the simulation
-@param[in,out] SW_VegEstabSim Struct of type SW_VEGESTAB_SIM holding all
-    simulation information about vegetation within the simulation
-@param[in,out] ves_p_accu A list of output structs of type SW_VEGESTAB_OUTPUTS
-    to accumulate output
-@param[in,out] ves_p_oagg A list of output structs of type SW_VEGESTAB_OUTPUTS
-    to aggregate output
-@param[in] txtInFiles Array of program in/output files
-@param[in] SW_ProjDir Project directory
-@param[out] LogInfo Holds information on warnings and errors
-*/
-void SW_VES_read(
-    SW_VEGESTAB_INPUTS *SW_VegEstabIn,
-    SW_VEGESTAB_SIM *SW_VegEstabSim,
-    SW_VEGESTAB_OUTPUTS *ves_p_accu,
-    SW_VEGESTAB_OUTPUTS *ves_p_oagg,
-    char *txtInFiles[],
-    char *SW_ProjDir,
-    LOG_INFO *LogInfo
-) {
-
-    SW_VES_read2(
-        SW_VegEstabIn,
-        SW_VegEstabSim,
-        ves_p_accu,
-        ves_p_oagg,
-        swTRUE,
-        swTRUE,
-        txtInFiles,
-        SW_ProjDir,
-        LogInfo
-    );
-}
-
-/**
-@brief Reads in file for SW_VegEstab and species establishment parameters
-
-@param[in,out] SW_VegEstabIn Struct of type SW_VEGESTAB_INPUTS holding all
-    input information about vegetation within the simulation
-@param[in,out] SW_VegEstabSim Struct of type SW_VEGESTAB_SIM holding all
-    simulation information about vegetation within the simulation
-@param[in,out] ves_p_accu A list of output structs of type SW_VEGESTAB_OUTPUTS
-    to accumulate output
-@param[in,out] ves_p_oagg A list of output structs of type SW_VEGESTAB_OUTPUTS
-    to aggregate output
-@param[in] use_VegEstab Overall decision if user inputs for vegetation
-    establishment should be processed.
-@param[in] consider_InputFlag Should the user input flag read from `"estab.in"`
-    be considered for turning on/off calculations of vegetation establishment.
-@param[in] txtInFiles Array of program in/output files
-@param[in] SW_ProjDir Project directory
-@param[out] LogInfo Holds information on warnings and errors
-
-@note
-    - Establishment is calculated under the following conditions
-    - there are input files with species establishment parameters
-    - at least one of those files is correctly listed in `"estab.in"`
-    - `use_VegEstab` is turned on (`swTRUE`) and
-        - `consider_InputFlag` is off
-        - OR `consider_InputFlag` is on and the input flag in `"estab.in"` is on
-    - Establishment results are included in the output files only
-      if `"ESTABL"` is turned on in `"outsetup.in"`
-*/
-void SW_VES_read2(
-    SW_VEGESTAB_INPUTS *SW_VegEstabIn,
-    SW_VEGESTAB_SIM *SW_VegEstabSim,
-    SW_VEGESTAB_OUTPUTS *ves_p_accu,
-    SW_VEGESTAB_OUTPUTS *ves_p_oagg,
-    Bool use_VegEstab,
-    Bool consider_InputFlag,
-    char *txtInFiles[],
-    char *SW_ProjDir,
-    LOG_INFO *LogInfo
-) {
-
-    SW_VES_deconstruct(SW_VegEstabIn->count, ves_p_accu, ves_p_oagg);
-    SW_VES_construct(SW_VegEstabIn, SW_VegEstabSim, ves_p_oagg, ves_p_accu);
-
-    SW_VegEstabIn->use = use_VegEstab;
-
-    int resSNP;
-    char buf[FILENAME_MAX];
-    char inbuf[MAX_FILENAMESIZE];
-    FILE *f;
-
-    if (SW_VegEstabIn->use) {
-        char *MyFileName = txtInFiles[eVegEstab];
-        f = OpenFile(MyFileName, "r", LogInfo);
-        if (LogInfo->stopRun) {
-            return; // Exit function prematurely due to error
-        }
-
-        if (!GetALine(f, inbuf, MAX_FILENAMESIZE) ||
-            (consider_InputFlag && *inbuf == '0')) {
-            /* turn off vegetation establishment if either
-                 * no species listed
-                 * if user input flag is set to 0 and we don't ignore that
-                 input, i.e.,`consider_InputFlag` is set to `swTRUE`
-            */
-            SW_VegEstabIn->use = swFALSE;
-
-        } else {
-            /* read file names with species establishment parameters
-                     and read those files one by one
-            */
-            while (GetALine(f, inbuf, MAX_FILENAMESIZE)) {
-                // add `SW_ProjDir` to path, e.g., for STEPWAT2
-                resSNP = snprintf(buf, sizeof buf, "%s%s", SW_ProjDir, inbuf);
-                if (resSNP < 0 || (unsigned) resSNP >= (sizeof buf)) {
-                    LogError(
-                        LogInfo,
-                        LOGERROR,
-                        "Establishment parameter file name is too long: '%s'.",
-                        inbuf
-                    );
-                    goto closeFile;
-                }
-
-                read_spp(buf, SW_VegEstabIn, LogInfo);
-                if (LogInfo->stopRun) {
-                    goto closeFile;
-                }
-            }
-
-            SW_VegEstab_alloc_outptrs(
-                ves_p_accu, ves_p_oagg, SW_VegEstabIn->count, LogInfo
-            );
-            if (LogInfo->stopRun) {
-                goto closeFile;
-            }
-        }
-
-    closeFile: { CloseFile(&f, LogInfo); }
-    }
-}
-
-/**
-@brief Allocates element `day` for SW_VegEstab output variables
-
-@param[in,out] ves_p_accu A list of output structs of type SW_VEGESTAB_OUTPUTS
-    to accumulate output
-@param[in,out] ves_p_oagg A list of output structs of type SW_VEGESTAB_OUTPUTS
-    to aggregate output
-@param[in] count Held within type SW_VEGESTAB_INPUTS to determine
-    how many species to check
-@param[out] LogInfo Holds information on warnings and errors
-*/
-void SW_VegEstab_alloc_outptrs(
-    SW_VEGESTAB_OUTPUTS *ves_p_accu,
-    SW_VEGESTAB_OUTPUTS *ves_p_oagg,
-    IntU count,
-    LOG_INFO *LogInfo
-) {
-    if (count > 0) {
-        ves_p_oagg[eSW_Year].days = (TimeInt *) Mem_Calloc(
-            count, sizeof(TimeInt), "SW_VegEstab_alloc_outptrs()", LogInfo
-        );
-        if (LogInfo->stopRun) {
-            return; // Exit function prematurely due to error
-        }
-
-        ves_p_accu[eSW_Year].days = (TimeInt *) Mem_Calloc(
-            count, sizeof(TimeInt), "SW_VegEstab_alloc_outptrs()", LogInfo
-        );
-    }
-}
-
-/**
-@brief Initialization and checks of species establishment parameters
-
-This works correctly only after
-    * species establishment parameters are read from file by `SW_VES_read()`
-    * soil layers are initialized by `SW_SIT_init_run()`
-
-<<<<<<< HEAD
-@param[in,out] *parmsIn List of structs of type SW_VEGESTAB_INFO_INPUTS holding
-    input information about every vegetation species
-@param[in] SW_SoilRunIn Struct of type SW_SOIL_RUN_INPUTS describing
-    the simulated site's input values
-@param[in] SW_SiteSim Struct of type SW_SITE_SIM describing the simulated site's
-    simulation values
-@param[in] n_transp_lyrs Index of the deepest transp. region
-@param[in] count Held within type SW_VEGESTAB_INPUTS to determine
-=======
-@param[in,out] **parms List of structs of type SW_VEGESTAB_INFO holding
-    information about every vegetation species
-@param[in] SW_Site Struct of type SW_SITE describing the simulated site
-@param[in] n_transp_lyrs  Number of soil layers with roots
-    per plant functional type
-@param[in] count Held within type SW_VEGESTAB to determine
->>>>>>> dd3655e7
-    how many species to check
-@param[out] LogInfo Holds information on warnings and errors
-*/
-void SW_VES_init_run(
-    SW_VEGESTAB_INFO_INPUTS *parmsIn,
-    SW_SOIL_RUN_INPUTS *SW_SoilRunIn,
-    SW_SITE_SIM *SW_SiteSim,
-    LyrIndex n_transp_lyrs[],
-    IntU count,
-    LOG_INFO *LogInfo
-) {
-
-    IntU i;
-
-    for (i = 0; i < count; i++) {
-        spp_init(parmsIn, i, SW_SoilRunIn, SW_SiteSim, n_transp_lyrs, LogInfo);
-        if (LogInfo->stopRun) {
-            return; // Exit function prematurely due to error
-        }
-    }
-}
-
-/**
-@brief Check that each count coincides with a day of the year.
-
-@param[in,out] *parmsIn List of structs of type SW_VEGESTAB_INFO_INPUTS holding
-    input information about every vegetation species
-@param[in,out] *parmsSim List of structs of type SW_VEGESTAB_INFO_SIM holding
-    simulation information about every vegetation species
-@param[in] avgTemp Average of todays max/min temperatures
-@param[in] swcBulk Soil water content in the layer [cm]
-@param[in] doy Day of the year (base1) [1-366]
-@param[in] firstdoy First day of current year
-@param[in] count Held within type SW_VEGESTAB_INPUTS to determine
-    how many species to check
-*/
-void SW_VES_checkestab(
-    SW_VEGESTAB_INFO_INPUTS *parmsIn,
-    SW_VEGESTAB_INFO_SIM *parmsSim,
-    double avgTemp,
-    double swcBulk[][MAX_LAYERS],
-    TimeInt doy,
-    TimeInt firstdoy,
-    IntU count
-) {
-    /* =================================================== */
-    IntU i;
-
-    for (i = 0; i < count; i++) {
-        checkit(parmsIn, parmsSim, doy, i, avgTemp, swcBulk, firstdoy);
-    }
-}
-
-/* =================================================== */
-/*            Local Function Definitions               */
-/* --------------------------------------------------- */
-
-static void checkit(
-    SW_VEGESTAB_INFO_INPUTS *parmsIn,
-    SW_VEGESTAB_INFO_SIM *parmsSim,
-    TimeInt doy,
-    unsigned int sppnum,
-    double avgtemp,
-    double swcBulk[][MAX_LAYERS],
-    TimeInt firstdoy
-) {
-
-    SW_VEGESTAB_INFO_INPUTS *v = &parmsIn[sppnum];
-    SW_VEGESTAB_INFO_SIM *s = &parmsSim[sppnum];
-
-    IntU i;
-    double avgswc; /* avg_swc today */
-
-    if (doy == firstdoy) {
-        zero_state(sppnum, parmsSim);
-    }
-
-    if (s->no_estab || s->estab_doy > 0) {
-        goto LBL_Normal_Exit;
-    }
-
-    /* keep up with germinating wetness regardless of current state */
-    if (GT(swcBulk[Today][0], v->min_swc_germ)) {
-        s->wetdays_for_germ++;
-    } else {
-        s->wetdays_for_germ = 0;
-    }
-
-    if (doy < v->min_pregerm_days) {
-        goto LBL_Normal_Exit;
-    }
-
-    /* ---- check for germination, establishment */
-    if (!s->germd && s->wetdays_for_germ >= v->min_wetdays_for_germ) {
-
-        if (doy < v->min_pregerm_days) {
-            goto LBL_Normal_Exit;
-        }
-        if (doy > v->max_pregerm_days) {
-            s->no_estab = swTRUE;
-            goto LBL_Normal_Exit;
-        }
-        /* temp doesn't affect wetdays */
-        if (LT(avgtemp, v->min_temp_germ) || GT(avgtemp, v->max_temp_germ)) {
-            goto LBL_Normal_Exit;
-        }
-
-        s->germd = swTRUE;
-        goto LBL_Normal_Exit;
-
-    } else {
-        /* continue monitoring sprout's progress */
-
-        /* any dry period (> max_drydays) or temp out of range
-         * after germination means restart */
-        avgswc = 0.;
-        for (i = 0; i < v->estab_lyrs;) {
-            avgswc += swcBulk[Today][i++];
-        }
-        avgswc /= (double) v->estab_lyrs;
-        if (LT(avgswc, v->min_swc_estab)) {
-            s->drydays_postgerm++;
-            s->wetdays_for_estab = 0;
-        } else {
-            s->drydays_postgerm = 0;
-            s->wetdays_for_estab++;
-        }
-
-        if (s->drydays_postgerm > v->max_drydays_postgerm ||
-            LT(avgtemp, v->min_temp_estab) || GT(avgtemp, v->max_temp_estab)) {
-            /* too bad: discontinuity in environment, plant dies, start over */
-            goto LBL_EstabFailed_Exit;
-        }
-
-        s->germ_days++;
-
-        if (s->wetdays_for_estab < v->min_wetdays_for_estab ||
-            s->germ_days < v->min_days_germ2estab) {
-            goto LBL_Normal_Exit;
-            /* no need to zero anything */
-        }
-
-        if (s->germ_days > v->max_days_germ2estab) {
-            goto LBL_EstabFailed_Exit;
-        }
-
-        s->estab_doy = doy;
-        goto LBL_Normal_Exit;
-    }
-
-LBL_EstabFailed_Exit:
-    /* allows us to try again if not too late */
-    s->wetdays_for_estab = 0;
-    s->germ_days = 0;
-    s->germd = swFALSE;
-
-LBL_Normal_Exit:
-    return;
-}
-
-static void zero_state(unsigned int sppnum, SW_VEGESTAB_INFO_SIM *parmsSim) {
-    /* =================================================== */
-    /* zero any values that need it for the new growing season */
-
-    SW_VEGESTAB_INFO_SIM *parms_sppnum = &parmsSim[sppnum];
-
-    parms_sppnum->no_estab = parms_sppnum->germd = swFALSE;
-    parms_sppnum->estab_doy = parms_sppnum->germ_days =
-        parms_sppnum->drydays_postgerm = 0;
-    parms_sppnum->wetdays_for_germ = parms_sppnum->wetdays_for_estab = 0;
-}
-
-static void read_spp(
-    const char *infile, SW_VEGESTAB_INPUTS *SW_VegEstabIn, LOG_INFO *LogInfo
-) {
-    /* =================================================== */
-
-    SW_VEGESTAB_INFO_INPUTS *v;
-    const int nitems = 16;
-    FILE *f;
-    int lineno = 0;
-    int resSNP;
-    char name[80]; /* only allow 4 char sppnames */
-    char inbuf[MAX_FILENAMESIZE];
-    int inBufintRes = 0;
-    double inBufDoubleVal = 0.;
-    char *endSppPtr = NULL;
-    char *sppPtr = NULL;
-
-    Bool doIntConv;
-    Bool sppFull = swFALSE;
-
-    size_t sppWritesize = 0;
-
-    if (SW_VegEstabIn->count == MAX_NSPECIES) {
-        LogError(
-            LogInfo,
-            LOGERROR,
-            "Too many species attempted to be created (maximum = %d).",
-            MAX_NSPECIES
-        );
-        return;
-    }
-
-    v = &SW_VegEstabIn->parms[SW_VegEstabIn->count];
-    SW_VegEstabIn->count++;
-
-    endSppPtr = v->sppname + sizeof v->sppname - 1;
-    sppWritesize = sizeof v->sppname;
-
-    // have to copy before the pointer infile gets reset below by getAline
-    resSNP = snprintf(v->sppFileName, sizeof v->sppFileName, "%s", infile);
-    if (resSNP < 0 || (unsigned) resSNP >= (sizeof v->sppFileName)) {
-        LogError(
-            LogInfo,
-            LOGERROR,
-            "Establishment parameter file name is too long: '%s'.",
-            infile
-        );
-        return; // Exit function prematurely due to error
-    }
-
-    f = OpenFile(infile, "r", LogInfo);
-    if (LogInfo->stopRun) {
-        return; // Exit function prematurely due to error
-    }
-
-    while (GetALine(f, inbuf, MAX_FILENAMESIZE)) {
-
-        if (lineno >= 1 && lineno <= 15) {
-            /* Check to see if the line number contains an integer or double
-             * value */
-            doIntConv = (Bool) ((lineno >= 1 && lineno <= 2) ||
-                                (lineno >= 5 && lineno <= 11));
-
-            if (doIntConv) {
-                inBufintRes = sw_strtoi(inbuf, infile, LogInfo);
-            } else {
-                inBufDoubleVal = sw_strtod(inbuf, infile, LogInfo);
-            }
-
-            if (LogInfo->stopRun) {
-                goto closeFile;
-            }
-        }
-
-        switch (lineno) {
-        case 0:
-            resSNP = snprintf(name, sizeof name, "%s", inbuf);
-            if (resSNP < 0 || (unsigned) resSNP >= (sizeof name)) {
-                LogError(
-                    LogInfo,
-                    LOGERROR,
-                    "Establishment species name is too long: '%s'.",
-                    inbuf
-                );
-                goto closeFile;
-            }
-            break;
-        case 1:
-            v->vegType = inBufintRes;
-            break;
-        case 2:
-            v->estab_lyrs = inBufintRes;
-            break;
-        case 3:
-            v->bars[SW_GERM_BARS] = fabs(inBufDoubleVal);
-            break;
-        case 4:
-            v->bars[SW_ESTAB_BARS] = fabs(inBufDoubleVal);
-            break;
-        case 5:
-            v->min_pregerm_days = inBufintRes;
-            break;
-        case 6:
-            v->max_pregerm_days = inBufintRes;
-            break;
-        case 7:
-            v->min_wetdays_for_germ = inBufintRes;
-            break;
-        case 8:
-            v->max_drydays_postgerm = inBufintRes;
-            break;
-        case 9:
-            v->min_wetdays_for_estab = inBufintRes;
-            break;
-        case 10:
-            v->min_days_germ2estab = inBufintRes;
-            break;
-        case 11:
-            v->max_days_germ2estab = inBufintRes;
-            break;
-        case 12:
-            v->min_temp_germ = inBufDoubleVal;
-            break;
-        case 13:
-            v->max_temp_germ = inBufDoubleVal;
-            break;
-        case 14:
-            v->min_temp_estab = inBufDoubleVal;
-            break;
-        case 15:
-            v->max_temp_estab = inBufDoubleVal;
-            break;
-        default:
-            LogError(
-                LogInfo,
-                LOGERROR,
-                "read_spp(): incorrect format of input file '%s'.",
-                infile
-            );
-            goto closeFile;
-            break;
-        }
-
-        /* check for valid name first */
-        if (0 == lineno) {
-            if (strlen(name) > MAX_SPECIESNAMELEN) {
-                LogError(
-                    LogInfo,
-                    LOGERROR,
-                    "%s: Species name <%s> too long (> %d chars).\n Try "
-                    "again.\n",
-                    infile,
-                    name,
-                    MAX_SPECIESNAMELEN
-                );
-                goto closeFile;
-            }
-
-            sppPtr = v->sppname;
-
-            sppFull = sw_memccpy_inc(
-                (void **) &sppPtr, endSppPtr, (void *) name, '\0', &sppWritesize
-            );
-            if (sppFull) {
-                reportFullBuffer(LOGERROR, LogInfo);
-                goto closeFile;
-            }
-        }
-
-        lineno++; /*only increments when there's a value */
-    }
-
-    if (lineno != nitems) {
-        LogError(
-            LogInfo, LOGERROR, "%s : Too few/many input parameters.\n", infile
-        );
-    }
-
-closeFile: { CloseFile(&f, LogInfo); }
-}
-
-/**
-@brief Initializations performed after acquiring parameters after read() or some
-other function call.
-
-@param[in,out] *parmsIn List of structs of type SW_VEGESTAB_INFO_INPUTS holding
-    input information about every vegetation species
-@param[in] sppnum Index for which paramater is beign initialized.
-<<<<<<< HEAD
-@param[in] SW_SoilRunIn Struct of type SW_SOIL_RUN_INPUTS describing
-    the simulated site's input values
-@param[in] SW_SiteSim Struct of type SW_SITE_SIM describing the simulated site's
-    simulation values
-@param[in] n_transp_lyrs Layer index of deepest transp. region.
-=======
-@param[in] SW_Site Struct of type SW_SITE describing the simulated site
-@param[in] n_transp_lyrs  Number of soil layers with roots
-    per plant functional type
->>>>>>> dd3655e7
-@param[out] LogInfo Holds information on warnings and errors
-*/
-void spp_init(
-    SW_VEGESTAB_INFO_INPUTS *parmsIn,
-    unsigned int sppnum,
-    SW_SOIL_RUN_INPUTS *SW_SoilRunIn,
-    SW_SITE_SIM *SW_SiteSim,
-    LyrIndex n_transp_lyrs[],
-    LOG_INFO *LogInfo
-) {
-
-    SW_VEGESTAB_INFO_INPUTS *parms_sppnum = &parmsIn[sppnum];
-    IntU i;
-
-    /* The thetas and psis etc should be initialized by now */
-    /* because init_layers() must be called prior to this routine */
-    /* (see watereqn() ) */
-    parms_sppnum->min_swc_germ = SW_SWRC_SWPtoSWC(
-        parms_sppnum->bars[SW_GERM_BARS], SW_SoilRunIn, SW_SiteSim, 0, LogInfo
-    );
-    if (LogInfo->stopRun) {
-        return; // Exit function prematurely due to error
-    }
-
-    /* due to possible differences in layer textures and widths, we need
-     * to average the estab swc across the given layers to peoperly
-     * compare the actual swc average in the checkit() routine */
-    parms_sppnum->min_swc_estab = 0.;
-    for (i = 0; i < parms_sppnum->estab_lyrs; i++) {
-        parms_sppnum->min_swc_estab += SW_SWRC_SWPtoSWC(
-            parms_sppnum->bars[SW_ESTAB_BARS],
-            SW_SoilRunIn,
-            SW_SiteSim,
-            i,
-            LogInfo
-        );
-        if (LogInfo->stopRun) {
-            return; // Exit function prematurely due to error
-        }
-    }
-    parms_sppnum->min_swc_estab /= (double) parms_sppnum->estab_lyrs;
-
-    sanity_check(
-        sppnum, SW_SiteSim->swcBulk_wiltpt, n_transp_lyrs, parmsIn, LogInfo
-    );
-}
-
-static void sanity_check(
-    unsigned int sppnum,
-    double swcBulk_wiltpt[],
-    LyrIndex n_transp_lyrs[],
-    SW_VEGESTAB_INFO_INPUTS *parmsIn,
-    LOG_INFO *LogInfo
-) {
-    /* =================================================== */
-    SW_VEGESTAB_INFO_INPUTS *parms_sppnum = &parmsIn[sppnum];
-
-    double mean_wiltpt;
-    unsigned int i;
-
-    if (parms_sppnum->vegType >= NVEGTYPES) {
-        LogError(
-            LogInfo,
-            LOGERROR,
-            "%s (%s) : Specified vegetation type (%d) is not implemented.",
-            "VegEstab",
-            parms_sppnum->sppname,
-            parms_sppnum->vegType
-        );
-        return; // Exit function prematurely due to error
-    }
-
-    if (parms_sppnum->estab_lyrs > n_transp_lyrs[parms_sppnum->vegType]) {
-        LogError(
-            LogInfo,
-            LOGERROR,
-            "%s (%s) : Layers requested (estab_lyrs = %d) > "
-            "(# transpiration layers = %d).",
-            "VegEstab",
-            parms_sppnum->sppname,
-            parms_sppnum->estab_lyrs,
-            n_transp_lyrs[parms_sppnum->vegType]
-        );
-        return; // Exit function prematurely due to error
-    }
-
-    if (parms_sppnum->min_pregerm_days > parms_sppnum->max_pregerm_days) {
-        LogError(
-            LogInfo,
-            LOGERROR,
-            "%s (%s) : First day of germination > last day of germination.",
-            "VegEstab",
-            parms_sppnum->sppname
-        );
-        return; // Exit function prematurely due to error
-    }
-
-    if (parms_sppnum->min_wetdays_for_estab >
-        parms_sppnum->max_days_germ2estab) {
-        LogError(
-            LogInfo,
-            LOGERROR,
-            "%s (%s) : Minimum wetdays after germination (%d) > "
-            "maximum days allowed for establishment (%d).",
-            "VegEstab",
-            parms_sppnum->sppname,
-            parms_sppnum->min_wetdays_for_estab,
-            parms_sppnum->max_days_germ2estab
-        );
-        return; // Exit function prematurely due to error
-    }
-
-    if (parms_sppnum->min_swc_germ < swcBulk_wiltpt[0]) {
-        LogError(
-            LogInfo,
-            LOGERROR,
-            "%s (%s) : Minimum swc for germination (%.4f) < wiltpoint (%.4f)",
-            "VegEstab",
-            parms_sppnum->sppname,
-            parms_sppnum->min_swc_germ,
-            swcBulk_wiltpt[0]
-        );
-        return; // Exit function prematurely due to error
-    }
-
-    mean_wiltpt = 0.;
-    for (i = 0; i < parms_sppnum->estab_lyrs; i++) {
-        mean_wiltpt += swcBulk_wiltpt[i];
-    }
-    mean_wiltpt /= (double) parms_sppnum->estab_lyrs;
-
-    if (LT(parms_sppnum->min_swc_estab, mean_wiltpt)) {
-        LogError(
-            LogInfo,
-            LOGERROR,
-            "%s (%s) : Minimum swc for establishment (%.4f) < wiltpoint (%.4f)",
-            "VegEstab",
-            parms_sppnum->sppname,
-            parms_sppnum->min_swc_estab,
-            mean_wiltpt
-        );
-    }
-}
-
-/**
-@brief Text output for VegEstab.
-
-@param[in] width Width of the soil layer (cm)
-@param[in] *parmsIn List of structs of type SW_VEGESTAB_INFO_INPUTS holding
-    input information about every vegetation species
-@param[in] count Held within type SW_VEGESTAB_INPUTS to determine
-    how many species to check
-@param[out] LogInfo Holds information on warnings and errors
-*/
-void echo_VegEstab(
-    const double width[],
-    SW_VEGESTAB_INFO_INPUTS *parmsIn,
-    IntU count,
-    LOG_INFO *LogInfo
-) {
-    /* --------------------------------------------------- */
-    IntU i;
-    Bool fullBuffer = swFALSE;
-    char outstr[MAX_ERROR];
-    char errstr[MAX_ERROR];
-    char *endOutstr = errstr + sizeof errstr - 1;
-
-    const char *endDispStr =
-        "\n-----------------  End of Establishment Parameters ------------\n";
-
-    size_t writeSize = MAX_ERROR;
-    char *writePtr = outstr;
-
-    (void) snprintf(
-        errstr,
-        MAX_ERROR,
-        "\n=========================================================\n\n"
-        "Parameters for the SoilWat Vegetation Establishment Check.\n"
-        "----------------------------------------------------------\n"
-        "Number of species to be tested: %d\n",
-        count
-    );
-
-    fullBuffer = sw_memccpy_inc(
-        (void **) &writePtr, endOutstr, (void *) errstr, '\0', &writeSize
-    );
-    if (fullBuffer) {
-        goto reportFullBuffer;
-    }
-
-    for (i = 0; i < count; i++) {
-        (void) snprintf(
-            errstr,
-            MAX_ERROR,
-            "Species: %s (vegetation type %s [%d])\n----------------\n"
-            "Germination parameters:\n"
-            "\tMinimum SWP (bars)  : -%.4f\n"
-            "\tMinimum SWC (cm/cm) : %.4f\n"
-            "\tMinimum SWC (cm/lyr): %.4f\n"
-            "\tMinimum temperature : %.1f\n"
-            "\tMaximum temperature : %.1f\n"
-            "\tFirst possible day  : %d\n"
-            "\tLast  possible day  : %d\n"
-            "\tMinimum consecutive wet days (after first possible day): %d\n",
-            parmsIn[i].sppname,
-            key2veg[parmsIn[i].vegType],
-            parmsIn[i].vegType,
-            parmsIn[i].bars[SW_GERM_BARS],
-            parmsIn[i].min_swc_germ / width[0],
-            parmsIn[i].min_swc_germ,
-            parmsIn[i].min_temp_germ,
-            parmsIn[i].max_temp_germ,
-            parmsIn[i].min_pregerm_days,
-            parmsIn[i].max_pregerm_days,
-            parmsIn[i].min_wetdays_for_germ
-        );
-
-        fullBuffer = sw_memccpy_inc(
-            (void **) &writePtr, endOutstr, (void *) errstr, '\0', &writeSize
-        );
-        if (fullBuffer) {
-            goto reportFullBuffer;
-        }
-
-        (void) snprintf(
-            errstr,
-            MAX_ERROR,
-            "Establishment parameters:\n"
-            "\tNumber of layers affecting successful establishment: %d\n"
-            "\tMinimum SWP (bars) : -%.4f\n"
-            "\tMinimum SWC (cm/layer) averaged across top %d layers: %.4f\n"
-            "\tMinimum temperature : %.1f\n"
-            "\tMaximum temperature : %.1f\n"
-            "\tMinimum number of days after germination      : %d\n"
-            "\tMaximum number of days after germination      : %d\n"
-            "\tMinimum consecutive wet days after germination: %d\n"
-            "\tMaximum consecutive dry days after germination: %d\n"
-            "---------------------------------------------------------------"
-            "\n\n",
-            parmsIn[i].estab_lyrs,
-            parmsIn[i].bars[SW_ESTAB_BARS],
-            parmsIn[i].estab_lyrs,
-            parmsIn[i].min_swc_estab,
-            parmsIn[i].min_temp_estab,
-            parmsIn[i].max_temp_estab,
-            parmsIn[i].min_days_germ2estab,
-            parmsIn[i].max_days_germ2estab,
-            parmsIn[i].min_wetdays_for_estab,
-            parmsIn[i].max_drydays_postgerm
-        );
-
-        fullBuffer = sw_memccpy_inc(
-            (void **) &writePtr, endOutstr, (void *) errstr, '\0', &writeSize
-        );
-        if (fullBuffer) {
-            goto reportFullBuffer;
-        }
-    }
-    fullBuffer = sw_memccpy_inc(
-        (void **) &writePtr, endOutstr, (void *) endDispStr, '\0', &writeSize
-    );
-
-reportFullBuffer:
-    if (fullBuffer) {
-        reportFullBuffer(LOGWARN, LogInfo);
-    }
-
-    printf("%s\n", outstr);
-}
+/********************************************************/
+/********************************************************/
+/*	Source file: Veg_Estab.c
+ Type: module
+ Application: SOILWAT - soilwater dynamics simulator
+ Purpose: Reads/writes vegetation establishment info.
+ History:
+ (8/28/01) -- INITIAL CODING - cwb
+
+ 8-Sep-03 -- Establishment code works as follows.
+ More than one species can be tested per year.
+ No more than one establishment per species per year may occur.
+ If germination occurs, check environmental conditions
+ for establishment.  If a dry period (>max_drydays_postgerm)
+ occurs, or temp out of range, kill the plant and
+ start over from pregermination state.  Thus, if the
+ early estab fails, start over and try again if
+ enough time is available.  This is simple but not
+ realistic.  Better would be to count and report the
+ number of days that would allow establishment which
+ would give an index to the number of seedlings
+ established in a year.
+
+ 20090826 (drs) added return; after LBL_Normal_Exit:
+
+ 06/26/2013	(rjm)	closed open files in function SW_VES_read() or if
+ LogError() with LOGERROR is called in read_spp()
+
+ 08/21/2013	(clk)	changed the line v = SW_VegEstab.parms[ new_species()
+ ]; -> v = SW_VegEstab.parms[ count ], where count = new_species(); for some
+ reason, without this change, a segmenation fault was occuring
+ */
+/********************************************************/
+/********************************************************/
+
+
+/* =================================================== */
+/*                INCLUDES / DEFINES                   */
+/* --------------------------------------------------- */
+
+#include "include/SW_VegEstab.h"    // for SW_ESTAB_BARS, SW_GERM_BARS, SW_...
+#include "include/filefuncs.h"      // for LogError, CloseFile, GetALine
+#include "include/generic.h"        // for IntU, LOGERROR, isnull, LT
+#include "include/myMemory.h"       // for Mem_Calloc, Mem_ReAlloc
+#include "include/SW_datastructs.h" // for SW_VEGESTAB_INFO, LOG_INFO, SW_V...
+#include "include/SW_Defines.h"     // for TimeInt, eSW_Year, MAX_FILENAMESIZE
+#include "include/SW_Files.h"       // for eVegEstab
+#include "include/SW_SoilWater.h"   // for SW_SWRC_SWPtoSWC
+#include "include/SW_Times.h"       // for Today
+#include "include/SW_VegProd.h"     // for key2veg
+#include <math.h>                   // for fabs
+#include <stdio.h>                  // for NULL, snprintf, FILE, printf
+#include <stdlib.h>                 // for free
+#include <string.h>                 // for memccpy, strlen, memset
+
+
+/* =================================================== */
+/*             Private Function Declarations           */
+/* --------------------------------------------------- */
+static void sanity_check(
+    unsigned int sppnum,
+    double swcBulk_wiltpt[],
+    LyrIndex n_transp_lyrs[],
+    SW_VEGESTAB_INFO_INPUTS *parmsIn,
+    LOG_INFO *LogInfo
+);
+
+static void read_spp(
+    const char *infile, SW_VEGESTAB_INPUTS *SW_VegEstabIn, LOG_INFO *LogInfo
+);
+
+static void checkit(
+    SW_VEGESTAB_INFO_INPUTS *parmsIn,
+    SW_VEGESTAB_INFO_SIM *parmsSim,
+    TimeInt doy,
+    unsigned int sppnum,
+    double avgtemp,
+    double swcBulk[][MAX_LAYERS],
+    TimeInt firstdoy
+);
+
+static void zero_state(unsigned int sppnum, SW_VEGESTAB_INFO_SIM *parmsSim);
+
+/* =================================================== */
+/*             Global Function Definitions             */
+/* --------------------------------------------------- */
+
+/**
+@brief Initialize all possible pointers in SW_VEGESTAB to NULL
+
+@param[in,out] SW_VegEstabIn Struct of type SW_VEGESTAB_INPUTS holding all
+    input information about vegetation within the simulation
+@param[in,out] ves_p_accu A list of output structs of type SW_VEGESTAB_OUTPUTS
+    to accumulate output
+@param[in,out] ves_p_oagg A list of output structs of type SW_VEGESTAB_OUTPUTS
+    to aggregate output
+*/
+void SW_VES_init_ptrs(
+    SW_VEGESTAB_INPUTS *SW_VegEstabIn,
+    SW_VEGESTAB_OUTPUTS *ves_p_accu,
+    SW_VEGESTAB_OUTPUTS *ves_p_oagg
+) {
+    OutPeriod pd;
+
+    SW_VegEstabIn->count = 0;
+
+    // Allocate output structures:
+    ForEachOutPeriod(pd) {
+        // Intiailize p_accu and p_oagg to NULL to eliminate the chance of
+        // deallocating unallocated memory
+        ves_p_accu[pd].days = ves_p_oagg[pd].days = NULL;
+    }
+}
+
+/**
+@brief Constructor for SW_VegEstab.
+
+@param[out] SW_VegEstabIn Struct of type SW_VEGESTAB_INPUTS holding all
+    input information about vegetation within the simulation
+@param[out] SW_VegEstabSim Struct of type SW_VEGESTAB_SIM holding all
+    simulation information about vegetation within the simulation
+@param[out] ves_p_oagg A list of output structs of type SW_VEGESTAB_OUTPUTS
+    to accumulate output
+@param[out] ves_p_accu A list of output structs of type SW_VEGESTAB_OUTPUTS
+    to aggregate output
+*/
+void SW_VES_construct(
+    SW_VEGESTAB_INPUTS *SW_VegEstabIn,
+    SW_VEGESTAB_SIM *SW_VegEstabSim,
+    SW_VEGESTAB_OUTPUTS ves_p_oagg[],
+    SW_VEGESTAB_OUTPUTS ves_p_accu[]
+) {
+    /* =================================================== */
+    /* note that an initializer that is called during
+     * execution (better called clean() or something)
+     * will need to free all allocated memory first
+     * before clearing structure.
+     */
+    OutPeriod pd;
+
+    // Clear the module structure:
+    memset(SW_VegEstabIn, 0, sizeof(SW_VEGESTAB_INPUTS));
+    memset(SW_VegEstabSim, 0, sizeof(SW_VEGESTAB_SIM));
+
+    ForEachOutPeriod(pd) {
+        memset(ves_p_oagg, 0, sizeof(SW_VEGESTAB_OUTPUTS));
+        memset(ves_p_accu, 0, sizeof(SW_VEGESTAB_OUTPUTS));
+    }
+}
+
+/**
+@brief Deconstructor for SW_VegEstab for each period, pd.
+
+@param[in] count Held within type SW_VEGESTAB_INPUTS to determine
+    how many species to check
+@param[in,out] ves_p_accu A list of output structs of type SW_VEGESTAB_OUTPUTS
+    to accumulate output
+@param[in,out] ves_p_oagg A list of output structs of type SW_VEGESTAB_OUTPUTS
+    to aggregate output
+*/
+void SW_VES_deconstruct(
+    IntU count, SW_VEGESTAB_OUTPUTS *ves_p_accu, SW_VEGESTAB_OUTPUTS *ves_p_oagg
+) {
+    OutPeriod pd;
+
+    ForEachOutPeriod(pd) {
+        // De-allocate days
+        if (count > 0) {
+            if (pd > eSW_Day && !isnull(ves_p_oagg[pd].days)) {
+                free(ves_p_oagg[eSW_Year].days);
+                ves_p_oagg[eSW_Year].days = NULL;
+            }
+
+            if (!isnull(ves_p_accu[pd].days)) {
+                free(ves_p_accu[eSW_Year].days);
+                ves_p_accu[eSW_Year].days = NULL;
+            }
+        }
+    }
+}
+
+/**
+@brief We can use the debug memset because we allocated days, that is, it
+wasn't allocated by the compiler.
+
+@param[in] count Held within type SW_VEGESTAB_INPUTS to determine
+    how many species to check
+*/
+void SW_VES_new_year(IntU count) {
+
+    if (0 == count) {
+        return;
+    }
+}
+
+/**
+@brief Reads in file for SW_VegEstab and species establishment parameters
+
+@param[in,out] SW_VegEstabIn Struct of type SW_VEGESTAB_INPUTS holding all
+    input information about vegetation within the simulation
+@param[in,out] SW_VegEstabSim Struct of type SW_VEGESTAB_SIM holding all
+    simulation information about vegetation within the simulation
+@param[in,out] ves_p_accu A list of output structs of type SW_VEGESTAB_OUTPUTS
+    to accumulate output
+@param[in,out] ves_p_oagg A list of output structs of type SW_VEGESTAB_OUTPUTS
+    to aggregate output
+@param[in] txtInFiles Array of program in/output files
+@param[in] SW_ProjDir Project directory
+@param[out] LogInfo Holds information on warnings and errors
+*/
+void SW_VES_read(
+    SW_VEGESTAB_INPUTS *SW_VegEstabIn,
+    SW_VEGESTAB_SIM *SW_VegEstabSim,
+    SW_VEGESTAB_OUTPUTS *ves_p_accu,
+    SW_VEGESTAB_OUTPUTS *ves_p_oagg,
+    char *txtInFiles[],
+    char *SW_ProjDir,
+    LOG_INFO *LogInfo
+) {
+
+    SW_VES_read2(
+        SW_VegEstabIn,
+        SW_VegEstabSim,
+        ves_p_accu,
+        ves_p_oagg,
+        swTRUE,
+        swTRUE,
+        txtInFiles,
+        SW_ProjDir,
+        LogInfo
+    );
+}
+
+/**
+@brief Reads in file for SW_VegEstab and species establishment parameters
+
+@param[in,out] SW_VegEstabIn Struct of type SW_VEGESTAB_INPUTS holding all
+    input information about vegetation within the simulation
+@param[in,out] SW_VegEstabSim Struct of type SW_VEGESTAB_SIM holding all
+    simulation information about vegetation within the simulation
+@param[in,out] ves_p_accu A list of output structs of type SW_VEGESTAB_OUTPUTS
+    to accumulate output
+@param[in,out] ves_p_oagg A list of output structs of type SW_VEGESTAB_OUTPUTS
+    to aggregate output
+@param[in] use_VegEstab Overall decision if user inputs for vegetation
+    establishment should be processed.
+@param[in] consider_InputFlag Should the user input flag read from `"estab.in"`
+    be considered for turning on/off calculations of vegetation establishment.
+@param[in] txtInFiles Array of program in/output files
+@param[in] SW_ProjDir Project directory
+@param[out] LogInfo Holds information on warnings and errors
+
+@note
+    - Establishment is calculated under the following conditions
+    - there are input files with species establishment parameters
+    - at least one of those files is correctly listed in `"estab.in"`
+    - `use_VegEstab` is turned on (`swTRUE`) and
+        - `consider_InputFlag` is off
+        - OR `consider_InputFlag` is on and the input flag in `"estab.in"` is on
+    - Establishment results are included in the output files only
+      if `"ESTABL"` is turned on in `"outsetup.in"`
+*/
+void SW_VES_read2(
+    SW_VEGESTAB_INPUTS *SW_VegEstabIn,
+    SW_VEGESTAB_SIM *SW_VegEstabSim,
+    SW_VEGESTAB_OUTPUTS *ves_p_accu,
+    SW_VEGESTAB_OUTPUTS *ves_p_oagg,
+    Bool use_VegEstab,
+    Bool consider_InputFlag,
+    char *txtInFiles[],
+    char *SW_ProjDir,
+    LOG_INFO *LogInfo
+) {
+
+    SW_VES_deconstruct(SW_VegEstabIn->count, ves_p_accu, ves_p_oagg);
+    SW_VES_construct(SW_VegEstabIn, SW_VegEstabSim, ves_p_oagg, ves_p_accu);
+
+    SW_VegEstabIn->use = use_VegEstab;
+
+    int resSNP;
+    char buf[FILENAME_MAX];
+    char inbuf[MAX_FILENAMESIZE];
+    FILE *f;
+
+    if (SW_VegEstabIn->use) {
+        char *MyFileName = txtInFiles[eVegEstab];
+        f = OpenFile(MyFileName, "r", LogInfo);
+        if (LogInfo->stopRun) {
+            return; // Exit function prematurely due to error
+        }
+
+        if (!GetALine(f, inbuf, MAX_FILENAMESIZE) ||
+            (consider_InputFlag && *inbuf == '0')) {
+            /* turn off vegetation establishment if either
+                 * no species listed
+                 * if user input flag is set to 0 and we don't ignore that
+                 input, i.e.,`consider_InputFlag` is set to `swTRUE`
+            */
+            SW_VegEstabIn->use = swFALSE;
+
+        } else {
+            /* read file names with species establishment parameters
+                     and read those files one by one
+            */
+            while (GetALine(f, inbuf, MAX_FILENAMESIZE)) {
+                // add `SW_ProjDir` to path, e.g., for STEPWAT2
+                resSNP = snprintf(buf, sizeof buf, "%s%s", SW_ProjDir, inbuf);
+                if (resSNP < 0 || (unsigned) resSNP >= (sizeof buf)) {
+                    LogError(
+                        LogInfo,
+                        LOGERROR,
+                        "Establishment parameter file name is too long: '%s'.",
+                        inbuf
+                    );
+                    goto closeFile;
+                }
+
+                read_spp(buf, SW_VegEstabIn, LogInfo);
+                if (LogInfo->stopRun) {
+                    goto closeFile;
+                }
+            }
+
+            SW_VegEstab_alloc_outptrs(
+                ves_p_accu, ves_p_oagg, SW_VegEstabIn->count, LogInfo
+            );
+            if (LogInfo->stopRun) {
+                goto closeFile;
+            }
+        }
+
+    closeFile: { CloseFile(&f, LogInfo); }
+    }
+}
+
+/**
+@brief Allocates element `day` for SW_VegEstab output variables
+
+@param[in,out] ves_p_accu A list of output structs of type SW_VEGESTAB_OUTPUTS
+    to accumulate output
+@param[in,out] ves_p_oagg A list of output structs of type SW_VEGESTAB_OUTPUTS
+    to aggregate output
+@param[in] count Held within type SW_VEGESTAB_INPUTS to determine
+    how many species to check
+@param[out] LogInfo Holds information on warnings and errors
+*/
+void SW_VegEstab_alloc_outptrs(
+    SW_VEGESTAB_OUTPUTS *ves_p_accu,
+    SW_VEGESTAB_OUTPUTS *ves_p_oagg,
+    IntU count,
+    LOG_INFO *LogInfo
+) {
+    if (count > 0) {
+        ves_p_oagg[eSW_Year].days = (TimeInt *) Mem_Calloc(
+            count, sizeof(TimeInt), "SW_VegEstab_alloc_outptrs()", LogInfo
+        );
+        if (LogInfo->stopRun) {
+            return; // Exit function prematurely due to error
+        }
+
+        ves_p_accu[eSW_Year].days = (TimeInt *) Mem_Calloc(
+            count, sizeof(TimeInt), "SW_VegEstab_alloc_outptrs()", LogInfo
+        );
+    }
+}
+
+/**
+@brief Initialization and checks of species establishment parameters
+
+This works correctly only after
+    * species establishment parameters are read from file by `SW_VES_read()`
+    * soil layers are initialized by `SW_SIT_init_run()`
+
+@param[in,out] **parms List of structs of type SW_VEGESTAB_INFO holding
+    information about every vegetation species
+@param[in] SW_SoilRunIn Struct of type SW_SOIL_RUN_INPUTS describing
+    the simulated site's input values
+@param[in] SW_SiteSim Struct of type SW_SITE_SIM describing the simulated site's
+    simulation values
+@param[in] count Held within type SW_VEGESTAB to determine
+    how many species to check
+@param[out] LogInfo Holds information on warnings and errors
+*/
+void SW_VES_init_run(
+    SW_VEGESTAB_INFO_INPUTS *parmsIn,
+    SW_SOIL_RUN_INPUTS *SW_SoilRunIn,
+    SW_SITE_SIM *SW_SiteSim,
+    LyrIndex n_transp_lyrs[],
+    IntU count,
+    LOG_INFO *LogInfo
+) {
+
+    IntU i;
+
+    for (i = 0; i < count; i++) {
+        spp_init(parmsIn, i, SW_SoilRunIn, SW_SiteSim, n_transp_lyrs, LogInfo);
+        if (LogInfo->stopRun) {
+            return; // Exit function prematurely due to error
+        }
+    }
+}
+
+/**
+@brief Check that each count coincides with a day of the year.
+
+@param[in,out] *parmsIn List of structs of type SW_VEGESTAB_INFO_INPUTS holding
+    input information about every vegetation species
+@param[in,out] *parmsSim List of structs of type SW_VEGESTAB_INFO_SIM holding
+    simulation information about every vegetation species
+@param[in] avgTemp Average of todays max/min temperatures
+@param[in] swcBulk Soil water content in the layer [cm]
+@param[in] doy Day of the year (base1) [1-366]
+@param[in] firstdoy First day of current year
+@param[in] count Held within type SW_VEGESTAB_INPUTS to determine
+    how many species to check
+*/
+void SW_VES_checkestab(
+    SW_VEGESTAB_INFO_INPUTS *parmsIn,
+    SW_VEGESTAB_INFO_SIM *parmsSim,
+    double avgTemp,
+    double swcBulk[][MAX_LAYERS],
+    TimeInt doy,
+    TimeInt firstdoy,
+    IntU count
+) {
+    /* =================================================== */
+    IntU i;
+
+    for (i = 0; i < count; i++) {
+        checkit(parmsIn, parmsSim, doy, i, avgTemp, swcBulk, firstdoy);
+    }
+}
+
+/* =================================================== */
+/*            Local Function Definitions               */
+/* --------------------------------------------------- */
+
+static void checkit(
+    SW_VEGESTAB_INFO_INPUTS *parmsIn,
+    SW_VEGESTAB_INFO_SIM *parmsSim,
+    TimeInt doy,
+    unsigned int sppnum,
+    double avgtemp,
+    double swcBulk[][MAX_LAYERS],
+    TimeInt firstdoy
+) {
+
+    SW_VEGESTAB_INFO_INPUTS *v = &parmsIn[sppnum];
+    SW_VEGESTAB_INFO_SIM *s = &parmsSim[sppnum];
+
+    IntU i;
+    double avgswc; /* avg_swc today */
+
+    if (doy == firstdoy) {
+        zero_state(sppnum, parmsSim);
+    }
+
+    if (s->no_estab || s->estab_doy > 0) {
+        goto LBL_Normal_Exit;
+    }
+
+    /* keep up with germinating wetness regardless of current state */
+    if (GT(swcBulk[Today][0], v->min_swc_germ)) {
+        s->wetdays_for_germ++;
+    } else {
+        s->wetdays_for_germ = 0;
+    }
+
+    if (doy < v->min_pregerm_days) {
+        goto LBL_Normal_Exit;
+    }
+
+    /* ---- check for germination, establishment */
+    if (!s->germd && s->wetdays_for_germ >= v->min_wetdays_for_germ) {
+
+        if (doy < v->min_pregerm_days) {
+            goto LBL_Normal_Exit;
+        }
+        if (doy > v->max_pregerm_days) {
+            s->no_estab = swTRUE;
+            goto LBL_Normal_Exit;
+        }
+        /* temp doesn't affect wetdays */
+        if (LT(avgtemp, v->min_temp_germ) || GT(avgtemp, v->max_temp_germ)) {
+            goto LBL_Normal_Exit;
+        }
+
+        s->germd = swTRUE;
+        goto LBL_Normal_Exit;
+
+    } else {
+        /* continue monitoring sprout's progress */
+
+        /* any dry period (> max_drydays) or temp out of range
+         * after germination means restart */
+        avgswc = 0.;
+        for (i = 0; i < v->estab_lyrs;) {
+            avgswc += swcBulk[Today][i++];
+        }
+        avgswc /= (double) v->estab_lyrs;
+        if (LT(avgswc, v->min_swc_estab)) {
+            s->drydays_postgerm++;
+            s->wetdays_for_estab = 0;
+        } else {
+            s->drydays_postgerm = 0;
+            s->wetdays_for_estab++;
+        }
+
+        if (s->drydays_postgerm > v->max_drydays_postgerm ||
+            LT(avgtemp, v->min_temp_estab) || GT(avgtemp, v->max_temp_estab)) {
+            /* too bad: discontinuity in environment, plant dies, start over */
+            goto LBL_EstabFailed_Exit;
+        }
+
+        s->germ_days++;
+
+        if (s->wetdays_for_estab < v->min_wetdays_for_estab ||
+            s->germ_days < v->min_days_germ2estab) {
+            goto LBL_Normal_Exit;
+            /* no need to zero anything */
+        }
+
+        if (s->germ_days > v->max_days_germ2estab) {
+            goto LBL_EstabFailed_Exit;
+        }
+
+        s->estab_doy = doy;
+        goto LBL_Normal_Exit;
+    }
+
+LBL_EstabFailed_Exit:
+    /* allows us to try again if not too late */
+    s->wetdays_for_estab = 0;
+    s->germ_days = 0;
+    s->germd = swFALSE;
+
+LBL_Normal_Exit:
+    return;
+}
+
+static void zero_state(unsigned int sppnum, SW_VEGESTAB_INFO_SIM *parmsSim) {
+    /* =================================================== */
+    /* zero any values that need it for the new growing season */
+
+    SW_VEGESTAB_INFO_SIM *parms_sppnum = &parmsSim[sppnum];
+
+    parms_sppnum->no_estab = parms_sppnum->germd = swFALSE;
+    parms_sppnum->estab_doy = parms_sppnum->germ_days =
+        parms_sppnum->drydays_postgerm = 0;
+    parms_sppnum->wetdays_for_germ = parms_sppnum->wetdays_for_estab = 0;
+}
+
+static void read_spp(
+    const char *infile, SW_VEGESTAB_INPUTS *SW_VegEstabIn, LOG_INFO *LogInfo
+) {
+    /* =================================================== */
+
+    SW_VEGESTAB_INFO_INPUTS *v;
+    const int nitems = 16;
+    FILE *f;
+    int lineno = 0;
+    int resSNP;
+    char name[80]; /* only allow 4 char sppnames */
+    char inbuf[MAX_FILENAMESIZE];
+    int inBufintRes = 0;
+    double inBufDoubleVal = 0.;
+    char *endSppPtr = NULL;
+    char *sppPtr = NULL;
+
+    Bool doIntConv;
+    Bool sppFull = swFALSE;
+
+    size_t sppWritesize = 0;
+
+    if (SW_VegEstabIn->count == MAX_NSPECIES) {
+        LogError(
+            LogInfo,
+            LOGERROR,
+            "Too many species attempted to be created (maximum = %d).",
+            MAX_NSPECIES
+        );
+        return;
+    }
+
+    v = &SW_VegEstabIn->parms[SW_VegEstabIn->count];
+    SW_VegEstabIn->count++;
+
+    endSppPtr = v->sppname + sizeof v->sppname - 1;
+    sppWritesize = sizeof v->sppname;
+
+    // have to copy before the pointer infile gets reset below by getAline
+    resSNP = snprintf(v->sppFileName, sizeof v->sppFileName, "%s", infile);
+    if (resSNP < 0 || (unsigned) resSNP >= (sizeof v->sppFileName)) {
+        LogError(
+            LogInfo,
+            LOGERROR,
+            "Establishment parameter file name is too long: '%s'.",
+            infile
+        );
+        return; // Exit function prematurely due to error
+    }
+
+    f = OpenFile(infile, "r", LogInfo);
+    if (LogInfo->stopRun) {
+        return; // Exit function prematurely due to error
+    }
+
+    while (GetALine(f, inbuf, MAX_FILENAMESIZE)) {
+
+        if (lineno >= 1 && lineno <= 15) {
+            /* Check to see if the line number contains an integer or double
+             * value */
+            doIntConv = (Bool) ((lineno >= 1 && lineno <= 2) ||
+                                (lineno >= 5 && lineno <= 11));
+
+            if (doIntConv) {
+                inBufintRes = sw_strtoi(inbuf, infile, LogInfo);
+            } else {
+                inBufDoubleVal = sw_strtod(inbuf, infile, LogInfo);
+            }
+
+            if (LogInfo->stopRun) {
+                goto closeFile;
+            }
+        }
+
+        switch (lineno) {
+        case 0:
+            resSNP = snprintf(name, sizeof name, "%s", inbuf);
+            if (resSNP < 0 || (unsigned) resSNP >= (sizeof name)) {
+                LogError(
+                    LogInfo,
+                    LOGERROR,
+                    "Establishment species name is too long: '%s'.",
+                    inbuf
+                );
+                goto closeFile;
+            }
+            break;
+        case 1:
+            v->vegType = inBufintRes;
+            break;
+        case 2:
+            v->estab_lyrs = inBufintRes;
+            break;
+        case 3:
+            v->bars[SW_GERM_BARS] = fabs(inBufDoubleVal);
+            break;
+        case 4:
+            v->bars[SW_ESTAB_BARS] = fabs(inBufDoubleVal);
+            break;
+        case 5:
+            v->min_pregerm_days = inBufintRes;
+            break;
+        case 6:
+            v->max_pregerm_days = inBufintRes;
+            break;
+        case 7:
+            v->min_wetdays_for_germ = inBufintRes;
+            break;
+        case 8:
+            v->max_drydays_postgerm = inBufintRes;
+            break;
+        case 9:
+            v->min_wetdays_for_estab = inBufintRes;
+            break;
+        case 10:
+            v->min_days_germ2estab = inBufintRes;
+            break;
+        case 11:
+            v->max_days_germ2estab = inBufintRes;
+            break;
+        case 12:
+            v->min_temp_germ = inBufDoubleVal;
+            break;
+        case 13:
+            v->max_temp_germ = inBufDoubleVal;
+            break;
+        case 14:
+            v->min_temp_estab = inBufDoubleVal;
+            break;
+        case 15:
+            v->max_temp_estab = inBufDoubleVal;
+            break;
+        default:
+            LogError(
+                LogInfo,
+                LOGERROR,
+                "read_spp(): incorrect format of input file '%s'.",
+                infile
+            );
+            goto closeFile;
+            break;
+        }
+
+        /* check for valid name first */
+        if (0 == lineno) {
+            if (strlen(name) > MAX_SPECIESNAMELEN) {
+                LogError(
+                    LogInfo,
+                    LOGERROR,
+                    "%s: Species name <%s> too long (> %d chars).\n Try "
+                    "again.\n",
+                    infile,
+                    name,
+                    MAX_SPECIESNAMELEN
+                );
+                goto closeFile;
+            }
+
+            sppPtr = v->sppname;
+
+            sppFull = sw_memccpy_inc(
+                (void **) &sppPtr, endSppPtr, (void *) name, '\0', &sppWritesize
+            );
+            if (sppFull) {
+                reportFullBuffer(LOGERROR, LogInfo);
+                goto closeFile;
+            }
+        }
+
+        lineno++; /*only increments when there's a value */
+    }
+
+    if (lineno != nitems) {
+        LogError(
+            LogInfo, LOGERROR, "%s : Too few/many input parameters.\n", infile
+        );
+    }
+
+closeFile: { CloseFile(&f, LogInfo); }
+}
+
+/**
+@brief Initializations performed after acquiring parameters after read() or some
+other function call.
+
+@param[in,out] *parmsIn List of structs of type SW_VEGESTAB_INFO_INPUTS holding
+    input information about every vegetation species
+@param[in] sppnum Index for which paramater is beign initialized.
+@param[in] SW_SoilRunIn Struct of type SW_SOIL_RUN_INPUTS describing
+    the simulated site's input values
+@param[in] SW_SiteSim Struct of type SW_SITE_SIM describing the simulated site's
+    simulation values
+@param[in] n_transp_lyrs Number of soil layers with roots
+    per plant functional type
+@param[out] LogInfo Holds information on warnings and errors
+*/
+void spp_init(
+    SW_VEGESTAB_INFO_INPUTS *parmsIn,
+    unsigned int sppnum,
+    SW_SOIL_RUN_INPUTS *SW_SoilRunIn,
+    SW_SITE_SIM *SW_SiteSim,
+    LyrIndex n_transp_lyrs[],
+    LOG_INFO *LogInfo
+) {
+
+    SW_VEGESTAB_INFO_INPUTS *parms_sppnum = &parmsIn[sppnum];
+    IntU i;
+
+    /* The thetas and psis etc should be initialized by now */
+    /* because init_layers() must be called prior to this routine */
+    /* (see watereqn() ) */
+    parms_sppnum->min_swc_germ = SW_SWRC_SWPtoSWC(
+        parms_sppnum->bars[SW_GERM_BARS], SW_SoilRunIn, SW_SiteSim, 0, LogInfo
+    );
+    if (LogInfo->stopRun) {
+        return; // Exit function prematurely due to error
+    }
+
+    /* due to possible differences in layer textures and widths, we need
+     * to average the estab swc across the given layers to peoperly
+     * compare the actual swc average in the checkit() routine */
+    parms_sppnum->min_swc_estab = 0.;
+    for (i = 0; i < parms_sppnum->estab_lyrs; i++) {
+        parms_sppnum->min_swc_estab += SW_SWRC_SWPtoSWC(
+            parms_sppnum->bars[SW_ESTAB_BARS],
+            SW_SoilRunIn,
+            SW_SiteSim,
+            i,
+            LogInfo
+        );
+        if (LogInfo->stopRun) {
+            return; // Exit function prematurely due to error
+        }
+    }
+    parms_sppnum->min_swc_estab /= (double) parms_sppnum->estab_lyrs;
+
+    sanity_check(
+        sppnum, SW_SiteSim->swcBulk_wiltpt, n_transp_lyrs, parmsIn, LogInfo
+    );
+}
+
+static void sanity_check(
+    unsigned int sppnum,
+    double swcBulk_wiltpt[],
+    LyrIndex n_transp_lyrs[],
+    SW_VEGESTAB_INFO_INPUTS *parmsIn,
+    LOG_INFO *LogInfo
+) {
+    /* =================================================== */
+    SW_VEGESTAB_INFO_INPUTS *parms_sppnum = &parmsIn[sppnum];
+
+    double mean_wiltpt;
+    unsigned int i;
+
+    if (parms_sppnum->vegType >= NVEGTYPES) {
+        LogError(
+            LogInfo,
+            LOGERROR,
+            "%s (%s) : Specified vegetation type (%d) is not implemented.",
+            "VegEstab",
+            parms_sppnum->sppname,
+            parms_sppnum->vegType
+        );
+        return; // Exit function prematurely due to error
+    }
+
+    if (parms_sppnum->estab_lyrs > n_transp_lyrs[parms_sppnum->vegType]) {
+        LogError(
+            LogInfo,
+            LOGERROR,
+            "%s (%s) : Layers requested (estab_lyrs = %d) > "
+            "(# transpiration layers = %d).",
+            "VegEstab",
+            parms_sppnum->sppname,
+            parms_sppnum->estab_lyrs,
+            n_transp_lyrs[parms_sppnum->vegType]
+        );
+        return; // Exit function prematurely due to error
+    }
+
+    if (parms_sppnum->min_pregerm_days > parms_sppnum->max_pregerm_days) {
+        LogError(
+            LogInfo,
+            LOGERROR,
+            "%s (%s) : First day of germination > last day of germination.",
+            "VegEstab",
+            parms_sppnum->sppname
+        );
+        return; // Exit function prematurely due to error
+    }
+
+    if (parms_sppnum->min_wetdays_for_estab >
+        parms_sppnum->max_days_germ2estab) {
+        LogError(
+            LogInfo,
+            LOGERROR,
+            "%s (%s) : Minimum wetdays after germination (%d) > "
+            "maximum days allowed for establishment (%d).",
+            "VegEstab",
+            parms_sppnum->sppname,
+            parms_sppnum->min_wetdays_for_estab,
+            parms_sppnum->max_days_germ2estab
+        );
+        return; // Exit function prematurely due to error
+    }
+
+    if (parms_sppnum->min_swc_germ < swcBulk_wiltpt[0]) {
+        LogError(
+            LogInfo,
+            LOGERROR,
+            "%s (%s) : Minimum swc for germination (%.4f) < wiltpoint (%.4f)",
+            "VegEstab",
+            parms_sppnum->sppname,
+            parms_sppnum->min_swc_germ,
+            swcBulk_wiltpt[0]
+        );
+        return; // Exit function prematurely due to error
+    }
+
+    mean_wiltpt = 0.;
+    for (i = 0; i < parms_sppnum->estab_lyrs; i++) {
+        mean_wiltpt += swcBulk_wiltpt[i];
+    }
+    mean_wiltpt /= (double) parms_sppnum->estab_lyrs;
+
+    if (LT(parms_sppnum->min_swc_estab, mean_wiltpt)) {
+        LogError(
+            LogInfo,
+            LOGERROR,
+            "%s (%s) : Minimum swc for establishment (%.4f) < wiltpoint (%.4f)",
+            "VegEstab",
+            parms_sppnum->sppname,
+            parms_sppnum->min_swc_estab,
+            mean_wiltpt
+        );
+    }
+}
+
+/**
+@brief Text output for VegEstab.
+
+@param[in] width Width of the soil layer (cm)
+@param[in] *parmsIn List of structs of type SW_VEGESTAB_INFO_INPUTS holding
+    input information about every vegetation species
+@param[in] count Held within type SW_VEGESTAB_INPUTS to determine
+    how many species to check
+@param[out] LogInfo Holds information on warnings and errors
+*/
+void echo_VegEstab(
+    const double width[],
+    SW_VEGESTAB_INFO_INPUTS *parmsIn,
+    IntU count,
+    LOG_INFO *LogInfo
+) {
+    /* --------------------------------------------------- */
+    IntU i;
+    Bool fullBuffer = swFALSE;
+    char outstr[MAX_ERROR];
+    char errstr[MAX_ERROR];
+    char *endOutstr = errstr + sizeof errstr - 1;
+
+    const char *endDispStr =
+        "\n-----------------  End of Establishment Parameters ------------\n";
+
+    size_t writeSize = MAX_ERROR;
+    char *writePtr = outstr;
+
+    (void) snprintf(
+        errstr,
+        MAX_ERROR,
+        "\n=========================================================\n\n"
+        "Parameters for the SoilWat Vegetation Establishment Check.\n"
+        "----------------------------------------------------------\n"
+        "Number of species to be tested: %d\n",
+        count
+    );
+
+    fullBuffer = sw_memccpy_inc(
+        (void **) &writePtr, endOutstr, (void *) errstr, '\0', &writeSize
+    );
+    if (fullBuffer) {
+        goto reportFullBuffer;
+    }
+
+    for (i = 0; i < count; i++) {
+        (void) snprintf(
+            errstr,
+            MAX_ERROR,
+            "Species: %s (vegetation type %s [%d])\n----------------\n"
+            "Germination parameters:\n"
+            "\tMinimum SWP (bars)  : -%.4f\n"
+            "\tMinimum SWC (cm/cm) : %.4f\n"
+            "\tMinimum SWC (cm/lyr): %.4f\n"
+            "\tMinimum temperature : %.1f\n"
+            "\tMaximum temperature : %.1f\n"
+            "\tFirst possible day  : %d\n"
+            "\tLast  possible day  : %d\n"
+            "\tMinimum consecutive wet days (after first possible day): %d\n",
+            parmsIn[i].sppname,
+            key2veg[parmsIn[i].vegType],
+            parmsIn[i].vegType,
+            parmsIn[i].bars[SW_GERM_BARS],
+            parmsIn[i].min_swc_germ / width[0],
+            parmsIn[i].min_swc_germ,
+            parmsIn[i].min_temp_germ,
+            parmsIn[i].max_temp_germ,
+            parmsIn[i].min_pregerm_days,
+            parmsIn[i].max_pregerm_days,
+            parmsIn[i].min_wetdays_for_germ
+        );
+
+        fullBuffer = sw_memccpy_inc(
+            (void **) &writePtr, endOutstr, (void *) errstr, '\0', &writeSize
+        );
+        if (fullBuffer) {
+            goto reportFullBuffer;
+        }
+
+        (void) snprintf(
+            errstr,
+            MAX_ERROR,
+            "Establishment parameters:\n"
+            "\tNumber of layers affecting successful establishment: %d\n"
+            "\tMinimum SWP (bars) : -%.4f\n"
+            "\tMinimum SWC (cm/layer) averaged across top %d layers: %.4f\n"
+            "\tMinimum temperature : %.1f\n"
+            "\tMaximum temperature : %.1f\n"
+            "\tMinimum number of days after germination      : %d\n"
+            "\tMaximum number of days after germination      : %d\n"
+            "\tMinimum consecutive wet days after germination: %d\n"
+            "\tMaximum consecutive dry days after germination: %d\n"
+            "---------------------------------------------------------------"
+            "\n\n",
+            parmsIn[i].estab_lyrs,
+            parmsIn[i].bars[SW_ESTAB_BARS],
+            parmsIn[i].estab_lyrs,
+            parmsIn[i].min_swc_estab,
+            parmsIn[i].min_temp_estab,
+            parmsIn[i].max_temp_estab,
+            parmsIn[i].min_days_germ2estab,
+            parmsIn[i].max_days_germ2estab,
+            parmsIn[i].min_wetdays_for_estab,
+            parmsIn[i].max_drydays_postgerm
+        );
+
+        fullBuffer = sw_memccpy_inc(
+            (void **) &writePtr, endOutstr, (void *) errstr, '\0', &writeSize
+        );
+        if (fullBuffer) {
+            goto reportFullBuffer;
+        }
+    }
+    fullBuffer = sw_memccpy_inc(
+        (void **) &writePtr, endOutstr, (void *) endDispStr, '\0', &writeSize
+    );
+
+reportFullBuffer:
+    if (fullBuffer) {
+        reportFullBuffer(LOGWARN, LogInfo);
+    }
+
+    printf("%s\n", outstr);
+}