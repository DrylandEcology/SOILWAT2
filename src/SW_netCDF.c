--- conflicted
+++ resolved
@@ -1677,15 +1677,10 @@
  * @param[in] timeSize Size of "time" dimension
  * @param[in] vertSize Size of "vertical" dimension
  * @param[in] varName Name of variable to write
-<<<<<<< HEAD
  * @param[in] attNames Attribute names that the new variable will contain
  * @param[in] attVals Attribute values that the new variable will contain
  * @param[in] numAtts Number of attributes being sent in
  * @param[in,out] LogInfo  Holds information dealing with logfile output
-=======
- * @param[in] varAttributes Attributes that the new variable will contain
- * @param[in,out] LogInfo  Holds information on warnings and errors
->>>>>>> 8e3adf3c
 */
 void SW_NC_create_template(const char* domFile, int domFileID,
     const char* fileName, int* newFileID, int newVarType,
@@ -1811,14 +1806,10 @@
  * @param[out] LogInfo Holds information on warnings and errors
 */
 void SW_NC_read(SW_NETCDF* SW_netCDF, PATH_INFO* PathInfo, LOG_INFO* LogInfo) {
-<<<<<<< HEAD
-    static const char* possibleKeys[] = {"domain", "progress"};
-=======
-    static const char* possibleKeys[NUM_NC_IN_KEYS] = {"domain"};
+    static const char* possibleKeys[NUM_NC_IN_KEYS] = {"domain", "progress"};
     static const Bool requiredKeys[NUM_NC_IN_KEYS] =
-            {swTRUE};
-    Bool hasKeys[NUM_NC_IN_KEYS] = {swFALSE};
->>>>>>> 8e3adf3c
+            {swTRUE, swTRUE};
+    Bool hasKeys[NUM_NC_IN_KEYS] = {swFALSE, swFALSE};
 
     FILE *f;
     char inbuf[MAX_FILENAMESIZE], *MyFileName;
@@ -1841,9 +1832,9 @@
                 SW_netCDF->varNC[vNCdom] = Str_Dup(varName, LogInfo);
                 SW_netCDF->InFilesNC[vNCdom] = Str_Dup(path, LogInfo);
                 break;
-            case PROG_NC:
-                SW_netCDF->varNC[PROG_NC] = Str_Dup(varName, LogInfo);
-                SW_netCDF->InFilesNC[PROG_NC] = Str_Dup(path, LogInfo);
+            case vNCprog:
+                SW_netCDF->varNC[vNCprog] = Str_Dup(varName, LogInfo);
+                SW_netCDF->InFilesNC[vNCprog] = Str_Dup(path, LogInfo);
             default:
                 LogError(LogInfo, LOGWARN, "Ignoring unknown key in %s, %s",
                          MyFileName, key);
@@ -1957,7 +1948,7 @@
 
     for(fileNum = 0; fileNum < SW_NVARNC; fileNum++) {
         if(FileExists(SW_netCDF->InFilesNC[fileNum])) {
-            openType = (fileNum == PROG_NC) ? NC_WRITE : NC_NOWRITE;
+            openType = (fileNum == vNCprog) ? NC_WRITE : NC_NOWRITE;
 
             if(nc_open(SW_netCDF->InFilesNC[fileNum], openType,
                                     &SW_netCDF->ncFileIDs[fileNum]) != NC_NOERR) {
