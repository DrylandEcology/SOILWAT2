--- conflicted
+++ resolved
@@ -1,3460 +1,3450 @@
-/********************************************************/
-/********************************************************/
-/*	Source file: SW_Flow_lib.c
- Type: module
- Application: SOILWAT - soilwater dynamics simulator
- Purpose: Water flow subroutines that can be used
- as a more or less independent library of
- soil water flow routines.  These routines
- are designed to operate independently of
- the soilwater model's data structures.
-
- See Also: SoWat_flow.c  SoWat_flow_subs.c
-
-History:
-(4/10/2000) -- INITIAL CODING - cwb
-
-10/19/2010	(drs) added function hydraulic_redistribution()
-
-11/16/2010	(drs) added function forest_intercepted_water()
-renamed evap_litter_stdcrop() -> evap_litter_veg()
-
-01/06/2011	(drs) drainout is calculated in infiltrate_water_high() and
-infiltrate_water_low(), but was not added up -> fixed it by changing (*drainout)
-= drainlw to (*drainout) += drainlw in function infiltrate_water_low()
-
-01/06/2011	(drs) drainlw was not set to 0. in the for-loop, i.e. a layer
-with swc below pwp inherited incorrectly drainlw from layer above instead of
-drainlw=0
-
-02/22/2011	(drs) evap_litter_veg() set aet implicitely to 0. and then added
-litter evap; changed such that litter evap is now added to whatever value aet
-has previously
-
-07/21/2011	(drs) infiltrate_water_high() & infiltrate_water_low();
-- added variables: saturated water content - swcsat, impermeability, water
-standing above soil - standingWater
-- percolation is adjusted by (1-impermeability)
-- if a lower soil layer becomes saturated then water is pushed back up even
-above the soil surface into standingWater
-
-07/22/2011	(drs) included evaporation from standingWater into
-evap_litter_veg_surfaceWater() previously called evap_litter_veg()
-
-07/22/2011	(drs) included evaporation from standingWater into
-reduce_rates_by_surfaceEvaporation() previously called
-reduce_rates_by_intercepted()
-
-08/22/2011	(drs) renamed bs_ev_tr_loss() to EsT_partitioning()
-
-08/22/2011	(drs) added EsT_partitioning_forest() to partition bare-soil
-evaporation (Es) and transpiration (T) in forests
-
-09/08/2011	(drs) renamed stcrp_intercepted_water() to
-grass_intercepted_water(); added shrub_intercepted_water() as current copy from
-grass_intercepted_water(); added double scale to each xx_intercepted_water()
-function to scale for snowdepth effects and vegetation type fraction added
-double a,b,c,d to each xx_intercepted_water() function for for parameters in
-intercepted rain = (a + b*veg) + (c+d*veg) * ppt
-
-09/09/2011	(drs) added xx_EsT_partitioning() for each vegetation type
-(grass, shrub, tree); added double lai_param as parameter in exp-equation
-
-09/09/2011	(drs) replaced evap_litter_veg_surfaceWater() with
-evap_fromSurface() to be called for each surface water pool seperately
-
-09/09/2011	(drs) replaced SHD_xx constanst with input parameters in
-pot_transp()
-
-09/09/2011	(drs) added double Es_param_limit to pot_soil_evap() to scale
-and limit bare-soil evaporation rate (previously hidden constant in code)
-
-09/09/2011	(drs) renamed reduce_rates_by_surfaceEvaporation() to
-reduce_rates_by_unmetEvapDemand()
-
-09/11/2011	(drs) added double scale to hydraulic_redistribution() function
-to scale for vegetation type fraction
-
-09/13/2011	(drs)	added double scale, a,b,c,d to each
-litter_intercepted_water() function for parameters in litter intercepted rain =
-((a + b*blitter) + (c+d*blitter) * ppt) * scale
-
-09/21/2011	(drs)	reduce_rates_by_unmetEvapDemand() is obsolete, complete
-E and T scaling in SW_Flow.c
-
-01/28/2012	(drs)	unsaturated flow drains now to swcmin instead of swcwp:
-changed infiltrate_water_low() accordingly
-
-02/04/2012	(drs)	in 'remove_from_soil': control that swc_avail >= 0
-
-03/23/2012	(drs)	excluded hydraulic redistribution from top soil layer
-(assuming that this layer is <= 5 cm deep)
-
-03/26/2012	(drs)	infiltrate_water_low(): allow unsaturated percolation in
-first layer
-
-05/24/2012  (DLM) started coding soil_temperature function
-
-05/25/2012  (DLM)  added all this fun crazy linear regression stuff to
-soil_temperature function
-
-05/29/2012  (DLM) still working on soil_temperature function, linear regression
-stuff should work now
-
-05/30/2012  (DLM) got rid of nasty segmentation fault error in soil_temperature
-function, also tested math seems correct after checking by hand.  added the
-ability to change the value of deltaX
-
-05/30/2012  (DLM) added soil_temp_error variable... it simply keeps track of
-whether or not an error has been reported in the soil_temperature function.  0
-for no, 1 for yes.
-
-05/30/2012  (DLM) added # of lyrs check & maxdepth check at the beginning of
-soil_temperature function to make sure code doesn't blow up... if there isn't
-enough lyrs (ie < 2) or the maxdepth is too little (ie < deltaX * 2), the
-function quits out and reports an error to the user
-
-05/31/2012  (DLM) added theMaxDepth variable to soil_temperature function to
-allow the changing of the maxdepth of the equation, also soil_temperature()
-function now stores most regression data in a structure to reduce redundant
-regression calculations & speeds things up
-
-05/31/2012  (DLM) added soil_temperature_init() function for use in the
-soil_temperature function to initialize the values for use in the regressions...
-it is not apart of the header file, because it's not meant to be an external
-function
-
-06/01/2012  (DLM) edited soil_temperature function(), changed deltaT variable
-from hours to seconds, also changed some of the regression calculations so that
-swc, fc, & wp regressions are scaled properly... results are actually starting
-to look usable!
-
-06/13/2012  (DLM) soil_temperature function no longer extrapolates values for
-regression layers that are out of the bounds of the soil layers... instead they
-are now set to the last soil layers values.  extrapolating code is still in the
-function and can be commented out and used if wishing to go back to
-extrapolating the values... 10/11/2012	(drs) petfunc(): annotated all
-equations, wind is now [m/s] at 2-m above ground (instead of miles/h);
-11/06/2012	(clk) petfunc(): added slope and aspect into the calculation for
-solar radiation
-
-01/31/2013	(clk)	Added new function, pot_soil_evap_bs() to the code. This
-function is similar to pot_soil_evap() but since it deals with bare ground as
-the type of vegetation, doesn't need several parameters, i.e. totagb, which also
-simplifies the function.
-
-03/07/2013	(clk)	In the functions soil_temperature and
-soil_temperature_init, added code to determine whether or not a soil layer was
-frozen Used the Eitzinger 2000 article, equation 3 to calculate the fusion pool
-that needed to be accounted for when freezing/thawing since, when
-freezing/thawing something, the temperature will remain the same until all of
-that material has froze/thawed. The amount of energy needed to do this is the
-fusion pool. The the rest of the temperature change can be adjusted from there.
-Also, now that we are incorporating freezing soil layers into the model, needed
-to account for these frozen layers with the soil water content movement. Needed
-to adjust the functions infiltrate_water_high(), evap_from_soil(),
-infiltrate_water_low(), and hydraulic_redistribution() Adjusted these function
-so that they only made changes to the output as long as the current soil layer
-was not frozen. In the case of drainage though, needed to make sure that the
-layer below the current layer was not frozen, to make sure that the drainage had
-somewhere to go.
-
-03/28/2013	(clk) 	Changed the soil_temperature function to use the actual
-soil temp values when determining for freezing soils, instead of using the
-regression values. Since the regression values were no longer being updated when
-the temperature would change this way, made the function call
-soil_temperature_init everytime that the soil temperature would change due to
-freezing/thawing of the soil. Also moved the initialization of oldsFusionPool to
-its own function becuase you are now possibly calling soil_temperature_init
-multiple times, to adjust the temperatures, and don't want to also initialize
-the fusion pools again.
-
-04/04/2013	(clk)	In infiltrate_water_high(), needed to also change the
-lines swc[0] += pptleft;
-(*standingWater) = 0.;
-to only happen when the top soil layer is not frozen.
-
-06/24/2013	(rjm)	made 'soil_temp_error', 'soil_temp_init' and
-'fusion_pool_init' into global variable (instead of module-level) and moved them
-to SW_Flow.c: otherwise they will not get reset to 0 (in call to construct)
-between consecutive calls as a dynamic library
-
-07/09/2013	(clk)	initialized the two new functions:
-forb_intercepted_water and forb_EsT_partitioning
-
-01/05/2016 (drs)	added new function set_frozen_unfrozen() to determine
-frozen/unfrozen status of soil layers based on criteria by Parton et al. 1998
-GCB re-wrote code for consequences of a frozen soil layer: now based on Parton
-et al. 1998 GCB
-                                                - infiltrate_water_high(): if
-frozen, saturated hydraulic conductivity is reduced to 1%; infiltration is not
-impeded by a frozen soil
-                                                - infiltrate_water_low(): if
-frozen, unsaturated hydraulic conductivity is reduced to 1%
-                                                - hydraulic_redistribution(): no
-hd between two layers if at least one is frozen
-                                                - remove_from_soil(): no
-evaporation and transpiration from a frozen soil layer
-
-02/08/2016 (CMA & CTD) In the function surface_temperature_under_snow(), used
-Parton's Eq. 5 & 6 from 1998 paper instead of koren paper Adjusted function
-calls to surface_temperature_under_snow to account for the new parameters
-
-03/01/2016 (CTD) Added error check for Rsoilwat called tempError()
-*/
-/********************************************************/
-/********************************************************/
-
-/* =================================================== */
-/*                INCLUDES / DEFINES                   */
-/* --------------------------------------------------- */
-#include "include/SW_Flow_lib.h"    // for EsT_partitioning, SW_ST_init_run
-#include "include/filefuncs.h"      // for LogError
-#include "include/generic.h"        // for interpolation, GT, LT, fmax, fmin
-#include "include/SW_datastructs.h" // for LOG_INFO, SW_SITE_*, SW_ST_SIM
-#include "include/SW_Defines.h"     // for MAX_LAYERS, MAX_ST_RGR, TimeInt
-#include "include/SW_SoilWater.h"   // for SW_SWRC_SWCtoSWP
-#include <math.h>                   // for fabs, exp, log10, copysign
-
-
-/* =================================================== */
-/*                  Local Variables                    */
-/* --------------------------------------------------- */
-
-// based on Eitzinger, J., W. J. Parton, and M. Hartman. 2000. Improvement and
-// Validation of A Daily Soil Temperature Submodel for Freezing/Thawing Periods.
-// Soil Science 165:525-534.
-
-// correction factor for eq. 3 [unitless]; estimate based on data from CPER/SGS
-// LTER -- * Currently not used*
-// const double TCORRECTION = 0.02;
-
-// Eitzinger et al. (2000): fusion energy of water; units = [cal cm-3] --
-// Currently not used
-// const double FUSIONHEAT_H2O = 80.;
-
-/** freezing point of water in soil [C]; based on Parton 1984 */
-const double FREEZING_TEMP_C = -1.;
-
-// based on Parton, W. J., M. Hartman, D. Ojima, and D. Schimel. 1998. DAYCENT
-// and its land surface submodel: description and testing. Global and Planetary
-// Change 19:35-48.
-const double MIN_VWC_TO_FREEZE = 0.13;
-
-/* =================================================== */
-/*             Global Function Definitions             */
-/* --------------------------------------------------- */
-
-/**********************************************************************
-HISTORY:
-4/30/92  (SLC)
-7/1/92   (SLC) Reset pptleft to 0 if less than 0 (due to round off)
-1/19/93  (SLC) Check if vegcov is zero (in case there was no biomass),
-then no standing crop interception is possible.
-15-Oct-03 (cwb) replaced Parton's original equations with new ones
-developed by John Bradford based on Corbet and Crouse 1968.
-Replaced the following code:
-par1 = LE(vegcov, 8.5) ?  0.9 + 0.04 * vegcov
-: 1.24 + (vegcov-8.5) *.35;
-par2 = LE(vegcov, 3.0) ? vegcov * .33333333
-: 1. + (vegcov-3.)*0.182;
-*wintstcr = par1 * .026 * ppt + 0.094 * par2;
-
-21-Oct-03 (cwb) added MAX_WINTLIT line
-**********************************************************************/
-
-/**
-@brief Calculate rain interception by vegetation canopies.
-
-Interception equations as of v4.3.0 (21 Nov 2018) are based on results by
-Vegas Galdos et al. 2012 \cite VegasGaldos2012 and
-Gerrits 2010 \cite Gerrits2010.
-
-Previously, equations were derived from Bradford 2004 \cite Bradford2004
-based on data from Corbet and Crouse (1968) \cite Corbett1968; these were
-implemented on 15 Oct 2003. The original formulation by
-Parton 1978 \cite Parton1978 was also based on
-Corbet and Crouse (1968) \cite Corbett1968.
-
-@param[in,out] *ppt_incident Amount of rain (cm) arriving at canopy.
-@param[out] *int_veg Amount of rain intercepted by vegetation canopy (cm).
-@param[in,out] *s_veg Current canopy storage of intercepted water (cm).
-@param m Number of rain events per day.
-@param kSmax Parameter (mm) to determine storage capacity based on LAI.
-@param LAI Leaf-area index (m2 / m2).
-@param scale The compound fraction of vegetation type coverage and canopy
-extent above snow pack.
-
-\sideeffect
-- ppt_incident Amount of rain not intercepted, i.e., throughfall (cm).
-- s_veg Updated canopy storage (cm).
-*/
-void veg_intercepted_water(
-    double *ppt_incident,
-    double *int_veg,
-    double *s_veg,
-    double m,
-    double kSmax,
-    double LAI,
-    double scale
-) {
-    if (GT(LAI, 0.) && GT(*ppt_incident, 0.)) {
-        double Dthreshold_cm = m * kSmax * log10(1 + LAI) / 10.;
-
-        *int_veg =
-            scale *
-            fmin(*ppt_incident, fmax(0., Dthreshold_cm - *s_veg / scale));
-        *s_veg += *int_veg;
-        *ppt_incident -= *int_veg;
-
-    } else {
-        *int_veg = 0.;
-    }
-}
-
-/**
-@brief Calculate rain interception by litter layer.
-
-Interception equations as of v4.3.0 (21 Nov 2018) are based on results by
-Vegas Galdos et al. 2012 \cite VegasGaldos2012 and
-Gerrits 2010 \cite Gerrits2010.
-
-Previously, equations were derived from Bradford 2004 \cite Bradford2004
-based on data from Corbet and Crouse (1968) \cite Corbett1968; these were
-implemented on 15 Oct 2003. The original formulation by
-Parton 1978 \cite Parton1978 was also based on
-Corbet and Crouse (1968) \cite Corbett1968.
-
-@param[in,out] *ppt_through Amount of rain (cm) arriving at litter layer.
-@param[out] *int_lit Amount of rain intercepted by litter;
-    added to previous value (cm).
-@param[in,out] *s_lit Current litter storage of intercepted water (cm).
-@param m Number of rain events per day.
-@param kSmax Parameter (mm) to determine storage capacity based on litter
-    biomass.
-@param blitter Litter biomass density (g / m2).
-@param scale The compound fraction of vegetation type coverage and litter
-above snow pack.
-
-\sideeffect
-- ppt_through Amount of rain not intercepted, i.e., throughfall (cm).
-- s_lit Updated litter storage (cm).
-*/
-void litter_intercepted_water(
-    double *ppt_through,
-    double *int_lit,
-    double *s_lit,
-    double m,
-    double kSmax,
-    double blitter,
-    double scale
-) {
-    if (GT(blitter, 0.) && GT(*ppt_through, 0.)) {
-        double intercepted = 0.0;
-        double Dthreshold_cm = m * kSmax * log10(1 + blitter) / 10.;
-
-        intercepted =
-            scale *
-            fmin(*ppt_through, fmax(0., Dthreshold_cm - *s_lit / scale));
-
-        *int_lit += intercepted;
-        *s_lit += intercepted;
-        *ppt_through -= intercepted;
-    }
-}
-
-/**
-@brief Infiltrate water into soil layers under high water conditions, otherwise
-      known as saturated percolation.
-
-@param swc Soilwater content in each layer before drainage (cm H<SUB>2</SUB>O).
-@param drain Drainage amount in each layer (cm/day).
-@param *drainout Drainage from the last layer (cm H<SUB>2</SUB>O).
-@param pptleft Daily precipitation available to the soil (cm/day).
-@param nlyrs Number of layers available to drain from.
-@param swcfc Soilwater content in each layer at field capacity
-(cm H<SUB>2</SUB>O).
-@param swcsat Soilwater content in each layer at saturation
-    (m<SUP>3</SUP>H<SUB>2</SUB>O).
-@param ksat Saturated hydraulic conductivity [cm day-1]
-@param impermeability Impermeability measures for each layer.
-@param *standingWater Remaining water on the surface
-    (m<SUP>3</SUP>H<SUB>2</SUB>O).
-@param lyrFrozen Frozen information at each layer.
-
-@sideeffect
-- drain Updated drainage amount in each layer (cm/day).
-- swc Updated soilwater content in each layer after drainage (cm H<SUB>2</SUB>O)
-- *standingWater Updated remaining water on the surface
-  (m<SUP>3</SUP>H<SUB>2</SUB>O).
-- *drainout Updated drainage from the previous layer (cm H<SUB>2</SUB>O)
-*/
-/**********************************************************************
- HISTORY:
- 4/30/92  (SLC)
- 1/14/02 - (cwb) fixed off by one error in loop.
- 10/20/03 - (cwb) added drainout variable to return drainage
- out of lowest layer
- **********************************************************************/
-
-void infiltrate_water_high(
-    double swc[],
-    double drain[],
-    double *drainout,
-    double pptleft,
-    unsigned int nlyrs,
-    const double swcfc[],
-    double swcsat[],
-    double ksat[],
-    const double impermeability[],
-    double *standingWater,
-    double lyrFrozen[]
-) {
-
-    unsigned int i;
-    unsigned int j;
-    double push;
-    double ksat_rel;
-
-    // Infiltration
-    swc[0] += pptleft + *standingWater;
-    (*standingWater) = 0.;
-
-    // Saturated percolation
-    for (i = 0; i < nlyrs; i++) {
-        if (!ZRO(lyrFrozen[i])) {
-            ksat_rel = 0.01; // roughly estimated from Parton et al. 1998 GCB
-        } else {
-            ksat_rel = 1.;
-        }
-
-        ksat_rel *= (1. - impermeability[i]);
-
-        /* calculate potential saturated percolation */
-        drain[i] = ksat_rel * fmin(ksat[i], swc[i] - swcfc[i]);
-        drain[i] = fmax(0., drain[i]);
-
-
-        if (i < nlyrs - 1) {
-            /* percolate up to next-to-last layer */
-            swc[i + 1] += drain[i];
-            swc[i] -= drain[i];
-        } else {
-            /* percolate last layer */
-            (*drainout) = drain[i];
-            swc[i] -= drain[i];
-        }
-    }
-
-    /* adjust (i.e., push water upwards) if water content of a layer is now
-     * above saturated water content */
-
-    /* reverse for-loop with j in [nlyrs - 1, 0] */
-    for (j = nlyrs; j-- > 0;) {
-        if (GT(swc[j], swcsat[j])) {
-            push = swc[j] - swcsat[j];
-            swc[j] -= push;
-            if (j > 0) {
-                drain[j - 1] -= push;
-                swc[j - 1] += push;
-            } else {
-                (*standingWater) = push;
-            }
-        }
-    }
-}
-
-/**
-@brief Compute weighted average of soilwater potential to be
-used for transpiration calculations.
-
-@param[in,out] *swp_avg Weighted average of soilwater potential and
-    transpiration coefficients (-bar).
-<<<<<<< HEAD
-@param[in] SW_SoilRunIn Struct of type SW_SOIL_RUN_INPUTS describing
-    the simulated site's input values
-@param[in] SW_SiteSim Struct of type SW_SITE_SIM describing the simulated site's
-    simulation values
-@param[in] n_tr_rgns Array of n_lyrs elements of transpiration regions that each
-    soil layer belongs to.
-@param[in] n_layers Number of soil layers.
-@param[in] tr_regions Number of layer regions used in weighted average,
-    typically 3;<BR> to represent shallow, mid, & deep depths to compute
-    transpiration rate.
-=======
-@param[in] SW_Site Struct of type SW_SITE describing the simulated site
-@param[in] n_tr_rgns Number of transpiration regions.
-@param[in] n_layers Number of soil layers with roots
-    (for a specific plant functional type)
-@param[in] tr_regions Array with the transpiration region assigned to each
-    soil layer (for a specific plant functional type)
->>>>>>> dd3655e7
-@param[in] swc Soilwater content in each layer before drainage
-    (m<SUP>3</SUP>H<SUB>2</SUB>O).
-@param[in] VegType Current vegetation
-@param[out] LogInfo Holds information on warnings and errors
-
-@sideeffect *swp_avg Weighted average of soilwater potential and transpiration
-coefficients (-bar). NAN if all transpiration coefficients are 0.
-*/
-void transp_weighted_avg(
-    double *swp_avg,
-    SW_SOIL_RUN_INPUTS *SW_SoilRunIn,
-    SW_SITE_SIM *SW_SiteSim,
-    unsigned int n_tr_rgns,
-    LyrIndex n_layers,
-    const unsigned int tr_regions[],
-    double swc[],
-    int VegType,
-    LOG_INFO *LogInfo
-) {
-
-    /**********************************************************************
-
-     HISTORY:
-     Original:
-     4/30/92  SLC
-     6/9/93   (SLC) check that (sum_tr_co <> 0) before dividing swp by this
-     number
-     4/10/2000 CWB -- began recoding in C
-     9/21/01   cwb -- adjusted method for determining transpiration
-     regions to reflect the new design.  removed
-     tr_reg_min and max, added n_layers and tr_regions[].
-     4-Mar-02  cwb -- moved this function after ppt enters soil.  Originally,
-     it was the first function called, so evapotransp was
-     based on swp_avg prior to wetting.  Also, set return
-     value as a pointer argument to be more consistent with
-     the rest of the code.
-     1-Oct-03  cwb -- Removed sum_tr_coeff[] requirement as it might as well
-     be calculated here and save the confusion of
-     having to keep up with it in the rest of the code.
-     1-Oct-03 - local sumco replaces previous sum_tr_coeff[]
-
-     **********************************************************************/
-    unsigned int r;
-    unsigned int i;
-    double swp;
-    double sumco;
-
-    *swp_avg = NAN;
-
-    for (r = 1; r <= n_tr_rgns; r++) {
-        swp = sumco = 0.0;
-
-        for (i = 0; i < n_layers; i++) {
-            if (tr_regions[i] == r) {
-                swp += SW_SoilRunIn->transp_coeff[VegType][i] *
-                       SW_SWRC_SWCtoSWP(
-                           swc[i], SW_SoilRunIn, SW_SiteSim, i, LogInfo
-                       );
-
-                if (LogInfo->stopRun) {
-                    return; // Exit function prematurely due to error
-                }
-
-                sumco += SW_SoilRunIn->transp_coeff[VegType][i];
-            }
-        }
-
-        /* Ignore swp of current regions if sumco is 0
-           (i.e., all transp_coeff in current region are zero)
-           --> swp_avg could potentially remain NAN
-        */
-        if (GT(sumco, 0.)) {
-            swp /= sumco;
-            /* use smallest (i.e., wettest) weighted average across regions */
-            (*swp_avg) = (r == 1) ? swp : fmin(swp, (*swp_avg));
-        }
-    }
-}
-
-/**
-@brief Calculates the fraction of water lost from bare soil evaporation and
-transpiration.
-
-@author SLC
-
-@param *fbse Fraction of water loss from bare soil evaporation.
-@param *fbst Fraction of water loss from bare soil transpiration.
-@param blivelai Live biomass leaf area index.
-@param lai_param Leaf area index parameter.
-
-@sideeffect
-- fbse Updated fraction of water loss from bare soil evaporation.
-- fbst Updated fraction of water loss from bare soil transpiration.
-*/
-void EsT_partitioning(
-    double *fbse, double *fbst, double blivelai, double lai_param
-) {
-    /**********************************************************************
-     PURPOSE: Calculate fraction of water loss from bare soil
-     evaporation and transpiration
-
-     HISTORY:
-     4/30/92  (SLC)
-     24-Oct-03 (cwb) changed exp(-blivelai*bsepar1) + bsepar2;
-     to exp(-blivelai);
-     08/22/2011	(drs)	For trees: according to a regression based on a review
-by Daikoku, K., S. Hattori, A. Deguchi, Y. Aoki, M. Miyashita, K. Matsumoto, J.
-Akiyama, S. Iida, T. Toba, Y. Fujita, and T. Ohta. 2008. Influence of
-evaporation from the forest floor on evapotranspiration from the dry canopy.
-Hydrological Processes 22:4083-4096. CWB- 4/00 Not sure what's the purpose of
-bsepar2, unless it's a fudge-factor to be played with.
-     **********************************************************************/
-    double bsemax = 0.995;
-
-    *fbse = exp(-lai_param * blivelai);
-
-    *fbse = fmin(*fbse, bsemax);
-    *fbst = 1. - (*fbse);
-}
-
-/**
-
-@brief Calculates potential bare soil evaporation rate.
-
-Based on equations from Parton 1978. @cite Parton1978
-
-@param[in] SW_SoilRunIn Struct of type SW_SOIL_RUN_INPUTS describing
-    the simulated site's input values
-@param[in] SW_SiteSim Struct of type SW_SITE_SIM describing the simulated site's
-    simulation values
-@param[in] nelyrs Number of layers to consider in evaporation.
-@param[in] totagb Sum of above ground biomass and litter.
-@param[in] fbse Fraction of water loss from bare soil evaporation.
-@param[in] petday Potential evapotranspiration rate (cm/day).
-@param[in] shift Displacement of the inflection point in order to shift the
-    function up, down, left, or right; in relation to the macro tanfunc.
-@param[in] shape Slope of the line at the inflection point.
-@param[in] inflec Y-value of the inflection point.
-@param[in] range Max y-value - min y-value at the limits.
-@param[in] swc Soilwater content in each layer before drainage
-    (m<SUP>3</SUP>H<SUB>2</SUB>O).
-@param[in] Es_param_limit Parameter to determine when soil surface is completely
-    covered with litter and that bare soil evaporation is inhibited.
-@param[out] *bserate Bare soil evaporation loss rate (cm/day).
-@param[out] LogInfo Holds information on warnings and errors
-
-@sideeffect *bserate Updated bare soil evaporation loss rate (cm/day).
-*/
-void pot_soil_evap(
-    SW_SOIL_RUN_INPUTS *SW_SoilRunIn,
-    SW_SITE_SIM *SW_SiteSim,
-    unsigned int nelyrs,
-    double totagb,
-    double fbse,
-    double petday,
-    double shift,
-    double shape,
-    double inflec,
-    double range,
-    double swc[],
-    double Es_param_limit,
-    double *bserate,
-    LOG_INFO *LogInfo
-) {
-    /**********************************************************************
-     HISTORY:
-     4/30/92  (SLC)
-     8/27/92  (SLC) Put in a check so that bserate cannot become
-     negative.  If total aboveground biomass (i.e.
-     litter+bimoass) is > 999., bserate=0.
-     6 Mar 02 (cwb) renamed watrate's parameters (see also SW_Site.h)
-     shift,  shift the x-value of the inflection point
-     shape,  slope of the line at the inflection point
-     inflec, y-value of the inflection point
-     range;  max y-val - min y-val at the limits
-     1-Oct-03 - cwb - removed the sumecoeff variable as it should
-     always be 1.0.  Also removed the line
-     avswp = sumswp / sumecoeff;
-
-     LOCAL:
-     avswp     - average soil water potential over all layers
-     evpar1    - input parameter to watrate.
-
-     FUNCTION CALLS:
-     watrate   - calculate evaporation rate.
-     swpotentl - compute soilwater potential
-     **********************************************************************/
-
-    double x;
-    double avswp = 0.0;
-    double sumwidth = 0.0;
-    unsigned int i;
-
-    /* get the weighted average of swp in the evap layers */
-    for (i = 0; i < nelyrs; i++) {
-        if (ZRO(SW_SoilRunIn->evap_coeff[i])) {
-            break;
-        }
-        x = SW_SoilRunIn->width[i] * SW_SoilRunIn->evap_coeff[i];
-        sumwidth += x;
-        avswp +=
-            x * SW_SWRC_SWCtoSWP(swc[i], SW_SoilRunIn, SW_SiteSim, i, LogInfo);
-        if (LogInfo->stopRun) {
-            return; // Exit function prematurely due to error
-        }
-    }
-
-    // Note: avswp = 0 if swc = 0 because that is the return value of
-    // SW_SWRC_SWCtoSWP
-    avswp /= (ZRO(sumwidth)) ? 1 : sumwidth;
-
-    /*  8/27/92 (SLC) if totagb > Es_param_limit, assume soil surface is
-     * completely covered with litter and that bare soil
-     * evaporation is inhibited.
-     */
-
-    if (GE(totagb, Es_param_limit) || ZRO(avswp)) {
-        *bserate = 0.;
-    } else {
-        *bserate = petday *
-                   watrate(avswp, petday, shift, shape, inflec, range) *
-                   (1. - (totagb / Es_param_limit)) * fbse;
-    }
-}
-
-/**
-@brief Calculate the potential bare soil evaporation rate of bare ground.
-
-Based on equations from Parton 1978. @cite Parton1978
-
-@param[in,out] *bserate Bare soil evaporation loss rate (cm/day).
-@param[in] SW_SoilRunIn Struct of type SW_SOIL_RUN_INPUTS describing
-    the simulated site's input values
-@param[in] SW_SiteSim Struct of type SW_SITE_SIM describing the simulated site's
-    simulation values
-@param[in] nelyrs Number of layers to consider in evaporation.
-@param[in] petday Potential evapotranspiration rate (cm/day).
-@param[in] shift Displacement of the inflection point in order to shift the
-    function up, down, left, or right.
-@param[in] shape Slope of the line at the inflection point.
-@param[in] inflec Y-value of the inflection point.
-@param[in] range Max y-value - min y-value at the limits.
-@param[in] swc Soilwater content in each layer before drainage
-    (m<SUP>3</SUP>H<SUB>2</SUB>O).
-@param[out] LogInfo Holds information on warnings and errors
-*/
-void pot_soil_evap_bs(
-    double *bserate,
-    SW_SOIL_RUN_INPUTS *SW_SoilRunIn,
-    SW_SITE_SIM *SW_SiteSim,
-    unsigned int nelyrs,
-    double petday,
-    double shift,
-    double shape,
-    double inflec,
-    double range,
-    double swc[],
-    LOG_INFO *LogInfo
-) {
-
-    /**********************************************************************
-     LOCAL:
-     avswp     - average soil water potential over all layers
-     evpar1    - input parameter to watrate.
-
-     FUNCTION CALLS:
-     watrate   - calculate evaporation rate.
-     swpotentl - compute soilwater potential
-     **********************************************************************/
-
-    double x;
-    double avswp = 0.0;
-    double sumwidth = 0.0;
-    unsigned int i;
-
-    /* get the weighted average of swp in the evap layers */
-    for (i = 0; i < nelyrs; i++) {
-        x = SW_SoilRunIn->width[i] * SW_SoilRunIn->evap_coeff[i];
-        sumwidth += x;
-        avswp +=
-            x * SW_SWRC_SWCtoSWP(swc[i], SW_SoilRunIn, SW_SiteSim, i, LogInfo);
-        if (LogInfo->stopRun) {
-            return; // Exit function prematurely due to error
-        }
-    }
-
-    avswp /= sumwidth;
-
-    *bserate = petday * watrate(avswp, petday, shift, shape, inflec, range);
-}
-
-/**
-
-@brief Calculates the potential transpiration rate.
-
-Based on equations from Parton 1978. @cite Parton1978
-
-@param *bstrate This is the potential transpiration loss rate (cm/day).
-@param swpavg Weighted average of soil water potential (-bar).
-@param biolive Living biomass (%).
-@param biodead Dead biomass (%).
-@param fbst Fraction of water loss from transpiration.
-@param petday Potential evapotranspiration rate (cm/day).
-@param swp_shift Shifts the x-value of the inflection point.
-@param swp_shape Slope of the line at the inflection point.
-@param swp_inflec Y-value of the inflection point.
-@param swp_range Max y-value - min y-value at the limits.
-@param shade_scale Scale for shade effect.
-@param shade_deadmax Maximum biomass of dead, before shade has any affect.
-@param shade_xinflex X-value of the inflection point, before shade has any
-    effect.
-@param shade_slope Slope of the line at the inflection point, before shade has
-    any effect.
-@param shade_yinflex Y-value of the inflection point, before shade has any
-    effect.
-@param shade_range Max y-value - min y-value at the limits, before shade has any
-    effect.
-@param co2_wue_multiplier Water-usage efficiency multiplier (CO<SUB>2</SUB>
-ppm).
-
-@sideeffect *bstrate Updated potential transpiration loss rate (cm/day)
-    which is 0 if \p biolive is 0 or if \p swpavg is missing.
-*/
-void pot_transp(
-    double *bstrate,
-    double swpavg,
-    double biolive,
-    double biodead,
-    double fbst,
-    double petday,
-    double swp_shift,
-    double swp_shape,
-    double swp_inflec,
-    double swp_range,
-    double shade_scale,
-    double shade_deadmax,
-    double shade_xinflex,
-    double shade_slope,
-    double shade_yinflex,
-    double shade_range,
-    double co2_wue_multiplier
-) {
-    /**********************************************************************
-
-     HISTORY:
-     4/30/92  (SLC)
-     7/1/92   (SLC) Fixed bug.  Equation for bstrate not right.
-     9/1/92   (SLC) Allow transpiration, even if biodead is zero.  This
-     was in the original model, we will compute shade if biodead
-     is greater than deadmax.  Otherwise, shadeaf = 1.0
-     6 Mar 02 (cwb) renamed watrate's parameters (see also SW_Site.h)
-     shift,  shift the x-value of the inflection point
-     shape,  slope of the line at the inflection point
-     inflec, y-value of the inflection point
-     range;  max y-val - min y-val at the limits
-
-     LOCAL VARIABLES:
-     shadeaf - shade affect on transpiration rate
-     scale1  - scale for shade affect
-     trpar1  - input paramter to watrate
-     deadmax - maximum biomass of dead, before shade has any affect.
-
-     FUNCTION CALLS:
-     watrate - compute transpiration rate.
-     tanfunc - tangent function
-     **********************************************************************/
-
-    double par1;
-    double par2;
-    double shadeaf;
-
-    if (LE(biolive, 0.) || missing(swpavg)) {
-        *bstrate = 0.;
-
-    } else {
-        if (GE(biodead, shade_deadmax)) {
-            par1 = tanfunc(
-                biolive, shade_xinflex, shade_yinflex, shade_range, shade_slope
-            );
-            par2 = tanfunc(
-                biodead, shade_xinflex, shade_yinflex, shade_range, shade_slope
-            );
-            shadeaf = (par1 / par2) * (1.0 - shade_scale) + shade_scale;
-            shadeaf = fmin(shadeaf, 1.0);
-        } else {
-            shadeaf = 1.0;
-        }
-
-        *bstrate =
-            watrate(
-                swpavg, petday, swp_shift, swp_shape, swp_inflec, swp_range
-            ) *
-            shadeaf * petday * fbst * co2_wue_multiplier;
-    }
-}
-
-/**
-@brief Calculate the evaporation or transpiration rate as a function of
-potential evapotranspiration and soil water potential.
-
-Based on equations from Parton 1978. @cite Parton1978
-
-@param swp Soil water potential (-bar).
-@param petday Potential evapotranspiration rate (cm/day).
-@param shift Displacement of the inflection point in order to shift the function
-    up, down, left, or right.
-@param shape Slope of the line at the inflection point.
-@param inflec Y-value of the inflection point.
-@param range Max y-value - min y-value at the limits.
-
-@return watrate Rate of evaporation (or transpiration) from the soil (cm/day).
-*/
-double watrate(
-    double swp,
-    double petday,
-    double shift,
-    double shape,
-    double inflec,
-    double range
-) {
-    /**********************************************************************
-     PURPOSE: Calculate the evaporation (or transpiration) rate, as
-     a function of potential evapotranspiration and soil
-     water potential. The ratio of evaporation (transpiration)
-     rate to PET is inversely proportional to soil water
-     poential (see Fig2.5a,b, pp.39, "Abiotic Section of ELM")
-
-     HISTORY:
-     4/30/92  (SLC)
-     6 Mar 02 (cwb) - Changed arguments from a/b/c to shift,shape,
-     inflec, range because I finally found the source
-     for tanfunc.
-
-     **********************************************************************/
-
-    double par1;
-    double par2;
-    double result;
-
-    if (LT(petday, .2)) {
-        par1 = 3.0;
-    } else if (LT(petday, .4)) {
-        par1 = (.4 - petday) * -10. + 5.;
-    } else if (LT(petday, .6)) {
-        par1 = (.6 - petday) * -15. + 8.;
-    } else {
-        par1 = 8.;
-    }
-
-    par2 = shift - swp;
-
-    result = tanfunc(par2, par1, inflec, range, shape);
-
-    return (fmin(fmax(result, 0.0), 1.0));
-}
-
-/**
-@brief Evaporates water from the surface water pool, i.e., intercepted water
-(tree, shrub, grass, litter) or standingWater.
-
-Note: call sperately for each pool.
-
-@param *water_pool Pool of surface water minus evaporated water (cm/day).
-@param *evap_rate Actual evaporation from this pool (cm/day).
-@param *aet Actual evapotranspiration (cm/day).
-
-@sideeffect
-- *water_pool Updated pool of surface water minus evaporated water (cm/day).
-- *evap_rate Updated evaporation from this pool (cm/day).
-- *aet Updated evapotranspiration (cm/day).
-*/
-
-void evap_fromSurface(double *water_pool, double *evap_rate, double *aet) {
-
-    if (GT(*water_pool, *evap_rate)) {
-        /* potential rate is smaller than available water
-           -> entire potential is evaporated */
-        *water_pool -= *evap_rate;
-        *aet += *evap_rate;
-    } else {
-        /* potential rate is larger than available water
-           -> entire pool is evaporated */
-        *evap_rate = *water_pool;
-        *aet += *water_pool;
-        *water_pool = 0.;
-    }
-}
-
-/**
-@brief Removes water from the soil
-
-Replaces earlier versions' call to separate functions for evaporations and
-transpiration and instead combines them into one function,
-see Eqns. 2.12 - 2.18 in "Abiotic Section of ELM".
-
-Based on equations from Parton 1978. @cite Parton1978
-
-@param[in,out] swc Soilwater content in each layer before drainage
-    (m<SUP>3</SUP> H<SUB>2</SUB>O).
-@param[in,out] qty Updated removal quantity from each layer, evaporation or
-    transpiration, added to input value (mm/day).
-@param[in] SW_SoilRunIn Struct of type SW_SOIL_RUN_INPUTS describing
-    the simulated site's input values
-@param[in] SW_SiteSim Struct of type SW_SITE_SIM describing the simulated site's
-    simulation values
-@param[in,out] *aet Actual evapotranspiration, added to input value (cm/day).
-@param[in] nlyrs Number of layers considered in water removal.
-@param[in] coeff Coefficients of removal for removal layers.
-@param[in] rate Removal rate, either soil_evap_rate or soil_transp_rate.
-@param[in] swcmin Lower limit on soilwater content per layer.
-@param[in] lyrFrozen Frozen information at each layer.
-@param[out] LogInfo Holds information on warnings and errors
-
-@note The variable `SW_Site` is only used as input for another function.
-It will not affect other elements passed in from it.
-
-@sideeffect
-- swc Updated soil water content adjusted after evaporation.
-- qty Updated removal quantity from each layer, evap or transp.
-- *aet Updated evapotranspiration (cm/day).
-*/
-void remove_from_soil(
-    double swc[],
-    double qty[],
-    SW_SOIL_RUN_INPUTS *SW_SoilRunIn,
-    SW_SITE_SIM *SW_SiteSim,
-    double *aet,
-    unsigned int nlyrs,
-    const double coeff[],
-    double rate,
-    double swcmin[],
-    double lyrFrozen[],
-    LOG_INFO *LogInfo
-) {
-
-    /**********************************************************************
-HISTORY: 10 Jan 2002 - cwb - replaced two previous functions with
-     this one.
-     12 Jan 2002 - cwb - added aet arg.
-     4 Dec 2002  - cwb - Adding STEPWAT code uncovered possible
-     div/0 error. If no transp coeffs, return.
-
-     FUNCTION CALLS:
-     swpotentl - compute soilwater potential of the layer.
-     **********************************************************************/
-
-    unsigned int i;
-    double swpfrac[MAX_LAYERS];
-    double sumswp = 0.0;
-    double swc_avail;
-    double q;
-    double tmpswp;
-    double d = 0.;
-
-    for (i = 0; i < nlyrs; i++) {
-        tmpswp = SW_SWRC_SWCtoSWP(swc[i], SW_SoilRunIn, SW_SiteSim, i, LogInfo);
-        if (LogInfo->stopRun) {
-            return; // Exit function prematurely due to error
-        }
-
-        if (GT(tmpswp, 0.)) {
-            swpfrac[i] = coeff[i] / tmpswp;
-        } else {
-            // saturated conditions -> divide by SWP [-bar] at field capacity
-            swpfrac[i] = coeff[i] / 0.333;
-        }
-        sumswp += swpfrac[i];
-    }
-
-    if (ZRO(sumswp)) {
-        return;
-    }
-
-    for (i = 0; i < nlyrs; i++) {
-        if (!ZRO(lyrFrozen[i])) {
-            // no water extraction, i.e., evaporation and transpiration, from a
-            // frozen soil layer
-            d = 0.;
-
-        } else {
-            q = (swpfrac[i] / sumswp) * rate;
-            swc_avail = fmax(0., swc[i] - swcmin[i]);
-            d = fmin(q, swc_avail);
-            swc[i] -= d;
-            *aet += d;
-        }
-
-        qty[i] += d;
-    }
-}
-
-/**
-@brief Calculate unsaturated percolation
-
-Based on equation 2.9 by Parton 1978. @cite Parton1978
-
-Here, we modified eq. 2.9:
-    1. use scaled `swc`, i.e., vary from 0 (at `swc_min`) to
-       `swc_fc` (instead from `swc_min` to `swc_fc`)
-
-    2. modify `exp(.)` to vary
-       from 0 (at `swc_min`) to 1 (at `swc_fc`)
-       (instead from `exp(-15 * fc / width)` to 1)
-
-This function was previously named `infiltrate_water_low()`.
-
-@param[in,out] swc Soil water content in each layer [cm].
-@param[in,out] percolate Drainage from each layer [cm / day].
-@param[in,out] *drainout Drainage from the last layer [cm / day].
-@param[in,out] *standingWater Remaining water on the surface [cm].
-@param nlyrs Number of layers in the soil profile [1].
-@param[in] *lyrFrozen Frozen/unfrozen status for each soil layer.
-@param[in] SW_SoilRunIn Struct of type SW_SOIL_RUN_INPUTS describing
-    the simulated site's input values
-@param[in] SW_SiteSim Struct of type SW_SITE_SIM describing the simulated site's
-    simulation values
-@param slow_drain_coeff Slow drainage parameter [cm / day].
-@param slow_drain_depth Slow drainage depth [cm].
-*/
-void percolate_unsaturated(
-    double swc[],
-    double percolate[],
-    double *drainout,
-    double *standingWater,
-    unsigned int nlyrs,
-    double lyrFrozen[],
-    SW_SOIL_RUN_INPUTS *SW_SoilRunIn,
-    SW_SITE_SIM *SW_SiteSim,
-    double slow_drain_coeff,
-    double slow_drain_depth
-) {
-
-    unsigned int i;
-    unsigned int j;
-    double drainlw = 0.0;
-    double swc_avail;
-    double drainpot;
-    double d[MAX_LAYERS] = {0};
-    double push;
-    double kunsat_rel;
-    double swcrel;
-    double tmp1;
-    double tmp2;
-
-
-    /* Note that this function calculates percolation as if no gravel
-                    (other than reduction of soil moisture via factor `1 - Rv`)
-                    --> TODO: consider adjusting percolation for gravel effects
-    */
-    for (i = 0; i < nlyrs; i++) {
-        /* calculate potential unsaturated percolation */
-        swc_avail = fmax(0., swc[i] - SW_SiteSim->swcBulk_min[i]);
-
-        if (LE(swc_avail, 0.)) {
-            d[i] = 0.;
-
-        } else {
-
-            // potential unsaturated percolation rate
-            drainpot = slow_drain_coeff;
-
-            /* Scale pot. unsat. percolation rate by frozen soil
-                    roughly estimated from Parton et al. 1998 GCB
-            */
-            kunsat_rel = !ZRO(lyrFrozen[i]) ? 0.01 : 1.;
-
-            /* Scale pot. unsat. percolation rate by soil moisture
-                            Using Parton 1978, eq. 2.9:
-                                    `slow drainage = 0.02 * exp(15. * (SWC -
-               FieldCapacity) / width)`
-
-                            which is reportedly based on Black et al. 1969, eq.
-               14/17: `drainage rate = 0.35 * exp(0.7 * (storage - 15.))`
-            */
-
-            if (LT(swc[i], SW_SiteSim->swcBulk_fieldcap[i])) {
-                /* Here, we modified eq. 2.9:
-                                (i) use scaled swc, i.e., vary from 0 (at
-                   swc_min) to swc_fc (ii) modify `exp(.)` to vary from 0 (at
-                   swc_min) to 1 (at swc_fc) (instead from `exp(-15*fc/width)`
-                   to 1)
-                */
-                swcrel = fmax(
-                    0.,
-                    fmin(
-                        1.,
-                        swc_avail / (SW_SiteSim->swcBulk_fieldcap[i] -
-                                     SW_SiteSim->swcBulk_min[i])
-                    )
-                );
-
-                tmp1 = slow_drain_depth * SW_SiteSim->swcBulk_fieldcap[i] /
-                       SW_SoilRunIn->width[i];
-                tmp2 = exp(-tmp1);
-
-                if (LT(tmp2, 1.)) {
-                    drainpot *=
-                        (exp(tmp1 * (swcrel - 1.)) - tmp2) / (1. - tmp2);
-                } else {
-                    drainpot = 0.;
-                }
-            }
-
-            d[i] = kunsat_rel * (1. - SW_SoilRunIn->impermeability[i]) *
-                   fmin(swc_avail, fmax(0., drainpot));
-        }
-
-        percolate[i] += d[i];
-
-        if (i < nlyrs - 1) {
-            /* percolate up to next-to-last layer */
-            swc[i + 1] += d[i];
-            swc[i] -= d[i];
-        } else {
-            /* percolate last layer */
-            drainlw = fmax(d[i], 0.0);
-            (*drainout) += drainlw;
-            swc[i] -= drainlw;
-        }
-    }
-
-
-    /* adjust (i.e., push water upwards) if water content of a layer is
-       now above saturated water content */
-
-    /* reverse for-loop with j in [nlyrs - 1, 0] */
-    for (j = nlyrs; j-- > 0;) {
-        if (GT(swc[j], SW_SiteSim->swcBulk_saturated[j])) {
-            push = swc[j] - SW_SiteSim->swcBulk_saturated[j];
-            swc[j] -= push;
-            if (j > 0) {
-                percolate[j - 1] -= push;
-                swc[j - 1] += push;
-            } else {
-                (*standingWater) += push;
-            }
-        }
-    }
-}
-
-/**
-@brief Calculate hydraulic redistribution.
-
-Based on equations from Ryel 2002. @cite Ryel2002
-
-@param[in,out] swc Soil water content in each layer
-    (m<SUP>3</SUP>H<SUB>2</SUB>O).
-@param[out] hydred Hydraulic redistribtion for each soil layer
-    (cm/day/layer).
-@param[in] SW_SoilRunIn Struct of type SW_SOIL_RUN_INPUTS describing
-    the simulated site's input values
-@param[in] SW_SiteSim Struct of type SW_SITE_SIM describing the simulated site's
-    simulation values
-@param[in] vegk Index to vegetation type (used to access rooting
-    profile) [1].
-@param[in] nlyrs Number of layers in the soil profile [1].
-@param[in] *lyrFrozen Frozen/unfrozen status for each soil layer.
-@param[in] maxCondroot Maximum radial soil-root conductance of the
-    entire active root system for water (cm/-bar/day).
-@param[in] swp50 Soil water potential (-bar) where conductance is
-    reduced by 50%.
-@param[in] shapeCond Shaping parameter for the empirical relationship
-    from van Genuchten to model relative soil-root conductance for water.
-@param[in] scale Fraction of vegetation type to scale hydred.
-@param[in] year Current year in simulation
-@param[in] doy  Day of the year (base1) [1-366]
-@param[out] LogInfo Holds information on warnings and errors
-
-@sideeffect
-- swc Updated soilwater content in each layer after drainage
-  (m<SUP>3</SUP> H<SUB>2</SUB>O).
-- hydred Hydraulic redistribtion for each soil water layer (cm/day/layer).
-*/
-void hydraulic_redistribution(
-    double swc[],
-    double hydred[],
-    SW_SOIL_RUN_INPUTS *SW_SoilRunIn,
-    SW_SITE_SIM *SW_SiteSim,
-    unsigned int vegk,
-    unsigned int nlyrs,
-    const double lyrFrozen[],
-    double maxCondroot,
-    double swp50,
-    double shapeCond,
-    double scale,
-    TimeInt year,
-    TimeInt doy,
-    LOG_INFO *LogInfo
-) {
-    /**********************************************************************
-     HISTORY:
-     10/19/2010 (drs)
-     11/13/2010 (drs) limited water extraction for hydred to swp above wilting
-     point 03/23/2012 (drs) excluded hydraulic redistribution from top soil
-     layer (assuming that this layer is <= 5 cm deep)
-     **********************************************************************/
-#ifdef SWDEBUG
-    short debug = 0;
-    double hdnet2;
-#endif
-
-    unsigned int i;
-    unsigned int j;
-    unsigned int idso;
-    unsigned int idre;
-    unsigned int nit;
-    Bool is_hd_adj;
-    double swa[MAX_LAYERS] = {0};
-    double swp[MAX_LAYERS] = {0};
-    double relCondroot[MAX_LAYERS] = {0};
-    double mlyrRootCo[2] = {0.};
-    double hydredmat[MAX_LAYERS][MAX_LAYERS] = {{0}};
-    double hdnet;
-    double hdin;
-    double hdout;
-    double tmp;
-
-#ifdef SWDEBUG
-    if (debug) {
-        sw_printf("hydred[%d-%d/veg(%d)]: \n", year, doy, vegk);
-    }
-#endif
-
-    /* Pre-calculate variables */
-    for (i = 0; i < nlyrs; i++) {
-        /* Set water extraction limit to moisture above SWPcrit by vegetation
-                (unless wilting point is lower)
-        */
-        swa[i] = fmax(
-            0.,
-            swc[i] - fmin(
-                         SW_SiteSim->swcBulk_wiltpt[i],
-                         SW_SiteSim->swcBulk_atSWPcrit[vegk][i]
-                     )
-        );
-
-        swp[i] = SW_SWRC_SWCtoSWP(swc[i], SW_SoilRunIn, SW_SiteSim, i, LogInfo);
-        if (LogInfo->stopRun) {
-            return; // Exit function prematurely due to error
-        }
-
-        /* Ryel et al. 2002: eq. 7 relative soil-root conductance */
-        relCondroot[i] =
-            fmin(1., fmax(0., 1. / (1. + powe(swp[i] / swp50, shapeCond))));
-
-        hydredmat[0][i] = hydredmat[i][0] = 0.; /* no hydred in top layer */
-        hydredmat[i][i] = 0.; /* no hydred within same layer */
-    }
-
-    /* Calculate hydraulic redistribution according to Ryel et al. 2002:
-            layer i receives moisture moved from layer j: `hydredmat[i][j] > 0`
-            layer i loses moisture to layer j: `hydredmat[i][j] < 0`
-            net moisture change in layer i: `sum across j of hydredmat[i][j]`
-                    which equals `sum across j of -hydredmat[j][i]`
-    */
-
-    for (i = 1; i < nlyrs; i++) {
-
-        for (j = i + 1; j < nlyrs; j++) {
-
-            /* hydred only occurs if at least one soil layer is wet
-                    (more moisture than at wilting point)
-                    and both soil layers are not frozen
-            */
-            if ((GT(swc[i], SW_SiteSim->swcBulk_wiltpt[i]) ||
-                 GT(swc[j], SW_SiteSim->swcBulk_wiltpt[j])) &&
-                (lyrFrozen[i] == swFALSE) && (lyrFrozen[j] == swFALSE)) {
-
-                /* Identify source layer: from which water is removed */
-                idso = LT(swp[i], swp[j]) ? i : j;
-                /* Identify recipient layer: to which water is moved */
-                idre = (idso == i) ? j : i;
-
-
-                /* Correct rooting contributions for different layer widths
-                        -> truncate to source layer width
-                        (original equation assumed identical layer widths)
-                */
-                mlyrRootCo[0] = SW_SoilRunIn->transp_coeff[vegk][idso];
-                mlyrRootCo[1] = SW_SoilRunIn->transp_coeff[vegk][idre];
-
-                if (LT(SW_SoilRunIn->width[idso], SW_SoilRunIn->width[idre])) {
-                    mlyrRootCo[1] *=
-                        SW_SoilRunIn->width[idso] / SW_SoilRunIn->width[idre];
-                }
-
-
-                /* Ryel et al. 2002: eq. 6 */
-                /* Convert hourly to daily: assume a fixed day with a 10-hour
-                 * night */
-                tmp = 10. / 24. * maxCondroot * (swp[j] - swp[i]) *
-                      fmax(relCondroot[i], relCondroot[j]) * mlyrRootCo[0] *
-                      mlyrRootCo[1] / (1. - mlyrRootCo[0]);
-
-                /* limit hydred to moisture above swc_min */
-                tmp = copysign(fmin(fabs(tmp), swa[idso]), tmp);
-
-#ifdef SWDEBUG
-                if (debug) {
-                    sw_printf(
-                        "hd[sl=%d,%d|so=%d,re=%d]=%+.6f cm: "
-                        "so|re: w=%4.1f|%4.1f cm, "
-                        "swc=%.4f|%.4f cm, "
-                        "swp=%7.3f|%7.3f MPa, "
-                        "c=%.4f|%.4f, "
-                        "R=%.4f|%.4f"
-                        "\n",
-                        i,
-                        j,
-                        idso,
-                        idre,
-                        tmp,
-                        SW_SoilRunIn->width[idso],
-                        SW_SoilRunIn->width[idre],
-                        swc[idso],
-                        swc[idre],
-                        -0.1 * swp[idso],
-                        -0.1 * swp[idre],
-                        relCondroot[idso],
-                        relCondroot[idre],
-                        mlyrRootCo[0],
-                        mlyrRootCo[1]
-                    );
-                }
-#endif
-
-                hydredmat[i][j] = tmp;
-                hydredmat[j][i] = -tmp;
-
-            } else {
-                hydredmat[i][j] = hydredmat[j][i] = 0.;
-            }
-        }
-    }
-
-
-    /* Restrict net hydred so that it does not remove moisture below swc_min */
-    nit = 0;
-    is_hd_adj = swTRUE;
-
-    while (nit < nlyrs && is_hd_adj) {
-        /* Iterate because the restriction of outgoing hydred in one layer
-           affects incoming hydred in other layers which, in turn, may affect
-           their ability for outgoing hydred
-        */
-        nit++;
-        is_hd_adj = swFALSE; /* init for current iteration */
-
-        for (i = 0; i < nlyrs; i++) {
-
-            if (GT(swa[i], 0.)) {
-                /* Calculate net hydred for layer i */
-                hdin = hdout = 0.;
-                for (j = 0; j < nlyrs; j++) {
-                    if (GT(hydredmat[i][j], 0.)) {
-                        hdin += hydredmat[i][j];
-                    } else {
-                        hdout += hydredmat[i][j];
-                    }
-                }
-                hdnet = hdin + hdout;
-
-                if (LT(hdnet, 0.) && GT(-hdnet, swa[i])) {
-                    /* net hydred would extract more moisture than available
-                       above swc_min
-                            -> reduce moisture extractions so that -hdnet <= swa
-                    */
-                    tmp = -(swa[i] + hdin) / hdout;
-                    is_hd_adj = swTRUE;
-
-                    for (j = 0; j < nlyrs; j++) {
-                        if (LT(hydredmat[i][j], 0.)) {
-                            hydredmat[i][j] *= tmp;
-                            hydredmat[j][i] *= tmp;
-                        }
-                    }
-                }
-
-#ifdef SWDEBUG
-                if (debug) {
-                    hdnet2 = 0.;
-                    for (j = 0; j < nlyrs; j++) {
-                        hdnet2 += hydredmat[i][j];
-                    }
-                    if (!EQ(hdnet, hdnet2)) {
-                        sw_printf(
-                            "hd[sl=%d|it=%d]: pre=%+.6f (hdin=%.6f, "
-                            "hdout=%.6f), "
-                            "post=%+.6f, swa=%.6f, swc=%.4f\n",
-                            i,
-                            nit,
-                            hdnet,
-                            hdin,
-                            hdout,
-                            hdnet2,
-                            swa[i],
-                            swc[i]
-                        );
-                    }
-                }
-#endif
-            }
-        }
-    }
-
-    if (is_hd_adj) {
-        LogError(
-            LogInfo,
-            LOGERROR,
-            "[%d-%d/veg(%d)]: "
-            "hydraulic redistribution failed to constrain to swc_min.",
-            year,
-            doy,
-            vegk
-        );
-        return; // Exit function prematurely due to error
-    }
-
-
-    /* Determine finalized hydraulic redistribution */
-
-    hydred[0] = 0.; /* no hydred in top layer */
-
-    for (i = 1; i < nlyrs; i++) {
-        hydred[i] = 0.;
-        for (j = 1; j < nlyrs; j++) {
-            hydred[i] += hydredmat[i][j];
-        }
-
-        hydred[i] *= scale; /* scale by fractional vegetation contribution */
-        swc[i] += hydred[i];
-    }
-}
-
-/**
-@brief Interpolate soil temperature layer temperature values to
-input soil profile depths/layers.
-
-@param[in] cor Two dimensional array containing soil temperature data.
-@param[in] nlyrTemp The number of soil temperature layers.
-@param[in] depth_Temp Depths of soil temperature layers (cm).
-@param[in] avgLyrTempR Temperature values of soil temperature layers (&deg;C).
-@param[in] nlyrSoil Number of soil layers.
-@param[in] depth_Soil Depths of soil layers (cm).
-@param[in] width_Soil Witdths of soil layers (cm).
-@param[out] avgLyrTemp Temperature values of soil layers (&deg;C).
-@param[in] temperatureRangeR Temperature ranges of each layers based on
-    avgLyrTempR
-@param[out] temperatureRange Temperature range values at each soil layer
-*/
-void lyrTemp_to_lyrSoil_temperature(
-    double cor[MAX_ST_RGR][MAX_LAYERS + 1],
-    unsigned int nlyrTemp,
-    double depth_Temp[],
-    double avgLyrTempR[],
-    unsigned int nlyrSoil,
-    double depth_Soil[],
-    double width_Soil[],
-    double avgLyrTemp[],
-    double temperatureRangeR[],
-    double temperatureRange[]
-) {
-#ifdef SWDEBUG
-    int debug = 0;
-#endif
-
-    // i: index to soil temperature layer (i = 0 is surface)
-    // j: index to soil layer (j = 0 is first soil layer)
-    unsigned int i = 0;
-    unsigned int j;
-    unsigned int n;
-    double acc;
-
-    // interpolate soil temperature values for depth of soil profile layers
-    for (j = 0; j < nlyrSoil; j++) {
-        avgLyrTemp[j] = 0.0;
-        temperatureRange[j] = 0.0;
-        acc = 0.0;
-        n = 0;
-        while (LT(acc, width_Soil[j]) && i <= nlyrTemp + 1) {
-            if (EQ(cor[i][j], 0.0)) {
-                // zero cor values indicate next soil temperature layer
-                i++;
-            }
-
-            if (GT(cor[i][j], 0.0)) {
-                // there are soil layers to add; index i = 0 is soil surface
-                if (!(i == 0 && LT(acc + cor[i][j], width_Soil[j]))) {
-                    // don't use soil surface temperature if there is other
-                    // sufficient soil temperature to interpolate
-                    avgLyrTemp[j] += interpolation(
-                        // depth of `avgLyrTempR[i]`:
-                        (i > 0) ? depth_Temp[i - 1] : 0.0,
-                        // depth of `avgLyrTempR[i + 1]`:
-                        depth_Temp[i],
-                        avgLyrTempR[i],
-                        avgLyrTempR[i + 1],
-                        depth_Soil[j]
-                    );
-
-                    // TODO: linear interpolation is not the most appropriate
-                    // here because it leads easily to negative values which are
-                    // impossible for a range
-                    temperatureRange[j] += fmax(
-                        0.,
-                        interpolation(
-                            (i > 0) ? depth_Temp[i - 1] : 0.0,
-                            depth_Temp[i],
-                            temperatureRangeR[i],
-                            temperatureRangeR[i + 1],
-                            depth_Soil[j]
-                        )
-                    );
-
-                    n++; // add weighting by layer width
-                }
-                acc += cor[i][j];
-                if (LT(acc, width_Soil[j])) {
-                    i++;
-                }
-
-            } else if (LT(cor[i][j], 0.0)) {
-                // negative cor values indicate copying values
-                // from deepest soil layer
-                break;
-            }
-        }
-
-        if (n > 0) {
-            avgLyrTemp[j] = avgLyrTemp[j] / n;
-            temperatureRange[j] = temperatureRange[j] / n;
-        }
-
-#ifdef SWDEBUG
-        if (debug) {
-            sw_printf(
-                "\nConf T : i=%i, j=%i, n=%i, avgLyrTemp[%i]=%2.2f, acc=%2.2f",
-                i,
-                j,
-                n,
-                j,
-                avgLyrTemp[j],
-                acc
-            );
-        }
-#endif
-    }
-}
-
-/**
-@brief Interpolate soil layer temperature values to soil temperature profile
-depths/layers.
-
-@param[in] nlyrSoil Number of soil layers.
-@param[in] depth_Soil Depths of soil layers (cm).
-@param[in] avgLyrTemp Temperature values of soil layers (&deg;C).
-@param[in] endTemp Final input for avgLyrTemp variables
-@param[in] nlyrTemp Number of soil temperature layers.
-@param[in] depth_Temp Depths of soil temperature layers (cm).
-@param[in] maxTempDepth Maximum depth temperature (&deg;C).
-@param[out] avgLyrTempR Array of today's (regression)-layer soil temperature
-    values.
-*/
-void lyrSoil_to_lyrTemp_temperature(
-    unsigned int nlyrSoil,
-    const double depth_Soil[],
-    const double avgLyrTemp[],
-    double endTemp,
-    unsigned int nlyrTemp,
-    double depth_Temp[],
-    double maxTempDepth,
-    double avgLyrTempR[]
-) {
-#ifdef SWDEBUG
-    int debug = 0;
-#endif
-
-    unsigned int i;
-    unsigned int j1 = 0;
-    unsigned int j2;
-    double depth_Soil2[MAX_LAYERS + 1] = {0};
-    double avgLyrTemp2[MAX_LAYERS + 1] = {0};
-
-    // transfer data to include bottom conditions; do not include surface
-    // temperature in interpolations
-    for (i = 0; i < nlyrSoil; i++) {
-        depth_Soil2[i] = depth_Soil[i];
-        avgLyrTemp2[i] = avgLyrTemp[i];
-    }
-    depth_Soil2[nlyrSoil] = maxTempDepth;
-    avgLyrTemp2[nlyrSoil] = endTemp;
-
-    // interpolate soil temperature at soil temperature profile depths
-    for (i = 0; i < nlyrTemp; i++) {
-        while ((j1 + 1) < nlyrSoil && LT(depth_Soil2[j1 + 1], depth_Temp[i])) {
-            j1++;
-        }
-
-        j2 = j1 + 1;
-        while ((j2 + 1) < nlyrSoil + 1 && LE(depth_Soil2[j2 + 1], depth_Temp[i])
-        ) {
-            j2++;
-        }
-
-        avgLyrTempR[i + 1] = interpolation(
-            depth_Soil2[j1],
-            depth_Soil2[j2],
-            avgLyrTemp2[j1],
-            avgLyrTemp2[j2],
-            depth_Temp[i]
-        );
-
-#ifdef SWDEBUG
-        if (debug) {
-
-            sw_printf(
-                "\nConf T: i=%i, j1=%i, j2=%i, avgLyrTempR[%i]=%2.2f, "
-                "avgLyrTemp2[%i]=%2.2f, avgLyrTemp2[%i]=%2.2f, "
-                "depthT[%i]=%2.2f, depthS2[%i]=%2.2f, depthS2[%i]=%2.2f",
-                i,
-                j1,
-                j2,
-                i,
-                avgLyrTempR[i],
-                j1,
-                avgLyrTemp2[j1],
-                j2,
-                avgLyrTemp2[j2],
-                i,
-                depth_Temp[i],
-                j1,
-                depth_Soil2[j1],
-                j2,
-                depth_Soil2[j2]
-            );
-        }
-
-#endif
-    }
-    avgLyrTempR[nlyrTemp + 1] = endTemp;
-
-#ifdef SWDEBUG
-    if (debug) {
-        sw_printf(
-            "\nConf T: avgLyrTempR[%i]=%2.2f, avgLyrTempR[%i]=%2.2f",
-            i,
-            avgLyrTempR[i],
-            i + 1,
-            avgLyrTempR[i + 1]
-        );
-    }
-#endif
-}
-
-/**
-@brief Initialize soil temperature layer values by transfering soil layer values
-to soil temperature layer values.
-
-@param[in] cor Two dimensional array containing soil temperature data.
-@param[in] nlyrSoil Number of soil layers.
-@param[in] width_Soil Width of the soil layers.
-@param[in] var Soil layer values to be interpolated.
-@param[in] nlyrTemp Number of soil temperature layers.
-@param[in] width_Temp Width of the soil temperature layers.
-@param[out] res Values interpolated to soil temperature depths.
-*/
-void lyrSoil_to_lyrTemp(
-    double cor[MAX_ST_RGR][MAX_LAYERS + 1],
-    unsigned int nlyrSoil,
-    const double width_Soil[],
-    const double var[],
-    unsigned int nlyrTemp,
-    double width_Temp,
-    double res[]
-) {
-#ifdef SWDEBUG
-    int debug = 0;
-#endif
-
-    unsigned int i;
-    unsigned int j = 0;
-    double acc;
-    double ratio;
-    double sum;
-
-    for (i = 0; i < nlyrTemp + 1; i++) {
-        res[i] = 0.0;
-        acc = 0.0;
-        sum = 0.0;
-        while (LT(acc, width_Temp) && j < nlyrSoil + 1) {
-            if (GE(cor[i][j], 0.0) && j < nlyrSoil) {
-                // there are soil layers to add
-                ratio = cor[i][j] / width_Soil[j];
-                res[i] += var[j] * ratio;
-                sum += ratio;
-                acc += cor[i][j];
-                if (LT(acc, width_Temp)) {
-                    j++;
-                }
-            } else if (LT(cor[i][j], 0.0)) {
-                // negative cor values indicate end of soil layer profile
-                // copying values from deepest soil layer
-                // NOLINTBEGIN(clang-analyzer-core.UndefinedBinaryOperatorResult)
-                ratio = -cor[i][j] / width_Soil[nlyrSoil - 1];
-                res[i] += var[nlyrSoil - 1] * ratio;
-                // NOLINTEND(clang-analyzer-core.UndefinedBinaryOperatorResult)
-                sum += ratio;
-                acc += (-cor[i][j]);
-            }
-        }
-        res[i] = res[i] / sum;
-
-#ifdef SWDEBUG
-        if (debug) {
-            sw_printf(
-                "\n i = %u, j = %u, tempLyrVal=%2.2f,  soilLyrVal = %2.2f, "
-                "cor[i][j] = %2.2f, ratio = %2.2f, acc=%2.2f,sum=%2.2f",
-                i,
-                j,
-                res[i],
-                var[j],
-                cor[i][j],
-                ratio,
-                acc,
-                sum
-            );
-        }
-#endif
-    }
-}
-
-/**
-@brief Determine the average temperature of the soil surface under snow.
-
-Based on equations from Parton et al. 1998. Equations 5 & 6. @cite Parton1998
-
-@param[in] airTempAvg Average air temperature of the area (&deg;C).
-@param[in] snow Snow-water-equivalent of the area (cm).
-
-@return tSoilAvg Average temperature of the soil surface (&deg;C).
-*/
-double surface_temperature_under_snow(double airTempAvg, double snow) {
-    double kSnow;          // the effect of snow based on swe
-    double tSoilAvg = 0.0; // the average temeperature of the soil surface
-                           // Parton et al. 1998. Equation 6.
-
-    if (snow > 0) {
-        if (airTempAvg >= 0) {
-            tSoilAvg = -2.0;
-        } else {
-            // Parton et al. 1998. Equation 5.
-            kSnow = fmax((-0.15 * snow + 1.0), 0.0);
-            tSoilAvg = 0.3 * airTempAvg * kSnow + -2.0;
-        }
-    }
-
-    return tSoilAvg;
-}
-
-void SW_ST_init_run(SW_ST_SIM *StRegSimVals) {
-    StRegSimVals->soil_temp_init = swFALSE;
-    StRegSimVals->fusion_pool_init = swFALSE;
-    StRegSimVals->delta_time = SEC_PER_DAY;
-}
-
-/**
-@brief Initialize soil temperature for a simulation run.
-
-Calculate soil temperature layer profile and
-translation matrix between soil layer profile and soil temperature layer
-profile. Then, calculate initial values of members of SW_StRegSimVals across
-soil temperature layer profile,
-i.e., interpolate from initial site values across soil layer profile,
-including soil temperature, soil density, field capacity, and wilting point.
-Initialize soil temperature and frozen status across the soil layer profile.
-
-@param[out] SW_StRegSimVals Struct of type SW_ST_SIM which keeps
-    track of variables used within `soil_temperature()`
-@param[in] SW_SoilRunIn Struct of type SW_SOIL_RUN_INPUTS describing
-    the simulated site's input values
-@param[in] SW_SiteIn Struct of type SW_SITE_INPUTS describing the simulated
-site's input values
-@param[in] SW_SiteSim Struct of type SW_SITE_SIM describing the simulated site's
-    simulation values
-@param[in] Tsoil_constant Soil temperature at a depth where soil temperature
-    is (mostly) constant in time
-@param[in,out] ptr_stError Boolean indicating whether there was an error.
-@param[in,out] soil_temp_init Flag specifying if the values for
-    `soil_temperature()` have been initialized
-@param[in] airTemp Initial (today's) air temperature (&deg;C).
-@param[in] swc Soilwater content in each layer before drainage
-    (m<SUP>3</SUP> H<SUB>2</SUB>O).
-@param[in] n_layers Number of layers of soil within the simulation run
-@param[out] surfaceAvg Initialized surface temperature (&deg;C).
-@param[out] avgLyrTemp Initialized soil temperature of the soil layer
-    profile (&deg;C).
-@param[out] lyrFrozen Frozen information at each soil layer.
-@param[out] LogInfo Holds information on warnings and errors
-*/
-void SW_ST_setup_run(
-    SW_ST_SIM *SW_StRegSimVals,
-    SW_SOIL_RUN_INPUTS *SW_SoilRunIn,
-    SW_SITE_INPUTS *SW_SiteIn,
-    SW_SITE_SIM *SW_SiteSim,
-    double Tsoil_constant,
-    Bool *ptr_stError,
-    Bool *soil_temp_init,
-    double airTemp,
-    double swc[],
-    LyrIndex n_layers,
-    double *surfaceAvg,
-    double avgLyrTemp[],
-    double *lyrFrozen,
-    LOG_INFO *LogInfo
-) {
-#ifdef SWDEBUG
-    int debug = 0;
-#endif
-
-    LyrIndex i;
-
-    if (!(*soil_temp_init)) {
-#ifdef SWDEBUG
-        if (debug) {
-            sw_printf("\nCalling soil_temperature_setup\n");
-        }
-#endif
-
-        /*
-        Calculate soil temperature layer profile and
-        translation matrix between soil layer profile and soil temperature layer
-        profile. Then, calculate initial values of members of SW_StRegSimVals
-        across soil temperature layer profile, i.e., interpolate from initial
-        site values across soil layer profile, including soil temperature, soil
-        density, field capacity, and wilting point.
-        */
-        soil_temperature_setup(
-            SW_StRegSimVals,
-            SW_SiteSim->soilBulk_density,
-            SW_SoilRunIn->width,
-            SW_SoilRunIn->avgLyrTempInit,
-            Tsoil_constant,
-            n_layers,
-            SW_SiteSim->swcBulk_fieldcap,
-            SW_SiteSim->swcBulk_wiltpt,
-            SW_SiteIn->stDeltaX,
-            SW_SiteIn->stMaxDepth,
-            SW_SiteSim->stNRGR,
-            SW_SoilRunIn->depths,
-            ptr_stError,
-            soil_temp_init,
-            LogInfo
-        );
-        if (LogInfo->stopRun) {
-            return; // Exit function prematurely due to error
-        }
-
-        /* Initialize soil temperature and frozen status across the soil layer
-         * profile. */
-        ForEachSoilLayer(i, n_layers) {
-            avgLyrTemp[i] = SW_SoilRunIn->avgLyrTempInit[i];
-        }
-
-        set_frozen_unfrozen(
-            n_layers,
-            SW_SoilRunIn->avgLyrTempInit,
-            swc,
-            SW_SiteSim->swcBulk_saturated,
-            SW_SoilRunIn->width,
-            lyrFrozen
-        );
-
-        /* Initialize surface temperature */
-        *surfaceAvg = airTemp;
-    }
-}
-
-/**
-@brief Initialize soil structure and properties for soil temperature simulation.
-
-@param[out] SW_StRegSimVals Struct of type SW_ST_SIM which keeps track of
-    variables used within `soil_temperature()`.
-@param[in] bDensity An array of the bulk density of the whole soil per soil
-    layer, (g/cm3).
-@param[in] width The width of the layers (cm).
-@param[in] avgLyrTempInit An array of initial soil temperature values (&deg;C)
-    utilized to interpolate initial soil temperature values at soil temperate
-    layers.
-@param[in] sTconst The soil temperature at a soil depth where it stays constant,
-    i.e., `theMaxDepth`, as lower boundary condition (&deg;C).
-@param[in] nlyrs The number of layers in the soil profile.
-@param[in] fc An array of the field capacity of the soil layers (cm/layer).
-@param[in] wp An array of the wilting point of the soil layers (cm/layer).
-@param[in] deltaX The depth increment for the soil temperature calculations (cm)
-@param[in] theMaxDepth the lower bound of the equation (cm).
-@param[in] nRgr the number of regressions (1 extra value is needed for the
-    avgLyrTempR).
-@param[in] depths Depths of soil layers (cm)
-@param[in,out] ptr_stError Booleans status of soil temperature error in
-    *ptr_stError.
-@param[out] soil_temp_init Flag specifying if the values for
-    `soil_temperature()` have been initialized
-@param[out] LogInfo Holds information on warnings and errors
-*/
-void soil_temperature_setup(
-    SW_ST_SIM *SW_StRegSimVals,
-    double bDensity[],
-    double width[],
-    double avgLyrTempInit[],
-    double sTconst,
-    unsigned int nlyrs,
-    const double fc[],
-    const double wp[],
-    double deltaX,
-    double theMaxDepth,
-    unsigned int nRgr,
-    double depths[],
-    Bool *ptr_stError,
-    Bool *soil_temp_init,
-    LOG_INFO *LogInfo
-) {
-#ifdef SWDEBUG
-    int debug = 0;
-#endif
-
-    // local vars
-    unsigned int x1 = 0;
-    unsigned int x2 = 0;
-    unsigned int j = 0;
-    unsigned int i;
-    double d1 = 0.0;
-    double d2 = 0.0;
-    double acc = 0.0;
-    // double fc_vwc[nlyrs], wp_vwc[nlyrs];
-    double fc_vwc[MAX_LAYERS] = {0};
-    double wp_vwc[MAX_LAYERS] = {0};
-
-    // set `soil_temp_init` to 1 to indicate that this function was already
-    // called and shouldn't be called again
-    *soil_temp_init = swTRUE;
-
-
-#ifdef SWDEBUG
-    if (debug) {
-        sw_printf(
-            "\nInit soil layer profile: nlyrs=%i, sTconst=%2.2F;"
-            "\nSoil temperature profile: deltaX=%F, theMaxDepth=%F, nRgr=%i\n",
-            nlyrs,
-            sTconst,
-            deltaX,
-            theMaxDepth,
-            nRgr
-        );
-    }
-#endif
-
-    // if we have too many regression layers then quit
-    if (nRgr + 1 >= MAX_ST_RGR) {
-        if (!(*ptr_stError)) {
-            (*ptr_stError) = swTRUE;
-
-            // if the error hasn't been reported yet... print an error to the
-            // logfile
-            LogError(
-                LogInfo,
-                LOGERROR,
-                "SOIL_TEMP FUNCTION ERROR: "
-                "too many (n = %d) regression layers requested... "
-                "soil temperature will NOT be calculated\n",
-                nRgr
-            );
-        }
-        return; // Exit function prematurely due to error
-    }
-
-
-    // init st
-    for (i = 0; i < nRgr + 1; i++) {
-        SW_StRegSimVals->fcR[i] = 0.0;
-        SW_StRegSimVals->wpR[i] = 0.0;
-        SW_StRegSimVals->bDensityR[i] = 0.0;
-        SW_StRegSimVals->oldavgLyrTempR[i] = 0.0;
-        for (j = 0; j < nlyrs + 1; j++) {
-            // last column is used for soil temperature layers that are
-            // deeper than the deepest soil profile layer
-            SW_StRegSimVals->tlyrs_by_slyrs[i][j] = 0.0;
-        }
-    }
-    SW_StRegSimVals->oldavgLyrTempR[nRgr + 1] = 0.0;
-
-    // calculate evenly spaced depths of soil temperature profile
-    for (i = 0; i < nRgr + 1; i++) {
-        acc += deltaX;
-        SW_StRegSimVals->depthsR[i] = acc;
-#ifdef SWDEBUG
-        if (debug) {
-            sw_printf("\n i=%u, depthsR = %f", i, SW_StRegSimVals->depthsR[i]);
-        }
-#endif
-    }
-
-    // if soil temperature max depth is less than soil layer depth then quit
-    if (LT(theMaxDepth, depths[nlyrs - 1])) {
-        if (!(*ptr_stError)) {
-            (*ptr_stError) = swTRUE;
-
-            // if the error hasn't been reported yet... print an error to the
-            // logfile
-            LogError(
-                LogInfo,
-                LOGERROR,
-                "SOIL_TEMP FUNCTION ERROR: soil temperature max depth (%5.2f "
-                "cm) must be more than soil layer depth (%5.2f cm)... soil "
-                "temperature will NOT be calculated\n",
-                theMaxDepth,
-                depths[nlyrs - 1]
-            );
-            return; // Exit function prematurely due to error
-        }
-
-        return; // exits the function
-    }
-
-    // calculate values of correspondance 'tlyrs_by_slyrs' between soil profile
-    // layers and soil temperature layers
-    for (i = 0; i < nRgr + 1; i++) {
-        acc = 0.0; // cumulative sum towards deltaX
-        while (x2 < nlyrs && acc < deltaX) {
-            // there are soil layers to add
-            if (GT(d1, 0.0)) {
-                // add from previous (x1) soil layer
-                j = x1;
-                if (GT(d1, deltaX)) {
-                    // soil temperatur layer ends within x1-th soil layer
-                    d2 = deltaX;
-                    d1 -= deltaX;
-                } else {
-                    d2 = d1;
-                    d1 = 0.0;
-                    x2++;
-                }
-            } else {
-                // add from next (x2) soil layer
-                j = x2;
-                if (LT(SW_StRegSimVals->depthsR[i], depths[x2])) {
-                    // soil temperatur layer ends within x2-th soil layer
-                    d2 = fmax(deltaX - acc, 0.0);
-                    d1 = width[x2] - d2;
-                } else {
-                    d2 = width[x2];
-                    d1 = 0.0;
-                    x2++;
-                }
-            }
-            acc += d2;
-            SW_StRegSimVals->tlyrs_by_slyrs[i][j] = d2;
-        }
-        x1 = x2;
-
-        if (x2 >= nlyrs) {
-            // soil temperature profile is deeper than deepest
-            // soil layer; copy data from deepest soil layer
-            SW_StRegSimVals->tlyrs_by_slyrs[i][x2] = -(deltaX - acc);
-        }
-    }
-#ifdef SWDEBUG
-    if (debug) {
-        for (i = 0; i < nRgr + 1; i++) {
-            sw_printf("\ntl_by_sl");
-            for (j = 0; j < nlyrs + 1; j++) {
-                sw_printf(
-                    "[%i,%i]=%3.2f ",
-                    i,
-                    j,
-                    SW_StRegSimVals->tlyrs_by_slyrs[i][j]
-                );
-            }
-        }
-    }
-#endif
-
-    // calculate volumetric field capacity, volumetric wilting point,
-    // bulk density of the whole soil, and
-    // initial soil temperature for layers of the soil temperature profile
-    lyrSoil_to_lyrTemp(
-        SW_StRegSimVals->tlyrs_by_slyrs,
-        nlyrs,
-        width,
-        bDensity,
-        nRgr,
-        deltaX,
-        SW_StRegSimVals->bDensityR
-    );
-    lyrSoil_to_lyrTemp_temperature(
-        nlyrs,
-        depths,
-        avgLyrTempInit,
-        sTconst,
-        nRgr,
-        SW_StRegSimVals->depthsR,
-        theMaxDepth,
-        SW_StRegSimVals->oldavgLyrTempR
-    );
-
-    // Initial surface soil temperature `oldavgLyrTempR[0]` is not used;
-    // `soil_temperature_today()` utilizes today's (not yesterday's) surface
-    // temperatures here, set to missing so that it would produce
-    // error/unreasonable values in case it would be used by mistake
-    SW_StRegSimVals->oldavgLyrTempR[0] = SW_MISSING;
-
-    // units of fc and wp are [cm H2O]; units of fcR and wpR are [m3/m3]
-    for (i = 0; i < nlyrs; i++) {
-        fc_vwc[i] = fc[i] / width[i];
-        wp_vwc[i] = wp[i] / width[i];
-    }
-
-    lyrSoil_to_lyrTemp(
-        SW_StRegSimVals->tlyrs_by_slyrs,
-        nlyrs,
-        width,
-        fc_vwc,
-        nRgr,
-        deltaX,
-        SW_StRegSimVals->fcR
-    );
-    lyrSoil_to_lyrTemp(
-        SW_StRegSimVals->tlyrs_by_slyrs,
-        nlyrs,
-        width,
-        wp_vwc,
-        nRgr,
-        deltaX,
-        SW_StRegSimVals->wpR
-    );
-
-// SW_StRegSimVals->oldavgLyrTempR: index 0 is surface temperature
-#ifdef SWDEBUG
-    if (debug) {
-        for (j = 0; j < nlyrs; j++) {
-            sw_printf(
-                "\nConv Soil depth[%i]=%2.2f, fc=%2.2f, wp=%2.2f, bDens=%2.2f, "
-                "oldT=%2.2f",
-                j,
-                depths[j],
-                fc[j],
-                wp[j],
-                bDensity[j],
-                avgLyrTempInit[j]
-            );
-        }
-
-        sw_printf(
-            "\nConv ST oldSurfaceTR=%2.2f", SW_StRegSimVals->oldavgLyrTempR[0]
-        );
-
-        for (i = 0; i < nRgr + 1; i++) {
-            sw_printf(
-                "\nConv ST depth[%i]=%2.2f, fcR=%2.2f, wpR=%2.2f, "
-                "bDensR=%2.2f, oldTR=%2.2f",
-                i,
-                SW_StRegSimVals->depthsR[i],
-                SW_StRegSimVals->fcR[i],
-                SW_StRegSimVals->wpR[i],
-                SW_StRegSimVals->bDensityR[i],
-                SW_StRegSimVals->oldavgLyrTempR[i + 1]
-            );
-        }
-    }
-#endif
-}
-
-/**
-@brief Function to determine if a soil layer is frozen/unfrozen, as well as
-change the frozen/unfrozen status of the layer.
-
-Equations based on Parton 1998. @cite Parton1998
-
-@param[in] nlyrs Number of layers.
-@param[in] avgLyrTemp The temperature of the soil layers (&deg;C).
-@param[in] swc The soil water content of the soil layers (cm/cm).
-@param[in] swc_sat The satured soil water content of the soil layers (cm/cm).
-@param[in] width The width of them soil layers (cm).
-@param[out] lyrFrozen Frozen information at each layer.
-*/
-void set_frozen_unfrozen(
-    unsigned int nlyrs,
-    double avgLyrTemp[],
-    double swc[],
-    double swc_sat[],
-    const double width[],
-    double lyrFrozen[]
-) {
-
-    // 	TODO: freeze surfaceWater and restrict infiltration
-
-    unsigned int i;
-
-    for (i = 0; i < nlyrs; i++) {
-        if (LE(avgLyrTemp[i], FREEZING_TEMP_C) &&
-            GT(swc[i], swc_sat[i] - width[i] * MIN_VWC_TO_FREEZE)) {
-            lyrFrozen[i] = swTRUE;
-        } else {
-            lyrFrozen[i] = swFALSE;
-        }
-    }
-}
-
-/**
-@brief Calculate fusion pools based on soil profile layers, soil
-freezing/thawing, and if freezing/thawing not completed during one day, then
-adjust soil temperature.
-
-@note: THIS FUNCTION IS CURRENTLY NOT OPERATIONAL
-
-Based on equations from Eitzinger 2000. @cite Eitzinger2000
-
-@param oldavgLyrTemp An array of yesterday's temperature values (&deg;C).
-@param avgLyrTemp Temperature values soil layers (&deg;C).
-@param shParam A constant for specific heat capacity equation.
-@param nlyrs Number of layers available.
-@param vwc An array of temperature-layer VWC values (cm/layer).
-@param bDensity An array of the bulk density of the whole soil per soil layer
-    (g/cm<SUP>3</SUP>).
-@param[in,out] fusion_pool_init Specifies if the values for the soil fusion
-    (thawing/freezing) section of `soil_temperature()` have been initialized
-@param oldsFusionPool_actual Yesterdays actual fusion pool at each soil layer
-
-@return sFadjusted_avgLyrTemp Adjusted soil layer temperature due to
-freezing/thawing
-*/
-unsigned int adjust_Tsoil_by_freezing_and_thawing(
-    const double oldavgLyrTemp[],
-    const double avgLyrTemp[],
-    double shParam,
-    unsigned int nlyrs,
-    const double vwc[],
-    const double bDensity[],
-    Bool *fusion_pool_init,
-    double oldsFusionPool_actual[]
-) {
-    // Calculate fusion pools based on soil profile layers, soil
-    // freezing/thawing, and if freezing/thawing not completed during one day,
-    // then adjust soil temperature based on Eitzinger, J., W. J. Parton, and M.
-    // Hartman. 2000. Improvement and Validation of A Daily Soil Temperature
-    // Submodel for Freezing/Thawing Periods. Soil Science 165:525-534.
-
-    // NOTE: THIS FUNCTION IS CURRENTLY NOT OPERATIONAL: DESCRIPTION BY
-    // EITZINGER ET AL. 2000 SEEMS INSUFFICIENT
-
-    //	double deltaTemp, Cis, sFusionPool[nlyrs], sFusionPool_actual[nlyrs];
-    // To avoid compiler warnings "warning: parameter set but not used"
-    (void) oldavgLyrTemp;
-    (void) avgLyrTemp;
-    (void) shParam;
-    (void) nlyrs;
-    (void) vwc;
-    (void) bDensity;
-    // end avoid compiler warnings
-
-    unsigned int i;
-    unsigned int sFadjusted_avgLyrTemp;
-
-    /* local variables explained:
-     debug - 1 to print out debug messages & then exit the program after
-     completing the function, 0 to not.  default is 0.
-
-     deltaTemp - the change in temperature for each day
-
-     Cis - heat capacity of the i-th non-frozen soil layer (cal cm-3 K-1)
-
-     sFusionPool[] - the fusion pool for each soil layer
-
-     sFusionPool_actual[] - the actual fusion pool for each soil layer
-
-     sFadjusted_avgLyrTemp - if soil layer temperature was changed due to
-     freezing/thawing
-     */
-
-
-    if (!(*fusion_pool_init)) {
-        for (i = 0; i < nlyrs; i++) {
-            oldsFusionPool_actual[i] = 0.;
-        }
-        *fusion_pool_init = swTRUE;
-    }
-
-    sFadjusted_avgLyrTemp = 0;
-
-    // clang-format off
-/*
-// THIS FUNCTION IS CURRENTLY NOT OPERATIONAL: DESCRIPTION BY EITZINGER ET AL. 2000 SEEMS INSUFFICIENT
-	for (i = 0; i < nlyrs; i++){
-		sFusionPool_actual[i] = 0.;
-
-		// only need to do something if the soil temperature is at the freezing point, or the soil temperature is transitioning over the freezing point
-		if (EQ(oldavgLyrTemp[i], FREEZING_TEMP_C) || (GT(oldavgLyrTemp[i], FREEZING_TEMP_C) && LT(avgLyrTemp[i], FREEZING_TEMP_C))|| (LT(oldavgLyrTemp[i], FREEZING_TEMP_C) && GT(avgLyrTemp[i], FREEZING_TEMP_C)) ){
-
-			Cis = (vwc[i] + shParam * (1. - vwc[i])) * bDensity[i]; // Cis = sh * (bulk soil density): "Cis is the heat capacity of the i-th non-frozen soil layer (cal cm-3 K-1)" estimated based on Parton 1978 eq. 2.23 units(sh) = [cal g-1 C-1]; unit conversion factor = 'bulk soil density' with units [g/cm3]
-			sFusionPool[i] = - FUSIONHEAT_H2O * vwc[i] / Cis * TCORRECTION; // Eitzinger et al. (2000): eq. 3 wherein sFusionPool[i] = Pi = the fusion energy pool of a soil layer given as a temperature equivalent (K), i.e., Pi = temperature change that must happen to freeze/thaw a soil layer
-
-			// Calculate actual status of the fusion energy pool in [Celsius]
-			// Eitzinger et al. (2000): eq. 6 wherein sFusionPool_actual[i] = Pai and avgLyrTemp[i] = T(sav-1)i + [delta]T(sav)i
-			if( GT(oldavgLyrTemp[i], FREEZING_TEMP_C) && LE(avgLyrTemp[i], FREEZING_TEMP_C) ){ // Freezing?
-				// soil above freezing yesterday; soil at or below freezing today
-				sFusionPool_actual[i] = avgLyrTemp[i];
-			} else {
-				if( LT(st->oldsFusionPool_actual[i], FREEZING_TEMP_C) && (LE(avgLyrTemp[i], FREEZING_TEMP_C) || GT(avgLyrTemp[i], FREEZING_TEMP_C)) ){
-					// Thawing?
-					// actual fusion pool below freezing yesterday AND soil below or at freezing today
-// TODO: I guess the first should be above (and not below freezing yesterday)?
-					// actual fusion pool below freezing yesterday AND soil above freezing today
-					deltaTemp = avgLyrTemp[i] - oldavgLyrTemp[i]; // deltaTemp = [delta]T(sav)i; oldavgLyrTemp[i] = T(sav-1)i
-					sFusionPool_actual[i] = st->oldsFusionPool_actual[i] + deltaTemp;
-				} else {
-// TODO: What if not? This situation is not covered by Eitzinger et al. 2000
-				}
-			}
-
-			// Eitzinger et al. (2000): eq. 4
-			if( LT(sFusionPool_actual[i], 0.) && LT(sFusionPool[i], sFusionPool_actual[i]) ){
-// TODO: No condition for thawing considered?
-// TODO: If partial thawing/freezing, shouldn't avgLyrTemp[i] bet set to FREEZING_TEMP_C?
-				// If the freezing process of a relevant soil layer is not finished within a day, it is assumed that no change in the daily average soil layer temperature (Eq. (4)) [...] can occur.
-				// It implies that the state of the soil layer (frozen, partly frozen, or unfrozen) is not changed by the diurnal soil temperature change within the daily time step.
-				avgLyrTemp[i] = oldavgLyrTemp[i];
-				sFadjusted_avgLyrTemp = 1;
-			}
-		}
-
-		// updating the values of yesterdays fusion pools for the next time the function is called...
-		st->oldsFusionPool_actual[i] = sFusionPool_actual[i];
-
-	}
-*/
-    // clang-format on
-
-    return sFadjusted_avgLyrTemp;
-}
-
-/**
-@brief Calculate today's soil temperature for each layer.
-
-The function
-    - calculates soil temperature values in arrays avgLyrTempR and
-      temperatureRangeR
-    - selects a shorter time step if required for a stable solution
-      (@cite Parton1978, @cite Parton1984) and returns the updated value of
-      *ptr_dTime
-    - updates the status of soil temperature error in *ptr_stError.
-
-@param[in,out] ptr_dTime Yesterday's successful time step in seconds.
-@param[in] deltaX The depth increment for the soil temperature (regression)
-    calculations (cm).
-@param[in] sT1 The soil surface temperature as upper boundary condition (&deg;C)
-@param[in] sTconst The soil temperature at a soil depth where it stays constant
-    as lower boundary condition (&deg;C).
-@param[in] nRgr The number of regressions (1 extra value is needed for the
-    avgLyrTempR and oldavgLyrTempR for the last layer).
-@param[in,out] avgLyrTempR An array of today's (regression)-layer soil
-    temperature values (&deg;C).
-@param[in] oldavgLyrTempR An array of yesterday's (regression)-layer soil
-    temperature value (&deg;C).
-@param[in] vwcR An array of temperature-layer VWC values (cm/layer).
-@param[in] wpR An array of temperature-layer wilting point values (cm/layer).
-@param[in] fcR An array of temperature-layer field capacity values (cm/layer).
-@param[in] bDensityR temperature-layer bulk density of the whole soil
-    (g/cm<SUP>3</SUP>).
-@param[in] csParam1 A constant for the soil thermal conductivity equation.
-@param[in] csParam2 A constant for the soil thermal conductivity equation.
-@param[in] shParam A constant for specific heat capacity equation.
-@param[in,out] *ptr_stError A boolean indicating whether there was an error.
-@param[in] surface_range Temperature range at the surface (&deg;C)
-@param[out] temperatureRangeR An array of temperature ranges at each
-    (regression)-layer to be interpolated (&deg;C)
-@param[in] depthsR Evenly spaced depths of the soil temperature profile (cm).
-@param[in] year Current year being run in the simulation
-@param[in] doy Day of the year (base1) [1-366]
-
-@note
-avgLyrTempR[0] and temperatureRangeR[0] represent soil surface conditions.
-*/
-void soil_temperature_today(
-    double *ptr_dTime,
-    double deltaX,
-    double sT1,
-    double sTconst,
-    unsigned int nRgr,
-    double avgLyrTempR[],
-    const double oldavgLyrTempR[],
-    const double vwcR[],
-    const double wpR[],
-    const double fcR[],
-    const double bDensityR[],
-    double csParam1,
-    double csParam2,
-    double shParam,
-    Bool *ptr_stError,
-    double surface_range,
-    double temperatureRangeR[],
-    const double depthsR[],
-    TimeInt year,
-    TimeInt doy
-) {
-#ifdef SWDEBUG
-    int debug = 0;
-    if (year == 1981 && doy > 180 && doy < 191) {
-        debug = 0;
-    }
-#else
-    /* Silence compiler for year/doy not being used if SWDEBUG isn't defined */
-    (void) year;
-    (void) doy;
-#endif
-
-    unsigned int i;
-    unsigned int k;
-    unsigned int m;
-    unsigned int Nsteps_per_day = 1;
-    double pe;
-    double cs;
-    double sh;
-    double dT_to_dX2;
-    double alpha;
-    double part2;
-    double oldavgLyrTempR2[MAX_ST_RGR];
-
-    Bool Tsoil_not_exploded = swTRUE;
-
-    // upper boundary condition; index 0 indicates surface and not first layer
-    // --> required for interpolation from soil temperature layers to soil
-    // layers
-    avgLyrTempR[0] = sT1;
-    temperatureRangeR[0] = surface_range;
-
-    // lower boundary condition; assuming that lowest layer is the depth of
-    // constant soil temperature
-    avgLyrTempR[nRgr + 1] = sTconst;
-
-
-    //------ Mean soil temperature
-    do {
-        /* calculate mean soil temperature across layers and sub-daily
-           timesteps; if unstable (ptr_stError), then reduce timestep and repeat
-           calculation; however, abandon soil temperature calculation if more
-           than 16 sub-time steps (90 min) are required or if soil temperatures
-           go beyond ± 100 C)
-        */
-
-        dT_to_dX2 = (*ptr_dTime) / squared(deltaX);
-        Nsteps_per_day = SEC_PER_DAY / *ptr_dTime;
-
-        // reset previous soil temperature values to yesterday's
-        for (i = 0; i <= nRgr + 1; i++) {
-            oldavgLyrTempR2[i] = oldavgLyrTempR[i];
-        }
-
-        // Loop over sub-daily timesteps
-        for (m = 0; m < Nsteps_per_day; m++) {
-
-            // Loop over interpolation layers
-            for (i = 1; i < nRgr + 1; i++) {
-                // goes to nRgr, because the soil temp of the last interpolation
-                // layer (nRgr) is the sTconst
-                k = i - 1;
-
-                // the units are volumetric!
-                pe = (vwcR[k] - wpR[k]) / (fcR[k] - wpR[k]);
-
-                // Parton (1978) eq. 2.22: soil thermal conductivity;
-                // csParam1 = 0.0007, csParam2 = 0.0003
-                cs = csParam1 + (pe * csParam2);
-
-                // Parton (1978) eq. 2.22: specific
-                // heat capacity; shParam = 0.18
-                // TODO: adjust thermal conductivity
-                // and heat capacity if layer is frozen
-                sh = vwcR[k] + shParam * (1. - vwcR[k]);
-
-                // thermal diffusivity
-                alpha = cs / (sh * bDensityR[k]);
-
-#ifdef SWDEBUG
-                if (debug) {
-                    sw_printf(
-                        "step=%d/%d (dTime=%.0f), sl=%d/%d: \n"
-                        "\t* pe(%.3f) = (%.3f) / (%.3f) = (vwcR(%.3f) - "
-                        "wpR(%.3f)) / (fcR(%.3f) - wpR(%.3f))\n"
-                        "\t* cs(%.3f) = csParam1(%.3f) + (pe * "
-                        "csParam2(%.5f))(%.3f)\n"
-                        "\t* sh(%.3f) = vwcR + shParam(%.3f) * (1. - "
-                        "vwcR)(%.3f)\n"
-                        "\t* alpha(%.4f) = cs / (sh * dens(%.2f))\n",
-                        m,
-                        Nsteps_per_day,
-                        *ptr_dTime,
-                        i,
-                        k,
-                        pe,
-                        vwcR[k] - wpR[k],
-                        fcR[k] - wpR[k],
-                        vwcR[k],
-                        wpR[k],
-                        fcR[k],
-                        wpR[k],
-                        cs,
-                        csParam1,
-                        csParam2,
-                        pe * csParam2,
-                        sh,
-                        shParam,
-                        1. - vwcR[k],
-                        alpha,
-                        bDensityR[k]
-                    );
-                }
-#endif
-
-                // clang-format off
-                /* Check that approximation is stable
-                    - Derivation to confirm Parton 1984:
-                        alpha * K * deltaT / deltaX ^ 2 <= 0.5
-
-                    - Let f be a continuously differentiable function with
-                        attractive fixpoint f(a) = a;
-                        then, for x elements of basin of attraction:
-                            iteration x[n+1] = f(x[n]) is stable
-                            if spectral radius rho(f) < 1
-                        with
-                            rho(f) = max(abs(eigenvalues(iteration matrix)))
-
-                    - Function f is here,
-                        x[i; t+1] = f(x[i; t]) =
-                        = x[i; t] + parts * (str[i-1; t+1] - 2 * x[i; t] + str[i+1; t]) =
-                        = x[i; t] * (1 - 2 * parts) + parts * (str[i-1; t+1] + str[i+1; t])
-
-                    - Fixpoint a is then, using f(a) = a,
-                        a = a * (1 - 2 * parts) + parts * (str[i-1; t+1] + str[i+1; t])
-                        ==> a = parts * (str[i-1; t+1] + str[i+1; t]) / (2 * parts) =
-                                = (str[i-1; t+1] + str[i+1; t]) / 2
-                    - Homogenous recurrence form of function f is then here,
-                        (x[i; t+1] - a) = (x[i; t] - a) * (1 - 2 * parts)
-
-                    - Iteration matrix is here C = (1 - 2 * parts)
-                        with eigenvalue lambda from
-                        det(C - lambda * 1) = 0 ==> lambda = C
-
-                    - Thus, iteration is stable if abs(lambda) < 1, here
-                            abs(1 - 2 * parts) < 1 ==> abs(parts) < 1/2
-                */
-                // clang-format on
-
-                /* Flag whether an error has occurred */
-                (*ptr_stError) = GE(alpha * dT_to_dX2, 0.5) ? swTRUE : swFALSE;
-                if (*ptr_stError) {
-                    *ptr_dTime = *ptr_dTime / 2;
-                    /* step out of for-loop through regression soil layers and
-                     * re-start with adjusted dTime */
-                    break;
-                }
-
-                part2 = avgLyrTempR[i - 1] - 2 * oldavgLyrTempR2[i] +
-                        oldavgLyrTempR2[i + 1];
-
-                // Parton (1978) eq. 2.21:
-                avgLyrTempR[i] = oldavgLyrTempR2[i] + alpha * dT_to_dX2 * part2;
-
-#ifdef SWDEBUG
-                if (debug) {
-                    sw_printf(
-                        "\t* d(Tsoil[%d]) = %.2f from\n"
-                        "\t\t* dT/dX2 = %.1f = dt(%.0f) / dX^2(%.0f)\n"
-                        "\t\t* p2 = %.4f = Ts[i-1, t](%.2f) - 2 * Ts[i, "
-                        "t-1](%.2f) + Ts[i+1, t-1](%.2f)\n"
-                        "\t-> Tsoil[now]=%.2f, Tsoil[yesterday]=%.2f\n\n",
-                        i,
-                        alpha * dT_to_dX2 * part2,
-                        dT_to_dX2,
-                        *ptr_dTime,
-                        squared(deltaX),
-                        part2,
-                        avgLyrTempR[i - 1],
-                        oldavgLyrTempR2[i],
-                        oldavgLyrTempR2[i + 1],
-                        avgLyrTempR[i],
-                        oldavgLyrTempR[i]
-                    );
-                }
-#endif
-
-                // Sensibility check to short-cut exploding soil temperature
-                // values
-                if (GT(avgLyrTempR[i], 100.) || LT(avgLyrTempR[i], -100.)) {
-                    Tsoil_not_exploded = swFALSE;
-                    *ptr_stError = swTRUE;
-                    break;
-                }
-            }
-
-            if (*ptr_stError) {
-                /* step out of for-loop through sub-timesteps */
-                break;
-            }
-
-            // updating the values of soil temperature for the next sub-time
-            // step
-            for (i = 0; i < nRgr + 1; i++) {
-                oldavgLyrTempR2[i] = avgLyrTempR[i];
-            }
-        }
-
-        /* repeat calculation of mean soil temperature if
-                        - unstable (ptr_stError)
-                        - not more than 16 sub-time steps (90 min)
-                        - soil temperatures within ± 100 C
-
-                otherwise, return with error (and abandon soil temperature)
-        */
-    } while (*ptr_stError && Tsoil_not_exploded && Nsteps_per_day <= 16);
-
-
-    //------ Range of soil temperature
-    if (!(*ptr_stError)) {
-        alpha = 0;
-
-        for (i = 1; i < nRgr + 1; i++) {
-            k = i - 1;
-
-            // the units are volumetric!
-            pe = (vwcR[k] - wpR[k]) / (fcR[k] - wpR[k]);
-
-            // Parton (1978) eq. 2.22: soil thermal conductivity;
-            // csParam1 = 0.0007, csParam2 = 0.0003
-            cs = csParam1 + (pe * csParam2);
-
-            // Parton (1978) eq. 2.22: specific heat
-            // capacity; shParam = 0.18
-            // TODO: adjust thermal conductivity and
-            // heat capacity if layer is frozen
-            sh = vwcR[k] + shParam * (1. - vwcR[k]);
-
-            // Calculate the diurnal temperature range at depth for
-            // interpolation Makes use of equation 6 from Parton 1984
-
-            // sum of alpha across shallower layers
-            alpha += cs / (sh * bDensityR[k]);
-
-            // eq. 6 assumes that soil surface temperature follows a sine wave
-            // with a daily period, i.e. 86400 seconds
-            temperatureRangeR[i] =
-                surface_range *
-                exp(-depthsR[k] * sqrt(swPI / (86400. * alpha / (k + 1.))));
-
-#ifdef SWDEBUG
-            if (debug) {
-                sw_printf(
-                    "layer=%d/depth=%.0f: "
-                    "range(Tsoil)=%.2f = range(Tsurface)(%.2f) * damp(%.4f) "
-                    "(mean(alpha)=%.4f)\n",
-                    k,
-                    depthsR[k],
-                    temperatureRangeR[i],
-                    surface_range,
-                    exp(-depthsR[k] * sqrt(swPI / (86400. * alpha / (k + 1.)))),
-                    alpha / (k + 1.)
-                );
-            }
-#endif
-        }
-    }
-}
-
-/**
-@brief Calculate surface temperature
-
-Biomass effects are capped at 550 [g m-2] which is the biomass value at which
-cooling and heating effects on minimum and maximum surface temperature
-result, across average conditions, in no change for mean surface temperature
-based on Parton 1984 @cite Parton1984 considering 80-700 [g m-2].
-
-Minimum and maximum surface temperature are set to the average of the two values
-(with a warning) if the initial estimate of minimum surface temperature is
-larger than the initial estimate of maximum surface temperature.
-
-Effects of maximum air temperature on maximum surface temperature are limited
-to air temperatures above freezing.
-
-Method 0 (Parton 1978) may result in average surface temperature to
-fall outside the min-max range (with a warning).
-
-@param[out] minTempSurface Minimum surface temperature (&deg;C)
-@param[out] meanTempSurface Average surface temperature (&deg;C)
-@param[out] maxTempSurface Maxmimum surface temperature (&deg;C)
-@param[in] method The requested method for average surface temperature
-    (see @ref SW_SITE_INPUTS.methodSurfaceTemperature):
-    - 0, based on Parton 1978 (default prior to v8.1.0);
-    - 1, based on Parton 1984 (default since v8.1.0)
-@param[in] snow Snow-water-equivalent of the area (cm).
-@param[in] minTempAir Minimum air temperature of Today (&deg;C)
-@param[in] meanTempAir Average daily air temperature (&deg;C).
-@param[in] maxTempAir Maximum air temperature of Today (&deg;C)
-@param[in] H_gt Daily global (tilted) irradiation [MJ / m2]
-@param[in] pet Potential evapotranspiration rate (cm/day).
-@param[in] aet Actual evapotranspiration (cm/day).
-@param[in] biomass Standing-crop biomass (g/m<SUP>2</SUP>).
-@param[in] bmLimiter Biomass limiter constant (300 g/m<SUP>2</SUP>).
-@param[in] t1Param1 Constant for the avg temp at the top of soil equation (15).
-@param[in] t1Param2 Constant for the avg temp at the top of soil equation (-4).
-@param[in] t1Param3 Constant for the avg temp at the top of soil equation (600).
-@param[out] LogInfo Holds information on warnings and errors
-*/
-void surface_temperature(
-    double *minTempSurface,
-    double *meanTempSurface,
-    double *maxTempSurface,
-    unsigned int method,
-    double snow,
-    double minTempAir,
-    double meanTempAir,
-    double maxTempAir,
-    double H_gt,
-    double pet,
-    double aet,
-    double biomass,
-    double bmLimiter,
-    double t1Param1,
-    double t1Param2,
-    double t1Param3,
-    LOG_INFO *LogInfo
-) {
-    double biomassCapped = fmin(550., biomass);
-    double offset;
-    double tmp;
-
-#ifdef SWDEBUG
-    int debug = 0;
-#endif
-
-    if (GT(snow, 0.0)) {
-        // underneath snow, based on Parton 1998
-        *meanTempSurface = surface_temperature_under_snow(meanTempAir, snow);
-        *minTempSurface = *maxTempSurface = *meanTempSurface;
-
-    } else {
-        /* Estimate max/min surface temperature based on Parton 1984
-           maxTempSurface (equation 4, Figs 1b and 2): biomass and radiation
-           minTempSurface (equation 5): biomass
-        */
-        offset =
-            (exp(-0.0048 * biomassCapped) - 0.13) *
-            (0.35 * fmax(0., maxTempAir) + 24.07 * (1. - exp(-0.038 * H_gt)));
-        *maxTempSurface = maxTempAir + offset;
-
-        offset = 0.006 * biomassCapped - 1.82;
-        *minTempSurface = minTempAir + offset;
-
-
-        if (*maxTempSurface < *minTempSurface) {
-            tmp = (*maxTempSurface + *minTempSurface) / 2.;
-
-            LogError(
-                LogInfo,
-                LOGWARN,
-                "minTempSurface > maxTempSurface (%f > %f [C]); "
-                "they are reset to the average of the two (%f [C]).",
-                *minTempSurface,
-                *maxTempSurface,
-                tmp
-            );
-
-            *maxTempSurface = *minTempSurface = tmp;
-        }
-
-
-        /* Estimate average surface temperature */
-        switch (method) {
-        case 0: /* Parton 1978 (default prior to v8.1.0) */
-            /* drs (Dec 16, 2014): this interpretation of
-               Parton 1978's 2.20 equation removes a jump at biomass = bmLimiter
-               (the printed version misses a closing parenthesis)
-               default parameter values:
-                   t1Param1 = 15; bmLimiter = 300;
-                   t1Param2 = -4; t1Param3 = 600
-            */
-            offset = LE(biomassCapped, bmLimiter) ?
-                         t1Param1 * pet * (1. - aet / pet) *
-                             (1. - biomassCapped / bmLimiter) :
-                         t1Param2 * (biomassCapped - bmLimiter) / t1Param3;
-
-            *meanTempSurface = meanTempAir + offset;
-
-            if (*meanTempSurface < *minTempSurface ||
-                *meanTempSurface > *maxTempSurface) {
-                LogError(
-                    LogInfo,
-                    LOGWARN,
-                    "meanTempSurface (%f [C]) is outside min-max range "
-                    "[%f,%f] [C]",
-                    *meanTempSurface,
-                    *minTempSurface,
-                    *maxTempSurface
-                );
-            }
-
-            break;
-
-        case 1: /* Parton 1984 (default since v8.1.0) */
-            *meanTempSurface =
-                0.41 * (*maxTempSurface) + 0.59 * (*minTempSurface);
-            break;
-
-        default:
-            LogError(
-                LogInfo,
-                LOGERROR,
-                "Surface temperature method %u is not implemented.",
-                method
-            );
-            break;
-        }
-    }
-
-#ifdef SWDEBUG
-    if (debug) {
-        sw_printf(
-            "\nTsurface method=%d (min|mean|max) = %f|%f|%f"
-            "\n  Tair (min|mean|max) = %f|%f|%f"
-            "\n  snow = %f"
-            "\n  biomass (capped|all) = %f|%f\n",
-            method,
-            *minTempSurface,
-            *meanTempSurface,
-            *maxTempSurface,
-            minTempAir,
-            meanTempAir,
-            maxTempAir,
-            snow,
-            biomass,
-            biomassCapped
-        );
-    }
-#endif
-}
-
-/**********************************************************************
-PURPOSE: Calculate soil temperature for each layer
-* based on Parton 1978, ch. 2.2.2 Temperature-profile Submodel
-* interpolation values are from a mixture of interpolation & extrapolation
-* soil freezing based on Eitzinger et al. 2000
-
-@reference Eitzinger, J., W. J. Parton, and M. Hartman. 2000.
-    Improvement and Validation of A Daily Soil Temperature Submodel for
-    Freezing/Thawing Periods. Soil Science 165:525-534.
-@reference Parton, W. J. 1978. Abiotic section of ELM. Pages 31–53 in G.
-    S. Innis, editor. Grassland simulation model. Springer, New York, NY.
-@reference Parton, W. J. 1984. Predicting Soil Temperatures in A
-    Shortgrass Steppe. Soil Science 138:93-101.
-
-*NOTE* There will be some degree of error because the original equation is
-written for soil layers of 15 cm.  if soil layers aren't all 15 cm then linear
-regressions are used to estimate the values (error should be relatively small
-though). *NOTE* Function might not work correctly if the maxDepth of the soil
-is > 180 cm, since Parton's equation goes only to 180 cm *NOTE* Function will
-run if maxLyrDepth > maxDepth of the equation, but the results might be
-slightly off...
-
-HISTORY:
-05/24/2012 (DLM) initial coding, still need to add to header file, handle if
-the layer height is > 15 cm properly, & test
-
-05/25/2012 (DLM) added all this 'fun' crazy linear interpolation stuff
-
-05/29/2012 (DLM) still working on the function, linear interpolation stuff
-should work now.  needs testing
-
-05/30/2012 (DLM) got rid of nasty segmentation fault error, also
-tested math seems correct after checking by hand.
-added the ability to change the value of deltaX
-
-05/30/2012 (DLM) added # of lyrs check & maxdepth check at the beginning to
-make sure code doesn't blow up... if there isn't enough lyrs (ie < 2) or the
-maxdepth is too little (ie < deltaX * 2), the function quits out and reports an
-error to the user
-
-05/31/2012 (DLM) added theMaxDepth variable to allow the changing of the
-maxdepth of the equation, also now stores most interpolation
-data in a structure to reduce redundant interpolation calculations & speeds
-things up
-
-06/01/2012 (DLM) changed deltaT variable from hours to seconds, also
-changed some of the interpolation calculations so that swc, fc, & wp
-regressions are scaled properly... results are actually starting to look
-usable!
-
-06/13/2012 (DLM) no longer extrapolating values for interpolation
-layers that are out of the bounds of the soil layers... instead they are now
-set to the last soil layers values.  extrapolating code is still in the
-function and can be commented out and used if wishing to go back to
-extrapolating the values...
-
-03/28/2013 (clk) added a check to see if the soil was freezing/thawing and
-adjusted the soil temperature correctly during this phase change.
-If the temperature was in this area, also needed to re run
-soil_temperature_init on next call because you need to also change the
-regression temperatures to match the change in soil temperature.
-
-12/23/2014 (drs) re-wrote soil temperature functions:
-    - soil characteristics (fc, wp, bulk density) of soil temperature now
-      integrated across all soil layers
-      (instead of linear interpolation between the two extreme layers);
-    - interpolation for top soil layer with surface temperature only
-      if no other information available
-    - mean of interpolations if multiple layers affect a soil profile layer
-    - reporting of surface soil temperature
-    - test iteration steps that they meet the criterion of a stable solution
-
-11/23/2015 (drs) added call to surface_temperature_under_snow()
-
-12/24/2015 (drs) fixed code following realization that equations in
-Parton 1978 were using units of volumetric soil water [cm3/cm3] instead of
-soil water content per layer [cm] - thanks to a
-comparison with the soil temperature formulations in R by Caitlin Andrews and
-Matt Petrie
-
-01/04/2016 (drs) moved code for freezing/thawing of soil layers to
-function adjust_Tsoil_by_freezing_and_thawing()
-
-INPUTS:
-airTemp - the average daily air temperature in celsius
-pet - the potential evapotranspiration rate
-aet - the actual evapotranspiration rate
-biomass - the standing-crop biomass
-swc - soil water content
-bDensity - bulk density of the whole soil per soil layer
-width - width of layers
-oldavgLyrTemp - soil layer temperatures from the previous day in celsius
-nlyrs - number of soil layers, must be greater than 1 or the function won't
-work right
-fc - field capacity for each soil layer
-wp - wilting point for each soil layer
-bmLimiter - biomass limiter constant (300 g/m^2)
-t1Params - constants for the avg temp at the top of soil equation
-(15, -4, 600) there is 3 of them
-csParams - constants for the soil thermal conductivity equation
-(0.00070, 0.00030) there is 2 of them
-shParam - constant for the specific heat capacity equation (0.18)
-sh -  specific heat capacity equation
-snowdepth - the depth of snow cover (cm)
-sTconst - the constant soil temperature in celsius
-deltaX - the distance between profile points (default is 15 from Parton's
-equation, wouldn't recommend changing the value from that).  180 must be evenly
-divisible by this number.
-theMaxDepth - the lower bound of the equation
-(default is 180 from Parton's equation, wouldn't recommend changing the value
-from that).
-nRgr - the number of regressions
-(1 extra value is needed for the avgLyrTempR and oldavgLyrTempR for the
-last layer)
-sFadjusted_avgLyrTemp - if soil layer temperature was changed due to
-freezing/thawing; if so, then temperature of the soil temperature layers
-need to updated as well
-
-OUTPUT:
-avgLyrTemp - soil layer temperatures in celsius
-**********************************************************************/
-
-/**
-@brief Calculate temperature at surface and in the soil for each layer.
-
-Equations based on Eitzinger, Parton, and Hartman 2000. @cite Eitzinger2000,
-Parton 1978. @cite Parton1978, Parton 1984. @cite Parton1984
-
-@param[in,out] SW_StRegSimVals Struct of type SW_StRegSimVals which keeps
-     track of variables used within `soil_temperature()`
-@param[out] minTempSurface Minimum surface temperature (&deg;C)
-@param[out] meanTempSurface Average surface temperature (&deg;C)
-@param[out] maxTempSurface Maxmimum surface temperature (&deg;C)
-@param[out] minTempSoil An array holding all of the layers minimum
-    temperature (&deg;C)
-@param[in,out] meanTempSoil Temperature values of soil layers
-    (yesterday's values for input; today's values as output)  (&deg;C).
-@param[out] maxTempSoil An array holding all of the layers maximum
-    temperature (&deg;C)
-@param[out] lyrFrozen Frozen information at each layer.
-@param[in] methodSurfaceTemperature The requested method to estimate
-    average surface temperature, see `surface_temperature()`.
-@param[in] snow Snow-water-equivalent of the area (cm).
-@param[in] minTempAir Minimum air temperature of Today (&deg;C)
-@param[in] meanTempAir Average daily air temperature (&deg;C).
-@param[in] maxTempAir Maximum air temperature of Today (&deg;C)
-@param[in] H_gt Daily global (tilted) irradiation [MJ / m2]
-@param[in] pet Potential evapotranspiration rate (cm/day).
-@param[in] aet Actual evapotranspiration (cm/day).
-@param[in] biomass Standing-crop biomass (g/m<SUP>2</SUP>).
-@param[in] swc Soilwater content in each layer before drainage
-    (m<SUP>3</SUP>H<SUB>2</SUB>O).
-@param[in] swc_sat The satured soil water content of the soil layers (cm/cm).
-@param[in] bDensity An array of the bulk density of the whole soil per soil
-    layer (g/cm<SUP>3</SUP>).
-@param[in] width The width of the layers (cm).
-@param[in] depths Depths of soil layers (cm)
-@param[in] nlyrs Number of layers in the soil profile.
-@param[in] bmLimiter Biomass limiter constant (300 g/m<SUP>2</SUP>).
-@param[in] t1Param1 Constant for the avg temp at the top of soil equation (15).
-@param[in] t1Param2 Constant for the avg temp at the top of soil equation (-4).
-@param[in] t1Param3 Constant for the avg temp at the top of soil equation (600).
-@param[in] csParam1 Constant for the soil thermal conductivity equation
-    (0.00070).
-@param[in] csParam2 Constant for the soil thermal conductivity equation
-    (0.00030).
-@param[in] shParam Constant for the specific heat capacity equation (0.18).
-@param[in] sTconst Constant soil temperature (&deg;C).
-@param[in] deltaX Distance between profile points (default is 15 cm from
-    Parton's equation @cite Parton1984).
-@param[in] theMaxDepth Lower bound of the equation (default is 180 cm from
-    Parton's equation @cite Parton1984).
-@param[in] nRgr Number of regressions (1 extra value is needed for the
-    avgLyrTempR and oldavgLyrTempR for the last layer.
-@param[in] year Current year in simulation
-@param[in] doy Day of the year (base1) [1-366]
-@param[out] *ptr_stError Boolean indicating whether there was an error.
-@param[out] LogInfo Holds information on warnings and errors
-*/
-void soil_temperature(
-    SW_ST_SIM *SW_StRegSimVals,
-    double *minTempSurface,
-    double *meanTempSurface,
-    double *maxTempSurface,
-    double minTempSoil[],
-    double meanTempSoil[],
-    double maxTempSoil[],
-    double lyrFrozen[],
-    unsigned int methodSurfaceTemperature,
-    double snow,
-    double minTempAir,
-    double meanTempAir,
-    double maxTempAir,
-    double H_gt,
-    double pet,
-    double aet,
-    double biomass,
-    double swc[],
-    double swc_sat[],
-    double bDensity[],
-    double width[],
-    double depths[],
-    unsigned int nlyrs,
-    double bmLimiter,
-    double t1Param1,
-    double t1Param2,
-    double t1Param3,
-    double csParam1,
-    double csParam2,
-    double shParam,
-    double sTconst,
-    double deltaX,
-    double theMaxDepth,
-    unsigned int nRgr,
-    TimeInt year,
-    TimeInt doy,
-    Bool *ptr_stError,
-    LOG_INFO *LogInfo
-) {
-#ifdef SWDEBUG
-    int debug = 0;
-    if (year == 1980 && doy < 10) {
-        debug = 0;
-    }
-#endif
-
-    unsigned int i;
-    unsigned int sFadjusted_avgLyrTemp;
-    double oldavgLyrTemp[MAX_LAYERS];
-    double vwc[MAX_LAYERS] = {0};
-    double vwcR[MAX_ST_RGR];
-    double avgLyrTempR[MAX_ST_RGR];
-    double temperatureRangeR[MAX_ST_RGR];
-    double temperatureRange[MAX_LAYERS];
-    double surface_range;
-
-    /* local variables explained:
-     debug - 1 to print out debug messages & then exit the program after
-     completing the function, 0 to not.  default is 0.
-
-     T1 = meanTempSurface - the average daily temperature at the top of the soil
-     in celsius
-
-     vwc - volumetric soil-water content
-
-     pe - ratio of the difference between volumetric soil-water content &
-     soil-water content at the wilting point to the difference between soil
-     water content at field capacity & soil-water content at wilting point.
-
-     cs - soil thermal conductivity sh - specific heat capacity
-
-     depths[nlyrs] - the depths of each layer of soil, calculated in the
-     function vwcR[],
-
-     avgLyrTempR[] - anything with a R at the end of the variable name stands
-     for the interpolation of that array
-     */
-
-#ifdef SWDEBUG
-    if (debug) {
-        sw_printf("\n\nNew call to soil_temperature()");
-    }
-#endif
-
-    if (!SW_StRegSimVals->soil_temp_init) {
-        *ptr_stError = swTRUE;
-
-        LogError(
-            LogInfo,
-            LOGERROR,
-            "SOILWAT2 ERROR soil temperature module was not initialized.\n"
-        );
-
-        return; // Exit function prematurely due to error
-    }
-
-    // calculating min/mean/max surface temperature
-    surface_temperature(
-        minTempSurface,
-        meanTempSurface,
-        maxTempSurface,
-        methodSurfaceTemperature,
-        snow,
-        minTempAir,
-        meanTempAir,
-        maxTempAir,
-        H_gt,
-        pet,
-        aet,
-        biomass,
-        bmLimiter,
-        t1Param1,
-        t1Param2,
-        t1Param3,
-        LogInfo
-    );
-
-    if (LogInfo->stopRun || *ptr_stError) {
-        return; // Exit function prematurely due to error
-    }
-
-
-    for (i = 0; i < nlyrs; i++) {
-        // calculate volumetric soil water content for soil temperature layers
-        vwc[i] = swc[i] / width[i];
-
-        // save yesterday's values for later use
-        oldavgLyrTemp[i] = meanTempSoil[i];
-    }
-
-    lyrSoil_to_lyrTemp(
-        SW_StRegSimVals->tlyrs_by_slyrs, nlyrs, width, vwc, nRgr, deltaX, vwcR
-    );
-
-#ifdef SWDEBUG
-    if (debug) {
-        sw_printf("\nregression values:");
-        for (i = 0; i < nRgr; i++) {
-            sw_printf(
-                "\nk %2d width %f depth %f vwcR %f fcR %f wpR %f "
-                "oldavgLyrTempR %f bDensityR %f",
-                i,
-                deltaX,
-                SW_StRegSimVals->depthsR[i],
-                vwcR[i],
-                SW_StRegSimVals->fcR[i],
-                SW_StRegSimVals->wpR[i],
-                SW_StRegSimVals->oldavgLyrTempR[i],
-                SW_StRegSimVals->bDensityR[i]
-            );
-        }
-
-        sw_printf("\nlayer values:");
-        for (i = 0; i < nlyrs; i++) {
-            sw_printf(
-                "\ni %2d width %f depth %f vwc %f bDensity %f",
-                i,
-                width[i],
-                depths[i],
-                vwc[i],
-                bDensity[i]
-            );
-        }
-        sw_printf("\n");
-    }
-#endif
-
-    // calculate the new soil temperature for each layer
-    surface_range = *maxTempSurface - *minTempSurface;
-
-    soil_temperature_today(
-        &SW_StRegSimVals->delta_time,
-        deltaX,
-        *meanTempSurface,
-        sTconst,
-        nRgr,
-        avgLyrTempR,
-        SW_StRegSimVals->oldavgLyrTempR,
-        vwcR,
-        SW_StRegSimVals->wpR,
-        SW_StRegSimVals->fcR,
-        SW_StRegSimVals->bDensityR,
-        csParam1,
-        csParam2,
-        shParam,
-        ptr_stError,
-        surface_range,
-        temperatureRangeR,
-        SW_StRegSimVals->depthsR,
-        year,
-        doy
-    );
-
-
-#ifdef SWDEBUG
-    if (debug) {
-        sw_printf("\nSoil temperature profile values:");
-        for (i = 0; i <= nRgr + 1; i++) {
-            sw_printf(
-                "\nk %d oldavgLyrTempR %f avgLyrTempR %f depth %f",
-                i,
-                SW_StRegSimVals->oldavgLyrTempR[i],
-                avgLyrTempR[i],
-                (i * deltaX)
-            );
-        }
-        sw_printf("\n");
-    }
-#endif
-
-
-    // convert soil temperature of soil temperature profile 'avgLyrTempR' to
-    // soil profile layers 'meanTempSoil'
-    lyrTemp_to_lyrSoil_temperature(
-        SW_StRegSimVals->tlyrs_by_slyrs,
-        nRgr,
-        SW_StRegSimVals->depthsR,
-        avgLyrTempR,
-        nlyrs,
-        depths,
-        width,
-        meanTempSoil,
-        temperatureRangeR,
-        temperatureRange
-    );
-
-    // Calculate fusion pools based on soil profile layers, soil
-    // freezing/thawing, and if freezing/thawing not completed during one day,
-    // then adjust soil temperature
-    sFadjusted_avgLyrTemp = adjust_Tsoil_by_freezing_and_thawing(
-        oldavgLyrTemp,
-        meanTempSoil,
-        shParam,
-        nlyrs,
-        vwc,
-        bDensity,
-        &SW_StRegSimVals->fusion_pool_init,
-        SW_StRegSimVals->oldsFusionPool_actual
-    );
-
-    // update avgLyrTempR if meanTempSoil were changed due to soil
-    // freezing/thawing
-    if (sFadjusted_avgLyrTemp) {
-        lyrSoil_to_lyrTemp_temperature(
-            nlyrs,
-            depths,
-            meanTempSoil,
-            sTconst,
-            nRgr,
-            SW_StRegSimVals->depthsR,
-            theMaxDepth,
-            avgLyrTempR
-        );
-    }
-
-    // determine frozen/unfrozen status of soil layers
-    set_frozen_unfrozen(nlyrs, meanTempSoil, swc, swc_sat, width, lyrFrozen);
-
-    // Add/subtract the interpolated range to/from average layer temperature
-    for (i = 0; i < nlyrs; i++) {
-        maxTempSoil[i] = meanTempSoil[i] + (temperatureRange[i] / 2);
-        minTempSoil[i] = meanTempSoil[i] - (temperatureRange[i] / 2);
-
-        if (LT(minTempSoil[i], -100.) || GT(maxTempSoil[i], 100.)) {
-            *ptr_stError = swTRUE;
-
-            LogError(
-                LogInfo,
-                LOGWARN,
-                "%d-%d: soil temperature (%f [C]) in layer %d "
-                "outside [-100,100] [C].",
-                year,
-                doy,
-                LT(minTempSoil[i], -100.) ? minTempSoil[i] : maxTempSoil[i],
-                i
-            );
-        }
-    }
-
-#ifdef SWDEBUG
-    if (debug) {
-        sw_printf(
-            "\navgLyrTemp %f surface; soil temperature adjusted by "
-            "freeze/thaw: %i",
-            *meanTempSurface,
-            sFadjusted_avgLyrTemp
-        );
-
-        sw_printf("\nSoil temperature profile values:");
-        for (i = 0; i <= nRgr + 1; i++) {
-            sw_printf(
-                "\nk %d oldavgLyrTempR %f avgLyrTempR %f depth %f",
-                i,
-                SW_StRegSimVals->oldavgLyrTempR[i],
-                avgLyrTempR[i],
-                (i * deltaX)
-            );
-        }
-
-        sw_printf("\nSoil profile layer temperatures:");
-        for (i = 0; i < nlyrs; i++) {
-            sw_printf(
-                "\ni %d oldTemp %f meanTempSoil %f swc %f, swc_sat %f depth %f "
-                "frozen %f",
-                i,
-                oldavgLyrTemp[i],
-                meanTempSoil[i],
-                swc[i],
-                swc_sat[i],
-                depths[i],
-                lyrFrozen[i]
-            );
-        }
-
-        sw_printf("\n");
-    }
-#endif
-
-    // updating the values of yesterdays temperature for the next time the
-    // function is called...
-    for (i = 0; i <= nRgr + 1; i++) {
-        SW_StRegSimVals->oldavgLyrTempR[i] = avgLyrTempR[i];
-    }
-
-    // question: should we ever reset delta_time to SEC_PER_DAY?
-    if (*ptr_stError) {
-        LogError(
-            LogInfo,
-            LOGWARN,
-            "%d-%d: soil temperature failed with time step = %f [seconds]; "
-            "soil temperature was turned off",
-            year,
-            doy,
-            SW_StRegSimVals->delta_time
-        );
-
-        // reset values on error
-        for (i = 0; i < nlyrs; i++) {
-            meanTempSoil[i] = SW_MISSING;
-            maxTempSoil[i] = SW_MISSING;
-            minTempSoil[i] = SW_MISSING;
-            // make sure that no soil layer is stuck in frozen status
-            lyrFrozen[i] = swFALSE;
-        }
-    }
-}
+/********************************************************/
+/********************************************************/
+/*	Source file: SW_Flow_lib.c
+ Type: module
+ Application: SOILWAT - soilwater dynamics simulator
+ Purpose: Water flow subroutines that can be used
+ as a more or less independent library of
+ soil water flow routines.  These routines
+ are designed to operate independently of
+ the soilwater model's data structures.
+
+ See Also: SoWat_flow.c  SoWat_flow_subs.c
+
+History:
+(4/10/2000) -- INITIAL CODING - cwb
+
+10/19/2010	(drs) added function hydraulic_redistribution()
+
+11/16/2010	(drs) added function forest_intercepted_water()
+renamed evap_litter_stdcrop() -> evap_litter_veg()
+
+01/06/2011	(drs) drainout is calculated in infiltrate_water_high() and
+infiltrate_water_low(), but was not added up -> fixed it by changing (*drainout)
+= drainlw to (*drainout) += drainlw in function infiltrate_water_low()
+
+01/06/2011	(drs) drainlw was not set to 0. in the for-loop, i.e. a layer
+with swc below pwp inherited incorrectly drainlw from layer above instead of
+drainlw=0
+
+02/22/2011	(drs) evap_litter_veg() set aet implicitely to 0. and then added
+litter evap; changed such that litter evap is now added to whatever value aet
+has previously
+
+07/21/2011	(drs) infiltrate_water_high() & infiltrate_water_low();
+- added variables: saturated water content - swcsat, impermeability, water
+standing above soil - standingWater
+- percolation is adjusted by (1-impermeability)
+- if a lower soil layer becomes saturated then water is pushed back up even
+above the soil surface into standingWater
+
+07/22/2011	(drs) included evaporation from standingWater into
+evap_litter_veg_surfaceWater() previously called evap_litter_veg()
+
+07/22/2011	(drs) included evaporation from standingWater into
+reduce_rates_by_surfaceEvaporation() previously called
+reduce_rates_by_intercepted()
+
+08/22/2011	(drs) renamed bs_ev_tr_loss() to EsT_partitioning()
+
+08/22/2011	(drs) added EsT_partitioning_forest() to partition bare-soil
+evaporation (Es) and transpiration (T) in forests
+
+09/08/2011	(drs) renamed stcrp_intercepted_water() to
+grass_intercepted_water(); added shrub_intercepted_water() as current copy from
+grass_intercepted_water(); added double scale to each xx_intercepted_water()
+function to scale for snowdepth effects and vegetation type fraction added
+double a,b,c,d to each xx_intercepted_water() function for for parameters in
+intercepted rain = (a + b*veg) + (c+d*veg) * ppt
+
+09/09/2011	(drs) added xx_EsT_partitioning() for each vegetation type
+(grass, shrub, tree); added double lai_param as parameter in exp-equation
+
+09/09/2011	(drs) replaced evap_litter_veg_surfaceWater() with
+evap_fromSurface() to be called for each surface water pool seperately
+
+09/09/2011	(drs) replaced SHD_xx constanst with input parameters in
+pot_transp()
+
+09/09/2011	(drs) added double Es_param_limit to pot_soil_evap() to scale
+and limit bare-soil evaporation rate (previously hidden constant in code)
+
+09/09/2011	(drs) renamed reduce_rates_by_surfaceEvaporation() to
+reduce_rates_by_unmetEvapDemand()
+
+09/11/2011	(drs) added double scale to hydraulic_redistribution() function
+to scale for vegetation type fraction
+
+09/13/2011	(drs)	added double scale, a,b,c,d to each
+litter_intercepted_water() function for parameters in litter intercepted rain =
+((a + b*blitter) + (c+d*blitter) * ppt) * scale
+
+09/21/2011	(drs)	reduce_rates_by_unmetEvapDemand() is obsolete, complete
+E and T scaling in SW_Flow.c
+
+01/28/2012	(drs)	unsaturated flow drains now to swcmin instead of swcwp:
+changed infiltrate_water_low() accordingly
+
+02/04/2012	(drs)	in 'remove_from_soil': control that swc_avail >= 0
+
+03/23/2012	(drs)	excluded hydraulic redistribution from top soil layer
+(assuming that this layer is <= 5 cm deep)
+
+03/26/2012	(drs)	infiltrate_water_low(): allow unsaturated percolation in
+first layer
+
+05/24/2012  (DLM) started coding soil_temperature function
+
+05/25/2012  (DLM)  added all this fun crazy linear regression stuff to
+soil_temperature function
+
+05/29/2012  (DLM) still working on soil_temperature function, linear regression
+stuff should work now
+
+05/30/2012  (DLM) got rid of nasty segmentation fault error in soil_temperature
+function, also tested math seems correct after checking by hand.  added the
+ability to change the value of deltaX
+
+05/30/2012  (DLM) added soil_temp_error variable... it simply keeps track of
+whether or not an error has been reported in the soil_temperature function.  0
+for no, 1 for yes.
+
+05/30/2012  (DLM) added # of lyrs check & maxdepth check at the beginning of
+soil_temperature function to make sure code doesn't blow up... if there isn't
+enough lyrs (ie < 2) or the maxdepth is too little (ie < deltaX * 2), the
+function quits out and reports an error to the user
+
+05/31/2012  (DLM) added theMaxDepth variable to soil_temperature function to
+allow the changing of the maxdepth of the equation, also soil_temperature()
+function now stores most regression data in a structure to reduce redundant
+regression calculations & speeds things up
+
+05/31/2012  (DLM) added soil_temperature_init() function for use in the
+soil_temperature function to initialize the values for use in the regressions...
+it is not apart of the header file, because it's not meant to be an external
+function
+
+06/01/2012  (DLM) edited soil_temperature function(), changed deltaT variable
+from hours to seconds, also changed some of the regression calculations so that
+swc, fc, & wp regressions are scaled properly... results are actually starting
+to look usable!
+
+06/13/2012  (DLM) soil_temperature function no longer extrapolates values for
+regression layers that are out of the bounds of the soil layers... instead they
+are now set to the last soil layers values.  extrapolating code is still in the
+function and can be commented out and used if wishing to go back to
+extrapolating the values... 10/11/2012	(drs) petfunc(): annotated all
+equations, wind is now [m/s] at 2-m above ground (instead of miles/h);
+11/06/2012	(clk) petfunc(): added slope and aspect into the calculation for
+solar radiation
+
+01/31/2013	(clk)	Added new function, pot_soil_evap_bs() to the code. This
+function is similar to pot_soil_evap() but since it deals with bare ground as
+the type of vegetation, doesn't need several parameters, i.e. totagb, which also
+simplifies the function.
+
+03/07/2013	(clk)	In the functions soil_temperature and
+soil_temperature_init, added code to determine whether or not a soil layer was
+frozen Used the Eitzinger 2000 article, equation 3 to calculate the fusion pool
+that needed to be accounted for when freezing/thawing since, when
+freezing/thawing something, the temperature will remain the same until all of
+that material has froze/thawed. The amount of energy needed to do this is the
+fusion pool. The the rest of the temperature change can be adjusted from there.
+Also, now that we are incorporating freezing soil layers into the model, needed
+to account for these frozen layers with the soil water content movement. Needed
+to adjust the functions infiltrate_water_high(), evap_from_soil(),
+infiltrate_water_low(), and hydraulic_redistribution() Adjusted these function
+so that they only made changes to the output as long as the current soil layer
+was not frozen. In the case of drainage though, needed to make sure that the
+layer below the current layer was not frozen, to make sure that the drainage had
+somewhere to go.
+
+03/28/2013	(clk) 	Changed the soil_temperature function to use the actual
+soil temp values when determining for freezing soils, instead of using the
+regression values. Since the regression values were no longer being updated when
+the temperature would change this way, made the function call
+soil_temperature_init everytime that the soil temperature would change due to
+freezing/thawing of the soil. Also moved the initialization of oldsFusionPool to
+its own function becuase you are now possibly calling soil_temperature_init
+multiple times, to adjust the temperatures, and don't want to also initialize
+the fusion pools again.
+
+04/04/2013	(clk)	In infiltrate_water_high(), needed to also change the
+lines swc[0] += pptleft;
+(*standingWater) = 0.;
+to only happen when the top soil layer is not frozen.
+
+06/24/2013	(rjm)	made 'soil_temp_error', 'soil_temp_init' and
+'fusion_pool_init' into global variable (instead of module-level) and moved them
+to SW_Flow.c: otherwise they will not get reset to 0 (in call to construct)
+between consecutive calls as a dynamic library
+
+07/09/2013	(clk)	initialized the two new functions:
+forb_intercepted_water and forb_EsT_partitioning
+
+01/05/2016 (drs)	added new function set_frozen_unfrozen() to determine
+frozen/unfrozen status of soil layers based on criteria by Parton et al. 1998
+GCB re-wrote code for consequences of a frozen soil layer: now based on Parton
+et al. 1998 GCB
+                                                - infiltrate_water_high(): if
+frozen, saturated hydraulic conductivity is reduced to 1%; infiltration is not
+impeded by a frozen soil
+                                                - infiltrate_water_low(): if
+frozen, unsaturated hydraulic conductivity is reduced to 1%
+                                                - hydraulic_redistribution(): no
+hd between two layers if at least one is frozen
+                                                - remove_from_soil(): no
+evaporation and transpiration from a frozen soil layer
+
+02/08/2016 (CMA & CTD) In the function surface_temperature_under_snow(), used
+Parton's Eq. 5 & 6 from 1998 paper instead of koren paper Adjusted function
+calls to surface_temperature_under_snow to account for the new parameters
+
+03/01/2016 (CTD) Added error check for Rsoilwat called tempError()
+*/
+/********************************************************/
+/********************************************************/
+
+/* =================================================== */
+/*                INCLUDES / DEFINES                   */
+/* --------------------------------------------------- */
+#include "include/SW_Flow_lib.h"    // for EsT_partitioning, SW_ST_init_run
+#include "include/filefuncs.h"      // for LogError
+#include "include/generic.h"        // for interpolation, GT, LT, fmax, fmin
+#include "include/SW_datastructs.h" // for LOG_INFO, SW_SITE_*, SW_ST_SIM
+#include "include/SW_Defines.h"     // for MAX_LAYERS, MAX_ST_RGR, TimeInt
+#include "include/SW_SoilWater.h"   // for SW_SWRC_SWCtoSWP
+#include <math.h>                   // for fabs, exp, log10, copysign
+
+
+/* =================================================== */
+/*                  Local Variables                    */
+/* --------------------------------------------------- */
+
+// based on Eitzinger, J., W. J. Parton, and M. Hartman. 2000. Improvement and
+// Validation of A Daily Soil Temperature Submodel for Freezing/Thawing Periods.
+// Soil Science 165:525-534.
+
+// correction factor for eq. 3 [unitless]; estimate based on data from CPER/SGS
+// LTER -- * Currently not used*
+// const double TCORRECTION = 0.02;
+
+// Eitzinger et al. (2000): fusion energy of water; units = [cal cm-3] --
+// Currently not used
+// const double FUSIONHEAT_H2O = 80.;
+
+/** freezing point of water in soil [C]; based on Parton 1984 */
+const double FREEZING_TEMP_C = -1.;
+
+// based on Parton, W. J., M. Hartman, D. Ojima, and D. Schimel. 1998. DAYCENT
+// and its land surface submodel: description and testing. Global and Planetary
+// Change 19:35-48.
+const double MIN_VWC_TO_FREEZE = 0.13;
+
+/* =================================================== */
+/*             Global Function Definitions             */
+/* --------------------------------------------------- */
+
+/**********************************************************************
+HISTORY:
+4/30/92  (SLC)
+7/1/92   (SLC) Reset pptleft to 0 if less than 0 (due to round off)
+1/19/93  (SLC) Check if vegcov is zero (in case there was no biomass),
+then no standing crop interception is possible.
+15-Oct-03 (cwb) replaced Parton's original equations with new ones
+developed by John Bradford based on Corbet and Crouse 1968.
+Replaced the following code:
+par1 = LE(vegcov, 8.5) ?  0.9 + 0.04 * vegcov
+: 1.24 + (vegcov-8.5) *.35;
+par2 = LE(vegcov, 3.0) ? vegcov * .33333333
+: 1. + (vegcov-3.)*0.182;
+*wintstcr = par1 * .026 * ppt + 0.094 * par2;
+
+21-Oct-03 (cwb) added MAX_WINTLIT line
+**********************************************************************/
+
+/**
+@brief Calculate rain interception by vegetation canopies.
+
+Interception equations as of v4.3.0 (21 Nov 2018) are based on results by
+Vegas Galdos et al. 2012 \cite VegasGaldos2012 and
+Gerrits 2010 \cite Gerrits2010.
+
+Previously, equations were derived from Bradford 2004 \cite Bradford2004
+based on data from Corbet and Crouse (1968) \cite Corbett1968; these were
+implemented on 15 Oct 2003. The original formulation by
+Parton 1978 \cite Parton1978 was also based on
+Corbet and Crouse (1968) \cite Corbett1968.
+
+@param[in,out] *ppt_incident Amount of rain (cm) arriving at canopy.
+@param[out] *int_veg Amount of rain intercepted by vegetation canopy (cm).
+@param[in,out] *s_veg Current canopy storage of intercepted water (cm).
+@param m Number of rain events per day.
+@param kSmax Parameter (mm) to determine storage capacity based on LAI.
+@param LAI Leaf-area index (m2 / m2).
+@param scale The compound fraction of vegetation type coverage and canopy
+extent above snow pack.
+
+\sideeffect
+- ppt_incident Amount of rain not intercepted, i.e., throughfall (cm).
+- s_veg Updated canopy storage (cm).
+*/
+void veg_intercepted_water(
+    double *ppt_incident,
+    double *int_veg,
+    double *s_veg,
+    double m,
+    double kSmax,
+    double LAI,
+    double scale
+) {
+    if (GT(LAI, 0.) && GT(*ppt_incident, 0.)) {
+        double Dthreshold_cm = m * kSmax * log10(1 + LAI) / 10.;
+
+        *int_veg =
+            scale *
+            fmin(*ppt_incident, fmax(0., Dthreshold_cm - *s_veg / scale));
+        *s_veg += *int_veg;
+        *ppt_incident -= *int_veg;
+
+    } else {
+        *int_veg = 0.;
+    }
+}
+
+/**
+@brief Calculate rain interception by litter layer.
+
+Interception equations as of v4.3.0 (21 Nov 2018) are based on results by
+Vegas Galdos et al. 2012 \cite VegasGaldos2012 and
+Gerrits 2010 \cite Gerrits2010.
+
+Previously, equations were derived from Bradford 2004 \cite Bradford2004
+based on data from Corbet and Crouse (1968) \cite Corbett1968; these were
+implemented on 15 Oct 2003. The original formulation by
+Parton 1978 \cite Parton1978 was also based on
+Corbet and Crouse (1968) \cite Corbett1968.
+
+@param[in,out] *ppt_through Amount of rain (cm) arriving at litter layer.
+@param[out] *int_lit Amount of rain intercepted by litter;
+    added to previous value (cm).
+@param[in,out] *s_lit Current litter storage of intercepted water (cm).
+@param m Number of rain events per day.
+@param kSmax Parameter (mm) to determine storage capacity based on litter
+    biomass.
+@param blitter Litter biomass density (g / m2).
+@param scale The compound fraction of vegetation type coverage and litter
+above snow pack.
+
+\sideeffect
+- ppt_through Amount of rain not intercepted, i.e., throughfall (cm).
+- s_lit Updated litter storage (cm).
+*/
+void litter_intercepted_water(
+    double *ppt_through,
+    double *int_lit,
+    double *s_lit,
+    double m,
+    double kSmax,
+    double blitter,
+    double scale
+) {
+    if (GT(blitter, 0.) && GT(*ppt_through, 0.)) {
+        double intercepted = 0.0;
+        double Dthreshold_cm = m * kSmax * log10(1 + blitter) / 10.;
+
+        intercepted =
+            scale *
+            fmin(*ppt_through, fmax(0., Dthreshold_cm - *s_lit / scale));
+
+        *int_lit += intercepted;
+        *s_lit += intercepted;
+        *ppt_through -= intercepted;
+    }
+}
+
+/**
+@brief Infiltrate water into soil layers under high water conditions, otherwise
+      known as saturated percolation.
+
+@param swc Soilwater content in each layer before drainage (cm H<SUB>2</SUB>O).
+@param drain Drainage amount in each layer (cm/day).
+@param *drainout Drainage from the last layer (cm H<SUB>2</SUB>O).
+@param pptleft Daily precipitation available to the soil (cm/day).
+@param nlyrs Number of layers available to drain from.
+@param swcfc Soilwater content in each layer at field capacity
+(cm H<SUB>2</SUB>O).
+@param swcsat Soilwater content in each layer at saturation
+    (m<SUP>3</SUP>H<SUB>2</SUB>O).
+@param ksat Saturated hydraulic conductivity [cm day-1]
+@param impermeability Impermeability measures for each layer.
+@param *standingWater Remaining water on the surface
+    (m<SUP>3</SUP>H<SUB>2</SUB>O).
+@param lyrFrozen Frozen information at each layer.
+
+@sideeffect
+- drain Updated drainage amount in each layer (cm/day).
+- swc Updated soilwater content in each layer after drainage (cm H<SUB>2</SUB>O)
+- *standingWater Updated remaining water on the surface
+  (m<SUP>3</SUP>H<SUB>2</SUB>O).
+- *drainout Updated drainage from the previous layer (cm H<SUB>2</SUB>O)
+*/
+/**********************************************************************
+ HISTORY:
+ 4/30/92  (SLC)
+ 1/14/02 - (cwb) fixed off by one error in loop.
+ 10/20/03 - (cwb) added drainout variable to return drainage
+ out of lowest layer
+ **********************************************************************/
+
+void infiltrate_water_high(
+    double swc[],
+    double drain[],
+    double *drainout,
+    double pptleft,
+    unsigned int nlyrs,
+    const double swcfc[],
+    double swcsat[],
+    double ksat[],
+    const double impermeability[],
+    double *standingWater,
+    double lyrFrozen[]
+) {
+
+    unsigned int i;
+    unsigned int j;
+    double push;
+    double ksat_rel;
+
+    // Infiltration
+    swc[0] += pptleft + *standingWater;
+    (*standingWater) = 0.;
+
+    // Saturated percolation
+    for (i = 0; i < nlyrs; i++) {
+        if (!ZRO(lyrFrozen[i])) {
+            ksat_rel = 0.01; // roughly estimated from Parton et al. 1998 GCB
+        } else {
+            ksat_rel = 1.;
+        }
+
+        ksat_rel *= (1. - impermeability[i]);
+
+        /* calculate potential saturated percolation */
+        drain[i] = ksat_rel * fmin(ksat[i], swc[i] - swcfc[i]);
+        drain[i] = fmax(0., drain[i]);
+
+
+        if (i < nlyrs - 1) {
+            /* percolate up to next-to-last layer */
+            swc[i + 1] += drain[i];
+            swc[i] -= drain[i];
+        } else {
+            /* percolate last layer */
+            (*drainout) = drain[i];
+            swc[i] -= drain[i];
+        }
+    }
+
+    /* adjust (i.e., push water upwards) if water content of a layer is now
+     * above saturated water content */
+
+    /* reverse for-loop with j in [nlyrs - 1, 0] */
+    for (j = nlyrs; j-- > 0;) {
+        if (GT(swc[j], swcsat[j])) {
+            push = swc[j] - swcsat[j];
+            swc[j] -= push;
+            if (j > 0) {
+                drain[j - 1] -= push;
+                swc[j - 1] += push;
+            } else {
+                (*standingWater) = push;
+            }
+        }
+    }
+}
+
+/**
+@brief Compute weighted average of soilwater potential to be
+used for transpiration calculations.
+
+@param[in,out] *swp_avg Weighted average of soilwater potential and
+    transpiration coefficients (-bar).
+@param[in] SW_SoilRunIn Struct of type SW_SOIL_RUN_INPUTS describing
+    the simulated site's input values
+@param[in] SW_SiteSim Struct of type SW_SITE_SIM describing the simulated site's
+    simulation values
+@param[in] n_tr_rgns Number of transpiration regions.
+@param[in] n_layers Number of soil layers with roots
+    (for a specific plant functional type)
+@param[in] tr_regions Array with the transpiration region assigned to each
+    soil layer (for a specific plant functional type)
+@param[in] swc Soilwater content in each layer before drainage
+    (m<SUP>3</SUP>H<SUB>2</SUB>O).
+@param[in] VegType Current vegetation
+@param[out] LogInfo Holds information on warnings and errors
+
+@sideeffect *swp_avg Weighted average of soilwater potential and transpiration
+coefficients (-bar). NAN if all transpiration coefficients are 0.
+*/
+void transp_weighted_avg(
+    double *swp_avg,
+    SW_SOIL_RUN_INPUTS *SW_SoilRunIn,
+    SW_SITE_SIM *SW_SiteSim,
+    unsigned int n_tr_rgns,
+    LyrIndex n_layers,
+    const unsigned int tr_regions[],
+    double swc[],
+    int VegType,
+    LOG_INFO *LogInfo
+) {
+
+    /**********************************************************************
+
+     HISTORY:
+     Original:
+     4/30/92  SLC
+     6/9/93   (SLC) check that (sum_tr_co <> 0) before dividing swp by this
+     number
+     4/10/2000 CWB -- began recoding in C
+     9/21/01   cwb -- adjusted method for determining transpiration
+     regions to reflect the new design.  removed
+     tr_reg_min and max, added n_layers and tr_regions[].
+     4-Mar-02  cwb -- moved this function after ppt enters soil.  Originally,
+     it was the first function called, so evapotransp was
+     based on swp_avg prior to wetting.  Also, set return
+     value as a pointer argument to be more consistent with
+     the rest of the code.
+     1-Oct-03  cwb -- Removed sum_tr_coeff[] requirement as it might as well
+     be calculated here and save the confusion of
+     having to keep up with it in the rest of the code.
+     1-Oct-03 - local sumco replaces previous sum_tr_coeff[]
+
+     **********************************************************************/
+    unsigned int r;
+    unsigned int i;
+    double swp;
+    double sumco;
+
+    *swp_avg = NAN;
+
+    for (r = 1; r <= n_tr_rgns; r++) {
+        swp = sumco = 0.0;
+
+        for (i = 0; i < n_layers; i++) {
+            if (tr_regions[i] == r) {
+                swp += SW_SoilRunIn->transp_coeff[VegType][i] *
+                       SW_SWRC_SWCtoSWP(
+                           swc[i], SW_SoilRunIn, SW_SiteSim, i, LogInfo
+                       );
+
+                if (LogInfo->stopRun) {
+                    return; // Exit function prematurely due to error
+                }
+
+                sumco += SW_SoilRunIn->transp_coeff[VegType][i];
+            }
+        }
+
+        /* Ignore swp of current regions if sumco is 0
+           (i.e., all transp_coeff in current region are zero)
+           --> swp_avg could potentially remain NAN
+        */
+        if (GT(sumco, 0.)) {
+            swp /= sumco;
+            /* use smallest (i.e., wettest) weighted average across regions */
+            (*swp_avg) = (r == 1) ? swp : fmin(swp, (*swp_avg));
+        }
+    }
+}
+
+/**
+@brief Calculates the fraction of water lost from bare soil evaporation and
+transpiration.
+
+@author SLC
+
+@param *fbse Fraction of water loss from bare soil evaporation.
+@param *fbst Fraction of water loss from bare soil transpiration.
+@param blivelai Live biomass leaf area index.
+@param lai_param Leaf area index parameter.
+
+@sideeffect
+- fbse Updated fraction of water loss from bare soil evaporation.
+- fbst Updated fraction of water loss from bare soil transpiration.
+*/
+void EsT_partitioning(
+    double *fbse, double *fbst, double blivelai, double lai_param
+) {
+    /**********************************************************************
+     PURPOSE: Calculate fraction of water loss from bare soil
+     evaporation and transpiration
+
+     HISTORY:
+     4/30/92  (SLC)
+     24-Oct-03 (cwb) changed exp(-blivelai*bsepar1) + bsepar2;
+     to exp(-blivelai);
+     08/22/2011	(drs)	For trees: according to a regression based on a review
+by Daikoku, K., S. Hattori, A. Deguchi, Y. Aoki, M. Miyashita, K. Matsumoto, J.
+Akiyama, S. Iida, T. Toba, Y. Fujita, and T. Ohta. 2008. Influence of
+evaporation from the forest floor on evapotranspiration from the dry canopy.
+Hydrological Processes 22:4083-4096. CWB- 4/00 Not sure what's the purpose of
+bsepar2, unless it's a fudge-factor to be played with.
+     **********************************************************************/
+    double bsemax = 0.995;
+
+    *fbse = exp(-lai_param * blivelai);
+
+    *fbse = fmin(*fbse, bsemax);
+    *fbst = 1. - (*fbse);
+}
+
+/**
+
+@brief Calculates potential bare soil evaporation rate.
+
+Based on equations from Parton 1978. @cite Parton1978
+
+@param[in] SW_SoilRunIn Struct of type SW_SOIL_RUN_INPUTS describing
+    the simulated site's input values
+@param[in] SW_SiteSim Struct of type SW_SITE_SIM describing the simulated site's
+    simulation values
+@param[in] nelyrs Number of layers to consider in evaporation.
+@param[in] totagb Sum of above ground biomass and litter.
+@param[in] fbse Fraction of water loss from bare soil evaporation.
+@param[in] petday Potential evapotranspiration rate (cm/day).
+@param[in] shift Displacement of the inflection point in order to shift the
+    function up, down, left, or right; in relation to the macro tanfunc.
+@param[in] shape Slope of the line at the inflection point.
+@param[in] inflec Y-value of the inflection point.
+@param[in] range Max y-value - min y-value at the limits.
+@param[in] swc Soilwater content in each layer before drainage
+    (m<SUP>3</SUP>H<SUB>2</SUB>O).
+@param[in] Es_param_limit Parameter to determine when soil surface is completely
+    covered with litter and that bare soil evaporation is inhibited.
+@param[out] *bserate Bare soil evaporation loss rate (cm/day).
+@param[out] LogInfo Holds information on warnings and errors
+
+@sideeffect *bserate Updated bare soil evaporation loss rate (cm/day).
+*/
+void pot_soil_evap(
+    SW_SOIL_RUN_INPUTS *SW_SoilRunIn,
+    SW_SITE_SIM *SW_SiteSim,
+    unsigned int nelyrs,
+    double totagb,
+    double fbse,
+    double petday,
+    double shift,
+    double shape,
+    double inflec,
+    double range,
+    double swc[],
+    double Es_param_limit,
+    double *bserate,
+    LOG_INFO *LogInfo
+) {
+    /**********************************************************************
+     HISTORY:
+     4/30/92  (SLC)
+     8/27/92  (SLC) Put in a check so that bserate cannot become
+     negative.  If total aboveground biomass (i.e.
+     litter+bimoass) is > 999., bserate=0.
+     6 Mar 02 (cwb) renamed watrate's parameters (see also SW_Site.h)
+     shift,  shift the x-value of the inflection point
+     shape,  slope of the line at the inflection point
+     inflec, y-value of the inflection point
+     range;  max y-val - min y-val at the limits
+     1-Oct-03 - cwb - removed the sumecoeff variable as it should
+     always be 1.0.  Also removed the line
+     avswp = sumswp / sumecoeff;
+
+     LOCAL:
+     avswp     - average soil water potential over all layers
+     evpar1    - input parameter to watrate.
+
+     FUNCTION CALLS:
+     watrate   - calculate evaporation rate.
+     swpotentl - compute soilwater potential
+     **********************************************************************/
+
+    double x;
+    double avswp = 0.0;
+    double sumwidth = 0.0;
+    unsigned int i;
+
+    /* get the weighted average of swp in the evap layers */
+    for (i = 0; i < nelyrs; i++) {
+        if (ZRO(SW_SoilRunIn->evap_coeff[i])) {
+            break;
+        }
+        x = SW_SoilRunIn->width[i] * SW_SoilRunIn->evap_coeff[i];
+        sumwidth += x;
+        avswp +=
+            x * SW_SWRC_SWCtoSWP(swc[i], SW_SoilRunIn, SW_SiteSim, i, LogInfo);
+        if (LogInfo->stopRun) {
+            return; // Exit function prematurely due to error
+        }
+    }
+
+    // Note: avswp = 0 if swc = 0 because that is the return value of
+    // SW_SWRC_SWCtoSWP
+    avswp /= (ZRO(sumwidth)) ? 1 : sumwidth;
+
+    /*  8/27/92 (SLC) if totagb > Es_param_limit, assume soil surface is
+     * completely covered with litter and that bare soil
+     * evaporation is inhibited.
+     */
+
+    if (GE(totagb, Es_param_limit) || ZRO(avswp)) {
+        *bserate = 0.;
+    } else {
+        *bserate = petday *
+                   watrate(avswp, petday, shift, shape, inflec, range) *
+                   (1. - (totagb / Es_param_limit)) * fbse;
+    }
+}
+
+/**
+@brief Calculate the potential bare soil evaporation rate of bare ground.
+
+Based on equations from Parton 1978. @cite Parton1978
+
+@param[in,out] *bserate Bare soil evaporation loss rate (cm/day).
+@param[in] SW_SoilRunIn Struct of type SW_SOIL_RUN_INPUTS describing
+    the simulated site's input values
+@param[in] SW_SiteSim Struct of type SW_SITE_SIM describing the simulated site's
+    simulation values
+@param[in] nelyrs Number of layers to consider in evaporation.
+@param[in] petday Potential evapotranspiration rate (cm/day).
+@param[in] shift Displacement of the inflection point in order to shift the
+    function up, down, left, or right.
+@param[in] shape Slope of the line at the inflection point.
+@param[in] inflec Y-value of the inflection point.
+@param[in] range Max y-value - min y-value at the limits.
+@param[in] swc Soilwater content in each layer before drainage
+    (m<SUP>3</SUP>H<SUB>2</SUB>O).
+@param[out] LogInfo Holds information on warnings and errors
+*/
+void pot_soil_evap_bs(
+    double *bserate,
+    SW_SOIL_RUN_INPUTS *SW_SoilRunIn,
+    SW_SITE_SIM *SW_SiteSim,
+    unsigned int nelyrs,
+    double petday,
+    double shift,
+    double shape,
+    double inflec,
+    double range,
+    double swc[],
+    LOG_INFO *LogInfo
+) {
+
+    /**********************************************************************
+     LOCAL:
+     avswp     - average soil water potential over all layers
+     evpar1    - input parameter to watrate.
+
+     FUNCTION CALLS:
+     watrate   - calculate evaporation rate.
+     swpotentl - compute soilwater potential
+     **********************************************************************/
+
+    double x;
+    double avswp = 0.0;
+    double sumwidth = 0.0;
+    unsigned int i;
+
+    /* get the weighted average of swp in the evap layers */
+    for (i = 0; i < nelyrs; i++) {
+        x = SW_SoilRunIn->width[i] * SW_SoilRunIn->evap_coeff[i];
+        sumwidth += x;
+        avswp +=
+            x * SW_SWRC_SWCtoSWP(swc[i], SW_SoilRunIn, SW_SiteSim, i, LogInfo);
+        if (LogInfo->stopRun) {
+            return; // Exit function prematurely due to error
+        }
+    }
+
+    avswp /= sumwidth;
+
+    *bserate = petday * watrate(avswp, petday, shift, shape, inflec, range);
+}
+
+/**
+
+@brief Calculates the potential transpiration rate.
+
+Based on equations from Parton 1978. @cite Parton1978
+
+@param *bstrate This is the potential transpiration loss rate (cm/day).
+@param swpavg Weighted average of soil water potential (-bar).
+@param biolive Living biomass (%).
+@param biodead Dead biomass (%).
+@param fbst Fraction of water loss from transpiration.
+@param petday Potential evapotranspiration rate (cm/day).
+@param swp_shift Shifts the x-value of the inflection point.
+@param swp_shape Slope of the line at the inflection point.
+@param swp_inflec Y-value of the inflection point.
+@param swp_range Max y-value - min y-value at the limits.
+@param shade_scale Scale for shade effect.
+@param shade_deadmax Maximum biomass of dead, before shade has any affect.
+@param shade_xinflex X-value of the inflection point, before shade has any
+    effect.
+@param shade_slope Slope of the line at the inflection point, before shade has
+    any effect.
+@param shade_yinflex Y-value of the inflection point, before shade has any
+    effect.
+@param shade_range Max y-value - min y-value at the limits, before shade has any
+    effect.
+@param co2_wue_multiplier Water-usage efficiency multiplier (CO<SUB>2</SUB>
+ppm).
+
+@sideeffect *bstrate Updated potential transpiration loss rate (cm/day)
+    which is 0 if \p biolive is 0 or if \p swpavg is missing.
+*/
+void pot_transp(
+    double *bstrate,
+    double swpavg,
+    double biolive,
+    double biodead,
+    double fbst,
+    double petday,
+    double swp_shift,
+    double swp_shape,
+    double swp_inflec,
+    double swp_range,
+    double shade_scale,
+    double shade_deadmax,
+    double shade_xinflex,
+    double shade_slope,
+    double shade_yinflex,
+    double shade_range,
+    double co2_wue_multiplier
+) {
+    /**********************************************************************
+
+     HISTORY:
+     4/30/92  (SLC)
+     7/1/92   (SLC) Fixed bug.  Equation for bstrate not right.
+     9/1/92   (SLC) Allow transpiration, even if biodead is zero.  This
+     was in the original model, we will compute shade if biodead
+     is greater than deadmax.  Otherwise, shadeaf = 1.0
+     6 Mar 02 (cwb) renamed watrate's parameters (see also SW_Site.h)
+     shift,  shift the x-value of the inflection point
+     shape,  slope of the line at the inflection point
+     inflec, y-value of the inflection point
+     range;  max y-val - min y-val at the limits
+
+     LOCAL VARIABLES:
+     shadeaf - shade affect on transpiration rate
+     scale1  - scale for shade affect
+     trpar1  - input paramter to watrate
+     deadmax - maximum biomass of dead, before shade has any affect.
+
+     FUNCTION CALLS:
+     watrate - compute transpiration rate.
+     tanfunc - tangent function
+     **********************************************************************/
+
+    double par1;
+    double par2;
+    double shadeaf;
+
+    if (LE(biolive, 0.) || missing(swpavg)) {
+        *bstrate = 0.;
+
+    } else {
+        if (GE(biodead, shade_deadmax)) {
+            par1 = tanfunc(
+                biolive, shade_xinflex, shade_yinflex, shade_range, shade_slope
+            );
+            par2 = tanfunc(
+                biodead, shade_xinflex, shade_yinflex, shade_range, shade_slope
+            );
+            shadeaf = (par1 / par2) * (1.0 - shade_scale) + shade_scale;
+            shadeaf = fmin(shadeaf, 1.0);
+        } else {
+            shadeaf = 1.0;
+        }
+
+        *bstrate =
+            watrate(
+                swpavg, petday, swp_shift, swp_shape, swp_inflec, swp_range
+            ) *
+            shadeaf * petday * fbst * co2_wue_multiplier;
+    }
+}
+
+/**
+@brief Calculate the evaporation or transpiration rate as a function of
+potential evapotranspiration and soil water potential.
+
+Based on equations from Parton 1978. @cite Parton1978
+
+@param swp Soil water potential (-bar).
+@param petday Potential evapotranspiration rate (cm/day).
+@param shift Displacement of the inflection point in order to shift the function
+    up, down, left, or right.
+@param shape Slope of the line at the inflection point.
+@param inflec Y-value of the inflection point.
+@param range Max y-value - min y-value at the limits.
+
+@return watrate Rate of evaporation (or transpiration) from the soil (cm/day).
+*/
+double watrate(
+    double swp,
+    double petday,
+    double shift,
+    double shape,
+    double inflec,
+    double range
+) {
+    /**********************************************************************
+     PURPOSE: Calculate the evaporation (or transpiration) rate, as
+     a function of potential evapotranspiration and soil
+     water potential. The ratio of evaporation (transpiration)
+     rate to PET is inversely proportional to soil water
+     poential (see Fig2.5a,b, pp.39, "Abiotic Section of ELM")
+
+     HISTORY:
+     4/30/92  (SLC)
+     6 Mar 02 (cwb) - Changed arguments from a/b/c to shift,shape,
+     inflec, range because I finally found the source
+     for tanfunc.
+
+     **********************************************************************/
+
+    double par1;
+    double par2;
+    double result;
+
+    if (LT(petday, .2)) {
+        par1 = 3.0;
+    } else if (LT(petday, .4)) {
+        par1 = (.4 - petday) * -10. + 5.;
+    } else if (LT(petday, .6)) {
+        par1 = (.6 - petday) * -15. + 8.;
+    } else {
+        par1 = 8.;
+    }
+
+    par2 = shift - swp;
+
+    result = tanfunc(par2, par1, inflec, range, shape);
+
+    return (fmin(fmax(result, 0.0), 1.0));
+}
+
+/**
+@brief Evaporates water from the surface water pool, i.e., intercepted water
+(tree, shrub, grass, litter) or standingWater.
+
+Note: call sperately for each pool.
+
+@param *water_pool Pool of surface water minus evaporated water (cm/day).
+@param *evap_rate Actual evaporation from this pool (cm/day).
+@param *aet Actual evapotranspiration (cm/day).
+
+@sideeffect
+- *water_pool Updated pool of surface water minus evaporated water (cm/day).
+- *evap_rate Updated evaporation from this pool (cm/day).
+- *aet Updated evapotranspiration (cm/day).
+*/
+
+void evap_fromSurface(double *water_pool, double *evap_rate, double *aet) {
+
+    if (GT(*water_pool, *evap_rate)) {
+        /* potential rate is smaller than available water
+           -> entire potential is evaporated */
+        *water_pool -= *evap_rate;
+        *aet += *evap_rate;
+    } else {
+        /* potential rate is larger than available water
+           -> entire pool is evaporated */
+        *evap_rate = *water_pool;
+        *aet += *water_pool;
+        *water_pool = 0.;
+    }
+}
+
+/**
+@brief Removes water from the soil
+
+Replaces earlier versions' call to separate functions for evaporations and
+transpiration and instead combines them into one function,
+see Eqns. 2.12 - 2.18 in "Abiotic Section of ELM".
+
+Based on equations from Parton 1978. @cite Parton1978
+
+@param[in,out] swc Soilwater content in each layer before drainage
+    (m<SUP>3</SUP> H<SUB>2</SUB>O).
+@param[in,out] qty Updated removal quantity from each layer, evaporation or
+    transpiration, added to input value (mm/day).
+@param[in] SW_SoilRunIn Struct of type SW_SOIL_RUN_INPUTS describing
+    the simulated site's input values
+@param[in] SW_SiteSim Struct of type SW_SITE_SIM describing the simulated site's
+    simulation values
+@param[in,out] *aet Actual evapotranspiration, added to input value (cm/day).
+@param[in] nlyrs Number of layers considered in water removal.
+@param[in] coeff Coefficients of removal for removal layers.
+@param[in] rate Removal rate, either soil_evap_rate or soil_transp_rate.
+@param[in] swcmin Lower limit on soilwater content per layer.
+@param[in] lyrFrozen Frozen information at each layer.
+@param[out] LogInfo Holds information on warnings and errors
+
+@note The variable `SW_Site` is only used as input for another function.
+It will not affect other elements passed in from it.
+
+@sideeffect
+- swc Updated soil water content adjusted after evaporation.
+- qty Updated removal quantity from each layer, evap or transp.
+- *aet Updated evapotranspiration (cm/day).
+*/
+void remove_from_soil(
+    double swc[],
+    double qty[],
+    SW_SOIL_RUN_INPUTS *SW_SoilRunIn,
+    SW_SITE_SIM *SW_SiteSim,
+    double *aet,
+    unsigned int nlyrs,
+    const double coeff[],
+    double rate,
+    double swcmin[],
+    double lyrFrozen[],
+    LOG_INFO *LogInfo
+) {
+
+    /**********************************************************************
+HISTORY: 10 Jan 2002 - cwb - replaced two previous functions with
+     this one.
+     12 Jan 2002 - cwb - added aet arg.
+     4 Dec 2002  - cwb - Adding STEPWAT code uncovered possible
+     div/0 error. If no transp coeffs, return.
+
+     FUNCTION CALLS:
+     swpotentl - compute soilwater potential of the layer.
+     **********************************************************************/
+
+    unsigned int i;
+    double swpfrac[MAX_LAYERS];
+    double sumswp = 0.0;
+    double swc_avail;
+    double q;
+    double tmpswp;
+    double d = 0.;
+
+    for (i = 0; i < nlyrs; i++) {
+        tmpswp = SW_SWRC_SWCtoSWP(swc[i], SW_SoilRunIn, SW_SiteSim, i, LogInfo);
+        if (LogInfo->stopRun) {
+            return; // Exit function prematurely due to error
+        }
+
+        if (GT(tmpswp, 0.)) {
+            swpfrac[i] = coeff[i] / tmpswp;
+        } else {
+            // saturated conditions -> divide by SWP [-bar] at field capacity
+            swpfrac[i] = coeff[i] / 0.333;
+        }
+        sumswp += swpfrac[i];
+    }
+
+    if (ZRO(sumswp)) {
+        return;
+    }
+
+    for (i = 0; i < nlyrs; i++) {
+        if (!ZRO(lyrFrozen[i])) {
+            // no water extraction, i.e., evaporation and transpiration, from a
+            // frozen soil layer
+            d = 0.;
+
+        } else {
+            q = (swpfrac[i] / sumswp) * rate;
+            swc_avail = fmax(0., swc[i] - swcmin[i]);
+            d = fmin(q, swc_avail);
+            swc[i] -= d;
+            *aet += d;
+        }
+
+        qty[i] += d;
+    }
+}
+
+/**
+@brief Calculate unsaturated percolation
+
+Based on equation 2.9 by Parton 1978. @cite Parton1978
+
+Here, we modified eq. 2.9:
+    1. use scaled `swc`, i.e., vary from 0 (at `swc_min`) to
+       `swc_fc` (instead from `swc_min` to `swc_fc`)
+
+    2. modify `exp(.)` to vary
+       from 0 (at `swc_min`) to 1 (at `swc_fc`)
+       (instead from `exp(-15 * fc / width)` to 1)
+
+This function was previously named `infiltrate_water_low()`.
+
+@param[in,out] swc Soil water content in each layer [cm].
+@param[in,out] percolate Drainage from each layer [cm / day].
+@param[in,out] *drainout Drainage from the last layer [cm / day].
+@param[in,out] *standingWater Remaining water on the surface [cm].
+@param nlyrs Number of layers in the soil profile [1].
+@param[in] *lyrFrozen Frozen/unfrozen status for each soil layer.
+@param[in] SW_SoilRunIn Struct of type SW_SOIL_RUN_INPUTS describing
+    the simulated site's input values
+@param[in] SW_SiteSim Struct of type SW_SITE_SIM describing the simulated site's
+    simulation values
+@param slow_drain_coeff Slow drainage parameter [cm / day].
+@param slow_drain_depth Slow drainage depth [cm].
+*/
+void percolate_unsaturated(
+    double swc[],
+    double percolate[],
+    double *drainout,
+    double *standingWater,
+    unsigned int nlyrs,
+    double lyrFrozen[],
+    SW_SOIL_RUN_INPUTS *SW_SoilRunIn,
+    SW_SITE_SIM *SW_SiteSim,
+    double slow_drain_coeff,
+    double slow_drain_depth
+) {
+
+    unsigned int i;
+    unsigned int j;
+    double drainlw = 0.0;
+    double swc_avail;
+    double drainpot;
+    double d[MAX_LAYERS] = {0};
+    double push;
+    double kunsat_rel;
+    double swcrel;
+    double tmp1;
+    double tmp2;
+
+
+    /* Note that this function calculates percolation as if no gravel
+                    (other than reduction of soil moisture via factor `1 - Rv`)
+                    --> TODO: consider adjusting percolation for gravel effects
+    */
+    for (i = 0; i < nlyrs; i++) {
+        /* calculate potential unsaturated percolation */
+        swc_avail = fmax(0., swc[i] - SW_SiteSim->swcBulk_min[i]);
+
+        if (LE(swc_avail, 0.)) {
+            d[i] = 0.;
+
+        } else {
+
+            // potential unsaturated percolation rate
+            drainpot = slow_drain_coeff;
+
+            /* Scale pot. unsat. percolation rate by frozen soil
+                    roughly estimated from Parton et al. 1998 GCB
+            */
+            kunsat_rel = !ZRO(lyrFrozen[i]) ? 0.01 : 1.;
+
+            /* Scale pot. unsat. percolation rate by soil moisture
+                            Using Parton 1978, eq. 2.9:
+                                    `slow drainage = 0.02 * exp(15. * (SWC -
+               FieldCapacity) / width)`
+
+                            which is reportedly based on Black et al. 1969, eq.
+               14/17: `drainage rate = 0.35 * exp(0.7 * (storage - 15.))`
+            */
+
+            if (LT(swc[i], SW_SiteSim->swcBulk_fieldcap[i])) {
+                /* Here, we modified eq. 2.9:
+                                (i) use scaled swc, i.e., vary from 0 (at
+                   swc_min) to swc_fc (ii) modify `exp(.)` to vary from 0 (at
+                   swc_min) to 1 (at swc_fc) (instead from `exp(-15*fc/width)`
+                   to 1)
+                */
+                swcrel = fmax(
+                    0.,
+                    fmin(
+                        1.,
+                        swc_avail / (SW_SiteSim->swcBulk_fieldcap[i] -
+                                     SW_SiteSim->swcBulk_min[i])
+                    )
+                );
+
+                tmp1 = slow_drain_depth * SW_SiteSim->swcBulk_fieldcap[i] /
+                       SW_SoilRunIn->width[i];
+                tmp2 = exp(-tmp1);
+
+                if (LT(tmp2, 1.)) {
+                    drainpot *=
+                        (exp(tmp1 * (swcrel - 1.)) - tmp2) / (1. - tmp2);
+                } else {
+                    drainpot = 0.;
+                }
+            }
+
+            d[i] = kunsat_rel * (1. - SW_SoilRunIn->impermeability[i]) *
+                   fmin(swc_avail, fmax(0., drainpot));
+        }
+
+        percolate[i] += d[i];
+
+        if (i < nlyrs - 1) {
+            /* percolate up to next-to-last layer */
+            swc[i + 1] += d[i];
+            swc[i] -= d[i];
+        } else {
+            /* percolate last layer */
+            drainlw = fmax(d[i], 0.0);
+            (*drainout) += drainlw;
+            swc[i] -= drainlw;
+        }
+    }
+
+
+    /* adjust (i.e., push water upwards) if water content of a layer is
+       now above saturated water content */
+
+    /* reverse for-loop with j in [nlyrs - 1, 0] */
+    for (j = nlyrs; j-- > 0;) {
+        if (GT(swc[j], SW_SiteSim->swcBulk_saturated[j])) {
+            push = swc[j] - SW_SiteSim->swcBulk_saturated[j];
+            swc[j] -= push;
+            if (j > 0) {
+                percolate[j - 1] -= push;
+                swc[j - 1] += push;
+            } else {
+                (*standingWater) += push;
+            }
+        }
+    }
+}
+
+/**
+@brief Calculate hydraulic redistribution.
+
+Based on equations from Ryel 2002. @cite Ryel2002
+
+@param[in,out] swc Soil water content in each layer
+    (m<SUP>3</SUP>H<SUB>2</SUB>O).
+@param[out] hydred Hydraulic redistribtion for each soil layer
+    (cm/day/layer).
+@param[in] SW_SoilRunIn Struct of type SW_SOIL_RUN_INPUTS describing
+    the simulated site's input values
+@param[in] SW_SiteSim Struct of type SW_SITE_SIM describing the simulated site's
+    simulation values
+@param[in] vegk Index to vegetation type (used to access rooting
+    profile) [1].
+@param[in] nlyrs Number of layers in the soil profile [1].
+@param[in] *lyrFrozen Frozen/unfrozen status for each soil layer.
+@param[in] maxCondroot Maximum radial soil-root conductance of the
+    entire active root system for water (cm/-bar/day).
+@param[in] swp50 Soil water potential (-bar) where conductance is
+    reduced by 50%.
+@param[in] shapeCond Shaping parameter for the empirical relationship
+    from van Genuchten to model relative soil-root conductance for water.
+@param[in] scale Fraction of vegetation type to scale hydred.
+@param[in] year Current year in simulation
+@param[in] doy  Day of the year (base1) [1-366]
+@param[out] LogInfo Holds information on warnings and errors
+
+@sideeffect
+- swc Updated soilwater content in each layer after drainage
+  (m<SUP>3</SUP> H<SUB>2</SUB>O).
+- hydred Hydraulic redistribtion for each soil water layer (cm/day/layer).
+*/
+void hydraulic_redistribution(
+    double swc[],
+    double hydred[],
+    SW_SOIL_RUN_INPUTS *SW_SoilRunIn,
+    SW_SITE_SIM *SW_SiteSim,
+    unsigned int vegk,
+    unsigned int nlyrs,
+    const double lyrFrozen[],
+    double maxCondroot,
+    double swp50,
+    double shapeCond,
+    double scale,
+    TimeInt year,
+    TimeInt doy,
+    LOG_INFO *LogInfo
+) {
+    /**********************************************************************
+     HISTORY:
+     10/19/2010 (drs)
+     11/13/2010 (drs) limited water extraction for hydred to swp above wilting
+     point 03/23/2012 (drs) excluded hydraulic redistribution from top soil
+     layer (assuming that this layer is <= 5 cm deep)
+     **********************************************************************/
+#ifdef SWDEBUG
+    short debug = 0;
+    double hdnet2;
+#endif
+
+    unsigned int i;
+    unsigned int j;
+    unsigned int idso;
+    unsigned int idre;
+    unsigned int nit;
+    Bool is_hd_adj;
+    double swa[MAX_LAYERS] = {0};
+    double swp[MAX_LAYERS] = {0};
+    double relCondroot[MAX_LAYERS] = {0};
+    double mlyrRootCo[2] = {0.};
+    double hydredmat[MAX_LAYERS][MAX_LAYERS] = {{0}};
+    double hdnet;
+    double hdin;
+    double hdout;
+    double tmp;
+
+#ifdef SWDEBUG
+    if (debug) {
+        sw_printf("hydred[%d-%d/veg(%d)]: \n", year, doy, vegk);
+    }
+#endif
+
+    /* Pre-calculate variables */
+    for (i = 0; i < nlyrs; i++) {
+        /* Set water extraction limit to moisture above SWPcrit by vegetation
+                (unless wilting point is lower)
+        */
+        swa[i] = fmax(
+            0.,
+            swc[i] - fmin(
+                         SW_SiteSim->swcBulk_wiltpt[i],
+                         SW_SiteSim->swcBulk_atSWPcrit[vegk][i]
+                     )
+        );
+
+        swp[i] = SW_SWRC_SWCtoSWP(swc[i], SW_SoilRunIn, SW_SiteSim, i, LogInfo);
+        if (LogInfo->stopRun) {
+            return; // Exit function prematurely due to error
+        }
+
+        /* Ryel et al. 2002: eq. 7 relative soil-root conductance */
+        relCondroot[i] =
+            fmin(1., fmax(0., 1. / (1. + powe(swp[i] / swp50, shapeCond))));
+
+        hydredmat[0][i] = hydredmat[i][0] = 0.; /* no hydred in top layer */
+        hydredmat[i][i] = 0.; /* no hydred within same layer */
+    }
+
+    /* Calculate hydraulic redistribution according to Ryel et al. 2002:
+            layer i receives moisture moved from layer j: `hydredmat[i][j] > 0`
+            layer i loses moisture to layer j: `hydredmat[i][j] < 0`
+            net moisture change in layer i: `sum across j of hydredmat[i][j]`
+                    which equals `sum across j of -hydredmat[j][i]`
+    */
+
+    for (i = 1; i < nlyrs; i++) {
+
+        for (j = i + 1; j < nlyrs; j++) {
+
+            /* hydred only occurs if at least one soil layer is wet
+                    (more moisture than at wilting point)
+                    and both soil layers are not frozen
+            */
+            if ((GT(swc[i], SW_SiteSim->swcBulk_wiltpt[i]) ||
+                 GT(swc[j], SW_SiteSim->swcBulk_wiltpt[j])) &&
+                (lyrFrozen[i] == swFALSE) && (lyrFrozen[j] == swFALSE)) {
+
+                /* Identify source layer: from which water is removed */
+                idso = LT(swp[i], swp[j]) ? i : j;
+                /* Identify recipient layer: to which water is moved */
+                idre = (idso == i) ? j : i;
+
+
+                /* Correct rooting contributions for different layer widths
+                        -> truncate to source layer width
+                        (original equation assumed identical layer widths)
+                */
+                mlyrRootCo[0] = SW_SoilRunIn->transp_coeff[vegk][idso];
+                mlyrRootCo[1] = SW_SoilRunIn->transp_coeff[vegk][idre];
+
+                if (LT(SW_SoilRunIn->width[idso], SW_SoilRunIn->width[idre])) {
+                    mlyrRootCo[1] *=
+                        SW_SoilRunIn->width[idso] / SW_SoilRunIn->width[idre];
+                }
+
+
+                /* Ryel et al. 2002: eq. 6 */
+                /* Convert hourly to daily: assume a fixed day with a 10-hour
+                 * night */
+                tmp = 10. / 24. * maxCondroot * (swp[j] - swp[i]) *
+                      fmax(relCondroot[i], relCondroot[j]) * mlyrRootCo[0] *
+                      mlyrRootCo[1] / (1. - mlyrRootCo[0]);
+
+                /* limit hydred to moisture above swc_min */
+                tmp = copysign(fmin(fabs(tmp), swa[idso]), tmp);
+
+#ifdef SWDEBUG
+                if (debug) {
+                    sw_printf(
+                        "hd[sl=%d,%d|so=%d,re=%d]=%+.6f cm: "
+                        "so|re: w=%4.1f|%4.1f cm, "
+                        "swc=%.4f|%.4f cm, "
+                        "swp=%7.3f|%7.3f MPa, "
+                        "c=%.4f|%.4f, "
+                        "R=%.4f|%.4f"
+                        "\n",
+                        i,
+                        j,
+                        idso,
+                        idre,
+                        tmp,
+                        SW_SoilRunIn->width[idso],
+                        SW_SoilRunIn->width[idre],
+                        swc[idso],
+                        swc[idre],
+                        -0.1 * swp[idso],
+                        -0.1 * swp[idre],
+                        relCondroot[idso],
+                        relCondroot[idre],
+                        mlyrRootCo[0],
+                        mlyrRootCo[1]
+                    );
+                }
+#endif
+
+                hydredmat[i][j] = tmp;
+                hydredmat[j][i] = -tmp;
+
+            } else {
+                hydredmat[i][j] = hydredmat[j][i] = 0.;
+            }
+        }
+    }
+
+
+    /* Restrict net hydred so that it does not remove moisture below swc_min */
+    nit = 0;
+    is_hd_adj = swTRUE;
+
+    while (nit < nlyrs && is_hd_adj) {
+        /* Iterate because the restriction of outgoing hydred in one layer
+           affects incoming hydred in other layers which, in turn, may affect
+           their ability for outgoing hydred
+        */
+        nit++;
+        is_hd_adj = swFALSE; /* init for current iteration */
+
+        for (i = 0; i < nlyrs; i++) {
+
+            if (GT(swa[i], 0.)) {
+                /* Calculate net hydred for layer i */
+                hdin = hdout = 0.;
+                for (j = 0; j < nlyrs; j++) {
+                    if (GT(hydredmat[i][j], 0.)) {
+                        hdin += hydredmat[i][j];
+                    } else {
+                        hdout += hydredmat[i][j];
+                    }
+                }
+                hdnet = hdin + hdout;
+
+                if (LT(hdnet, 0.) && GT(-hdnet, swa[i])) {
+                    /* net hydred would extract more moisture than available
+                       above swc_min
+                            -> reduce moisture extractions so that -hdnet <= swa
+                    */
+                    tmp = -(swa[i] + hdin) / hdout;
+                    is_hd_adj = swTRUE;
+
+                    for (j = 0; j < nlyrs; j++) {
+                        if (LT(hydredmat[i][j], 0.)) {
+                            hydredmat[i][j] *= tmp;
+                            hydredmat[j][i] *= tmp;
+                        }
+                    }
+                }
+
+#ifdef SWDEBUG
+                if (debug) {
+                    hdnet2 = 0.;
+                    for (j = 0; j < nlyrs; j++) {
+                        hdnet2 += hydredmat[i][j];
+                    }
+                    if (!EQ(hdnet, hdnet2)) {
+                        sw_printf(
+                            "hd[sl=%d|it=%d]: pre=%+.6f (hdin=%.6f, "
+                            "hdout=%.6f), "
+                            "post=%+.6f, swa=%.6f, swc=%.4f\n",
+                            i,
+                            nit,
+                            hdnet,
+                            hdin,
+                            hdout,
+                            hdnet2,
+                            swa[i],
+                            swc[i]
+                        );
+                    }
+                }
+#endif
+            }
+        }
+    }
+
+    if (is_hd_adj) {
+        LogError(
+            LogInfo,
+            LOGERROR,
+            "[%d-%d/veg(%d)]: "
+            "hydraulic redistribution failed to constrain to swc_min.",
+            year,
+            doy,
+            vegk
+        );
+        return; // Exit function prematurely due to error
+    }
+
+
+    /* Determine finalized hydraulic redistribution */
+
+    hydred[0] = 0.; /* no hydred in top layer */
+
+    for (i = 1; i < nlyrs; i++) {
+        hydred[i] = 0.;
+        for (j = 1; j < nlyrs; j++) {
+            hydred[i] += hydredmat[i][j];
+        }
+
+        hydred[i] *= scale; /* scale by fractional vegetation contribution */
+        swc[i] += hydred[i];
+    }
+}
+
+/**
+@brief Interpolate soil temperature layer temperature values to
+input soil profile depths/layers.
+
+@param[in] cor Two dimensional array containing soil temperature data.
+@param[in] nlyrTemp The number of soil temperature layers.
+@param[in] depth_Temp Depths of soil temperature layers (cm).
+@param[in] avgLyrTempR Temperature values of soil temperature layers (&deg;C).
+@param[in] nlyrSoil Number of soil layers.
+@param[in] depth_Soil Depths of soil layers (cm).
+@param[in] width_Soil Witdths of soil layers (cm).
+@param[out] avgLyrTemp Temperature values of soil layers (&deg;C).
+@param[in] temperatureRangeR Temperature ranges of each layers based on
+    avgLyrTempR
+@param[out] temperatureRange Temperature range values at each soil layer
+*/
+void lyrTemp_to_lyrSoil_temperature(
+    double cor[MAX_ST_RGR][MAX_LAYERS + 1],
+    unsigned int nlyrTemp,
+    double depth_Temp[],
+    double avgLyrTempR[],
+    unsigned int nlyrSoil,
+    double depth_Soil[],
+    double width_Soil[],
+    double avgLyrTemp[],
+    double temperatureRangeR[],
+    double temperatureRange[]
+) {
+#ifdef SWDEBUG
+    int debug = 0;
+#endif
+
+    // i: index to soil temperature layer (i = 0 is surface)
+    // j: index to soil layer (j = 0 is first soil layer)
+    unsigned int i = 0;
+    unsigned int j;
+    unsigned int n;
+    double acc;
+
+    // interpolate soil temperature values for depth of soil profile layers
+    for (j = 0; j < nlyrSoil; j++) {
+        avgLyrTemp[j] = 0.0;
+        temperatureRange[j] = 0.0;
+        acc = 0.0;
+        n = 0;
+        while (LT(acc, width_Soil[j]) && i <= nlyrTemp + 1) {
+            if (EQ(cor[i][j], 0.0)) {
+                // zero cor values indicate next soil temperature layer
+                i++;
+            }
+
+            if (GT(cor[i][j], 0.0)) {
+                // there are soil layers to add; index i = 0 is soil surface
+                if (!(i == 0 && LT(acc + cor[i][j], width_Soil[j]))) {
+                    // don't use soil surface temperature if there is other
+                    // sufficient soil temperature to interpolate
+                    avgLyrTemp[j] += interpolation(
+                        // depth of `avgLyrTempR[i]`:
+                        (i > 0) ? depth_Temp[i - 1] : 0.0,
+                        // depth of `avgLyrTempR[i + 1]`:
+                        depth_Temp[i],
+                        avgLyrTempR[i],
+                        avgLyrTempR[i + 1],
+                        depth_Soil[j]
+                    );
+
+                    // TODO: linear interpolation is not the most appropriate
+                    // here because it leads easily to negative values which are
+                    // impossible for a range
+                    temperatureRange[j] += fmax(
+                        0.,
+                        interpolation(
+                            (i > 0) ? depth_Temp[i - 1] : 0.0,
+                            depth_Temp[i],
+                            temperatureRangeR[i],
+                            temperatureRangeR[i + 1],
+                            depth_Soil[j]
+                        )
+                    );
+
+                    n++; // add weighting by layer width
+                }
+                acc += cor[i][j];
+                if (LT(acc, width_Soil[j])) {
+                    i++;
+                }
+
+            } else if (LT(cor[i][j], 0.0)) {
+                // negative cor values indicate copying values
+                // from deepest soil layer
+                break;
+            }
+        }
+
+        if (n > 0) {
+            avgLyrTemp[j] = avgLyrTemp[j] / n;
+            temperatureRange[j] = temperatureRange[j] / n;
+        }
+
+#ifdef SWDEBUG
+        if (debug) {
+            sw_printf(
+                "\nConf T : i=%i, j=%i, n=%i, avgLyrTemp[%i]=%2.2f, acc=%2.2f",
+                i,
+                j,
+                n,
+                j,
+                avgLyrTemp[j],
+                acc
+            );
+        }
+#endif
+    }
+}
+
+/**
+@brief Interpolate soil layer temperature values to soil temperature profile
+depths/layers.
+
+@param[in] nlyrSoil Number of soil layers.
+@param[in] depth_Soil Depths of soil layers (cm).
+@param[in] avgLyrTemp Temperature values of soil layers (&deg;C).
+@param[in] endTemp Final input for avgLyrTemp variables
+@param[in] nlyrTemp Number of soil temperature layers.
+@param[in] depth_Temp Depths of soil temperature layers (cm).
+@param[in] maxTempDepth Maximum depth temperature (&deg;C).
+@param[out] avgLyrTempR Array of today's (regression)-layer soil temperature
+    values.
+*/
+void lyrSoil_to_lyrTemp_temperature(
+    unsigned int nlyrSoil,
+    const double depth_Soil[],
+    const double avgLyrTemp[],
+    double endTemp,
+    unsigned int nlyrTemp,
+    double depth_Temp[],
+    double maxTempDepth,
+    double avgLyrTempR[]
+) {
+#ifdef SWDEBUG
+    int debug = 0;
+#endif
+
+    unsigned int i;
+    unsigned int j1 = 0;
+    unsigned int j2;
+    double depth_Soil2[MAX_LAYERS + 1] = {0};
+    double avgLyrTemp2[MAX_LAYERS + 1] = {0};
+
+    // transfer data to include bottom conditions; do not include surface
+    // temperature in interpolations
+    for (i = 0; i < nlyrSoil; i++) {
+        depth_Soil2[i] = depth_Soil[i];
+        avgLyrTemp2[i] = avgLyrTemp[i];
+    }
+    depth_Soil2[nlyrSoil] = maxTempDepth;
+    avgLyrTemp2[nlyrSoil] = endTemp;
+
+    // interpolate soil temperature at soil temperature profile depths
+    for (i = 0; i < nlyrTemp; i++) {
+        while ((j1 + 1) < nlyrSoil && LT(depth_Soil2[j1 + 1], depth_Temp[i])) {
+            j1++;
+        }
+
+        j2 = j1 + 1;
+        while ((j2 + 1) < nlyrSoil + 1 && LE(depth_Soil2[j2 + 1], depth_Temp[i])
+        ) {
+            j2++;
+        }
+
+        avgLyrTempR[i + 1] = interpolation(
+            depth_Soil2[j1],
+            depth_Soil2[j2],
+            avgLyrTemp2[j1],
+            avgLyrTemp2[j2],
+            depth_Temp[i]
+        );
+
+#ifdef SWDEBUG
+        if (debug) {
+
+            sw_printf(
+                "\nConf T: i=%i, j1=%i, j2=%i, avgLyrTempR[%i]=%2.2f, "
+                "avgLyrTemp2[%i]=%2.2f, avgLyrTemp2[%i]=%2.2f, "
+                "depthT[%i]=%2.2f, depthS2[%i]=%2.2f, depthS2[%i]=%2.2f",
+                i,
+                j1,
+                j2,
+                i,
+                avgLyrTempR[i],
+                j1,
+                avgLyrTemp2[j1],
+                j2,
+                avgLyrTemp2[j2],
+                i,
+                depth_Temp[i],
+                j1,
+                depth_Soil2[j1],
+                j2,
+                depth_Soil2[j2]
+            );
+        }
+
+#endif
+    }
+    avgLyrTempR[nlyrTemp + 1] = endTemp;
+
+#ifdef SWDEBUG
+    if (debug) {
+        sw_printf(
+            "\nConf T: avgLyrTempR[%i]=%2.2f, avgLyrTempR[%i]=%2.2f",
+            i,
+            avgLyrTempR[i],
+            i + 1,
+            avgLyrTempR[i + 1]
+        );
+    }
+#endif
+}
+
+/**
+@brief Initialize soil temperature layer values by transfering soil layer values
+to soil temperature layer values.
+
+@param[in] cor Two dimensional array containing soil temperature data.
+@param[in] nlyrSoil Number of soil layers.
+@param[in] width_Soil Width of the soil layers.
+@param[in] var Soil layer values to be interpolated.
+@param[in] nlyrTemp Number of soil temperature layers.
+@param[in] width_Temp Width of the soil temperature layers.
+@param[out] res Values interpolated to soil temperature depths.
+*/
+void lyrSoil_to_lyrTemp(
+    double cor[MAX_ST_RGR][MAX_LAYERS + 1],
+    unsigned int nlyrSoil,
+    const double width_Soil[],
+    const double var[],
+    unsigned int nlyrTemp,
+    double width_Temp,
+    double res[]
+) {
+#ifdef SWDEBUG
+    int debug = 0;
+#endif
+
+    unsigned int i;
+    unsigned int j = 0;
+    double acc;
+    double ratio;
+    double sum;
+
+    for (i = 0; i < nlyrTemp + 1; i++) {
+        res[i] = 0.0;
+        acc = 0.0;
+        sum = 0.0;
+        while (LT(acc, width_Temp) && j < nlyrSoil + 1) {
+            if (GE(cor[i][j], 0.0) && j < nlyrSoil) {
+                // there are soil layers to add
+                ratio = cor[i][j] / width_Soil[j];
+                res[i] += var[j] * ratio;
+                sum += ratio;
+                acc += cor[i][j];
+                if (LT(acc, width_Temp)) {
+                    j++;
+                }
+            } else if (LT(cor[i][j], 0.0)) {
+                // negative cor values indicate end of soil layer profile
+                // copying values from deepest soil layer
+                // NOLINTBEGIN(clang-analyzer-core.UndefinedBinaryOperatorResult)
+                ratio = -cor[i][j] / width_Soil[nlyrSoil - 1];
+                res[i] += var[nlyrSoil - 1] * ratio;
+                // NOLINTEND(clang-analyzer-core.UndefinedBinaryOperatorResult)
+                sum += ratio;
+                acc += (-cor[i][j]);
+            }
+        }
+        res[i] = res[i] / sum;
+
+#ifdef SWDEBUG
+        if (debug) {
+            sw_printf(
+                "\n i = %u, j = %u, tempLyrVal=%2.2f,  soilLyrVal = %2.2f, "
+                "cor[i][j] = %2.2f, ratio = %2.2f, acc=%2.2f,sum=%2.2f",
+                i,
+                j,
+                res[i],
+                var[j],
+                cor[i][j],
+                ratio,
+                acc,
+                sum
+            );
+        }
+#endif
+    }
+}
+
+/**
+@brief Determine the average temperature of the soil surface under snow.
+
+Based on equations from Parton et al. 1998. Equations 5 & 6. @cite Parton1998
+
+@param[in] airTempAvg Average air temperature of the area (&deg;C).
+@param[in] snow Snow-water-equivalent of the area (cm).
+
+@return tSoilAvg Average temperature of the soil surface (&deg;C).
+*/
+double surface_temperature_under_snow(double airTempAvg, double snow) {
+    double kSnow;          // the effect of snow based on swe
+    double tSoilAvg = 0.0; // the average temeperature of the soil surface
+                           // Parton et al. 1998. Equation 6.
+
+    if (snow > 0) {
+        if (airTempAvg >= 0) {
+            tSoilAvg = -2.0;
+        } else {
+            // Parton et al. 1998. Equation 5.
+            kSnow = fmax((-0.15 * snow + 1.0), 0.0);
+            tSoilAvg = 0.3 * airTempAvg * kSnow + -2.0;
+        }
+    }
+
+    return tSoilAvg;
+}
+
+void SW_ST_init_run(SW_ST_SIM *StRegSimVals) {
+    StRegSimVals->soil_temp_init = swFALSE;
+    StRegSimVals->fusion_pool_init = swFALSE;
+    StRegSimVals->delta_time = SEC_PER_DAY;
+}
+
+/**
+@brief Initialize soil temperature for a simulation run.
+
+Calculate soil temperature layer profile and
+translation matrix between soil layer profile and soil temperature layer
+profile. Then, calculate initial values of members of SW_StRegSimVals across
+soil temperature layer profile,
+i.e., interpolate from initial site values across soil layer profile,
+including soil temperature, soil density, field capacity, and wilting point.
+Initialize soil temperature and frozen status across the soil layer profile.
+
+@param[out] SW_StRegSimVals Struct of type SW_ST_SIM which keeps
+    track of variables used within `soil_temperature()`
+@param[in] SW_SoilRunIn Struct of type SW_SOIL_RUN_INPUTS describing
+    the simulated site's input values
+@param[in] SW_SiteIn Struct of type SW_SITE_INPUTS describing the simulated
+site's input values
+@param[in] SW_SiteSim Struct of type SW_SITE_SIM describing the simulated site's
+    simulation values
+@param[in] Tsoil_constant Soil temperature at a depth where soil temperature
+    is (mostly) constant in time
+@param[in,out] ptr_stError Boolean indicating whether there was an error.
+@param[in,out] soil_temp_init Flag specifying if the values for
+    `soil_temperature()` have been initialized
+@param[in] airTemp Initial (today's) air temperature (&deg;C).
+@param[in] swc Soilwater content in each layer before drainage
+    (m<SUP>3</SUP> H<SUB>2</SUB>O).
+@param[in] n_layers Number of layers of soil within the simulation run
+@param[out] surfaceAvg Initialized surface temperature (&deg;C).
+@param[out] avgLyrTemp Initialized soil temperature of the soil layer
+    profile (&deg;C).
+@param[out] lyrFrozen Frozen information at each soil layer.
+@param[out] LogInfo Holds information on warnings and errors
+*/
+void SW_ST_setup_run(
+    SW_ST_SIM *SW_StRegSimVals,
+    SW_SOIL_RUN_INPUTS *SW_SoilRunIn,
+    SW_SITE_INPUTS *SW_SiteIn,
+    SW_SITE_SIM *SW_SiteSim,
+    double Tsoil_constant,
+    Bool *ptr_stError,
+    Bool *soil_temp_init,
+    double airTemp,
+    double swc[],
+    LyrIndex n_layers,
+    double *surfaceAvg,
+    double avgLyrTemp[],
+    double *lyrFrozen,
+    LOG_INFO *LogInfo
+) {
+#ifdef SWDEBUG
+    int debug = 0;
+#endif
+
+    LyrIndex i;
+
+    if (!(*soil_temp_init)) {
+#ifdef SWDEBUG
+        if (debug) {
+            sw_printf("\nCalling soil_temperature_setup\n");
+        }
+#endif
+
+        /*
+        Calculate soil temperature layer profile and
+        translation matrix between soil layer profile and soil temperature layer
+        profile. Then, calculate initial values of members of SW_StRegSimVals
+        across soil temperature layer profile, i.e., interpolate from initial
+        site values across soil layer profile, including soil temperature, soil
+        density, field capacity, and wilting point.
+        */
+        soil_temperature_setup(
+            SW_StRegSimVals,
+            SW_SiteSim->soilBulk_density,
+            SW_SoilRunIn->width,
+            SW_SoilRunIn->avgLyrTempInit,
+            Tsoil_constant,
+            n_layers,
+            SW_SiteSim->swcBulk_fieldcap,
+            SW_SiteSim->swcBulk_wiltpt,
+            SW_SiteIn->stDeltaX,
+            SW_SiteIn->stMaxDepth,
+            SW_SiteSim->stNRGR,
+            SW_SoilRunIn->depths,
+            ptr_stError,
+            soil_temp_init,
+            LogInfo
+        );
+        if (LogInfo->stopRun) {
+            return; // Exit function prematurely due to error
+        }
+
+        /* Initialize soil temperature and frozen status across the soil layer
+         * profile. */
+        ForEachSoilLayer(i, n_layers) {
+            avgLyrTemp[i] = SW_SoilRunIn->avgLyrTempInit[i];
+        }
+
+        set_frozen_unfrozen(
+            n_layers,
+            SW_SoilRunIn->avgLyrTempInit,
+            swc,
+            SW_SiteSim->swcBulk_saturated,
+            SW_SoilRunIn->width,
+            lyrFrozen
+        );
+
+        /* Initialize surface temperature */
+        *surfaceAvg = airTemp;
+    }
+}
+
+/**
+@brief Initialize soil structure and properties for soil temperature simulation.
+
+@param[out] SW_StRegSimVals Struct of type SW_ST_SIM which keeps track of
+    variables used within `soil_temperature()`.
+@param[in] bDensity An array of the bulk density of the whole soil per soil
+    layer, (g/cm3).
+@param[in] width The width of the layers (cm).
+@param[in] avgLyrTempInit An array of initial soil temperature values (&deg;C)
+    utilized to interpolate initial soil temperature values at soil temperate
+    layers.
+@param[in] sTconst The soil temperature at a soil depth where it stays constant,
+    i.e., `theMaxDepth`, as lower boundary condition (&deg;C).
+@param[in] nlyrs The number of layers in the soil profile.
+@param[in] fc An array of the field capacity of the soil layers (cm/layer).
+@param[in] wp An array of the wilting point of the soil layers (cm/layer).
+@param[in] deltaX The depth increment for the soil temperature calculations (cm)
+@param[in] theMaxDepth the lower bound of the equation (cm).
+@param[in] nRgr the number of regressions (1 extra value is needed for the
+    avgLyrTempR).
+@param[in] depths Depths of soil layers (cm)
+@param[in,out] ptr_stError Booleans status of soil temperature error in
+    *ptr_stError.
+@param[out] soil_temp_init Flag specifying if the values for
+    `soil_temperature()` have been initialized
+@param[out] LogInfo Holds information on warnings and errors
+*/
+void soil_temperature_setup(
+    SW_ST_SIM *SW_StRegSimVals,
+    double bDensity[],
+    double width[],
+    double avgLyrTempInit[],
+    double sTconst,
+    unsigned int nlyrs,
+    const double fc[],
+    const double wp[],
+    double deltaX,
+    double theMaxDepth,
+    unsigned int nRgr,
+    double depths[],
+    Bool *ptr_stError,
+    Bool *soil_temp_init,
+    LOG_INFO *LogInfo
+) {
+#ifdef SWDEBUG
+    int debug = 0;
+#endif
+
+    // local vars
+    unsigned int x1 = 0;
+    unsigned int x2 = 0;
+    unsigned int j = 0;
+    unsigned int i;
+    double d1 = 0.0;
+    double d2 = 0.0;
+    double acc = 0.0;
+    // double fc_vwc[nlyrs], wp_vwc[nlyrs];
+    double fc_vwc[MAX_LAYERS] = {0};
+    double wp_vwc[MAX_LAYERS] = {0};
+
+    // set `soil_temp_init` to 1 to indicate that this function was already
+    // called and shouldn't be called again
+    *soil_temp_init = swTRUE;
+
+
+#ifdef SWDEBUG
+    if (debug) {
+        sw_printf(
+            "\nInit soil layer profile: nlyrs=%i, sTconst=%2.2F;"
+            "\nSoil temperature profile: deltaX=%F, theMaxDepth=%F, nRgr=%i\n",
+            nlyrs,
+            sTconst,
+            deltaX,
+            theMaxDepth,
+            nRgr
+        );
+    }
+#endif
+
+    // if we have too many regression layers then quit
+    if (nRgr + 1 >= MAX_ST_RGR) {
+        if (!(*ptr_stError)) {
+            (*ptr_stError) = swTRUE;
+
+            // if the error hasn't been reported yet... print an error to the
+            // logfile
+            LogError(
+                LogInfo,
+                LOGERROR,
+                "SOIL_TEMP FUNCTION ERROR: "
+                "too many (n = %d) regression layers requested... "
+                "soil temperature will NOT be calculated\n",
+                nRgr
+            );
+        }
+        return; // Exit function prematurely due to error
+    }
+
+
+    // init st
+    for (i = 0; i < nRgr + 1; i++) {
+        SW_StRegSimVals->fcR[i] = 0.0;
+        SW_StRegSimVals->wpR[i] = 0.0;
+        SW_StRegSimVals->bDensityR[i] = 0.0;
+        SW_StRegSimVals->oldavgLyrTempR[i] = 0.0;
+        for (j = 0; j < nlyrs + 1; j++) {
+            // last column is used for soil temperature layers that are
+            // deeper than the deepest soil profile layer
+            SW_StRegSimVals->tlyrs_by_slyrs[i][j] = 0.0;
+        }
+    }
+    SW_StRegSimVals->oldavgLyrTempR[nRgr + 1] = 0.0;
+
+    // calculate evenly spaced depths of soil temperature profile
+    for (i = 0; i < nRgr + 1; i++) {
+        acc += deltaX;
+        SW_StRegSimVals->depthsR[i] = acc;
+#ifdef SWDEBUG
+        if (debug) {
+            sw_printf("\n i=%u, depthsR = %f", i, SW_StRegSimVals->depthsR[i]);
+        }
+#endif
+    }
+
+    // if soil temperature max depth is less than soil layer depth then quit
+    if (LT(theMaxDepth, depths[nlyrs - 1])) {
+        if (!(*ptr_stError)) {
+            (*ptr_stError) = swTRUE;
+
+            // if the error hasn't been reported yet... print an error to the
+            // logfile
+            LogError(
+                LogInfo,
+                LOGERROR,
+                "SOIL_TEMP FUNCTION ERROR: soil temperature max depth (%5.2f "
+                "cm) must be more than soil layer depth (%5.2f cm)... soil "
+                "temperature will NOT be calculated\n",
+                theMaxDepth,
+                depths[nlyrs - 1]
+            );
+            return; // Exit function prematurely due to error
+        }
+
+        return; // exits the function
+    }
+
+    // calculate values of correspondance 'tlyrs_by_slyrs' between soil profile
+    // layers and soil temperature layers
+    for (i = 0; i < nRgr + 1; i++) {
+        acc = 0.0; // cumulative sum towards deltaX
+        while (x2 < nlyrs && acc < deltaX) {
+            // there are soil layers to add
+            if (GT(d1, 0.0)) {
+                // add from previous (x1) soil layer
+                j = x1;
+                if (GT(d1, deltaX)) {
+                    // soil temperatur layer ends within x1-th soil layer
+                    d2 = deltaX;
+                    d1 -= deltaX;
+                } else {
+                    d2 = d1;
+                    d1 = 0.0;
+                    x2++;
+                }
+            } else {
+                // add from next (x2) soil layer
+                j = x2;
+                if (LT(SW_StRegSimVals->depthsR[i], depths[x2])) {
+                    // soil temperatur layer ends within x2-th soil layer
+                    d2 = fmax(deltaX - acc, 0.0);
+                    d1 = width[x2] - d2;
+                } else {
+                    d2 = width[x2];
+                    d1 = 0.0;
+                    x2++;
+                }
+            }
+            acc += d2;
+            SW_StRegSimVals->tlyrs_by_slyrs[i][j] = d2;
+        }
+        x1 = x2;
+
+        if (x2 >= nlyrs) {
+            // soil temperature profile is deeper than deepest
+            // soil layer; copy data from deepest soil layer
+            SW_StRegSimVals->tlyrs_by_slyrs[i][x2] = -(deltaX - acc);
+        }
+    }
+#ifdef SWDEBUG
+    if (debug) {
+        for (i = 0; i < nRgr + 1; i++) {
+            sw_printf("\ntl_by_sl");
+            for (j = 0; j < nlyrs + 1; j++) {
+                sw_printf(
+                    "[%i,%i]=%3.2f ",
+                    i,
+                    j,
+                    SW_StRegSimVals->tlyrs_by_slyrs[i][j]
+                );
+            }
+        }
+    }
+#endif
+
+    // calculate volumetric field capacity, volumetric wilting point,
+    // bulk density of the whole soil, and
+    // initial soil temperature for layers of the soil temperature profile
+    lyrSoil_to_lyrTemp(
+        SW_StRegSimVals->tlyrs_by_slyrs,
+        nlyrs,
+        width,
+        bDensity,
+        nRgr,
+        deltaX,
+        SW_StRegSimVals->bDensityR
+    );
+    lyrSoil_to_lyrTemp_temperature(
+        nlyrs,
+        depths,
+        avgLyrTempInit,
+        sTconst,
+        nRgr,
+        SW_StRegSimVals->depthsR,
+        theMaxDepth,
+        SW_StRegSimVals->oldavgLyrTempR
+    );
+
+    // Initial surface soil temperature `oldavgLyrTempR[0]` is not used;
+    // `soil_temperature_today()` utilizes today's (not yesterday's) surface
+    // temperatures here, set to missing so that it would produce
+    // error/unreasonable values in case it would be used by mistake
+    SW_StRegSimVals->oldavgLyrTempR[0] = SW_MISSING;
+
+    // units of fc and wp are [cm H2O]; units of fcR and wpR are [m3/m3]
+    for (i = 0; i < nlyrs; i++) {
+        fc_vwc[i] = fc[i] / width[i];
+        wp_vwc[i] = wp[i] / width[i];
+    }
+
+    lyrSoil_to_lyrTemp(
+        SW_StRegSimVals->tlyrs_by_slyrs,
+        nlyrs,
+        width,
+        fc_vwc,
+        nRgr,
+        deltaX,
+        SW_StRegSimVals->fcR
+    );
+    lyrSoil_to_lyrTemp(
+        SW_StRegSimVals->tlyrs_by_slyrs,
+        nlyrs,
+        width,
+        wp_vwc,
+        nRgr,
+        deltaX,
+        SW_StRegSimVals->wpR
+    );
+
+// SW_StRegSimVals->oldavgLyrTempR: index 0 is surface temperature
+#ifdef SWDEBUG
+    if (debug) {
+        for (j = 0; j < nlyrs; j++) {
+            sw_printf(
+                "\nConv Soil depth[%i]=%2.2f, fc=%2.2f, wp=%2.2f, bDens=%2.2f, "
+                "oldT=%2.2f",
+                j,
+                depths[j],
+                fc[j],
+                wp[j],
+                bDensity[j],
+                avgLyrTempInit[j]
+            );
+        }
+
+        sw_printf(
+            "\nConv ST oldSurfaceTR=%2.2f", SW_StRegSimVals->oldavgLyrTempR[0]
+        );
+
+        for (i = 0; i < nRgr + 1; i++) {
+            sw_printf(
+                "\nConv ST depth[%i]=%2.2f, fcR=%2.2f, wpR=%2.2f, "
+                "bDensR=%2.2f, oldTR=%2.2f",
+                i,
+                SW_StRegSimVals->depthsR[i],
+                SW_StRegSimVals->fcR[i],
+                SW_StRegSimVals->wpR[i],
+                SW_StRegSimVals->bDensityR[i],
+                SW_StRegSimVals->oldavgLyrTempR[i + 1]
+            );
+        }
+    }
+#endif
+}
+
+/**
+@brief Function to determine if a soil layer is frozen/unfrozen, as well as
+change the frozen/unfrozen status of the layer.
+
+Equations based on Parton 1998. @cite Parton1998
+
+@param[in] nlyrs Number of layers.
+@param[in] avgLyrTemp The temperature of the soil layers (&deg;C).
+@param[in] swc The soil water content of the soil layers (cm/cm).
+@param[in] swc_sat The satured soil water content of the soil layers (cm/cm).
+@param[in] width The width of them soil layers (cm).
+@param[out] lyrFrozen Frozen information at each layer.
+*/
+void set_frozen_unfrozen(
+    unsigned int nlyrs,
+    double avgLyrTemp[],
+    double swc[],
+    double swc_sat[],
+    const double width[],
+    double lyrFrozen[]
+) {
+
+    // 	TODO: freeze surfaceWater and restrict infiltration
+
+    unsigned int i;
+
+    for (i = 0; i < nlyrs; i++) {
+        if (LE(avgLyrTemp[i], FREEZING_TEMP_C) &&
+            GT(swc[i], swc_sat[i] - width[i] * MIN_VWC_TO_FREEZE)) {
+            lyrFrozen[i] = swTRUE;
+        } else {
+            lyrFrozen[i] = swFALSE;
+        }
+    }
+}
+
+/**
+@brief Calculate fusion pools based on soil profile layers, soil
+freezing/thawing, and if freezing/thawing not completed during one day, then
+adjust soil temperature.
+
+@note: THIS FUNCTION IS CURRENTLY NOT OPERATIONAL
+
+Based on equations from Eitzinger 2000. @cite Eitzinger2000
+
+@param oldavgLyrTemp An array of yesterday's temperature values (&deg;C).
+@param avgLyrTemp Temperature values soil layers (&deg;C).
+@param shParam A constant for specific heat capacity equation.
+@param nlyrs Number of layers available.
+@param vwc An array of temperature-layer VWC values (cm/layer).
+@param bDensity An array of the bulk density of the whole soil per soil layer
+    (g/cm<SUP>3</SUP>).
+@param[in,out] fusion_pool_init Specifies if the values for the soil fusion
+    (thawing/freezing) section of `soil_temperature()` have been initialized
+@param oldsFusionPool_actual Yesterdays actual fusion pool at each soil layer
+
+@return sFadjusted_avgLyrTemp Adjusted soil layer temperature due to
+freezing/thawing
+*/
+unsigned int adjust_Tsoil_by_freezing_and_thawing(
+    const double oldavgLyrTemp[],
+    const double avgLyrTemp[],
+    double shParam,
+    unsigned int nlyrs,
+    const double vwc[],
+    const double bDensity[],
+    Bool *fusion_pool_init,
+    double oldsFusionPool_actual[]
+) {
+    // Calculate fusion pools based on soil profile layers, soil
+    // freezing/thawing, and if freezing/thawing not completed during one day,
+    // then adjust soil temperature based on Eitzinger, J., W. J. Parton, and M.
+    // Hartman. 2000. Improvement and Validation of A Daily Soil Temperature
+    // Submodel for Freezing/Thawing Periods. Soil Science 165:525-534.
+
+    // NOTE: THIS FUNCTION IS CURRENTLY NOT OPERATIONAL: DESCRIPTION BY
+    // EITZINGER ET AL. 2000 SEEMS INSUFFICIENT
+
+    //	double deltaTemp, Cis, sFusionPool[nlyrs], sFusionPool_actual[nlyrs];
+    // To avoid compiler warnings "warning: parameter set but not used"
+    (void) oldavgLyrTemp;
+    (void) avgLyrTemp;
+    (void) shParam;
+    (void) nlyrs;
+    (void) vwc;
+    (void) bDensity;
+    // end avoid compiler warnings
+
+    unsigned int i;
+    unsigned int sFadjusted_avgLyrTemp;
+
+    /* local variables explained:
+     debug - 1 to print out debug messages & then exit the program after
+     completing the function, 0 to not.  default is 0.
+
+     deltaTemp - the change in temperature for each day
+
+     Cis - heat capacity of the i-th non-frozen soil layer (cal cm-3 K-1)
+
+     sFusionPool[] - the fusion pool for each soil layer
+
+     sFusionPool_actual[] - the actual fusion pool for each soil layer
+
+     sFadjusted_avgLyrTemp - if soil layer temperature was changed due to
+     freezing/thawing
+     */
+
+
+    if (!(*fusion_pool_init)) {
+        for (i = 0; i < nlyrs; i++) {
+            oldsFusionPool_actual[i] = 0.;
+        }
+        *fusion_pool_init = swTRUE;
+    }
+
+    sFadjusted_avgLyrTemp = 0;
+
+    // clang-format off
+/*
+// THIS FUNCTION IS CURRENTLY NOT OPERATIONAL: DESCRIPTION BY EITZINGER ET AL. 2000 SEEMS INSUFFICIENT
+	for (i = 0; i < nlyrs; i++){
+		sFusionPool_actual[i] = 0.;
+
+		// only need to do something if the soil temperature is at the freezing point, or the soil temperature is transitioning over the freezing point
+		if (EQ(oldavgLyrTemp[i], FREEZING_TEMP_C) || (GT(oldavgLyrTemp[i], FREEZING_TEMP_C) && LT(avgLyrTemp[i], FREEZING_TEMP_C))|| (LT(oldavgLyrTemp[i], FREEZING_TEMP_C) && GT(avgLyrTemp[i], FREEZING_TEMP_C)) ){
+
+			Cis = (vwc[i] + shParam * (1. - vwc[i])) * bDensity[i]; // Cis = sh * (bulk soil density): "Cis is the heat capacity of the i-th non-frozen soil layer (cal cm-3 K-1)" estimated based on Parton 1978 eq. 2.23 units(sh) = [cal g-1 C-1]; unit conversion factor = 'bulk soil density' with units [g/cm3]
+			sFusionPool[i] = - FUSIONHEAT_H2O * vwc[i] / Cis * TCORRECTION; // Eitzinger et al. (2000): eq. 3 wherein sFusionPool[i] = Pi = the fusion energy pool of a soil layer given as a temperature equivalent (K), i.e., Pi = temperature change that must happen to freeze/thaw a soil layer
+
+			// Calculate actual status of the fusion energy pool in [Celsius]
+			// Eitzinger et al. (2000): eq. 6 wherein sFusionPool_actual[i] = Pai and avgLyrTemp[i] = T(sav-1)i + [delta]T(sav)i
+			if( GT(oldavgLyrTemp[i], FREEZING_TEMP_C) && LE(avgLyrTemp[i], FREEZING_TEMP_C) ){ // Freezing?
+				// soil above freezing yesterday; soil at or below freezing today
+				sFusionPool_actual[i] = avgLyrTemp[i];
+			} else {
+				if( LT(st->oldsFusionPool_actual[i], FREEZING_TEMP_C) && (LE(avgLyrTemp[i], FREEZING_TEMP_C) || GT(avgLyrTemp[i], FREEZING_TEMP_C)) ){
+					// Thawing?
+					// actual fusion pool below freezing yesterday AND soil below or at freezing today
+// TODO: I guess the first should be above (and not below freezing yesterday)?
+					// actual fusion pool below freezing yesterday AND soil above freezing today
+					deltaTemp = avgLyrTemp[i] - oldavgLyrTemp[i]; // deltaTemp = [delta]T(sav)i; oldavgLyrTemp[i] = T(sav-1)i
+					sFusionPool_actual[i] = st->oldsFusionPool_actual[i] + deltaTemp;
+				} else {
+// TODO: What if not? This situation is not covered by Eitzinger et al. 2000
+				}
+			}
+
+			// Eitzinger et al. (2000): eq. 4
+			if( LT(sFusionPool_actual[i], 0.) && LT(sFusionPool[i], sFusionPool_actual[i]) ){
+// TODO: No condition for thawing considered?
+// TODO: If partial thawing/freezing, shouldn't avgLyrTemp[i] bet set to FREEZING_TEMP_C?
+				// If the freezing process of a relevant soil layer is not finished within a day, it is assumed that no change in the daily average soil layer temperature (Eq. (4)) [...] can occur.
+				// It implies that the state of the soil layer (frozen, partly frozen, or unfrozen) is not changed by the diurnal soil temperature change within the daily time step.
+				avgLyrTemp[i] = oldavgLyrTemp[i];
+				sFadjusted_avgLyrTemp = 1;
+			}
+		}
+
+		// updating the values of yesterdays fusion pools for the next time the function is called...
+		st->oldsFusionPool_actual[i] = sFusionPool_actual[i];
+
+	}
+*/
+    // clang-format on
+
+    return sFadjusted_avgLyrTemp;
+}
+
+/**
+@brief Calculate today's soil temperature for each layer.
+
+The function
+    - calculates soil temperature values in arrays avgLyrTempR and
+      temperatureRangeR
+    - selects a shorter time step if required for a stable solution
+      (@cite Parton1978, @cite Parton1984) and returns the updated value of
+      *ptr_dTime
+    - updates the status of soil temperature error in *ptr_stError.
+
+@param[in,out] ptr_dTime Yesterday's successful time step in seconds.
+@param[in] deltaX The depth increment for the soil temperature (regression)
+    calculations (cm).
+@param[in] sT1 The soil surface temperature as upper boundary condition (&deg;C)
+@param[in] sTconst The soil temperature at a soil depth where it stays constant
+    as lower boundary condition (&deg;C).
+@param[in] nRgr The number of regressions (1 extra value is needed for the
+    avgLyrTempR and oldavgLyrTempR for the last layer).
+@param[in,out] avgLyrTempR An array of today's (regression)-layer soil
+    temperature values (&deg;C).
+@param[in] oldavgLyrTempR An array of yesterday's (regression)-layer soil
+    temperature value (&deg;C).
+@param[in] vwcR An array of temperature-layer VWC values (cm/layer).
+@param[in] wpR An array of temperature-layer wilting point values (cm/layer).
+@param[in] fcR An array of temperature-layer field capacity values (cm/layer).
+@param[in] bDensityR temperature-layer bulk density of the whole soil
+    (g/cm<SUP>3</SUP>).
+@param[in] csParam1 A constant for the soil thermal conductivity equation.
+@param[in] csParam2 A constant for the soil thermal conductivity equation.
+@param[in] shParam A constant for specific heat capacity equation.
+@param[in,out] *ptr_stError A boolean indicating whether there was an error.
+@param[in] surface_range Temperature range at the surface (&deg;C)
+@param[out] temperatureRangeR An array of temperature ranges at each
+    (regression)-layer to be interpolated (&deg;C)
+@param[in] depthsR Evenly spaced depths of the soil temperature profile (cm).
+@param[in] year Current year being run in the simulation
+@param[in] doy Day of the year (base1) [1-366]
+
+@note
+avgLyrTempR[0] and temperatureRangeR[0] represent soil surface conditions.
+*/
+void soil_temperature_today(
+    double *ptr_dTime,
+    double deltaX,
+    double sT1,
+    double sTconst,
+    unsigned int nRgr,
+    double avgLyrTempR[],
+    const double oldavgLyrTempR[],
+    const double vwcR[],
+    const double wpR[],
+    const double fcR[],
+    const double bDensityR[],
+    double csParam1,
+    double csParam2,
+    double shParam,
+    Bool *ptr_stError,
+    double surface_range,
+    double temperatureRangeR[],
+    const double depthsR[],
+    TimeInt year,
+    TimeInt doy
+) {
+#ifdef SWDEBUG
+    int debug = 0;
+    if (year == 1981 && doy > 180 && doy < 191) {
+        debug = 0;
+    }
+#else
+    /* Silence compiler for year/doy not being used if SWDEBUG isn't defined */
+    (void) year;
+    (void) doy;
+#endif
+
+    unsigned int i;
+    unsigned int k;
+    unsigned int m;
+    unsigned int Nsteps_per_day = 1;
+    double pe;
+    double cs;
+    double sh;
+    double dT_to_dX2;
+    double alpha;
+    double part2;
+    double oldavgLyrTempR2[MAX_ST_RGR];
+
+    Bool Tsoil_not_exploded = swTRUE;
+
+    // upper boundary condition; index 0 indicates surface and not first layer
+    // --> required for interpolation from soil temperature layers to soil
+    // layers
+    avgLyrTempR[0] = sT1;
+    temperatureRangeR[0] = surface_range;
+
+    // lower boundary condition; assuming that lowest layer is the depth of
+    // constant soil temperature
+    avgLyrTempR[nRgr + 1] = sTconst;
+
+
+    //------ Mean soil temperature
+    do {
+        /* calculate mean soil temperature across layers and sub-daily
+           timesteps; if unstable (ptr_stError), then reduce timestep and repeat
+           calculation; however, abandon soil temperature calculation if more
+           than 16 sub-time steps (90 min) are required or if soil temperatures
+           go beyond ± 100 C)
+        */
+
+        dT_to_dX2 = (*ptr_dTime) / squared(deltaX);
+        Nsteps_per_day = SEC_PER_DAY / *ptr_dTime;
+
+        // reset previous soil temperature values to yesterday's
+        for (i = 0; i <= nRgr + 1; i++) {
+            oldavgLyrTempR2[i] = oldavgLyrTempR[i];
+        }
+
+        // Loop over sub-daily timesteps
+        for (m = 0; m < Nsteps_per_day; m++) {
+
+            // Loop over interpolation layers
+            for (i = 1; i < nRgr + 1; i++) {
+                // goes to nRgr, because the soil temp of the last interpolation
+                // layer (nRgr) is the sTconst
+                k = i - 1;
+
+                // the units are volumetric!
+                pe = (vwcR[k] - wpR[k]) / (fcR[k] - wpR[k]);
+
+                // Parton (1978) eq. 2.22: soil thermal conductivity;
+                // csParam1 = 0.0007, csParam2 = 0.0003
+                cs = csParam1 + (pe * csParam2);
+
+                // Parton (1978) eq. 2.22: specific
+                // heat capacity; shParam = 0.18
+                // TODO: adjust thermal conductivity
+                // and heat capacity if layer is frozen
+                sh = vwcR[k] + shParam * (1. - vwcR[k]);
+
+                // thermal diffusivity
+                alpha = cs / (sh * bDensityR[k]);
+
+#ifdef SWDEBUG
+                if (debug) {
+                    sw_printf(
+                        "step=%d/%d (dTime=%.0f), sl=%d/%d: \n"
+                        "\t* pe(%.3f) = (%.3f) / (%.3f) = (vwcR(%.3f) - "
+                        "wpR(%.3f)) / (fcR(%.3f) - wpR(%.3f))\n"
+                        "\t* cs(%.3f) = csParam1(%.3f) + (pe * "
+                        "csParam2(%.5f))(%.3f)\n"
+                        "\t* sh(%.3f) = vwcR + shParam(%.3f) * (1. - "
+                        "vwcR)(%.3f)\n"
+                        "\t* alpha(%.4f) = cs / (sh * dens(%.2f))\n",
+                        m,
+                        Nsteps_per_day,
+                        *ptr_dTime,
+                        i,
+                        k,
+                        pe,
+                        vwcR[k] - wpR[k],
+                        fcR[k] - wpR[k],
+                        vwcR[k],
+                        wpR[k],
+                        fcR[k],
+                        wpR[k],
+                        cs,
+                        csParam1,
+                        csParam2,
+                        pe * csParam2,
+                        sh,
+                        shParam,
+                        1. - vwcR[k],
+                        alpha,
+                        bDensityR[k]
+                    );
+                }
+#endif
+
+                // clang-format off
+                /* Check that approximation is stable
+                    - Derivation to confirm Parton 1984:
+                        alpha * K * deltaT / deltaX ^ 2 <= 0.5
+
+                    - Let f be a continuously differentiable function with
+                        attractive fixpoint f(a) = a;
+                        then, for x elements of basin of attraction:
+                            iteration x[n+1] = f(x[n]) is stable
+                            if spectral radius rho(f) < 1
+                        with
+                            rho(f) = max(abs(eigenvalues(iteration matrix)))
+
+                    - Function f is here,
+                        x[i; t+1] = f(x[i; t]) =
+                        = x[i; t] + parts * (str[i-1; t+1] - 2 * x[i; t] + str[i+1; t]) =
+                        = x[i; t] * (1 - 2 * parts) + parts * (str[i-1; t+1] + str[i+1; t])
+
+                    - Fixpoint a is then, using f(a) = a,
+                        a = a * (1 - 2 * parts) + parts * (str[i-1; t+1] + str[i+1; t])
+                        ==> a = parts * (str[i-1; t+1] + str[i+1; t]) / (2 * parts) =
+                                = (str[i-1; t+1] + str[i+1; t]) / 2
+                    - Homogenous recurrence form of function f is then here,
+                        (x[i; t+1] - a) = (x[i; t] - a) * (1 - 2 * parts)
+
+                    - Iteration matrix is here C = (1 - 2 * parts)
+                        with eigenvalue lambda from
+                        det(C - lambda * 1) = 0 ==> lambda = C
+
+                    - Thus, iteration is stable if abs(lambda) < 1, here
+                            abs(1 - 2 * parts) < 1 ==> abs(parts) < 1/2
+                */
+                // clang-format on
+
+                /* Flag whether an error has occurred */
+                (*ptr_stError) = GE(alpha * dT_to_dX2, 0.5) ? swTRUE : swFALSE;
+                if (*ptr_stError) {
+                    *ptr_dTime = *ptr_dTime / 2;
+                    /* step out of for-loop through regression soil layers and
+                     * re-start with adjusted dTime */
+                    break;
+                }
+
+                part2 = avgLyrTempR[i - 1] - 2 * oldavgLyrTempR2[i] +
+                        oldavgLyrTempR2[i + 1];
+
+                // Parton (1978) eq. 2.21:
+                avgLyrTempR[i] = oldavgLyrTempR2[i] + alpha * dT_to_dX2 * part2;
+
+#ifdef SWDEBUG
+                if (debug) {
+                    sw_printf(
+                        "\t* d(Tsoil[%d]) = %.2f from\n"
+                        "\t\t* dT/dX2 = %.1f = dt(%.0f) / dX^2(%.0f)\n"
+                        "\t\t* p2 = %.4f = Ts[i-1, t](%.2f) - 2 * Ts[i, "
+                        "t-1](%.2f) + Ts[i+1, t-1](%.2f)\n"
+                        "\t-> Tsoil[now]=%.2f, Tsoil[yesterday]=%.2f\n\n",
+                        i,
+                        alpha * dT_to_dX2 * part2,
+                        dT_to_dX2,
+                        *ptr_dTime,
+                        squared(deltaX),
+                        part2,
+                        avgLyrTempR[i - 1],
+                        oldavgLyrTempR2[i],
+                        oldavgLyrTempR2[i + 1],
+                        avgLyrTempR[i],
+                        oldavgLyrTempR[i]
+                    );
+                }
+#endif
+
+                // Sensibility check to short-cut exploding soil temperature
+                // values
+                if (GT(avgLyrTempR[i], 100.) || LT(avgLyrTempR[i], -100.)) {
+                    Tsoil_not_exploded = swFALSE;
+                    *ptr_stError = swTRUE;
+                    break;
+                }
+            }
+
+            if (*ptr_stError) {
+                /* step out of for-loop through sub-timesteps */
+                break;
+            }
+
+            // updating the values of soil temperature for the next sub-time
+            // step
+            for (i = 0; i < nRgr + 1; i++) {
+                oldavgLyrTempR2[i] = avgLyrTempR[i];
+            }
+        }
+
+        /* repeat calculation of mean soil temperature if
+                        - unstable (ptr_stError)
+                        - not more than 16 sub-time steps (90 min)
+                        - soil temperatures within ± 100 C
+
+                otherwise, return with error (and abandon soil temperature)
+        */
+    } while (*ptr_stError && Tsoil_not_exploded && Nsteps_per_day <= 16);
+
+
+    //------ Range of soil temperature
+    if (!(*ptr_stError)) {
+        alpha = 0;
+
+        for (i = 1; i < nRgr + 1; i++) {
+            k = i - 1;
+
+            // the units are volumetric!
+            pe = (vwcR[k] - wpR[k]) / (fcR[k] - wpR[k]);
+
+            // Parton (1978) eq. 2.22: soil thermal conductivity;
+            // csParam1 = 0.0007, csParam2 = 0.0003
+            cs = csParam1 + (pe * csParam2);
+
+            // Parton (1978) eq. 2.22: specific heat
+            // capacity; shParam = 0.18
+            // TODO: adjust thermal conductivity and
+            // heat capacity if layer is frozen
+            sh = vwcR[k] + shParam * (1. - vwcR[k]);
+
+            // Calculate the diurnal temperature range at depth for
+            // interpolation Makes use of equation 6 from Parton 1984
+
+            // sum of alpha across shallower layers
+            alpha += cs / (sh * bDensityR[k]);
+
+            // eq. 6 assumes that soil surface temperature follows a sine wave
+            // with a daily period, i.e. 86400 seconds
+            temperatureRangeR[i] =
+                surface_range *
+                exp(-depthsR[k] * sqrt(swPI / (86400. * alpha / (k + 1.))));
+
+#ifdef SWDEBUG
+            if (debug) {
+                sw_printf(
+                    "layer=%d/depth=%.0f: "
+                    "range(Tsoil)=%.2f = range(Tsurface)(%.2f) * damp(%.4f) "
+                    "(mean(alpha)=%.4f)\n",
+                    k,
+                    depthsR[k],
+                    temperatureRangeR[i],
+                    surface_range,
+                    exp(-depthsR[k] * sqrt(swPI / (86400. * alpha / (k + 1.)))),
+                    alpha / (k + 1.)
+                );
+            }
+#endif
+        }
+    }
+}
+
+/**
+@brief Calculate surface temperature
+
+Biomass effects are capped at 550 [g m-2] which is the biomass value at which
+cooling and heating effects on minimum and maximum surface temperature
+result, across average conditions, in no change for mean surface temperature
+based on Parton 1984 @cite Parton1984 considering 80-700 [g m-2].
+
+Minimum and maximum surface temperature are set to the average of the two values
+(with a warning) if the initial estimate of minimum surface temperature is
+larger than the initial estimate of maximum surface temperature.
+
+Effects of maximum air temperature on maximum surface temperature are limited
+to air temperatures above freezing.
+
+Method 0 (Parton 1978) may result in average surface temperature to
+fall outside the min-max range (with a warning).
+
+@param[out] minTempSurface Minimum surface temperature (&deg;C)
+@param[out] meanTempSurface Average surface temperature (&deg;C)
+@param[out] maxTempSurface Maxmimum surface temperature (&deg;C)
+@param[in] method The requested method for average surface temperature
+    (see @ref SW_SITE_INPUTS.methodSurfaceTemperature):
+    - 0, based on Parton 1978 (default prior to v8.1.0);
+    - 1, based on Parton 1984 (default since v8.1.0)
+@param[in] snow Snow-water-equivalent of the area (cm).
+@param[in] minTempAir Minimum air temperature of Today (&deg;C)
+@param[in] meanTempAir Average daily air temperature (&deg;C).
+@param[in] maxTempAir Maximum air temperature of Today (&deg;C)
+@param[in] H_gt Daily global (tilted) irradiation [MJ / m2]
+@param[in] pet Potential evapotranspiration rate (cm/day).
+@param[in] aet Actual evapotranspiration (cm/day).
+@param[in] biomass Standing-crop biomass (g/m<SUP>2</SUP>).
+@param[in] bmLimiter Biomass limiter constant (300 g/m<SUP>2</SUP>).
+@param[in] t1Param1 Constant for the avg temp at the top of soil equation (15).
+@param[in] t1Param2 Constant for the avg temp at the top of soil equation (-4).
+@param[in] t1Param3 Constant for the avg temp at the top of soil equation (600).
+@param[out] LogInfo Holds information on warnings and errors
+*/
+void surface_temperature(
+    double *minTempSurface,
+    double *meanTempSurface,
+    double *maxTempSurface,
+    unsigned int method,
+    double snow,
+    double minTempAir,
+    double meanTempAir,
+    double maxTempAir,
+    double H_gt,
+    double pet,
+    double aet,
+    double biomass,
+    double bmLimiter,
+    double t1Param1,
+    double t1Param2,
+    double t1Param3,
+    LOG_INFO *LogInfo
+) {
+    double biomassCapped = fmin(550., biomass);
+    double offset;
+    double tmp;
+
+#ifdef SWDEBUG
+    int debug = 0;
+#endif
+
+    if (GT(snow, 0.0)) {
+        // underneath snow, based on Parton 1998
+        *meanTempSurface = surface_temperature_under_snow(meanTempAir, snow);
+        *minTempSurface = *maxTempSurface = *meanTempSurface;
+
+    } else {
+        /* Estimate max/min surface temperature based on Parton 1984
+           maxTempSurface (equation 4, Figs 1b and 2): biomass and radiation
+           minTempSurface (equation 5): biomass
+        */
+        offset =
+            (exp(-0.0048 * biomassCapped) - 0.13) *
+            (0.35 * fmax(0., maxTempAir) + 24.07 * (1. - exp(-0.038 * H_gt)));
+        *maxTempSurface = maxTempAir + offset;
+
+        offset = 0.006 * biomassCapped - 1.82;
+        *minTempSurface = minTempAir + offset;
+
+
+        if (*maxTempSurface < *minTempSurface) {
+            tmp = (*maxTempSurface + *minTempSurface) / 2.;
+
+            LogError(
+                LogInfo,
+                LOGWARN,
+                "minTempSurface > maxTempSurface (%f > %f [C]); "
+                "they are reset to the average of the two (%f [C]).",
+                *minTempSurface,
+                *maxTempSurface,
+                tmp
+            );
+
+            *maxTempSurface = *minTempSurface = tmp;
+        }
+
+
+        /* Estimate average surface temperature */
+        switch (method) {
+        case 0: /* Parton 1978 (default prior to v8.1.0) */
+            /* drs (Dec 16, 2014): this interpretation of
+               Parton 1978's 2.20 equation removes a jump at biomass = bmLimiter
+               (the printed version misses a closing parenthesis)
+               default parameter values:
+                   t1Param1 = 15; bmLimiter = 300;
+                   t1Param2 = -4; t1Param3 = 600
+            */
+            offset = LE(biomassCapped, bmLimiter) ?
+                         t1Param1 * pet * (1. - aet / pet) *
+                             (1. - biomassCapped / bmLimiter) :
+                         t1Param2 * (biomassCapped - bmLimiter) / t1Param3;
+
+            *meanTempSurface = meanTempAir + offset;
+
+            if (*meanTempSurface < *minTempSurface ||
+                *meanTempSurface > *maxTempSurface) {
+                LogError(
+                    LogInfo,
+                    LOGWARN,
+                    "meanTempSurface (%f [C]) is outside min-max range "
+                    "[%f,%f] [C]",
+                    *meanTempSurface,
+                    *minTempSurface,
+                    *maxTempSurface
+                );
+            }
+
+            break;
+
+        case 1: /* Parton 1984 (default since v8.1.0) */
+            *meanTempSurface =
+                0.41 * (*maxTempSurface) + 0.59 * (*minTempSurface);
+            break;
+
+        default:
+            LogError(
+                LogInfo,
+                LOGERROR,
+                "Surface temperature method %u is not implemented.",
+                method
+            );
+            break;
+        }
+    }
+
+#ifdef SWDEBUG
+    if (debug) {
+        sw_printf(
+            "\nTsurface method=%d (min|mean|max) = %f|%f|%f"
+            "\n  Tair (min|mean|max) = %f|%f|%f"
+            "\n  snow = %f"
+            "\n  biomass (capped|all) = %f|%f\n",
+            method,
+            *minTempSurface,
+            *meanTempSurface,
+            *maxTempSurface,
+            minTempAir,
+            meanTempAir,
+            maxTempAir,
+            snow,
+            biomass,
+            biomassCapped
+        );
+    }
+#endif
+}
+
+/**********************************************************************
+PURPOSE: Calculate soil temperature for each layer
+* based on Parton 1978, ch. 2.2.2 Temperature-profile Submodel
+* interpolation values are from a mixture of interpolation & extrapolation
+* soil freezing based on Eitzinger et al. 2000
+
+@reference Eitzinger, J., W. J. Parton, and M. Hartman. 2000.
+    Improvement and Validation of A Daily Soil Temperature Submodel for
+    Freezing/Thawing Periods. Soil Science 165:525-534.
+@reference Parton, W. J. 1978. Abiotic section of ELM. Pages 31–53 in G.
+    S. Innis, editor. Grassland simulation model. Springer, New York, NY.
+@reference Parton, W. J. 1984. Predicting Soil Temperatures in A
+    Shortgrass Steppe. Soil Science 138:93-101.
+
+*NOTE* There will be some degree of error because the original equation is
+written for soil layers of 15 cm.  if soil layers aren't all 15 cm then linear
+regressions are used to estimate the values (error should be relatively small
+though). *NOTE* Function might not work correctly if the maxDepth of the soil
+is > 180 cm, since Parton's equation goes only to 180 cm *NOTE* Function will
+run if maxLyrDepth > maxDepth of the equation, but the results might be
+slightly off...
+
+HISTORY:
+05/24/2012 (DLM) initial coding, still need to add to header file, handle if
+the layer height is > 15 cm properly, & test
+
+05/25/2012 (DLM) added all this 'fun' crazy linear interpolation stuff
+
+05/29/2012 (DLM) still working on the function, linear interpolation stuff
+should work now.  needs testing
+
+05/30/2012 (DLM) got rid of nasty segmentation fault error, also
+tested math seems correct after checking by hand.
+added the ability to change the value of deltaX
+
+05/30/2012 (DLM) added # of lyrs check & maxdepth check at the beginning to
+make sure code doesn't blow up... if there isn't enough lyrs (ie < 2) or the
+maxdepth is too little (ie < deltaX * 2), the function quits out and reports an
+error to the user
+
+05/31/2012 (DLM) added theMaxDepth variable to allow the changing of the
+maxdepth of the equation, also now stores most interpolation
+data in a structure to reduce redundant interpolation calculations & speeds
+things up
+
+06/01/2012 (DLM) changed deltaT variable from hours to seconds, also
+changed some of the interpolation calculations so that swc, fc, & wp
+regressions are scaled properly... results are actually starting to look
+usable!
+
+06/13/2012 (DLM) no longer extrapolating values for interpolation
+layers that are out of the bounds of the soil layers... instead they are now
+set to the last soil layers values.  extrapolating code is still in the
+function and can be commented out and used if wishing to go back to
+extrapolating the values...
+
+03/28/2013 (clk) added a check to see if the soil was freezing/thawing and
+adjusted the soil temperature correctly during this phase change.
+If the temperature was in this area, also needed to re run
+soil_temperature_init on next call because you need to also change the
+regression temperatures to match the change in soil temperature.
+
+12/23/2014 (drs) re-wrote soil temperature functions:
+    - soil characteristics (fc, wp, bulk density) of soil temperature now
+      integrated across all soil layers
+      (instead of linear interpolation between the two extreme layers);
+    - interpolation for top soil layer with surface temperature only
+      if no other information available
+    - mean of interpolations if multiple layers affect a soil profile layer
+    - reporting of surface soil temperature
+    - test iteration steps that they meet the criterion of a stable solution
+
+11/23/2015 (drs) added call to surface_temperature_under_snow()
+
+12/24/2015 (drs) fixed code following realization that equations in
+Parton 1978 were using units of volumetric soil water [cm3/cm3] instead of
+soil water content per layer [cm] - thanks to a
+comparison with the soil temperature formulations in R by Caitlin Andrews and
+Matt Petrie
+
+01/04/2016 (drs) moved code for freezing/thawing of soil layers to
+function adjust_Tsoil_by_freezing_and_thawing()
+
+INPUTS:
+airTemp - the average daily air temperature in celsius
+pet - the potential evapotranspiration rate
+aet - the actual evapotranspiration rate
+biomass - the standing-crop biomass
+swc - soil water content
+bDensity - bulk density of the whole soil per soil layer
+width - width of layers
+oldavgLyrTemp - soil layer temperatures from the previous day in celsius
+nlyrs - number of soil layers, must be greater than 1 or the function won't
+work right
+fc - field capacity for each soil layer
+wp - wilting point for each soil layer
+bmLimiter - biomass limiter constant (300 g/m^2)
+t1Params - constants for the avg temp at the top of soil equation
+(15, -4, 600) there is 3 of them
+csParams - constants for the soil thermal conductivity equation
+(0.00070, 0.00030) there is 2 of them
+shParam - constant for the specific heat capacity equation (0.18)
+sh -  specific heat capacity equation
+snowdepth - the depth of snow cover (cm)
+sTconst - the constant soil temperature in celsius
+deltaX - the distance between profile points (default is 15 from Parton's
+equation, wouldn't recommend changing the value from that).  180 must be evenly
+divisible by this number.
+theMaxDepth - the lower bound of the equation
+(default is 180 from Parton's equation, wouldn't recommend changing the value
+from that).
+nRgr - the number of regressions
+(1 extra value is needed for the avgLyrTempR and oldavgLyrTempR for the
+last layer)
+sFadjusted_avgLyrTemp - if soil layer temperature was changed due to
+freezing/thawing; if so, then temperature of the soil temperature layers
+need to updated as well
+
+OUTPUT:
+avgLyrTemp - soil layer temperatures in celsius
+**********************************************************************/
+
+/**
+@brief Calculate temperature at surface and in the soil for each layer.
+
+Equations based on Eitzinger, Parton, and Hartman 2000. @cite Eitzinger2000,
+Parton 1978. @cite Parton1978, Parton 1984. @cite Parton1984
+
+@param[in,out] SW_StRegSimVals Struct of type SW_StRegSimVals which keeps
+     track of variables used within `soil_temperature()`
+@param[out] minTempSurface Minimum surface temperature (&deg;C)
+@param[out] meanTempSurface Average surface temperature (&deg;C)
+@param[out] maxTempSurface Maxmimum surface temperature (&deg;C)
+@param[out] minTempSoil An array holding all of the layers minimum
+    temperature (&deg;C)
+@param[in,out] meanTempSoil Temperature values of soil layers
+    (yesterday's values for input; today's values as output)  (&deg;C).
+@param[out] maxTempSoil An array holding all of the layers maximum
+    temperature (&deg;C)
+@param[out] lyrFrozen Frozen information at each layer.
+@param[in] methodSurfaceTemperature The requested method to estimate
+    average surface temperature, see `surface_temperature()`.
+@param[in] snow Snow-water-equivalent of the area (cm).
+@param[in] minTempAir Minimum air temperature of Today (&deg;C)
+@param[in] meanTempAir Average daily air temperature (&deg;C).
+@param[in] maxTempAir Maximum air temperature of Today (&deg;C)
+@param[in] H_gt Daily global (tilted) irradiation [MJ / m2]
+@param[in] pet Potential evapotranspiration rate (cm/day).
+@param[in] aet Actual evapotranspiration (cm/day).
+@param[in] biomass Standing-crop biomass (g/m<SUP>2</SUP>).
+@param[in] swc Soilwater content in each layer before drainage
+    (m<SUP>3</SUP>H<SUB>2</SUB>O).
+@param[in] swc_sat The satured soil water content of the soil layers (cm/cm).
+@param[in] bDensity An array of the bulk density of the whole soil per soil
+    layer (g/cm<SUP>3</SUP>).
+@param[in] width The width of the layers (cm).
+@param[in] depths Depths of soil layers (cm)
+@param[in] nlyrs Number of layers in the soil profile.
+@param[in] bmLimiter Biomass limiter constant (300 g/m<SUP>2</SUP>).
+@param[in] t1Param1 Constant for the avg temp at the top of soil equation (15).
+@param[in] t1Param2 Constant for the avg temp at the top of soil equation (-4).
+@param[in] t1Param3 Constant for the avg temp at the top of soil equation (600).
+@param[in] csParam1 Constant for the soil thermal conductivity equation
+    (0.00070).
+@param[in] csParam2 Constant for the soil thermal conductivity equation
+    (0.00030).
+@param[in] shParam Constant for the specific heat capacity equation (0.18).
+@param[in] sTconst Constant soil temperature (&deg;C).
+@param[in] deltaX Distance between profile points (default is 15 cm from
+    Parton's equation @cite Parton1984).
+@param[in] theMaxDepth Lower bound of the equation (default is 180 cm from
+    Parton's equation @cite Parton1984).
+@param[in] nRgr Number of regressions (1 extra value is needed for the
+    avgLyrTempR and oldavgLyrTempR for the last layer.
+@param[in] year Current year in simulation
+@param[in] doy Day of the year (base1) [1-366]
+@param[out] *ptr_stError Boolean indicating whether there was an error.
+@param[out] LogInfo Holds information on warnings and errors
+*/
+void soil_temperature(
+    SW_ST_SIM *SW_StRegSimVals,
+    double *minTempSurface,
+    double *meanTempSurface,
+    double *maxTempSurface,
+    double minTempSoil[],
+    double meanTempSoil[],
+    double maxTempSoil[],
+    double lyrFrozen[],
+    unsigned int methodSurfaceTemperature,
+    double snow,
+    double minTempAir,
+    double meanTempAir,
+    double maxTempAir,
+    double H_gt,
+    double pet,
+    double aet,
+    double biomass,
+    double swc[],
+    double swc_sat[],
+    double bDensity[],
+    double width[],
+    double depths[],
+    unsigned int nlyrs,
+    double bmLimiter,
+    double t1Param1,
+    double t1Param2,
+    double t1Param3,
+    double csParam1,
+    double csParam2,
+    double shParam,
+    double sTconst,
+    double deltaX,
+    double theMaxDepth,
+    unsigned int nRgr,
+    TimeInt year,
+    TimeInt doy,
+    Bool *ptr_stError,
+    LOG_INFO *LogInfo
+) {
+#ifdef SWDEBUG
+    int debug = 0;
+    if (year == 1980 && doy < 10) {
+        debug = 0;
+    }
+#endif
+
+    unsigned int i;
+    unsigned int sFadjusted_avgLyrTemp;
+    double oldavgLyrTemp[MAX_LAYERS];
+    double vwc[MAX_LAYERS] = {0};
+    double vwcR[MAX_ST_RGR];
+    double avgLyrTempR[MAX_ST_RGR];
+    double temperatureRangeR[MAX_ST_RGR];
+    double temperatureRange[MAX_LAYERS];
+    double surface_range;
+
+    /* local variables explained:
+     debug - 1 to print out debug messages & then exit the program after
+     completing the function, 0 to not.  default is 0.
+
+     T1 = meanTempSurface - the average daily temperature at the top of the soil
+     in celsius
+
+     vwc - volumetric soil-water content
+
+     pe - ratio of the difference between volumetric soil-water content &
+     soil-water content at the wilting point to the difference between soil
+     water content at field capacity & soil-water content at wilting point.
+
+     cs - soil thermal conductivity sh - specific heat capacity
+
+     depths[nlyrs] - the depths of each layer of soil, calculated in the
+     function vwcR[],
+
+     avgLyrTempR[] - anything with a R at the end of the variable name stands
+     for the interpolation of that array
+     */
+
+#ifdef SWDEBUG
+    if (debug) {
+        sw_printf("\n\nNew call to soil_temperature()");
+    }
+#endif
+
+    if (!SW_StRegSimVals->soil_temp_init) {
+        *ptr_stError = swTRUE;
+
+        LogError(
+            LogInfo,
+            LOGERROR,
+            "SOILWAT2 ERROR soil temperature module was not initialized.\n"
+        );
+
+        return; // Exit function prematurely due to error
+    }
+
+    // calculating min/mean/max surface temperature
+    surface_temperature(
+        minTempSurface,
+        meanTempSurface,
+        maxTempSurface,
+        methodSurfaceTemperature,
+        snow,
+        minTempAir,
+        meanTempAir,
+        maxTempAir,
+        H_gt,
+        pet,
+        aet,
+        biomass,
+        bmLimiter,
+        t1Param1,
+        t1Param2,
+        t1Param3,
+        LogInfo
+    );
+
+    if (LogInfo->stopRun || *ptr_stError) {
+        return; // Exit function prematurely due to error
+    }
+
+
+    for (i = 0; i < nlyrs; i++) {
+        // calculate volumetric soil water content for soil temperature layers
+        vwc[i] = swc[i] / width[i];
+
+        // save yesterday's values for later use
+        oldavgLyrTemp[i] = meanTempSoil[i];
+    }
+
+    lyrSoil_to_lyrTemp(
+        SW_StRegSimVals->tlyrs_by_slyrs, nlyrs, width, vwc, nRgr, deltaX, vwcR
+    );
+
+#ifdef SWDEBUG
+    if (debug) {
+        sw_printf("\nregression values:");
+        for (i = 0; i < nRgr; i++) {
+            sw_printf(
+                "\nk %2d width %f depth %f vwcR %f fcR %f wpR %f "
+                "oldavgLyrTempR %f bDensityR %f",
+                i,
+                deltaX,
+                SW_StRegSimVals->depthsR[i],
+                vwcR[i],
+                SW_StRegSimVals->fcR[i],
+                SW_StRegSimVals->wpR[i],
+                SW_StRegSimVals->oldavgLyrTempR[i],
+                SW_StRegSimVals->bDensityR[i]
+            );
+        }
+
+        sw_printf("\nlayer values:");
+        for (i = 0; i < nlyrs; i++) {
+            sw_printf(
+                "\ni %2d width %f depth %f vwc %f bDensity %f",
+                i,
+                width[i],
+                depths[i],
+                vwc[i],
+                bDensity[i]
+            );
+        }
+        sw_printf("\n");
+    }
+#endif
+
+    // calculate the new soil temperature for each layer
+    surface_range = *maxTempSurface - *minTempSurface;
+
+    soil_temperature_today(
+        &SW_StRegSimVals->delta_time,
+        deltaX,
+        *meanTempSurface,
+        sTconst,
+        nRgr,
+        avgLyrTempR,
+        SW_StRegSimVals->oldavgLyrTempR,
+        vwcR,
+        SW_StRegSimVals->wpR,
+        SW_StRegSimVals->fcR,
+        SW_StRegSimVals->bDensityR,
+        csParam1,
+        csParam2,
+        shParam,
+        ptr_stError,
+        surface_range,
+        temperatureRangeR,
+        SW_StRegSimVals->depthsR,
+        year,
+        doy
+    );
+
+
+#ifdef SWDEBUG
+    if (debug) {
+        sw_printf("\nSoil temperature profile values:");
+        for (i = 0; i <= nRgr + 1; i++) {
+            sw_printf(
+                "\nk %d oldavgLyrTempR %f avgLyrTempR %f depth %f",
+                i,
+                SW_StRegSimVals->oldavgLyrTempR[i],
+                avgLyrTempR[i],
+                (i * deltaX)
+            );
+        }
+        sw_printf("\n");
+    }
+#endif
+
+
+    // convert soil temperature of soil temperature profile 'avgLyrTempR' to
+    // soil profile layers 'meanTempSoil'
+    lyrTemp_to_lyrSoil_temperature(
+        SW_StRegSimVals->tlyrs_by_slyrs,
+        nRgr,
+        SW_StRegSimVals->depthsR,
+        avgLyrTempR,
+        nlyrs,
+        depths,
+        width,
+        meanTempSoil,
+        temperatureRangeR,
+        temperatureRange
+    );
+
+    // Calculate fusion pools based on soil profile layers, soil
+    // freezing/thawing, and if freezing/thawing not completed during one day,
+    // then adjust soil temperature
+    sFadjusted_avgLyrTemp = adjust_Tsoil_by_freezing_and_thawing(
+        oldavgLyrTemp,
+        meanTempSoil,
+        shParam,
+        nlyrs,
+        vwc,
+        bDensity,
+        &SW_StRegSimVals->fusion_pool_init,
+        SW_StRegSimVals->oldsFusionPool_actual
+    );
+
+    // update avgLyrTempR if meanTempSoil were changed due to soil
+    // freezing/thawing
+    if (sFadjusted_avgLyrTemp) {
+        lyrSoil_to_lyrTemp_temperature(
+            nlyrs,
+            depths,
+            meanTempSoil,
+            sTconst,
+            nRgr,
+            SW_StRegSimVals->depthsR,
+            theMaxDepth,
+            avgLyrTempR
+        );
+    }
+
+    // determine frozen/unfrozen status of soil layers
+    set_frozen_unfrozen(nlyrs, meanTempSoil, swc, swc_sat, width, lyrFrozen);
+
+    // Add/subtract the interpolated range to/from average layer temperature
+    for (i = 0; i < nlyrs; i++) {
+        maxTempSoil[i] = meanTempSoil[i] + (temperatureRange[i] / 2);
+        minTempSoil[i] = meanTempSoil[i] - (temperatureRange[i] / 2);
+
+        if (LT(minTempSoil[i], -100.) || GT(maxTempSoil[i], 100.)) {
+            *ptr_stError = swTRUE;
+
+            LogError(
+                LogInfo,
+                LOGWARN,
+                "%d-%d: soil temperature (%f [C]) in layer %d "
+                "outside [-100,100] [C].",
+                year,
+                doy,
+                LT(minTempSoil[i], -100.) ? minTempSoil[i] : maxTempSoil[i],
+                i
+            );
+        }
+    }
+
+#ifdef SWDEBUG
+    if (debug) {
+        sw_printf(
+            "\navgLyrTemp %f surface; soil temperature adjusted by "
+            "freeze/thaw: %i",
+            *meanTempSurface,
+            sFadjusted_avgLyrTemp
+        );
+
+        sw_printf("\nSoil temperature profile values:");
+        for (i = 0; i <= nRgr + 1; i++) {
+            sw_printf(
+                "\nk %d oldavgLyrTempR %f avgLyrTempR %f depth %f",
+                i,
+                SW_StRegSimVals->oldavgLyrTempR[i],
+                avgLyrTempR[i],
+                (i * deltaX)
+            );
+        }
+
+        sw_printf("\nSoil profile layer temperatures:");
+        for (i = 0; i < nlyrs; i++) {
+            sw_printf(
+                "\ni %d oldTemp %f meanTempSoil %f swc %f, swc_sat %f depth %f "
+                "frozen %f",
+                i,
+                oldavgLyrTemp[i],
+                meanTempSoil[i],
+                swc[i],
+                swc_sat[i],
+                depths[i],
+                lyrFrozen[i]
+            );
+        }
+
+        sw_printf("\n");
+    }
+#endif
+
+    // updating the values of yesterdays temperature for the next time the
+    // function is called...
+    for (i = 0; i <= nRgr + 1; i++) {
+        SW_StRegSimVals->oldavgLyrTempR[i] = avgLyrTempR[i];
+    }
+
+    // question: should we ever reset delta_time to SEC_PER_DAY?
+    if (*ptr_stError) {
+        LogError(
+            LogInfo,
+            LOGWARN,
+            "%d-%d: soil temperature failed with time step = %f [seconds]; "
+            "soil temperature was turned off",
+            year,
+            doy,
+            SW_StRegSimVals->delta_time
+        );
+
+        // reset values on error
+        for (i = 0; i < nlyrs; i++) {
+            meanTempSoil[i] = SW_MISSING;
+            maxTempSoil[i] = SW_MISSING;
+            minTempSoil[i] = SW_MISSING;
+            // make sure that no soil layer is stuck in frozen status
+            lyrFrozen[i] = swFALSE;
+        }
+    }
+}