--- conflicted
+++ resolved
@@ -1,1068 +1,1058 @@
-/********************************************************/
-/********************************************************/
-/*	Source file: SW_Flow.c
- Type: module
- Application: SOILWAT - soilwater dynamics simulator
- Purpose: This is the interesting part of the model--
- the flow of water through the soil.
-
- ORIGINAL NOTES/COMMENTS
- ********************************************************************
- PURPOSE: Water-flow submodel.  This submodel is a rewrite of a
- model originally written by William Parton.  It simulates
- the flow of water through the plant canopy and soil.
- See "Abiotic Section of ELM", as a reference.
- The subroutines called are listed in the file "subwatr.f"
-
- HISTORY:
- 4/30/92  (not tested - first pass)
-
- 7/2/92   (SLC) Reset swc to 0 if less than 0.  (Due to roundoff)
- See function "chkzero" in the subwatr.f file.  Each
- swc is checked for negative values.
-
- 1/17/94  (SLC) Set daily array to zero when no transpiration or
- evaporation.
-
- 1/27/94  (TLB) Added daily deep drainage variable
-
- (4/10/2000) -- INITIAL CODING - cwb
-
- 9/21/01	I have to make some transformation from the record-oriented
- structure of the new design to the state array parameter
- structure of the old design.  I thought it would be worth
- trying to rewrite the routines, but with the current version
- of the record layouts, it required too much coupling with the
- other modules, and I refrained for two reasons.  First was
- the time involved, and second was the possiblity of leaving
- the code in SoWat_flow_subs.c as is to facilitate putting
- it into a library.
-
- 10/09/2009	(drs) added snow accumulation, snow sublimation
- and snow melt to SW_Water_Flow()
-
- 01/12/2010	(drs) turned not-fuctional snow sublimation to snow_sublimation
- (void)
-
- 02/02/2010	(drs) added to SW_Water_Flow(): saving values for standcrop_int,
- litter_int and soil_inf
-
- 02/08/2010	(drs) if there is a snowpack then
- - rain infiltrates directly to soil (no vegetation or litter interception of
- today)
- - no transpiration or evaporation (except evaporation of yesterdays
- interception) only
- - infiltrate water high
- - infiltrate water low
-
- 10/04/2010	(drs) moved call to SW_SWC_adjust_snow() back to
- SW_WTH_new_day()
-
- 10/19/2010	(drs) added call to hydraulic_redistribution() in
- SW_Water_Flow() after all the evap/transp/infiltration is computed added
- temporary array lyrHydRed to arrays2records() and records2arrays()
-
- 11/16/2010	(drs) added call to forest_intercepted_water() depending on
- SW_VegProd.Type..., added forest_h2o to trace forest intercepted water renamed
- standcrop_h2o_qum -> veg_int_storage renamed totstcr_h2o -> totveg_h2o
-
- 01/03/2011	(drs) changed type of lyrTrRegions[MAX_LAYERS] from int to IntU
- to avoid warning message that ' pointer targets differ in signedness' in
- function transp_weighted_avg()
-
- 01/04/2011	(drs) added snowmelt to h2o_for_soil after interception,
- otherwise last day of snowmelt (when snowpack is gone) wasn't made available
- and aet became too small
-
- 01/06/2011	(drs) layer drainage was incorrectly calculated if hydraulic
- redistribution pumped water into a layer below pwp such that its swc was
- finally higher than pwp -> fixed it by first calculating hydraulic
- redistribution and then as final step infiltrate_water_low()
-
- 01/06/2011	(drs) call to infiltrate_water_low() has to be the last swc
- affecting calculation
-
- 02/19/2011	(drs) calculate runoff as adjustment to snowmelt events before
- infiltration
-
- 02/22/2011	(drs) init aet for the day in SW_Water_Flow(), instead
- implicitely in evap_litter_veg()
-
- 02/22/2011	(drs) added snowloss to AET
-
- 07/21/2011	(drs) added module variables 'lyrImpermeability' and
- 'lyrSWCBulk_Saturated' and initialize them in records2arrays()
-
- 07/22/2011	(drs) adjusted soil_infiltration for pushed back water to
- surface (difference in standingWater)
-
- 07/22/2011	(drs) included evaporation from standingWater into
- evap_litter_veg_surfaceWater() and reduce_rates_by_surfaceEvaporation(): it
- includes it to AET
-
- 08/22/2011	(drs) in SW_Water_Flow(void): added snowdepth_scale = 1 - snow
- depth/vegetation height
- - vegetation interception = only when snowdepth_scale > 0, scaled by
- snowdepth_scale
- - litter interception = only when no snow cover
- - transpiration = only when snowdepth_scale > 0, scaled by snowdepth_scale
- - bare-soil evaporation = only when no snow cover
-
- 09/08/2011	(drs) interception, evaporation from intercepted, E-T
- partitioning, transpiration, and hydraulic redistribution for each vegetation
- type (tree, shrub, grass) of SW_VegProd separately, scaled by their fractions
- replaced PET with unevaped in pot_soil_evap() and pot_transp(): to simulate
- reduction of atmospheric demand underneath canopies
-
- 09/09/2011	(drs) moved transp_weighted_avg() from before infiltration and
- percolation to directly before call to pot_transp()
-
- 09/21/2011	(drs)	scaled all (potential) evaporation and transpiration
- flux rates with PET: SW_Flow_lib.h: reduce_rates_by_unmetEvapDemand() is
- obsolete
-
- 09/26/2011	(drs)	replaced all uses of monthly SW_VegProd and SW_Sky
- records with the daily replacements
-
- 02/03/2012	(drs)	added variable 'snow_evap_rate': snow loss is part of
- aet and needs accordingly also to be scaled so that sum of all et rates is not
- more than pet
-
- 01/28/2012	(drs)	transpiration can only remove water from soil down to
- lyrSWCBulk_Wiltpts (instead lyrSWCBulkmin)
-
- 02/03/2012	(drs)	added 'lyrSWCBulk_HalfWiltpts' = 0.5 * SWC at -1.5 MPa
- soil evaporation extracts water down to 'lyrSWCBulk_HalfWiltpts' according to
- the FAO-56 model, e.g., Burt CM, Mutziger AJ, Allen RG, Howell TA (2005)
- Evaporation Research: Review and Interpretation. Journal of Irrigation and
- Drainage Engineering, 131, 37-58.
-
- 02/04/2012	(drs)	added 'lyrSWCBulkatSWPcrit_xx' for each vegetation type
- transpiration can only remove water from soil down to 'lyrSWCBulkatSWPcrit_xx'
- (instead lyrSWCBulkmin)
-
- 02/04/2012	(drs)	snow loss is fixed and can also include snow
- redistribution etc., so don't scale to PET
-
- 05/25/2012  (DLM) added module level variables lyroldavgLyrTemp [MAX_LAYERS] &
- lyravgLyrTemp [MAX_LAYERS] to keep track of soil temperatures, added
- lyrbDensity to keep track of the bulk density for each layer
-
- 05/25/2012  (DLM) edited records2arrays(void); & arrays2records(void);
- functions to move values to / from lyroldavgLyrTemp & lyrTemp & lyrbDensity
-
- 05/25/2012  (DLM) added call to soil_temperature function in
- SW_Water_Flow(void)
-
- 11/06/2012	(clk)	added slope and aspect to the call to petfunc()
-
- 11/30/2012	(clk)	added lines to calculate the surface runoff and to
- adjust the surface water level based on that value
-
- 01/31/2013	(clk)	With the addition of a new type of vegetation, bare
- ground, needed to add a new function call to pot_soil_evap_bs() and create a
- few new variables: RealD lyrEvap_BareGround [MAX_LAYERS] was created, RealD
- soil_evap_rate_bs was created, and initialized at 1.0, new function,
- pot_soil_evap_bs(), is called if fractionBareGround is not zero and there is no
- snowpack on the ground, Added soil_evap_rate_bs to rate_help, and then adjusted
- soil_evap_rate_bs by rate_help if needed, Added call to remove bare-soil evap
- from swv, And added lyrEvap_BareGround into the calculation for
- SW_Soilwat.evaporation. Also, added
- SW_W_VegProd.bare_cov.albedo*SW_VegProd.fractionBareGround to the paramater in
- petfunc() that was originally
- SW_VegProd.veg[SW_GRASS].cov.albedo*SW_VegProd.fractionGrass +
- SW_VegProd.shrub.cov.albedo*SW_VegProd.shrub.cov.fCover +
- SW_VegProd.tree.cov.albedo*SW_VegProd.tree.cov.fCover
-
- 04/16/2013	(clk)	Renamed a lot of the variables to better reflect BULK
- versus MATRIC values updated the use of these variables in all the files
-
- 06/24/2013	(rjm)	added 'soil_temp_error', 'soil_temp_init' and
- 'fusion_pool_init' as global variable added function SW_FLW_construct() to init
- global variables between consecutive calls to SoilWat as dynamic library
-
- 07/09/2013	(clk)	with the addition of forbs as a vegtype, needed to add a
- lot of calls to this code and so basically just copied and pasted the code for
- the other vegtypes
-
- 09/26/2013 (drs) records2arrays(): Init hydraulic redistribution to zero; if
- not used and not initialized, then there could be non-zero values resulting
-
- 06/23/2015 (akt)	Added surfaceAvg[Today] value at structure SW_Weather so
- that we can add surfaceAvg[Today] in output from Sw_Outout.c get_tmp() function
-
- 02/08/2016 (CMA & CTD) Added snowpack as an input argument to function call of
- soil_temperature()
-
- 02/08/2016 (CMA & CTD) Modified biomass to use the live biomass as opposed to
- standing crop
- */
-/********************************************************/
-/********************************************************/
-
-/* =================================================== */
-/*                INCLUDES / DEFINES                   */
-/* --------------------------------------------------- */
-#include "include/SW_Flow.h"         // for SW_FLW_init_run, SW_Water_Flow
-#include "include/generic.h"         // for GT, fmax, EQ, fmin
-#include "include/SW_datastructs.h"  // for LOG_INFO, SW_RUN, SW_SOILWAT
-#include "include/SW_Defines.h"      // for ForEachVegType, NVEGTYPES, ForE...
-#include "include/SW_Flow_lib.h"     // for evap_fromSurface, remove_from_soil
-#include "include/SW_Flow_lib_PET.h" // for petfunc, solar_radiation
-#include "include/SW_SoilWater.h"    // for SW_SWC_snowloss, SW_SnowDepth
-#include "include/SW_Times.h"        // for Today, Yesterday
-#include "include/SW_VegProd.h"      // for WUE_INDEX
-
-/* =================================================== */
-/*             Global Function Definitions             */
-/* --------------------------------------------------- */
-/* There is only one external function here and it is
- * only called from SW_Soilwat, so it is declared there.
- * but the compiler may complain if not predeclared here
- * This is a specific option for the compiler and may
- * not always occur.
- */
-
-/**
-@brief Initialize global variables between consecutive calls to SOILWAT.
-
-@param[out] SW_SoilWatSim Struct of type SW_SOILWAT containing
-    soil water simulation values
-*/
-void SW_FLW_init_run(SW_SOILWAT_SIM *SW_SoilWatSim) {
-    /* 06/26/2013	(rjm) added function SW_FLW_init_run() to init global
-     * variables between consecutive calls to SoilWat as dynamic library */
-    int lyr;
-    int k;
-
-
-    // These only have to be cleared if a loop is wrong in the code.
-    ForEachSoilLayer(lyr, MAX_LAYERS) {
-        ForEachVegType(k) {
-            SW_SoilWatSim->transpiration[k][lyr] = 0.;
-            SW_SoilWatSim->hydred[k][lyr] = 0;
-        }
-
-        SW_SoilWatSim->swcBulk[Today][lyr] = 0.;
-
-        SW_SoilWatSim->avgLyrTemp[lyr] = 0.;
-    }
-
-    // When running as a library make sure these are set to zero.
-    SW_SoilWatSim->standingWater[0] = SW_SoilWatSim->standingWater[1] = 0.;
-    SW_SoilWatSim->litter_int_storage = 0.;
-
-    ForEachVegType(k) { SW_SoilWatSim->veg_int_storage[k] = 0.; }
-}
-
-/* *************************************************** */
-/* *************************************************** */
-/*            The Water Flow                           */
-/* --------------------------------------------------- */
-void SW_Water_Flow(SW_RUN *sw, LOG_INFO *LogInfo) {
-#ifdef SWDEBUG
-    IntUS debug = 0;
-    IntUS debug_year = 1980;
-    IntUS debug_doy = 350;
-    double Eveg;
-    double Tveg;
-    double HRveg;
-#endif
-
-    double swpot_avg[NVEGTYPES];
-    double transp_veg[NVEGTYPES];
-    double transp_rate[NVEGTYPES];
-    double soil_evap[NVEGTYPES];
-    double soil_evap_rate[NVEGTYPES];
-    double soil_evap_rate_bs = 1.;
-    double surface_evap_veg_rate[NVEGTYPES];
-    double surface_evap_litter_rate = 1.;
-    double surface_evap_standingWater_rate = 1.;
-    double h2o_for_soil = 0.;
-    double snowmelt;
-    double scale_veg[NVEGTYPES];
-    double pet2;
-    double peti;
-    double rate_help;
-    double x;
-    double drainout = 0;
-    double *standingWaterToday = &sw->SoilWatSim.standingWater[Today];
-    double *standingWaterYesterday = &sw->SoilWatSim.standingWater[Yesterday];
-    double snowdepth0;
-
-    TimeInt doy;
-    TimeInt month;
-    int k;
-    LyrIndex i;
-    LyrIndex n_layers = sw->RunIn.SiteRunIn.n_layers;
-
-    double UpNeigh_lyrSWCBulk[MAX_LAYERS];
-    double UpNeigh_lyrDrain[MAX_LAYERS];
-    double UpNeigh_drainout;
-    double UpNeigh_standingWater;
-
-    doy = sw->ModelSim.doy;     /* base1 */
-    month = sw->ModelSim.month; /* base0 */
-
-#ifdef SWDEBUG
-    if (debug && sw->ModelSim.year == debug_year &&
-        sw->ModelSim.doy == debug_doy) {
-        sw_printf("Flow (%d-%d): start:", sw->ModelSim.year, sw->ModelSim.doy);
-        ForEachSoilLayer(i, n_layers) {
-            sw_printf(" swc[%i]=%1.3f", i, sw->SoilWatSim.swcBulk[Today][i]);
-        }
-        sw_printf("\n");
-    }
-#endif
-
-
-    if (sw->SiteIn.use_soil_temp && !sw->StRegSimVals.soil_temp_init) {
-        /* We initialize soil temperature (and un/frozen state of soil layers)
-                 before water flow of first day because we use un/frozen
-           states), but calculate soil temperature at end of each day
-        */
-        SW_ST_setup_run(
-            &sw->StRegSimVals,
-            &sw->RunIn.SoilRunIn,
-            &sw->SiteIn,
-            &sw->SiteSim,
-            sw->RunIn.SiteRunIn.Tsoil_constant,
-            &sw->SoilWatSim.soiltempError,
-            &sw->StRegSimVals.soil_temp_init,
-            sw->WeatherSim.temp_avg,
-            sw->SoilWatSim.swcBulk[Today],
-            sw->RunIn.SiteRunIn.n_layers,
-            &sw->WeatherSim.surfaceAvg,
-            sw->SoilWatSim.avgLyrTemp,
-            sw->SoilWatSim.lyrFrozen,
-            LogInfo
-        );
-
-        if (LogInfo->stopRun) {
-            return; // Exit function prematurely due to error
-        }
-    }
-
-
-    /* Solar radiation and PET */
-    x = sw->VegProdIn.bare_cov.albedo * sw->RunIn.VegProdRunIn.bare_cov.fCover;
-    ForEachVegType(k) {
-        x += sw->VegProdIn.veg[k].cov.albedo *
-             sw->RunIn.VegProdRunIn.veg[k].cov.fCover;
-    }
-
-    sw->SoilWatSim.H_gt = solar_radiation(
-        &sw->AtmDemSim,
-        doy,
-        sw->RunIn.ModelRunIn.latitude,
-        sw->RunIn.ModelRunIn.elevation,
-        sw->RunIn.ModelRunIn.slope,
-        sw->RunIn.ModelRunIn.aspect,
-        x,
-<<<<<<< HEAD
-        &sw->WeatherSim.cloudCover,
-        sw->WeatherSim.actualVaporPressure,
-        sw->WeatherSim.shortWaveRad,
-        sw->WeatherIn.desc_rsds,
-        &sw->SoilWatSim.H_oh,
-        &sw->SoilWatSim.H_ot,
-        &sw->SoilWatSim.H_gh,
-=======
-        &sw->Weather.now.cloudCover,
-        sw->Weather.now.actualVaporPressure,
-        sw->Weather.now.shortWaveRad,
-        sw->Weather.desc_rsds,
-        sw->Weather.fixWeatherData[fixMAXRSDS],
-        &sw->SoilWat.H_oh,
-        &sw->SoilWat.H_ot,
-        &sw->SoilWat.H_gh,
->>>>>>> ded04d1d
-        LogInfo
-    );
-    if (LogInfo->stopRun) {
-        return; // Exit function prematurely due to error
-    }
-
-    sw->SoilWatSim.pet =
-        sw->SiteIn.pet_scale * petfunc(
-                                   sw->SoilWatSim.H_gt,
-                                   sw->WeatherSim.temp_avg,
-                                   sw->RunIn.ModelRunIn.elevation,
-                                   x,
-                                   sw->WeatherSim.relHumidity,
-                                   sw->WeatherSim.windSpeed,
-                                   sw->WeatherSim.cloudCover,
-                                   LogInfo
-                               );
-    if (LogInfo->stopRun) {
-        return; // Exit function prematurely due to error
-    }
-
-
-    /* snowdepth scaling based on snowpack at start of day (before snowloss) */
-    snowdepth0 = SW_SnowDepth(
-        sw->SoilWatSim.snowpack[Today],
-        sw->RunIn.SkyRunIn.snow_density_daily[doy]
-    );
-    /* if snow depth is deeper than vegetation height then
-     - rain and snowmelt infiltrates directly to soil (no vegetation or litter
-     interception of today) only
-     - evaporation of yesterdays interception
-     - infiltrate water high
-     - infiltrate water low */
-
-    ForEachVegType(k) {
-        scale_veg[k] = sw->RunIn.VegProdRunIn.veg[k].cov.fCover;
-
-        if (GT(sw->VegProdSim.veg[k].veg_height_daily[doy], 0.)) {
-            scale_veg[k] *=
-                1. - snowdepth0 / sw->VegProdSim.veg[k].veg_height_daily[doy];
-        }
-    }
-
-    /* Rainfall interception */
-    /* ppt is partioned into ppt = snow + rain */
-    h2o_for_soil = sw->WeatherSim.rain;
-
-    ForEachVegType(k) {
-        if (GT(h2o_for_soil, 0.) && GT(scale_veg[k], 0.)) {
-            /* canopy interception only if rainfall, if vegetation cover > 0,
-               and if plants are taller than snowpack depth */
-            veg_intercepted_water(
-                &h2o_for_soil,
-                &sw->SoilWatSim.int_veg[k],
-                &sw->SoilWatSim.veg_int_storage[k],
-                sw->RunIn.SkyRunIn.n_rain_per_day[month],
-                sw->VegProdIn.veg[k].veg_kSmax,
-                sw->VegProdSim.veg[k].bLAI_total_daily[doy],
-                scale_veg[k]
-            );
-
-        } else {
-            sw->SoilWatSim.int_veg[k] = 0.;
-        }
-    }
-
-    sw->SoilWatSim.litter_int = 0.;
-
-    if (GT(h2o_for_soil, 0.) && EQ(sw->SoilWatSim.snowpack[Today], 0.)) {
-        /* litter interception only when no snow and if rainfall reaches litter
-         */
-        ForEachVegType(k) {
-            if (GT(sw->RunIn.VegProdRunIn.veg[k].cov.fCover, 0.)) {
-                litter_intercepted_water(
-                    &h2o_for_soil,
-                    &sw->SoilWatSim.litter_int,
-                    &sw->SoilWatSim.litter_int_storage,
-                    sw->RunIn.SkyRunIn.n_rain_per_day[month],
-                    sw->VegProdIn.veg[k].lit_kSmax,
-                    sw->VegProdSim.veg[k].litter_daily[doy],
-                    sw->RunIn.VegProdRunIn.veg[k].cov.fCover
-                );
-            }
-        }
-    }
-
-    /* End Interception */
-
-
-    /* Surface water */
-    *standingWaterToday = *standingWaterYesterday;
-
-    /* Snow melt infiltrates un-intercepted */
-    /* amount of snowmelt is changed by runon/off as percentage */
-    snowmelt = fmax(
-        0., sw->WeatherSim.snowmelt * (1. - sw->WeatherIn.pct_snowRunoff / 100.)
-    );
-    sw->WeatherSim.snowRunoff = sw->WeatherSim.snowmelt - snowmelt;
-    h2o_for_soil += snowmelt;
-
-    /*
-    @brief Surface water runon:
-
-    Proportion of water that arrives at surface added as daily
-    runon from a hypothetical identical neighboring upslope site.
-
-    @param percentRunon Value ranges between 0 and +inf;
-        0 = no runon, >0 runon is occurring.
-    */
-    if (GT(sw->SiteIn.percentRunon, 0.)) {
-        // Calculate 'rain + snowmelt - interception - infiltration' for upslope
-        // neighbor Copy values to simulate identical upslope neighbor site
-        ForEachSoilLayer(i, n_layers) {
-            UpNeigh_lyrSWCBulk[i] = sw->SoilWatSim.swcBulk[Today][i];
-            UpNeigh_lyrDrain[i] = sw->SoilWatSim.drain[i];
-        }
-        UpNeigh_drainout = drainout;
-        UpNeigh_standingWater = *standingWaterToday;
-
-        // Infiltrate for upslope neighbor under saturated soil conditions
-        infiltrate_water_high(
-            UpNeigh_lyrSWCBulk,
-            UpNeigh_lyrDrain,
-            &UpNeigh_drainout,
-            h2o_for_soil,
-            n_layers,
-            sw->SiteSim.swcBulk_fieldcap,
-            sw->SiteSim.swcBulk_saturated,
-            sw->SiteSim.ksat,
-            sw->RunIn.SoilRunIn.impermeability,
-            &UpNeigh_standingWater,
-            sw->SoilWatSim.lyrFrozen
-        );
-
-        // Runon as percentage from today's surface water addition on upslope
-        // neighbor
-        sw->WeatherSim.surfaceRunon = fmax(
-            0.,
-            (UpNeigh_standingWater - sw->SoilWatSim.standingWater[Yesterday]) *
-                sw->SiteIn.percentRunon
-        );
-        sw->SoilWatSim.standingWater[Today] += sw->WeatherSim.surfaceRunon;
-
-    } else {
-        sw->WeatherSim.surfaceRunon = 0.;
-    }
-
-    /* Soil infiltration */
-    sw->WeatherSim.soil_inf = h2o_for_soil;
-
-    /* Percolation under saturated soil conditions */
-    sw->WeatherSim.soil_inf += *standingWaterToday;
-    infiltrate_water_high(
-        sw->SoilWatSim.swcBulk[Today],
-        sw->SoilWatSim.drain,
-        &drainout,
-        h2o_for_soil,
-        n_layers,
-        sw->SiteSim.swcBulk_fieldcap,
-        sw->SiteSim.swcBulk_saturated,
-        sw->SiteSim.ksat,
-        sw->RunIn.SoilRunIn.impermeability,
-        standingWaterToday,
-        sw->SoilWatSim.lyrFrozen
-    );
-
-    // adjust soil_infiltration for not infiltrated surface water
-    sw->WeatherSim.soil_inf -= *standingWaterToday;
-
-#ifdef SWDEBUG
-    if (debug && sw->ModelSim.year == debug_year &&
-        sw->ModelSim.doy == debug_doy) {
-        sw_printf(
-            "Flow (%d-%d): satperc:", sw->ModelSim.year, sw->ModelSim.doy
-        );
-        ForEachSoilLayer(i, n_layers) {
-            sw_printf(" swc[%i]=%1.3f", i, sw->SoilWatSim.swcBulk[Today][i]);
-        }
-        sw_printf("\n              : satperc:");
-        ForEachSoilLayer(i, n_layers) {
-            sw_printf(" perc[%d]=%1.3f", i, sw->SoilWatSim.drain[i]);
-        }
-        sw_printf("\n");
-    }
-#endif
-
-    /*
-    @brief Surface water runoff:
-
-    Proportion of ponded surface water removed as daily runoff.
-
-    @param percentRunoff Value ranges between 0 and 1;
-        0 = no loss of surface water, 1 = all ponded water lost via runoff.
-    */
-    if (GT(sw->SiteIn.percentRunoff, 0.)) {
-        sw->WeatherSim.surfaceRunoff =
-            *standingWaterToday * sw->SiteIn.percentRunoff;
-        *standingWaterToday =
-            fmax(0., (*standingWaterToday - sw->WeatherSim.surfaceRunoff));
-
-    } else {
-        sw->WeatherSim.surfaceRunoff = 0.;
-    }
-
-    // end surface water and infiltration
-
-
-    /* Potential bare-soil evaporation rates */
-    if (GT(sw->RunIn.VegProdRunIn.bare_cov.fCover, 0.) &&
-        EQ(sw->SoilWatSim.snowpack[Today], 0.)) {
-        /* bare ground present AND no snow on ground */
-        pot_soil_evap_bs(
-            &soil_evap_rate_bs,
-            &sw->RunIn.SoilRunIn,
-            &sw->SiteSim,
-            sw->SiteSim.n_evap_lyrs,
-            sw->SoilWatSim.pet,
-            sw->SiteIn.evap.xinflec,
-            sw->SiteIn.evap.slope,
-            sw->SiteIn.evap.yinflec,
-            sw->SiteIn.evap.range,
-            sw->SoilWatSim.swcBulk[Today],
-            LogInfo
-        );
-        if (LogInfo->stopRun) {
-            return; // Exit function prematurely due to error
-        }
-
-        soil_evap_rate_bs *= sw->RunIn.VegProdRunIn.bare_cov.fCover;
-
-    } else {
-        soil_evap_rate_bs = 0;
-    }
-
-
-    /* Potential transpiration & bare-soil evaporation rates */
-    ForEachVegType(k) {
-        if (GT(scale_veg[k], 0.)) {
-            /* vegetation type k present AND not fully covered in snow */
-            EsT_partitioning(
-                &soil_evap[k],
-                &transp_veg[k],
-                sw->VegProdSim.veg[k].lai_live_daily[doy],
-                sw->VegProdIn.veg[k].EsTpartitioning_param
-            );
-
-            if (EQ(sw->SoilWatSim.snowpack[Today], 0.)) {
-                /* bare-soil evaporation only when no snow */
-                pot_soil_evap(
-                    &sw->RunIn.SoilRunIn,
-                    &sw->SiteSim,
-                    sw->SiteSim.n_evap_lyrs,
-                    sw->VegProdSim.veg[k].total_agb_daily[doy],
-                    soil_evap[k],
-                    sw->SoilWatSim.pet,
-                    sw->SiteIn.evap.xinflec,
-                    sw->SiteIn.evap.slope,
-                    sw->SiteIn.evap.yinflec,
-                    sw->SiteIn.evap.range,
-                    sw->SoilWatSim.swcBulk[Today],
-                    sw->VegProdIn.veg[k].Es_param_limit,
-                    &soil_evap_rate[k],
-                    LogInfo
-                );
-                if (LogInfo->stopRun) {
-                    return; // Exit function prematurely due to error
-                }
-
-                soil_evap_rate[k] *= sw->RunIn.VegProdRunIn.veg[k].cov.fCover;
-
-            } else {
-                soil_evap_rate[k] = 0.;
-            }
-
-            transp_weighted_avg(
-                &swpot_avg[k],
-                &sw->RunIn.SoilRunIn,
-                &sw->SiteSim,
-                sw->SiteSim.n_transp_rgn,
-                sw->SiteSim.n_transp_lyrs[k],
-                sw->SiteSim.my_transp_rgn[k],
-                sw->SoilWatSim.swcBulk[Today],
-                k,
-                LogInfo
-            );
-            if (LogInfo->stopRun) {
-                return; // Exit function prematurely due to error
-            }
-
-            pot_transp(
-                &transp_rate[k],
-                swpot_avg[k],
-                sw->VegProdSim.veg[k].biolive_daily[doy],
-                sw->VegProdSim.veg[k].biodead_daily[doy],
-                transp_veg[k],
-                sw->SoilWatSim.pet,
-                sw->SiteIn.transp.xinflec,
-                sw->SiteIn.transp.slope,
-                sw->SiteIn.transp.yinflec,
-                sw->SiteIn.transp.range,
-                sw->VegProdIn.veg[k].shade_scale,
-                sw->VegProdIn.veg[k].shade_deadmax,
-                sw->VegProdIn.veg[k].tr_shade_effects.xinflec,
-                sw->VegProdIn.veg[k].tr_shade_effects.slope,
-                sw->VegProdIn.veg[k].tr_shade_effects.yinflec,
-                sw->VegProdIn.veg[k].tr_shade_effects.range,
-                sw->VegProdSim.veg[k]
-                    .co2_multipliers[WUE_INDEX][sw->ModelSim.simyear]
-            );
-
-            transp_rate[k] *= scale_veg[k];
-
-        } else {
-            soil_evap_rate[k] = 0.;
-            transp_rate[k] = 0.;
-        }
-    }
-
-
-    /* Snow sublimation takes precedence over other ET fluxes:
-            see functions `SW_SWC_adjust_snow` and `SW_SWC_snowloss`*/
-    sw->WeatherSim.snowloss =
-        SW_SWC_snowloss(sw->SoilWatSim.pet, &sw->SoilWatSim.snowpack[Today]);
-
-    /* Calculate snowdepth for output based on today's final snowpack */
-    sw->SoilWatSim.snowdepth = SW_SnowDepth(
-        sw->SoilWatSim.snowpack[Today],
-        sw->RunIn.SkyRunIn.snow_density_daily[doy]
-    );
-
-    pet2 = fmax(0., sw->SoilWatSim.pet - sw->WeatherSim.snowloss);
-
-    /* Potential evaporation rates of intercepted and surface water */
-    peti = pet2;
-    ForEachVegType(k) {
-        surface_evap_veg_rate[k] = fmax(
-            0., fmin(peti * scale_veg[k], sw->SoilWatSim.veg_int_storage[k])
-        );
-        peti -= surface_evap_veg_rate[k] / scale_veg[k];
-    }
-
-    surface_evap_litter_rate =
-        fmax(0., fmin(peti, sw->SoilWatSim.litter_int_storage));
-    peti -= surface_evap_litter_rate;
-    surface_evap_standingWater_rate = fmax(0., fmin(peti, *standingWaterToday));
-
-    /* Scale all (potential) evaporation and transpiration flux rates to (PET -
-     * Esnow) */
-    rate_help = surface_evap_litter_rate + surface_evap_standingWater_rate +
-                soil_evap_rate_bs;
-    ForEachVegType(k) {
-        rate_help +=
-            surface_evap_veg_rate[k] + soil_evap_rate[k] + transp_rate[k];
-    }
-
-    if (GT(rate_help, pet2)) {
-        rate_help = pet2 / rate_help;
-
-        ForEachVegType(k) {
-            surface_evap_veg_rate[k] *= rate_help;
-            soil_evap_rate[k] *= rate_help;
-            transp_rate[k] *= rate_help;
-        }
-
-        surface_evap_litter_rate *= rate_help;
-        surface_evap_standingWater_rate *= rate_help;
-        soil_evap_rate_bs *= rate_help;
-    }
-
-    /* Start adding components to AET */
-    sw->SoilWatSim.aet = sw->WeatherSim.snowloss; /* init aet for the day */
-
-    /* Evaporation of intercepted and surface water */
-    ForEachVegType(k) {
-        evap_fromSurface(
-            &sw->SoilWatSim.veg_int_storage[k],
-            &surface_evap_veg_rate[k],
-            &sw->SoilWatSim.aet
-        );
-        sw->SoilWatSim.evap_veg[k] = surface_evap_veg_rate[k];
-    }
-
-    evap_fromSurface(
-        &sw->SoilWatSim.litter_int_storage,
-        &surface_evap_litter_rate,
-        &sw->SoilWatSim.aet
-    );
-    evap_fromSurface(
-        &sw->SoilWatSim.standingWater[Today],
-        &surface_evap_standingWater_rate,
-        &sw->SoilWatSim.aet
-    );
-
-    sw->SoilWatSim.litter_evap = surface_evap_litter_rate;
-    sw->SoilWatSim.surfaceWater_evap = surface_evap_standingWater_rate;
-
-
-    /* bare-soil evaporation */
-    ForEachEvapLayer(i, sw->SiteSim.n_evap_lyrs) {
-        // init to zero for today
-        sw->SoilWatSim.evap_baresoil[i] = 0;
-    }
-
-    if (GT(sw->RunIn.VegProdRunIn.bare_cov.fCover, 0.) &&
-        EQ(sw->SoilWatSim.snowpack[Today], 0.)) {
-        /* remove bare-soil evap from swv */
-        remove_from_soil(
-            sw->SoilWatSim.swcBulk[Today],
-            sw->SoilWatSim.evap_baresoil,
-            &sw->RunIn.SoilRunIn,
-            &sw->SiteSim,
-            &sw->SoilWatSim.aet,
-            sw->SiteSim.n_evap_lyrs,
-            sw->RunIn.SoilRunIn.evap_coeff,
-            soil_evap_rate_bs,
-            sw->SiteSim.swcBulk_halfwiltpt,
-            sw->SoilWatSim.lyrFrozen,
-            LogInfo
-        );
-
-        if (LogInfo->stopRun) {
-            return; // Exit function prematurely due to error
-        }
-    }
-
-#ifdef SWDEBUG
-    if (debug && sw->ModelSim.year == debug_year &&
-        sw->ModelSim.doy == debug_doy) {
-        sw_printf("Flow (%d-%d): Esoil:", sw->ModelSim.year, sw->ModelSim.doy);
-        ForEachSoilLayer(i, n_layers) {
-            sw_printf(" swc[%i]=%1.3f", i, sw->SoilWatSim.swcBulk[Today][i]);
-        }
-        sw_printf("\n              : Esoil:");
-        ForEachSoilLayer(i, n_layers) {
-            sw_printf(" Esoil[%d]=%1.3f", i, sw->SoilWatSim.evap_baresoil[i]);
-        }
-        sw_printf("\n");
-    }
-#endif
-
-    /* Vegetation transpiration and bare-soil evaporation */
-    ForEachVegType(k) {
-        ForEachSoilLayer(i, n_layers) {
-            // init to zero for today
-            sw->SoilWatSim.transpiration[k][i] = 0;
-        }
-
-        if (GT(scale_veg[k], 0.)) {
-            /* remove bare-soil evap from swc */
-            remove_from_soil(
-                sw->SoilWatSim.swcBulk[Today],
-                sw->SoilWatSim.evap_baresoil,
-                &sw->RunIn.SoilRunIn,
-                &sw->SiteSim,
-                &sw->SoilWatSim.aet,
-                sw->SiteSim.n_evap_lyrs,
-                sw->RunIn.SoilRunIn.evap_coeff,
-                soil_evap_rate[k],
-                sw->SiteSim.swcBulk_halfwiltpt,
-                sw->SoilWatSim.lyrFrozen,
-                LogInfo
-            );
-            if (LogInfo->stopRun) {
-                return; // Exit function prematurely due to error
-            }
-
-            /* remove transp from swc */
-            remove_from_soil(
-                sw->SoilWatSim.swcBulk[Today],
-                sw->SoilWatSim.transpiration[k],
-                &sw->RunIn.SoilRunIn,
-                &sw->SiteSim,
-                &sw->SoilWatSim.aet,
-                sw->SiteSim.n_transp_lyrs[k],
-                sw->RunIn.SoilRunIn.transp_coeff[k],
-                transp_rate[k],
-                sw->SiteSim.swcBulk_atSWPcrit[k],
-                sw->SoilWatSim.lyrFrozen,
-                LogInfo
-            );
-            if (LogInfo->stopRun) {
-                return; // Exit function prematurely due to error
-            }
-        }
-    }
-
-#ifdef SWDEBUG
-    if (debug && sw->ModelSim.year == debug_year &&
-        sw->ModelSim.doy == debug_doy) {
-        sw_printf("Flow (%d-%d): ETveg:", sw->ModelSim.year, sw->ModelSim.doy);
-        ForEachSoilLayer(i, n_layers) {
-            sw_printf(" swc[%i]=%1.3f", i, sw->SoilWatSim.swcBulk[Today][i]);
-        }
-        sw_printf("\n              : ETveg:");
-        Eveg = 0.;
-        ForEachSoilLayer(i, n_layers) {
-            Tveg = 0.;
-            Eveg += sw->SoilWatSim.evap_baresoil[i];
-            ForEachVegType(k) { Tveg += sw->SoilWatSim.transpiration[k][i]; }
-            sw_printf(" Tveg[%d]=%1.3f/Eveg=%1.3f", i, Tveg, Eveg);
-        }
-        sw_printf("\n");
-    }
-#endif
-
-
-    /* Hydraulic redistribution */
-    ForEachVegTypeBottomUp(k) {
-        if (sw->VegProdIn.veg[k].flagHydraulicRedistribution &&
-            GT(sw->RunIn.VegProdRunIn.veg[k].cov.fCover, 0.) &&
-            GT(sw->VegProdSim.veg[k].biolive_daily[doy], 0.)) {
-
-            hydraulic_redistribution(
-                sw->SoilWatSim.swcBulk[Today],
-                sw->SoilWatSim.hydred[k],
-                &sw->RunIn.SoilRunIn,
-                &sw->SiteSim,
-                k,
-                n_layers,
-                sw->SoilWatSim.lyrFrozen,
-                sw->VegProdIn.veg[k].maxCondroot,
-                sw->VegProdIn.veg[k].swpMatric50,
-                sw->VegProdIn.veg[k].shapeCond,
-                sw->RunIn.VegProdRunIn.veg[k].cov.fCover,
-                sw->ModelSim.year,
-                sw->ModelSim.doy,
-                LogInfo
-            );
-            if (LogInfo->stopRun) {
-                return; // Exit function prematurely due to error
-            }
-
-        } else {
-            /* Set daily array to zero */
-            ForEachSoilLayer(i, n_layers) { sw->SoilWatSim.hydred[k][i] = 0.; }
-        }
-    }
-
-#ifdef SWDEBUG
-    if (debug && sw->ModelSim.year == debug_year &&
-        sw->ModelSim.doy == debug_doy) {
-        sw_printf("Flow (%d-%d): HR:", sw->ModelSim.year, sw->ModelSim.doy);
-        ForEachSoilLayer(i, n_layers) {
-            sw_printf(" swc[%i]=%1.3f", i, sw->SoilWatSim.swcBulk[Today][i]);
-        }
-        sw_printf("\n              : HR:");
-        ForEachSoilLayer(i, n_layers) {
-            HRveg = 0.;
-            ForEachVegType(k) { HRveg += sw->SoilWatSim.hydred[k][i]; }
-            sw_printf(" HRveg[%d]=%1.3f", i, HRveg);
-        }
-        sw_printf("\n");
-    }
-#endif
-
-
-    /* Calculate percolation for unsaturated soil water conditions. */
-    /* 01/06/2011	(drs) call to percolate_unsaturated() has to be the last
-       swc affecting calculation */
-
-    sw->WeatherSim.soil_inf += *standingWaterToday;
-
-    /* Unsaturated percolation based on Parton 1978, Black et al. 1969 */
-    percolate_unsaturated(
-        sw->SoilWatSim.swcBulk[Today],
-        sw->SoilWatSim.drain,
-        &drainout,
-        standingWaterToday,
-        n_layers,
-        sw->SoilWatSim.lyrFrozen,
-        &sw->RunIn.SoilRunIn,
-        &sw->SiteSim,
-        sw->SiteIn.slow_drain_coeff,
-        SLOW_DRAIN_DEPTH
-    );
-
-    // adjust soil_infiltration for water pushed back to surface
-    sw->WeatherSim.soil_inf -= *standingWaterToday;
-
-    sw->SoilWatSim.surfaceWater = *standingWaterToday;
-
-#ifdef SWDEBUG
-    if (debug && sw->ModelSim.year == debug_year &&
-        sw->ModelSim.doy == debug_doy) {
-        sw_printf(
-            "Flow (%d-%d): unsatperc:", sw->ModelSim.year, sw->ModelSim.doy
-        );
-        ForEachSoilLayer(i, n_layers) {
-            sw_printf(" swc[%i]=%1.3f", i, sw->SoilWatSim.swcBulk[Today][i]);
-        }
-        sw_printf("\n              : satperc:");
-        ForEachSoilLayer(i, n_layers) {
-            sw_printf(" perc[%d]=%1.3f", i, sw->SoilWatSim.drain[i]);
-        }
-        sw_printf("\n");
-    }
-#endif
-
-
-    /* Soil Temperature starts here */
-
-    // computing the live biomass real quickly to condense the call to
-    // soil_temperature
-    x = 0.;
-    ForEachVegType(k) {
-        if (k == SW_TREES || k == SW_SHRUB) {
-            // changed to exclude tree biomass, bMatric/c it was breaking the
-            // soil_temperature function
-            x += sw->VegProdSim.veg[k].biolive_daily[doy] *
-                 sw->RunIn.VegProdRunIn.veg[k].cov.fCover;
-        } else {
-            x += sw->VegProdSim.veg[k].biomass_daily[doy] *
-                 sw->RunIn.VegProdRunIn.veg[k].cov.fCover;
-        }
-    }
-
-    // soil_temperature function computes the soil temp for each layer and
-    // stores it in lyravgLyrTemp doesn't affect SWC at all (yet), but needs it
-    // for the calculation, so therefore the temperature is the last calculation
-    // done
-    if (sw->SiteIn.use_soil_temp) {
-        soil_temperature(
-            &sw->StRegSimVals,
-            &sw->WeatherSim.surfaceMin,
-            &sw->WeatherSim.surfaceAvg,
-            &sw->WeatherSim.surfaceMax,
-            sw->SoilWatSim.minLyrTemperature,
-            sw->SoilWatSim.avgLyrTemp,
-            sw->SoilWatSim.maxLyrTemperature,
-            sw->SoilWatSim.lyrFrozen,
-            sw->SiteIn.methodSurfaceTemperature,
-            sw->SoilWatSim.snowpack[Today],
-            sw->WeatherSim.temp_min,
-            sw->WeatherSim.temp_avg,
-            sw->WeatherSim.temp_max,
-            sw->SoilWatSim.H_gt,
-            sw->SoilWatSim.pet,
-            sw->SoilWatSim.aet,
-            x,
-            sw->SoilWatSim.swcBulk[Today],
-            sw->SiteSim.swcBulk_saturated,
-            sw->SiteSim.soilBulk_density,
-            sw->RunIn.SoilRunIn.width,
-            sw->RunIn.SoilRunIn.depths,
-            n_layers,
-            sw->SiteIn.bmLimiter,
-            sw->SiteIn.t1Param1,
-            sw->SiteIn.t1Param2,
-            sw->SiteIn.t1Param3,
-            sw->SiteIn.csParam1,
-            sw->SiteIn.csParam2,
-            sw->SiteIn.shParam,
-            sw->RunIn.SiteRunIn.Tsoil_constant,
-            sw->SiteIn.stDeltaX,
-            sw->SiteIn.stMaxDepth,
-            sw->SiteSim.stNRGR,
-            sw->ModelSim.year,
-            sw->ModelSim.doy,
-            &sw->SoilWatSim.soiltempError,
-            LogInfo
-        );
-
-        if (LogInfo->stopRun) {
-            return; // Exit function prematurely due to error
-        }
-    }
-
-/* Soil Temperature ends here */
-
-/* Finalize "flow" of today */
-#ifdef SWDEBUG
-    if (debug) {
-        if (sw->SiteIn.deepdrain) {
-            if (!EQ(sw->SoilWatSim.drain[sw->SiteSim.deep_lyr], drainout)) {
-                sw_printf(
-                    "Percolation (%f) of last layer [%d] is not equal to deep "
-                    "drainage (%f).\n",
-                    sw->SoilWatSim.drain[sw->SiteSim.deep_lyr],
-                    sw->SiteSim.deep_lyr + 1,
-                    drainout
-                );
-            }
-        }
-    }
-#endif
-
-    *standingWaterYesterday = *standingWaterToday;
-
-} /* END OF WATERFLOW */
+/********************************************************/
+/********************************************************/
+/*	Source file: SW_Flow.c
+ Type: module
+ Application: SOILWAT - soilwater dynamics simulator
+ Purpose: This is the interesting part of the model--
+ the flow of water through the soil.
+
+ ORIGINAL NOTES/COMMENTS
+ ********************************************************************
+ PURPOSE: Water-flow submodel.  This submodel is a rewrite of a
+ model originally written by William Parton.  It simulates
+ the flow of water through the plant canopy and soil.
+ See "Abiotic Section of ELM", as a reference.
+ The subroutines called are listed in the file "subwatr.f"
+
+ HISTORY:
+ 4/30/92  (not tested - first pass)
+
+ 7/2/92   (SLC) Reset swc to 0 if less than 0.  (Due to roundoff)
+ See function "chkzero" in the subwatr.f file.  Each
+ swc is checked for negative values.
+
+ 1/17/94  (SLC) Set daily array to zero when no transpiration or
+ evaporation.
+
+ 1/27/94  (TLB) Added daily deep drainage variable
+
+ (4/10/2000) -- INITIAL CODING - cwb
+
+ 9/21/01	I have to make some transformation from the record-oriented
+ structure of the new design to the state array parameter
+ structure of the old design.  I thought it would be worth
+ trying to rewrite the routines, but with the current version
+ of the record layouts, it required too much coupling with the
+ other modules, and I refrained for two reasons.  First was
+ the time involved, and second was the possiblity of leaving
+ the code in SoWat_flow_subs.c as is to facilitate putting
+ it into a library.
+
+ 10/09/2009	(drs) added snow accumulation, snow sublimation
+ and snow melt to SW_Water_Flow()
+
+ 01/12/2010	(drs) turned not-fuctional snow sublimation to snow_sublimation
+ (void)
+
+ 02/02/2010	(drs) added to SW_Water_Flow(): saving values for standcrop_int,
+ litter_int and soil_inf
+
+ 02/08/2010	(drs) if there is a snowpack then
+ - rain infiltrates directly to soil (no vegetation or litter interception of
+ today)
+ - no transpiration or evaporation (except evaporation of yesterdays
+ interception) only
+ - infiltrate water high
+ - infiltrate water low
+
+ 10/04/2010	(drs) moved call to SW_SWC_adjust_snow() back to
+ SW_WTH_new_day()
+
+ 10/19/2010	(drs) added call to hydraulic_redistribution() in
+ SW_Water_Flow() after all the evap/transp/infiltration is computed added
+ temporary array lyrHydRed to arrays2records() and records2arrays()
+
+ 11/16/2010	(drs) added call to forest_intercepted_water() depending on
+ SW_VegProd.Type..., added forest_h2o to trace forest intercepted water renamed
+ standcrop_h2o_qum -> veg_int_storage renamed totstcr_h2o -> totveg_h2o
+
+ 01/03/2011	(drs) changed type of lyrTrRegions[MAX_LAYERS] from int to IntU
+ to avoid warning message that ' pointer targets differ in signedness' in
+ function transp_weighted_avg()
+
+ 01/04/2011	(drs) added snowmelt to h2o_for_soil after interception,
+ otherwise last day of snowmelt (when snowpack is gone) wasn't made available
+ and aet became too small
+
+ 01/06/2011	(drs) layer drainage was incorrectly calculated if hydraulic
+ redistribution pumped water into a layer below pwp such that its swc was
+ finally higher than pwp -> fixed it by first calculating hydraulic
+ redistribution and then as final step infiltrate_water_low()
+
+ 01/06/2011	(drs) call to infiltrate_water_low() has to be the last swc
+ affecting calculation
+
+ 02/19/2011	(drs) calculate runoff as adjustment to snowmelt events before
+ infiltration
+
+ 02/22/2011	(drs) init aet for the day in SW_Water_Flow(), instead
+ implicitely in evap_litter_veg()
+
+ 02/22/2011	(drs) added snowloss to AET
+
+ 07/21/2011	(drs) added module variables 'lyrImpermeability' and
+ 'lyrSWCBulk_Saturated' and initialize them in records2arrays()
+
+ 07/22/2011	(drs) adjusted soil_infiltration for pushed back water to
+ surface (difference in standingWater)
+
+ 07/22/2011	(drs) included evaporation from standingWater into
+ evap_litter_veg_surfaceWater() and reduce_rates_by_surfaceEvaporation(): it
+ includes it to AET
+
+ 08/22/2011	(drs) in SW_Water_Flow(void): added snowdepth_scale = 1 - snow
+ depth/vegetation height
+ - vegetation interception = only when snowdepth_scale > 0, scaled by
+ snowdepth_scale
+ - litter interception = only when no snow cover
+ - transpiration = only when snowdepth_scale > 0, scaled by snowdepth_scale
+ - bare-soil evaporation = only when no snow cover
+
+ 09/08/2011	(drs) interception, evaporation from intercepted, E-T
+ partitioning, transpiration, and hydraulic redistribution for each vegetation
+ type (tree, shrub, grass) of SW_VegProd separately, scaled by their fractions
+ replaced PET with unevaped in pot_soil_evap() and pot_transp(): to simulate
+ reduction of atmospheric demand underneath canopies
+
+ 09/09/2011	(drs) moved transp_weighted_avg() from before infiltration and
+ percolation to directly before call to pot_transp()
+
+ 09/21/2011	(drs)	scaled all (potential) evaporation and transpiration
+ flux rates with PET: SW_Flow_lib.h: reduce_rates_by_unmetEvapDemand() is
+ obsolete
+
+ 09/26/2011	(drs)	replaced all uses of monthly SW_VegProd and SW_Sky
+ records with the daily replacements
+
+ 02/03/2012	(drs)	added variable 'snow_evap_rate': snow loss is part of
+ aet and needs accordingly also to be scaled so that sum of all et rates is not
+ more than pet
+
+ 01/28/2012	(drs)	transpiration can only remove water from soil down to
+ lyrSWCBulk_Wiltpts (instead lyrSWCBulkmin)
+
+ 02/03/2012	(drs)	added 'lyrSWCBulk_HalfWiltpts' = 0.5 * SWC at -1.5 MPa
+ soil evaporation extracts water down to 'lyrSWCBulk_HalfWiltpts' according to
+ the FAO-56 model, e.g., Burt CM, Mutziger AJ, Allen RG, Howell TA (2005)
+ Evaporation Research: Review and Interpretation. Journal of Irrigation and
+ Drainage Engineering, 131, 37-58.
+
+ 02/04/2012	(drs)	added 'lyrSWCBulkatSWPcrit_xx' for each vegetation type
+ transpiration can only remove water from soil down to 'lyrSWCBulkatSWPcrit_xx'
+ (instead lyrSWCBulkmin)
+
+ 02/04/2012	(drs)	snow loss is fixed and can also include snow
+ redistribution etc., so don't scale to PET
+
+ 05/25/2012  (DLM) added module level variables lyroldavgLyrTemp [MAX_LAYERS] &
+ lyravgLyrTemp [MAX_LAYERS] to keep track of soil temperatures, added
+ lyrbDensity to keep track of the bulk density for each layer
+
+ 05/25/2012  (DLM) edited records2arrays(void); & arrays2records(void);
+ functions to move values to / from lyroldavgLyrTemp & lyrTemp & lyrbDensity
+
+ 05/25/2012  (DLM) added call to soil_temperature function in
+ SW_Water_Flow(void)
+
+ 11/06/2012	(clk)	added slope and aspect to the call to petfunc()
+
+ 11/30/2012	(clk)	added lines to calculate the surface runoff and to
+ adjust the surface water level based on that value
+
+ 01/31/2013	(clk)	With the addition of a new type of vegetation, bare
+ ground, needed to add a new function call to pot_soil_evap_bs() and create a
+ few new variables: RealD lyrEvap_BareGround [MAX_LAYERS] was created, RealD
+ soil_evap_rate_bs was created, and initialized at 1.0, new function,
+ pot_soil_evap_bs(), is called if fractionBareGround is not zero and there is no
+ snowpack on the ground, Added soil_evap_rate_bs to rate_help, and then adjusted
+ soil_evap_rate_bs by rate_help if needed, Added call to remove bare-soil evap
+ from swv, And added lyrEvap_BareGround into the calculation for
+ SW_Soilwat.evaporation. Also, added
+ SW_W_VegProd.bare_cov.albedo*SW_VegProd.fractionBareGround to the paramater in
+ petfunc() that was originally
+ SW_VegProd.veg[SW_GRASS].cov.albedo*SW_VegProd.fractionGrass +
+ SW_VegProd.shrub.cov.albedo*SW_VegProd.shrub.cov.fCover +
+ SW_VegProd.tree.cov.albedo*SW_VegProd.tree.cov.fCover
+
+ 04/16/2013	(clk)	Renamed a lot of the variables to better reflect BULK
+ versus MATRIC values updated the use of these variables in all the files
+
+ 06/24/2013	(rjm)	added 'soil_temp_error', 'soil_temp_init' and
+ 'fusion_pool_init' as global variable added function SW_FLW_construct() to init
+ global variables between consecutive calls to SoilWat as dynamic library
+
+ 07/09/2013	(clk)	with the addition of forbs as a vegtype, needed to add a
+ lot of calls to this code and so basically just copied and pasted the code for
+ the other vegtypes
+
+ 09/26/2013 (drs) records2arrays(): Init hydraulic redistribution to zero; if
+ not used and not initialized, then there could be non-zero values resulting
+
+ 06/23/2015 (akt)	Added surfaceAvg[Today] value at structure SW_Weather so
+ that we can add surfaceAvg[Today] in output from Sw_Outout.c get_tmp() function
+
+ 02/08/2016 (CMA & CTD) Added snowpack as an input argument to function call of
+ soil_temperature()
+
+ 02/08/2016 (CMA & CTD) Modified biomass to use the live biomass as opposed to
+ standing crop
+ */
+/********************************************************/
+/********************************************************/
+
+/* =================================================== */
+/*                INCLUDES / DEFINES                   */
+/* --------------------------------------------------- */
+#include "include/SW_Flow.h"         // for SW_FLW_init_run, SW_Water_Flow
+#include "include/generic.h"         // for GT, fmax, EQ, fmin
+#include "include/SW_datastructs.h"  // for LOG_INFO, SW_RUN, SW_SOILWAT
+#include "include/SW_Defines.h"      // for ForEachVegType, NVEGTYPES, ForE...
+#include "include/SW_Flow_lib.h"     // for evap_fromSurface, remove_from_soil
+#include "include/SW_Flow_lib_PET.h" // for petfunc, solar_radiation
+#include "include/SW_SoilWater.h"    // for SW_SWC_snowloss, SW_SnowDepth
+#include "include/SW_Times.h"        // for Today, Yesterday
+#include "include/SW_VegProd.h"      // for WUE_INDEX
+
+/* =================================================== */
+/*             Global Function Definitions             */
+/* --------------------------------------------------- */
+/* There is only one external function here and it is
+ * only called from SW_Soilwat, so it is declared there.
+ * but the compiler may complain if not predeclared here
+ * This is a specific option for the compiler and may
+ * not always occur.
+ */
+
+/**
+@brief Initialize global variables between consecutive calls to SOILWAT.
+
+@param[out] SW_SoilWatSim Struct of type SW_SOILWAT containing
+    soil water simulation values
+*/
+void SW_FLW_init_run(SW_SOILWAT_SIM *SW_SoilWatSim) {
+    /* 06/26/2013	(rjm) added function SW_FLW_init_run() to init global
+     * variables between consecutive calls to SoilWat as dynamic library */
+    int lyr;
+    int k;
+
+
+    // These only have to be cleared if a loop is wrong in the code.
+    ForEachSoilLayer(lyr, MAX_LAYERS) {
+        ForEachVegType(k) {
+            SW_SoilWatSim->transpiration[k][lyr] = 0.;
+            SW_SoilWatSim->hydred[k][lyr] = 0;
+        }
+
+        SW_SoilWatSim->swcBulk[Today][lyr] = 0.;
+
+        SW_SoilWatSim->avgLyrTemp[lyr] = 0.;
+    }
+
+    // When running as a library make sure these are set to zero.
+    SW_SoilWatSim->standingWater[0] = SW_SoilWatSim->standingWater[1] = 0.;
+    SW_SoilWatSim->litter_int_storage = 0.;
+
+    ForEachVegType(k) { SW_SoilWatSim->veg_int_storage[k] = 0.; }
+}
+
+/* *************************************************** */
+/* *************************************************** */
+/*            The Water Flow                           */
+/* --------------------------------------------------- */
+void SW_Water_Flow(SW_RUN *sw, LOG_INFO *LogInfo) {
+#ifdef SWDEBUG
+    IntUS debug = 0;
+    IntUS debug_year = 1980;
+    IntUS debug_doy = 350;
+    double Eveg;
+    double Tveg;
+    double HRveg;
+#endif
+
+    double swpot_avg[NVEGTYPES];
+    double transp_veg[NVEGTYPES];
+    double transp_rate[NVEGTYPES];
+    double soil_evap[NVEGTYPES];
+    double soil_evap_rate[NVEGTYPES];
+    double soil_evap_rate_bs = 1.;
+    double surface_evap_veg_rate[NVEGTYPES];
+    double surface_evap_litter_rate = 1.;
+    double surface_evap_standingWater_rate = 1.;
+    double h2o_for_soil = 0.;
+    double snowmelt;
+    double scale_veg[NVEGTYPES];
+    double pet2;
+    double peti;
+    double rate_help;
+    double x;
+    double drainout = 0;
+    double *standingWaterToday = &sw->SoilWatSim.standingWater[Today];
+    double *standingWaterYesterday = &sw->SoilWatSim.standingWater[Yesterday];
+    double snowdepth0;
+
+    TimeInt doy;
+    TimeInt month;
+    int k;
+    LyrIndex i;
+    LyrIndex n_layers = sw->RunIn.SiteRunIn.n_layers;
+
+    double UpNeigh_lyrSWCBulk[MAX_LAYERS];
+    double UpNeigh_lyrDrain[MAX_LAYERS];
+    double UpNeigh_drainout;
+    double UpNeigh_standingWater;
+
+    doy = sw->ModelSim.doy;     /* base1 */
+    month = sw->ModelSim.month; /* base0 */
+
+#ifdef SWDEBUG
+    if (debug && sw->ModelSim.year == debug_year &&
+        sw->ModelSim.doy == debug_doy) {
+        sw_printf("Flow (%d-%d): start:", sw->ModelSim.year, sw->ModelSim.doy);
+        ForEachSoilLayer(i, n_layers) {
+            sw_printf(" swc[%i]=%1.3f", i, sw->SoilWatSim.swcBulk[Today][i]);
+        }
+        sw_printf("\n");
+    }
+#endif
+
+
+    if (sw->SiteIn.use_soil_temp && !sw->StRegSimVals.soil_temp_init) {
+        /* We initialize soil temperature (and un/frozen state of soil layers)
+                 before water flow of first day because we use un/frozen
+           states), but calculate soil temperature at end of each day
+        */
+        SW_ST_setup_run(
+            &sw->StRegSimVals,
+            &sw->RunIn.SoilRunIn,
+            &sw->SiteIn,
+            &sw->SiteSim,
+            sw->RunIn.SiteRunIn.Tsoil_constant,
+            &sw->SoilWatSim.soiltempError,
+            &sw->StRegSimVals.soil_temp_init,
+            sw->WeatherSim.temp_avg,
+            sw->SoilWatSim.swcBulk[Today],
+            sw->RunIn.SiteRunIn.n_layers,
+            &sw->WeatherSim.surfaceAvg,
+            sw->SoilWatSim.avgLyrTemp,
+            sw->SoilWatSim.lyrFrozen,
+            LogInfo
+        );
+
+        if (LogInfo->stopRun) {
+            return; // Exit function prematurely due to error
+        }
+    }
+
+
+    /* Solar radiation and PET */
+    x = sw->VegProdIn.bare_cov.albedo * sw->RunIn.VegProdRunIn.bare_cov.fCover;
+    ForEachVegType(k) {
+        x += sw->VegProdIn.veg[k].cov.albedo *
+             sw->RunIn.VegProdRunIn.veg[k].cov.fCover;
+    }
+
+    sw->SoilWatSim.H_gt = solar_radiation(
+        &sw->AtmDemSim,
+        doy,
+        sw->RunIn.ModelRunIn.latitude,
+        sw->RunIn.ModelRunIn.elevation,
+        sw->RunIn.ModelRunIn.slope,
+        sw->RunIn.ModelRunIn.aspect,
+        x,
+        &sw->WeatherSim.cloudCover,
+        sw->WeatherSim.actualVaporPressure,
+        sw->WeatherSim.shortWaveRad,
+        sw->WeatherIn.desc_rsds,
+        sw->WeatherIn.fixWeatherData[fixMAXRSDS],
+        &sw->SoilWatSim.H_oh,
+        &sw->SoilWatSim.H_ot,
+        &sw->SoilWatSim.H_gh,
+        LogInfo
+    );
+    if (LogInfo->stopRun) {
+        return; // Exit function prematurely due to error
+    }
+
+    sw->SoilWatSim.pet =
+        sw->SiteIn.pet_scale * petfunc(
+                                   sw->SoilWatSim.H_gt,
+                                   sw->WeatherSim.temp_avg,
+                                   sw->RunIn.ModelRunIn.elevation,
+                                   x,
+                                   sw->WeatherSim.relHumidity,
+                                   sw->WeatherSim.windSpeed,
+                                   sw->WeatherSim.cloudCover,
+                                   LogInfo
+                               );
+    if (LogInfo->stopRun) {
+        return; // Exit function prematurely due to error
+    }
+
+
+    /* snowdepth scaling based on snowpack at start of day (before snowloss) */
+    snowdepth0 = SW_SnowDepth(
+        sw->SoilWatSim.snowpack[Today],
+        sw->RunIn.SkyRunIn.snow_density_daily[doy]
+    );
+    /* if snow depth is deeper than vegetation height then
+     - rain and snowmelt infiltrates directly to soil (no vegetation or litter
+     interception of today) only
+     - evaporation of yesterdays interception
+     - infiltrate water high
+     - infiltrate water low */
+
+    ForEachVegType(k) {
+        scale_veg[k] = sw->RunIn.VegProdRunIn.veg[k].cov.fCover;
+
+        if (GT(sw->VegProdSim.veg[k].veg_height_daily[doy], 0.)) {
+            scale_veg[k] *=
+                1. - snowdepth0 / sw->VegProdSim.veg[k].veg_height_daily[doy];
+        }
+    }
+
+    /* Rainfall interception */
+    /* ppt is partioned into ppt = snow + rain */
+    h2o_for_soil = sw->WeatherSim.rain;
+
+    ForEachVegType(k) {
+        if (GT(h2o_for_soil, 0.) && GT(scale_veg[k], 0.)) {
+            /* canopy interception only if rainfall, if vegetation cover > 0,
+               and if plants are taller than snowpack depth */
+            veg_intercepted_water(
+                &h2o_for_soil,
+                &sw->SoilWatSim.int_veg[k],
+                &sw->SoilWatSim.veg_int_storage[k],
+                sw->RunIn.SkyRunIn.n_rain_per_day[month],
+                sw->VegProdIn.veg[k].veg_kSmax,
+                sw->VegProdSim.veg[k].bLAI_total_daily[doy],
+                scale_veg[k]
+            );
+
+        } else {
+            sw->SoilWatSim.int_veg[k] = 0.;
+        }
+    }
+
+    sw->SoilWatSim.litter_int = 0.;
+
+    if (GT(h2o_for_soil, 0.) && EQ(sw->SoilWatSim.snowpack[Today], 0.)) {
+        /* litter interception only when no snow and if rainfall reaches litter
+         */
+        ForEachVegType(k) {
+            if (GT(sw->RunIn.VegProdRunIn.veg[k].cov.fCover, 0.)) {
+                litter_intercepted_water(
+                    &h2o_for_soil,
+                    &sw->SoilWatSim.litter_int,
+                    &sw->SoilWatSim.litter_int_storage,
+                    sw->RunIn.SkyRunIn.n_rain_per_day[month],
+                    sw->VegProdIn.veg[k].lit_kSmax,
+                    sw->VegProdSim.veg[k].litter_daily[doy],
+                    sw->RunIn.VegProdRunIn.veg[k].cov.fCover
+                );
+            }
+        }
+    }
+
+    /* End Interception */
+
+
+    /* Surface water */
+    *standingWaterToday = *standingWaterYesterday;
+
+    /* Snow melt infiltrates un-intercepted */
+    /* amount of snowmelt is changed by runon/off as percentage */
+    snowmelt = fmax(
+        0., sw->WeatherSim.snowmelt * (1. - sw->WeatherIn.pct_snowRunoff / 100.)
+    );
+    sw->WeatherSim.snowRunoff = sw->WeatherSim.snowmelt - snowmelt;
+    h2o_for_soil += snowmelt;
+
+    /*
+    @brief Surface water runon:
+
+    Proportion of water that arrives at surface added as daily
+    runon from a hypothetical identical neighboring upslope site.
+
+    @param percentRunon Value ranges between 0 and +inf;
+        0 = no runon, >0 runon is occurring.
+    */
+    if (GT(sw->SiteIn.percentRunon, 0.)) {
+        // Calculate 'rain + snowmelt - interception - infiltration' for upslope
+        // neighbor Copy values to simulate identical upslope neighbor site
+        ForEachSoilLayer(i, n_layers) {
+            UpNeigh_lyrSWCBulk[i] = sw->SoilWatSim.swcBulk[Today][i];
+            UpNeigh_lyrDrain[i] = sw->SoilWatSim.drain[i];
+        }
+        UpNeigh_drainout = drainout;
+        UpNeigh_standingWater = *standingWaterToday;
+
+        // Infiltrate for upslope neighbor under saturated soil conditions
+        infiltrate_water_high(
+            UpNeigh_lyrSWCBulk,
+            UpNeigh_lyrDrain,
+            &UpNeigh_drainout,
+            h2o_for_soil,
+            n_layers,
+            sw->SiteSim.swcBulk_fieldcap,
+            sw->SiteSim.swcBulk_saturated,
+            sw->SiteSim.ksat,
+            sw->RunIn.SoilRunIn.impermeability,
+            &UpNeigh_standingWater,
+            sw->SoilWatSim.lyrFrozen
+        );
+
+        // Runon as percentage from today's surface water addition on upslope
+        // neighbor
+        sw->WeatherSim.surfaceRunon = fmax(
+            0.,
+            (UpNeigh_standingWater - sw->SoilWatSim.standingWater[Yesterday]) *
+                sw->SiteIn.percentRunon
+        );
+        sw->SoilWatSim.standingWater[Today] += sw->WeatherSim.surfaceRunon;
+
+    } else {
+        sw->WeatherSim.surfaceRunon = 0.;
+    }
+
+    /* Soil infiltration */
+    sw->WeatherSim.soil_inf = h2o_for_soil;
+
+    /* Percolation under saturated soil conditions */
+    sw->WeatherSim.soil_inf += *standingWaterToday;
+    infiltrate_water_high(
+        sw->SoilWatSim.swcBulk[Today],
+        sw->SoilWatSim.drain,
+        &drainout,
+        h2o_for_soil,
+        n_layers,
+        sw->SiteSim.swcBulk_fieldcap,
+        sw->SiteSim.swcBulk_saturated,
+        sw->SiteSim.ksat,
+        sw->RunIn.SoilRunIn.impermeability,
+        standingWaterToday,
+        sw->SoilWatSim.lyrFrozen
+    );
+
+    // adjust soil_infiltration for not infiltrated surface water
+    sw->WeatherSim.soil_inf -= *standingWaterToday;
+
+#ifdef SWDEBUG
+    if (debug && sw->ModelSim.year == debug_year &&
+        sw->ModelSim.doy == debug_doy) {
+        sw_printf(
+            "Flow (%d-%d): satperc:", sw->ModelSim.year, sw->ModelSim.doy
+        );
+        ForEachSoilLayer(i, n_layers) {
+            sw_printf(" swc[%i]=%1.3f", i, sw->SoilWatSim.swcBulk[Today][i]);
+        }
+        sw_printf("\n              : satperc:");
+        ForEachSoilLayer(i, n_layers) {
+            sw_printf(" perc[%d]=%1.3f", i, sw->SoilWatSim.drain[i]);
+        }
+        sw_printf("\n");
+    }
+#endif
+
+    /*
+    @brief Surface water runoff:
+
+    Proportion of ponded surface water removed as daily runoff.
+
+    @param percentRunoff Value ranges between 0 and 1;
+        0 = no loss of surface water, 1 = all ponded water lost via runoff.
+    */
+    if (GT(sw->SiteIn.percentRunoff, 0.)) {
+        sw->WeatherSim.surfaceRunoff =
+            *standingWaterToday * sw->SiteIn.percentRunoff;
+        *standingWaterToday =
+            fmax(0., (*standingWaterToday - sw->WeatherSim.surfaceRunoff));
+
+    } else {
+        sw->WeatherSim.surfaceRunoff = 0.;
+    }
+
+    // end surface water and infiltration
+
+
+    /* Potential bare-soil evaporation rates */
+    if (GT(sw->RunIn.VegProdRunIn.bare_cov.fCover, 0.) &&
+        EQ(sw->SoilWatSim.snowpack[Today], 0.)) {
+        /* bare ground present AND no snow on ground */
+        pot_soil_evap_bs(
+            &soil_evap_rate_bs,
+            &sw->RunIn.SoilRunIn,
+            &sw->SiteSim,
+            sw->SiteSim.n_evap_lyrs,
+            sw->SoilWatSim.pet,
+            sw->SiteIn.evap.xinflec,
+            sw->SiteIn.evap.slope,
+            sw->SiteIn.evap.yinflec,
+            sw->SiteIn.evap.range,
+            sw->SoilWatSim.swcBulk[Today],
+            LogInfo
+        );
+        if (LogInfo->stopRun) {
+            return; // Exit function prematurely due to error
+        }
+
+        soil_evap_rate_bs *= sw->RunIn.VegProdRunIn.bare_cov.fCover;
+
+    } else {
+        soil_evap_rate_bs = 0;
+    }
+
+
+    /* Potential transpiration & bare-soil evaporation rates */
+    ForEachVegType(k) {
+        if (GT(scale_veg[k], 0.)) {
+            /* vegetation type k present AND not fully covered in snow */
+            EsT_partitioning(
+                &soil_evap[k],
+                &transp_veg[k],
+                sw->VegProdSim.veg[k].lai_live_daily[doy],
+                sw->VegProdIn.veg[k].EsTpartitioning_param
+            );
+
+            if (EQ(sw->SoilWatSim.snowpack[Today], 0.)) {
+                /* bare-soil evaporation only when no snow */
+                pot_soil_evap(
+                    &sw->RunIn.SoilRunIn,
+                    &sw->SiteSim,
+                    sw->SiteSim.n_evap_lyrs,
+                    sw->VegProdSim.veg[k].total_agb_daily[doy],
+                    soil_evap[k],
+                    sw->SoilWatSim.pet,
+                    sw->SiteIn.evap.xinflec,
+                    sw->SiteIn.evap.slope,
+                    sw->SiteIn.evap.yinflec,
+                    sw->SiteIn.evap.range,
+                    sw->SoilWatSim.swcBulk[Today],
+                    sw->VegProdIn.veg[k].Es_param_limit,
+                    &soil_evap_rate[k],
+                    LogInfo
+                );
+                if (LogInfo->stopRun) {
+                    return; // Exit function prematurely due to error
+                }
+
+                soil_evap_rate[k] *= sw->RunIn.VegProdRunIn.veg[k].cov.fCover;
+
+            } else {
+                soil_evap_rate[k] = 0.;
+            }
+
+            transp_weighted_avg(
+                &swpot_avg[k],
+                &sw->RunIn.SoilRunIn,
+                &sw->SiteSim,
+                sw->SiteSim.n_transp_rgn,
+                sw->SiteSim.n_transp_lyrs[k],
+                sw->SiteSim.my_transp_rgn[k],
+                sw->SoilWatSim.swcBulk[Today],
+                k,
+                LogInfo
+            );
+            if (LogInfo->stopRun) {
+                return; // Exit function prematurely due to error
+            }
+
+            pot_transp(
+                &transp_rate[k],
+                swpot_avg[k],
+                sw->VegProdSim.veg[k].biolive_daily[doy],
+                sw->VegProdSim.veg[k].biodead_daily[doy],
+                transp_veg[k],
+                sw->SoilWatSim.pet,
+                sw->SiteIn.transp.xinflec,
+                sw->SiteIn.transp.slope,
+                sw->SiteIn.transp.yinflec,
+                sw->SiteIn.transp.range,
+                sw->VegProdIn.veg[k].shade_scale,
+                sw->VegProdIn.veg[k].shade_deadmax,
+                sw->VegProdIn.veg[k].tr_shade_effects.xinflec,
+                sw->VegProdIn.veg[k].tr_shade_effects.slope,
+                sw->VegProdIn.veg[k].tr_shade_effects.yinflec,
+                sw->VegProdIn.veg[k].tr_shade_effects.range,
+                sw->VegProdSim.veg[k]
+                    .co2_multipliers[WUE_INDEX][sw->ModelSim.simyear]
+            );
+
+            transp_rate[k] *= scale_veg[k];
+
+        } else {
+            soil_evap_rate[k] = 0.;
+            transp_rate[k] = 0.;
+        }
+    }
+
+
+    /* Snow sublimation takes precedence over other ET fluxes:
+            see functions `SW_SWC_adjust_snow` and `SW_SWC_snowloss`*/
+    sw->WeatherSim.snowloss =
+        SW_SWC_snowloss(sw->SoilWatSim.pet, &sw->SoilWatSim.snowpack[Today]);
+
+    /* Calculate snowdepth for output based on today's final snowpack */
+    sw->SoilWatSim.snowdepth = SW_SnowDepth(
+        sw->SoilWatSim.snowpack[Today],
+        sw->RunIn.SkyRunIn.snow_density_daily[doy]
+    );
+
+    pet2 = fmax(0., sw->SoilWatSim.pet - sw->WeatherSim.snowloss);
+
+    /* Potential evaporation rates of intercepted and surface water */
+    peti = pet2;
+    ForEachVegType(k) {
+        surface_evap_veg_rate[k] = fmax(
+            0., fmin(peti * scale_veg[k], sw->SoilWatSim.veg_int_storage[k])
+        );
+        peti -= surface_evap_veg_rate[k] / scale_veg[k];
+    }
+
+    surface_evap_litter_rate =
+        fmax(0., fmin(peti, sw->SoilWatSim.litter_int_storage));
+    peti -= surface_evap_litter_rate;
+    surface_evap_standingWater_rate = fmax(0., fmin(peti, *standingWaterToday));
+
+    /* Scale all (potential) evaporation and transpiration flux rates to (PET -
+     * Esnow) */
+    rate_help = surface_evap_litter_rate + surface_evap_standingWater_rate +
+                soil_evap_rate_bs;
+    ForEachVegType(k) {
+        rate_help +=
+            surface_evap_veg_rate[k] + soil_evap_rate[k] + transp_rate[k];
+    }
+
+    if (GT(rate_help, pet2)) {
+        rate_help = pet2 / rate_help;
+
+        ForEachVegType(k) {
+            surface_evap_veg_rate[k] *= rate_help;
+            soil_evap_rate[k] *= rate_help;
+            transp_rate[k] *= rate_help;
+        }
+
+        surface_evap_litter_rate *= rate_help;
+        surface_evap_standingWater_rate *= rate_help;
+        soil_evap_rate_bs *= rate_help;
+    }
+
+    /* Start adding components to AET */
+    sw->SoilWatSim.aet = sw->WeatherSim.snowloss; /* init aet for the day */
+
+    /* Evaporation of intercepted and surface water */
+    ForEachVegType(k) {
+        evap_fromSurface(
+            &sw->SoilWatSim.veg_int_storage[k],
+            &surface_evap_veg_rate[k],
+            &sw->SoilWatSim.aet
+        );
+        sw->SoilWatSim.evap_veg[k] = surface_evap_veg_rate[k];
+    }
+
+    evap_fromSurface(
+        &sw->SoilWatSim.litter_int_storage,
+        &surface_evap_litter_rate,
+        &sw->SoilWatSim.aet
+    );
+    evap_fromSurface(
+        &sw->SoilWatSim.standingWater[Today],
+        &surface_evap_standingWater_rate,
+        &sw->SoilWatSim.aet
+    );
+
+    sw->SoilWatSim.litter_evap = surface_evap_litter_rate;
+    sw->SoilWatSim.surfaceWater_evap = surface_evap_standingWater_rate;
+
+
+    /* bare-soil evaporation */
+    ForEachEvapLayer(i, sw->SiteSim.n_evap_lyrs) {
+        // init to zero for today
+        sw->SoilWatSim.evap_baresoil[i] = 0;
+    }
+
+    if (GT(sw->RunIn.VegProdRunIn.bare_cov.fCover, 0.) &&
+        EQ(sw->SoilWatSim.snowpack[Today], 0.)) {
+        /* remove bare-soil evap from swv */
+        remove_from_soil(
+            sw->SoilWatSim.swcBulk[Today],
+            sw->SoilWatSim.evap_baresoil,
+            &sw->RunIn.SoilRunIn,
+            &sw->SiteSim,
+            &sw->SoilWatSim.aet,
+            sw->SiteSim.n_evap_lyrs,
+            sw->RunIn.SoilRunIn.evap_coeff,
+            soil_evap_rate_bs,
+            sw->SiteSim.swcBulk_halfwiltpt,
+            sw->SoilWatSim.lyrFrozen,
+            LogInfo
+        );
+
+        if (LogInfo->stopRun) {
+            return; // Exit function prematurely due to error
+        }
+    }
+
+#ifdef SWDEBUG
+    if (debug && sw->ModelSim.year == debug_year &&
+        sw->ModelSim.doy == debug_doy) {
+        sw_printf("Flow (%d-%d): Esoil:", sw->ModelSim.year, sw->ModelSim.doy);
+        ForEachSoilLayer(i, n_layers) {
+            sw_printf(" swc[%i]=%1.3f", i, sw->SoilWatSim.swcBulk[Today][i]);
+        }
+        sw_printf("\n              : Esoil:");
+        ForEachSoilLayer(i, n_layers) {
+            sw_printf(" Esoil[%d]=%1.3f", i, sw->SoilWatSim.evap_baresoil[i]);
+        }
+        sw_printf("\n");
+    }
+#endif
+
+    /* Vegetation transpiration and bare-soil evaporation */
+    ForEachVegType(k) {
+        ForEachSoilLayer(i, n_layers) {
+            // init to zero for today
+            sw->SoilWatSim.transpiration[k][i] = 0;
+        }
+
+        if (GT(scale_veg[k], 0.)) {
+            /* remove bare-soil evap from swc */
+            remove_from_soil(
+                sw->SoilWatSim.swcBulk[Today],
+                sw->SoilWatSim.evap_baresoil,
+                &sw->RunIn.SoilRunIn,
+                &sw->SiteSim,
+                &sw->SoilWatSim.aet,
+                sw->SiteSim.n_evap_lyrs,
+                sw->RunIn.SoilRunIn.evap_coeff,
+                soil_evap_rate[k],
+                sw->SiteSim.swcBulk_halfwiltpt,
+                sw->SoilWatSim.lyrFrozen,
+                LogInfo
+            );
+            if (LogInfo->stopRun) {
+                return; // Exit function prematurely due to error
+            }
+
+            /* remove transp from swc */
+            remove_from_soil(
+                sw->SoilWatSim.swcBulk[Today],
+                sw->SoilWatSim.transpiration[k],
+                &sw->RunIn.SoilRunIn,
+                &sw->SiteSim,
+                &sw->SoilWatSim.aet,
+                sw->SiteSim.n_transp_lyrs[k],
+                sw->RunIn.SoilRunIn.transp_coeff[k],
+                transp_rate[k],
+                sw->SiteSim.swcBulk_atSWPcrit[k],
+                sw->SoilWatSim.lyrFrozen,
+                LogInfo
+            );
+            if (LogInfo->stopRun) {
+                return; // Exit function prematurely due to error
+            }
+        }
+    }
+
+#ifdef SWDEBUG
+    if (debug && sw->ModelSim.year == debug_year &&
+        sw->ModelSim.doy == debug_doy) {
+        sw_printf("Flow (%d-%d): ETveg:", sw->ModelSim.year, sw->ModelSim.doy);
+        ForEachSoilLayer(i, n_layers) {
+            sw_printf(" swc[%i]=%1.3f", i, sw->SoilWatSim.swcBulk[Today][i]);
+        }
+        sw_printf("\n              : ETveg:");
+        Eveg = 0.;
+        ForEachSoilLayer(i, n_layers) {
+            Tveg = 0.;
+            Eveg += sw->SoilWatSim.evap_baresoil[i];
+            ForEachVegType(k) { Tveg += sw->SoilWatSim.transpiration[k][i]; }
+            sw_printf(" Tveg[%d]=%1.3f/Eveg=%1.3f", i, Tveg, Eveg);
+        }
+        sw_printf("\n");
+    }
+#endif
+
+
+    /* Hydraulic redistribution */
+    ForEachVegTypeBottomUp(k) {
+        if (sw->VegProdIn.veg[k].flagHydraulicRedistribution &&
+            GT(sw->RunIn.VegProdRunIn.veg[k].cov.fCover, 0.) &&
+            GT(sw->VegProdSim.veg[k].biolive_daily[doy], 0.)) {
+
+            hydraulic_redistribution(
+                sw->SoilWatSim.swcBulk[Today],
+                sw->SoilWatSim.hydred[k],
+                &sw->RunIn.SoilRunIn,
+                &sw->SiteSim,
+                k,
+                n_layers,
+                sw->SoilWatSim.lyrFrozen,
+                sw->VegProdIn.veg[k].maxCondroot,
+                sw->VegProdIn.veg[k].swpMatric50,
+                sw->VegProdIn.veg[k].shapeCond,
+                sw->RunIn.VegProdRunIn.veg[k].cov.fCover,
+                sw->ModelSim.year,
+                sw->ModelSim.doy,
+                LogInfo
+            );
+            if (LogInfo->stopRun) {
+                return; // Exit function prematurely due to error
+            }
+
+        } else {
+            /* Set daily array to zero */
+            ForEachSoilLayer(i, n_layers) { sw->SoilWatSim.hydred[k][i] = 0.; }
+        }
+    }
+
+#ifdef SWDEBUG
+    if (debug && sw->ModelSim.year == debug_year &&
+        sw->ModelSim.doy == debug_doy) {
+        sw_printf("Flow (%d-%d): HR:", sw->ModelSim.year, sw->ModelSim.doy);
+        ForEachSoilLayer(i, n_layers) {
+            sw_printf(" swc[%i]=%1.3f", i, sw->SoilWatSim.swcBulk[Today][i]);
+        }
+        sw_printf("\n              : HR:");
+        ForEachSoilLayer(i, n_layers) {
+            HRveg = 0.;
+            ForEachVegType(k) { HRveg += sw->SoilWatSim.hydred[k][i]; }
+            sw_printf(" HRveg[%d]=%1.3f", i, HRveg);
+        }
+        sw_printf("\n");
+    }
+#endif
+
+
+    /* Calculate percolation for unsaturated soil water conditions. */
+    /* 01/06/2011	(drs) call to percolate_unsaturated() has to be the last
+       swc affecting calculation */
+
+    sw->WeatherSim.soil_inf += *standingWaterToday;
+
+    /* Unsaturated percolation based on Parton 1978, Black et al. 1969 */
+    percolate_unsaturated(
+        sw->SoilWatSim.swcBulk[Today],
+        sw->SoilWatSim.drain,
+        &drainout,
+        standingWaterToday,
+        n_layers,
+        sw->SoilWatSim.lyrFrozen,
+        &sw->RunIn.SoilRunIn,
+        &sw->SiteSim,
+        sw->SiteIn.slow_drain_coeff,
+        SLOW_DRAIN_DEPTH
+    );
+
+    // adjust soil_infiltration for water pushed back to surface
+    sw->WeatherSim.soil_inf -= *standingWaterToday;
+
+    sw->SoilWatSim.surfaceWater = *standingWaterToday;
+
+#ifdef SWDEBUG
+    if (debug && sw->ModelSim.year == debug_year &&
+        sw->ModelSim.doy == debug_doy) {
+        sw_printf(
+            "Flow (%d-%d): unsatperc:", sw->ModelSim.year, sw->ModelSim.doy
+        );
+        ForEachSoilLayer(i, n_layers) {
+            sw_printf(" swc[%i]=%1.3f", i, sw->SoilWatSim.swcBulk[Today][i]);
+        }
+        sw_printf("\n              : satperc:");
+        ForEachSoilLayer(i, n_layers) {
+            sw_printf(" perc[%d]=%1.3f", i, sw->SoilWatSim.drain[i]);
+        }
+        sw_printf("\n");
+    }
+#endif
+
+
+    /* Soil Temperature starts here */
+
+    // computing the live biomass real quickly to condense the call to
+    // soil_temperature
+    x = 0.;
+    ForEachVegType(k) {
+        if (k == SW_TREES || k == SW_SHRUB) {
+            // changed to exclude tree biomass, bMatric/c it was breaking the
+            // soil_temperature function
+            x += sw->VegProdSim.veg[k].biolive_daily[doy] *
+                 sw->RunIn.VegProdRunIn.veg[k].cov.fCover;
+        } else {
+            x += sw->VegProdSim.veg[k].biomass_daily[doy] *
+                 sw->RunIn.VegProdRunIn.veg[k].cov.fCover;
+        }
+    }
+
+    // soil_temperature function computes the soil temp for each layer and
+    // stores it in lyravgLyrTemp doesn't affect SWC at all (yet), but needs it
+    // for the calculation, so therefore the temperature is the last calculation
+    // done
+    if (sw->SiteIn.use_soil_temp) {
+        soil_temperature(
+            &sw->StRegSimVals,
+            &sw->WeatherSim.surfaceMin,
+            &sw->WeatherSim.surfaceAvg,
+            &sw->WeatherSim.surfaceMax,
+            sw->SoilWatSim.minLyrTemperature,
+            sw->SoilWatSim.avgLyrTemp,
+            sw->SoilWatSim.maxLyrTemperature,
+            sw->SoilWatSim.lyrFrozen,
+            sw->SiteIn.methodSurfaceTemperature,
+            sw->SoilWatSim.snowpack[Today],
+            sw->WeatherSim.temp_min,
+            sw->WeatherSim.temp_avg,
+            sw->WeatherSim.temp_max,
+            sw->SoilWatSim.H_gt,
+            sw->SoilWatSim.pet,
+            sw->SoilWatSim.aet,
+            x,
+            sw->SoilWatSim.swcBulk[Today],
+            sw->SiteSim.swcBulk_saturated,
+            sw->SiteSim.soilBulk_density,
+            sw->RunIn.SoilRunIn.width,
+            sw->RunIn.SoilRunIn.depths,
+            n_layers,
+            sw->SiteIn.bmLimiter,
+            sw->SiteIn.t1Param1,
+            sw->SiteIn.t1Param2,
+            sw->SiteIn.t1Param3,
+            sw->SiteIn.csParam1,
+            sw->SiteIn.csParam2,
+            sw->SiteIn.shParam,
+            sw->RunIn.SiteRunIn.Tsoil_constant,
+            sw->SiteIn.stDeltaX,
+            sw->SiteIn.stMaxDepth,
+            sw->SiteSim.stNRGR,
+            sw->ModelSim.year,
+            sw->ModelSim.doy,
+            &sw->SoilWatSim.soiltempError,
+            LogInfo
+        );
+
+        if (LogInfo->stopRun) {
+            return; // Exit function prematurely due to error
+        }
+    }
+
+/* Soil Temperature ends here */
+
+/* Finalize "flow" of today */
+#ifdef SWDEBUG
+    if (debug) {
+        if (sw->SiteIn.deepdrain) {
+            if (!EQ(sw->SoilWatSim.drain[sw->SiteSim.deep_lyr], drainout)) {
+                sw_printf(
+                    "Percolation (%f) of last layer [%d] is not equal to deep "
+                    "drainage (%f).\n",
+                    sw->SoilWatSim.drain[sw->SiteSim.deep_lyr],
+                    sw->SiteSim.deep_lyr + 1,
+                    drainout
+                );
+            }
+        }
+    }
+#endif
+
+    *standingWaterYesterday = *standingWaterToday;
+
+} /* END OF WATERFLOW */