#include <stdio.h>
#include <string.h>
#include <stdlib.h>

#include "include/SW_Domain.h"
#include "include/filefuncs.h"
#include "include/SW_Files.h"
#include "include/SW_Times.h"
<<<<<<< HEAD
#include "include/rands.h"
=======
#include "include/myMemory.h"
#include "include/generic.h"

#if defined(SWNETCDF)
#include "include/SW_netCDF.h"
#endif
>>>>>>> 07ba5343

/* =================================================== */
/*                   Local Defines                     */
/* --------------------------------------------------- */

<<<<<<< HEAD
#define NUM_DOM_IN_KEYS 12 // Number of possible keys within `domain.in`
=======
#define NUM_DOM_IN_KEYS 13 // Number of possible keys within `domain.in`
>>>>>>> 07ba5343

/* =================================================== */
/*             Private Function Declarations           */
/* --------------------------------------------------- */

/* =================================================== */
/*             Global Function Definitions             */
/* --------------------------------------------------- */

/**
 * @brief Calculate the suid for the start gridcell/site position
 *
 * @param[in] SW_Domain Struct of type SW_DOMAIN holding constant
 *  temporal/spatial information for a set of simulation runs
 * @param[in] suid Unique identifier for a simulation run
 * @param[out] ncSuid Unique indentifier of the first suid to run
 *  in relation to netCDFs
*/
void SW_DOM_calc_ncSuid(SW_DOMAIN* SW_Domain, unsigned long suid,
                             unsigned long ncSuid[]) {

    if(strcmp(SW_Domain->DomainType, "s") == 0) {
        ncSuid[0] = suid;
        ncSuid[1] = 0;
    } else {
        ncSuid[0] = suid / SW_Domain->nDimX;
        ncSuid[1] = suid % SW_Domain->nDimX;
    }
}

/**
 * @brief Calculate the number of suids in the given domain
 *
 * @param[in,out] SW_Domain Struct of type SW_DOMAIN holding constant
 *  temporal/spatial information for a set of simulation runs
*/
void SW_DOM_calc_nSUIDs(SW_DOMAIN* SW_Domain) {
    SW_Domain->nSUIDs = (strcmp(SW_Domain->DomainType, "s") == 0) ?
        SW_Domain->nDimS :
        SW_Domain->nDimX * SW_Domain->nDimY;
}

/**
 * @brief Check progress in domain
 *
 * @param[in] progFileID Identifier of the progress netCDF file
 * @param[in] progVarID Identifier of the progress variable
 * @param[in] ncSuid Current simulation unit identifier for which is used
 *  to get data from netCDF
 * @param[in,out] LogInfo Holds information dealing with logfile output
 *
 * @return
 * TRUE if simulation for \p ncSuid has not been completed yet;
 * FALSE if simulation for \p ncSuid has been completed (i.e., skip).
*/
Bool SW_DOM_CheckProgress(int progFileID, int progVarID,
                          unsigned long ncSuid[], LOG_INFO* LogInfo) {
    #if defined(SWNETCDF)
    return SW_NC_check_progress(progFileID, progVarID, ncSuid, LogInfo);
    #else
    (void) progFileID;
    (void) progVarID;
    (void) ncSuid;
    (void) LogInfo;
    #endif

    // return TRUE (due to lack of capability to track progress)
    return swTRUE;
}

/**
 * @brief Create an empty progress netCDF
 *
 * @param[in] SW_Domain Struct of type SW_DOMAIN holding constant
 *  temporal/spatial information for a set of simulation runs
 * @param[in] LogInfo Holds information dealing with logfile output
*/
void SW_DOM_CreateProgress(SW_DOMAIN* SW_Domain, LOG_INFO* LogInfo) {
    #if defined(SWNETCDF)
    SW_NC_create_progress(SW_Domain, LogInfo);
    #else
    (void) SW_Domain;
    (void) LogInfo;
    #endif
}

/**
 * @brief Domain constructor for global variables.
 *
 * @param[in] rng_seed Initial state for spinup RNG
 * @param[out] SW_Domain Struct of type SW_DOMAIN which
 * holds constant temporal/spatial information for a set
 * of simulation runs
*/
void SW_DOM_construct(unsigned long rng_seed, SW_DOMAIN* SW_Domain) {

	/* Set seed of `spinup_rng`
	  - SOILWAT2: set seed here
	  - STEPWAT2: `main()` uses `Globals.randseed` to (re-)set for each iteration
	  - rSOILWAT2: R API handles RNGs
	*/
	#if defined(SOILWAT)
		RandSeed(rng_seed, 1u, &SW_Domain->SW_SpinUp.spinup_rng);
	#else
		(void) rng_seed; // Silence compiler flag `-Wunused-parameter`
	#endif
}



/**
 * @brief Read `domain.in` and report any problems encountered when doing so
 *
 * @param[in,out] SW_Domain Struct of type SW_DOMAIN holding constant
 *      temporal/spatial information for a set of simulation runs
 * @param[in] LogInfo Holds information on warnings and errors
*/
void SW_DOM_read(SW_DOMAIN* SW_Domain, LOG_INFO* LogInfo) {

    static const char *possibleKeys[NUM_DOM_IN_KEYS] =
            {"Domain", "nDimX", "nDimY", "nDimS",
            "StartYear", "EndYear", "StartDoy", "EndDoy",
            "crs_bbox", "xmin_bbox", "ymin_bbox", "xmax_bbox", "ymax_bbox"};
    static const Bool requiredKeys[NUM_DOM_IN_KEYS] =
            {swTRUE, swTRUE, swTRUE, swTRUE,
            swTRUE, swTRUE, swFALSE, swFALSE,
            swTRUE, swTRUE, swTRUE, swTRUE, swTRUE};
    Bool hasKeys[NUM_DOM_IN_KEYS] = {swFALSE};

    FILE *f;
    int y, keyID;
<<<<<<< HEAD
    char inbuf[MAX_FILENAMESIZE], *MyFileName;
    TimeInt tempdoy;
    char key[15], value[6]; // 10 - Max key size, 6 - max characters
    Bool fstartdy = swFALSE, fenddy = swFALSE;
=======
    char inbuf[LARGE_VALUE], *MyFileName;
    char key[10], value[LARGE_VALUE]; // 10 - Max key size
>>>>>>> 07ba5343

    MyFileName = SW_Domain->PathInfo.InFiles[eDomain];
	f = OpenFile(MyFileName, "r", LogInfo);

    // Set SW_DOMAIN
    while(GetALine(f, inbuf, LARGE_VALUE)) {
        sscanf(inbuf, "%9s %s", key, value);

        keyID = key_to_id(key, possibleKeys, NUM_DOM_IN_KEYS);
        set_hasKey(keyID, possibleKeys, hasKeys, LogInfo); // no error, only warnings possible

        switch(keyID) {
            case 0: // Domain type
                if(strcmp(value, "xy") != 0 && strcmp(value, "s") != 0) {
                    LogError(LogInfo, LOGERROR, "%s: Incorrect domain type %s."\
                             " Please select from \"xy\" and \"s\".",
                             MyFileName, value);
                    return; // Exit function prematurely due to error
                }
                strcpy(SW_Domain->DomainType, value);
                break;
            case 1: // Number of X slots
                SW_Domain->nDimX = atoi(value);
                break;
            case 2: // Number of Y slots
                SW_Domain->nDimY = atoi(value);
                break;
            case 3: // Number of S slots
                SW_Domain->nDimS = atoi(value);
                break;
            case 4: // Start year
                y = atoi(value);

                if (y < 0) {
                    CloseFile(&f, LogInfo);
                    LogError(LogInfo, LOGERROR,
                             "%s: Negative start year (%d)", MyFileName, y);
                    return; // Exit function prematurely due to error
                }
                SW_Domain->startyr = yearto4digit((TimeInt) y);
                break;
            case 5: // End year
                y = atoi(value);

                if (y < 0) {
                    CloseFile(&f, LogInfo);
                    LogError(LogInfo, LOGERROR,
                             "%s: Negative ending year (%d)", MyFileName, y);
                    return; // Exit function prematurely due to error
                }
                SW_Domain->endyr = yearto4digit((TimeInt) y);
                break;
            case 6: // Start day of year
                SW_Domain->startstart = atoi(value);
                break;
            case 7: // End day of year
                SW_Domain->endend = atoi(value);
                break;
            case 8: // CRS box
                // Re-scan and get the entire value (including spaces)
                sscanf(inbuf, "%9s %27[^\n]", key, value);
                strcpy(SW_Domain->crs_bbox, value);
                break;
            case 9: // Minimum x coordinate
                SW_Domain->min_x = atof(value);
                break;
            case 10: // Minimum y coordinate
                SW_Domain->min_y = atof(value);
                break;
            case 11: // Maximum x coordinate
                SW_Domain->max_x = atof(value);
                break;
            case 12: // Maximum y coordinate
                SW_Domain->max_y = atof(value);
                break;
            case 8: // Spinup Mode
                y = atoi(value);
                                
                if (y != 1 && y != 2) {
                    CloseFile(&f, LogInfo);
                    LogError(LogInfo, LOGERROR,
                            "%s: Incorrect Mode (%d) for spinup"\
                            " Please select \"1\" or \"2\"", MyFileName, y);
                    return; // Exit function prematurely due to error
                }
                SW_Domain->SW_SpinUp.mode = atoi(value);
                break;
            case 9: // Spinup Scope
                tempdoy = atoi(value);
                SW_Domain->SW_SpinUp.scope = tempdoy;
                break;
            case 10: // Spinup Duration
                tempdoy = atoi(value);
                                
                SW_Domain->SW_SpinUp.duration = tempdoy;

                // Set the spinup flag to true if duration > 0
                if (SW_Domain->SW_SpinUp.duration == 0) {
                    SW_Domain->SW_SpinUp.spinup = swFALSE;
                }
                else {
                    SW_Domain->SW_SpinUp.spinup = swTRUE;
                }
                break;
            case 11: // Spinup Seed
                SW_Domain->SW_SpinUp.rng_seed = atoi( value );
                break;
            case KEY_NOT_FOUND: // Unknown key
                LogError(LogInfo, LOGWARN, "%s: Ignoring an unknown key, %s",
                         MyFileName, key);
                break;
        }
    }
    
    CloseFile(&f, LogInfo);


    // Check if all required input was provided
    check_requiredKeys(hasKeys, requiredKeys, possibleKeys, NUM_DOM_IN_KEYS, LogInfo);
    if(LogInfo->stopRun) {
        return; // Exit function prematurely due to error
    }

    if (SW_Domain->endyr < SW_Domain->startyr) {
          LogError(LogInfo, LOGERROR, "%s: Start Year > End Year", MyFileName);
          return; // Exit function prematurely due to error
    }

    // Check if start day of year was not found
    keyID = key_to_id("StartDoy", possibleKeys, NUM_DOM_IN_KEYS);
    if(!hasKeys[keyID]) {
        LogError(LogInfo, LOGWARN, "Domain.in: Missing Start Day - using 1\n");
        SW_Domain->startstart = 1;
    }

<<<<<<< HEAD
    // Check if end day of year was not found
	if (!fenddy) {
		SW_Domain->endend = Time_get_lastdoy_y(SW_Domain->endyr);
        LogError(LogInfo, LOGWARN,
                "Domain.in: Missing End Day - using %d\n", SW_Domain->endend);
	}

    // Check if scope value is out of range
    if (SW_Domain->SW_SpinUp.scope < 1 ||
        SW_Domain->SW_SpinUp.scope > (SW_Domain->endyr - SW_Domain->startyr)) {
        LogError(LogInfo, LOGERROR,
                "%s: Invalid Scope (N = %d) for spinup", MyFileName, SW_Domain->SW_SpinUp.scope);
=======
    // Check end day of year
    keyID = key_to_id("EndDoy", possibleKeys, NUM_DOM_IN_KEYS);
    if (SW_Domain->endend == 365 || !hasKeys[keyID]) {
        // Make sure last day is correct if last year is a leap year and
        // last day is last day of that year
        SW_Domain->endend = Time_get_lastdoy_y(SW_Domain->endyr);
    }
    if (!hasKeys[keyID]) {
          LogError(LogInfo, LOGWARN,
                  "Domain.in: Missing End Day - using %d\n", SW_Domain->endend);
    }

    // Check bounding box coordinates
    if (GT(SW_Domain->min_x, SW_Domain->max_x)) {
        LogError(LogInfo, LOGERROR, "Domain.in: bbox x-axis min > max.");
        return; // Exit function prematurely due to error
    }

    if (GT(SW_Domain->min_y, SW_Domain->max_y)) {
        LogError(LogInfo, LOGERROR, "Domain.in: bbox y-axis min > max.");
>>>>>>> 07ba5343
        return; // Exit function prematurely due to error
    }
}

/**
 * @brief Mark completion status of simulation run
 *
 * @param[in] isFailure Did simulation run fail or succeed?
 * @param[in] domType Type of domain in which simulations are running
 *  (gridcell/sites)
 * @param[in] progFileID Identifier of the progress netCDF file
 * @param[in] progVarID Identifier of the progress variable
 * @param[in] ncSuid Unique indentifier of the first suid to run
 *  in relation to netCDFs
 * @param[in,out] LogInfo
*/
void SW_DOM_SetProgress(Bool isFailure, const char* domType, int progFileID,
                        int progVarID, unsigned long ncSuid[],
                        LOG_INFO* LogInfo) {

    #if defined(SWNETCDF)
    SW_NC_set_progress(isFailure, domType, progFileID, progVarID, ncSuid, LogInfo);
    #else
    (void) isFailure;
    (void) progFileID;
    (void) progVarID;
    (void) ncSuid;
    (void) LogInfo;
    (void) domType;
    #endif
}

/**
 * @brief Calculate range of suids to run simulations for
 *
 * @param[in,out] SW_Domain Struct of type SW_DOMAIN holding constant
 *  temporal/spatial information for a set of simulation runs
 * @param[in] userSUID Simulation Unit Identifier requested by the user (base1);
 *            0 indicates that all simulations units within domain are requested
 * @param[out] LogInfo Holds information on warnings and errors
*/
void SW_DOM_SimSet(SW_DOMAIN* SW_Domain, unsigned long userSUID,
                   LOG_INFO* LogInfo) {

    Bool progFound;
    unsigned long
      *startSimSet = &SW_Domain->startSimSet,
      *endSimSet = &SW_Domain->endSimSet,
      startSuid[2]; // 2 -> [y, x] or [0, s]
    int progFileID = 0; // Value does not matter if SWNETCDF is not defined
    int progVarID = 0; // Value does not matter if SWNETCDF is not defined

    #if defined(SWNETCDF)
    progFileID = SW_Domain->netCDFInfo.ncFileIDs[vNCprog];
    progVarID = SW_Domain->netCDFInfo.ncVarIDs[vNCprog];
    #endif

    if(userSUID > 0) {
        if(userSUID > SW_Domain->nSUIDs) {
            LogError(LogInfo, LOGERROR,
                "User requested simulation unit (suid = %lu) "
                "does not exist in simulation domain (n = %lu).",
                userSUID, SW_Domain->nSUIDs
            );
            return; // Exit function prematurely due to error
        }

        *startSimSet = userSUID - 1;
        *endSimSet = userSUID;
    } else {
        #if defined(SOILWAT)
        if(LogInfo->printProgressMsg) {
            sw_message("is identifying the simulation set ...");
        }
        #endif

        *endSimSet = SW_Domain->nSUIDs;
        for(*startSimSet = 0; *startSimSet < *endSimSet; (*startSimSet)++) {
            SW_DOM_calc_ncSuid(SW_Domain, *startSimSet, startSuid);

            progFound = SW_DOM_CheckProgress(progFileID, progVarID,
                                             startSuid, LogInfo);

            if(progFound || LogInfo->stopRun) {
                return; // Found start suid or error occurred
            }
        }
    }
}

void SW_DOM_deepCopy(SW_DOMAIN* source, SW_DOMAIN* dest, LOG_INFO* LogInfo) {
    memcpy(dest, source, sizeof (*dest));

    SW_F_deepCopy(&dest->PathInfo, &source->PathInfo, LogInfo);

    #if defined(SWNETCDF)
    SW_NC_deepCopy(&dest->netCDFInfo, &source->netCDFInfo, LogInfo);
    #endif
}

void SW_DOM_init_ptrs(SW_DOMAIN* SW_Domain) {
    SW_F_init_ptrs(SW_Domain->PathInfo.InFiles);

<<<<<<< HEAD
/**
 * @brief Helper function to `SW_DOM_read()` to determine which input
 *        key has been read in
 *
 * @param[in] key Read-in key from domain input file
 *
 * @return Either the ID of the key within a fixed set of possible keys,
 *         or KEY_NOT_FOUND (-1) for an unknown key
*/
static int domain_inkey_to_id(char *key) {
    static const char *possibleKeys[] =
            {"Domain", "nDimX", "nDimY", "nDimS",
            "StartYear", "EndYear", "StartDoy", "EndDoy",
            "SpinupMode", "SpinupScope", "SpinupDuration", "SpinupSeed"};
=======
    #if defined(SWNETCDF)
    SW_NC_init_ptrs(&SW_Domain->netCDFInfo);
    #endif
}
>>>>>>> 07ba5343

void SW_DOM_deconstruct(SW_DOMAIN* SW_Domain) {
    SW_F_deconstruct(SW_Domain->PathInfo.InFiles);

    #if defined(SWNETCDF)
    SW_NC_deconstruct(&SW_Domain->netCDFInfo);
    SW_NC_close_files(&SW_Domain->netCDFInfo);
    #endif
}


/* =================================================== */
/*             Local Function Definitions              */
/* --------------------------------------------------- */<|MERGE_RESOLUTION|>--- conflicted
+++ resolved
@@ -6,26 +6,19 @@
 #include "include/filefuncs.h"
 #include "include/SW_Files.h"
 #include "include/SW_Times.h"
-<<<<<<< HEAD
 #include "include/rands.h"
-=======
 #include "include/myMemory.h"
 #include "include/generic.h"
 
 #if defined(SWNETCDF)
 #include "include/SW_netCDF.h"
 #endif
->>>>>>> 07ba5343
 
 /* =================================================== */
 /*                   Local Defines                     */
 /* --------------------------------------------------- */
 
-<<<<<<< HEAD
-#define NUM_DOM_IN_KEYS 12 // Number of possible keys within `domain.in`
-=======
-#define NUM_DOM_IN_KEYS 13 // Number of possible keys within `domain.in`
->>>>>>> 07ba5343
+#define NUM_DOM_IN_KEYS 17 // Number of possible keys within `domain.in`
 
 /* =================================================== */
 /*             Private Function Declarations           */
@@ -148,31 +141,26 @@
     static const char *possibleKeys[NUM_DOM_IN_KEYS] =
             {"Domain", "nDimX", "nDimY", "nDimS",
             "StartYear", "EndYear", "StartDoy", "EndDoy",
-            "crs_bbox", "xmin_bbox", "ymin_bbox", "xmax_bbox", "ymax_bbox"};
+            "crs_bbox", "xmin_bbox", "ymin_bbox", "xmax_bbox", "ymax_bbox",
+            "SpinupMode", "SpinupScope", "SpinupDuration", "SpinupSeed"};
     static const Bool requiredKeys[NUM_DOM_IN_KEYS] =
             {swTRUE, swTRUE, swTRUE, swTRUE,
             swTRUE, swTRUE, swFALSE, swFALSE,
-            swTRUE, swTRUE, swTRUE, swTRUE, swTRUE};
+            swTRUE, swTRUE, swTRUE, swTRUE, swTRUE,
+            swTRUE, swTRUE, swTRUE, swTRUE};
     Bool hasKeys[NUM_DOM_IN_KEYS] = {swFALSE};
 
     FILE *f;
     int y, keyID;
-<<<<<<< HEAD
-    char inbuf[MAX_FILENAMESIZE], *MyFileName;
-    TimeInt tempdoy;
-    char key[15], value[6]; // 10 - Max key size, 6 - max characters
-    Bool fstartdy = swFALSE, fenddy = swFALSE;
-=======
     char inbuf[LARGE_VALUE], *MyFileName;
-    char key[10], value[LARGE_VALUE]; // 10 - Max key size
->>>>>>> 07ba5343
+    char key[15], value[LARGE_VALUE]; // 15 - Max key size
 
     MyFileName = SW_Domain->PathInfo.InFiles[eDomain];
 	f = OpenFile(MyFileName, "r", LogInfo);
 
     // Set SW_DOMAIN
     while(GetALine(f, inbuf, LARGE_VALUE)) {
-        sscanf(inbuf, "%9s %s", key, value);
+        sscanf(inbuf, "%14s %s", key, value);
 
         keyID = key_to_id(key, possibleKeys, NUM_DOM_IN_KEYS);
         set_hasKey(keyID, possibleKeys, hasKeys, LogInfo); // no error, only warnings possible
@@ -196,6 +184,7 @@
             case 3: // Number of S slots
                 SW_Domain->nDimS = atoi(value);
                 break;
+
             case 4: // Start year
                 y = atoi(value);
 
@@ -224,6 +213,7 @@
             case 7: // End day of year
                 SW_Domain->endend = atoi(value);
                 break;
+
             case 8: // CRS box
                 // Re-scan and get the entire value (including spaces)
                 sscanf(inbuf, "%9s %27[^\n]", key, value);
@@ -241,7 +231,8 @@
             case 12: // Maximum y coordinate
                 SW_Domain->max_y = atof(value);
                 break;
-            case 8: // Spinup Mode
+
+            case 13: // Spinup Mode
                 y = atoi(value);
                                 
                 if (y != 1 && y != 2) {
@@ -251,16 +242,13 @@
                             " Please select \"1\" or \"2\"", MyFileName, y);
                     return; // Exit function prematurely due to error
                 }
-                SW_Domain->SW_SpinUp.mode = atoi(value);
-                break;
-            case 9: // Spinup Scope
-                tempdoy = atoi(value);
-                SW_Domain->SW_SpinUp.scope = tempdoy;
-                break;
-            case 10: // Spinup Duration
-                tempdoy = atoi(value);
-                                
-                SW_Domain->SW_SpinUp.duration = tempdoy;
+                SW_Domain->SW_SpinUp.mode = y;
+                break;
+            case 14: // Spinup Scope
+                SW_Domain->SW_SpinUp.scope = atoi(value);
+                break;
+            case 15: // Spinup Duration                                
+                SW_Domain->SW_SpinUp.duration = atoi(value);
 
                 // Set the spinup flag to true if duration > 0
                 if (SW_Domain->SW_SpinUp.duration == 0) {
@@ -270,9 +258,22 @@
                     SW_Domain->SW_SpinUp.spinup = swTRUE;
                 }
                 break;
-            case 11: // Spinup Seed
+            case 16: // Spinup Seed
                 SW_Domain->SW_SpinUp.rng_seed = atoi( value );
                 break;
+            case 17: // Spinup Mode
+                y = atoi(value);
+                                
+                if (y != 1 && y != 2) {
+                    CloseFile(&f, LogInfo);
+                    LogError(LogInfo, LOGERROR,
+                            "%s: Incorrect Mode (%d) for spinup"\
+                            " Please select \"1\" or \"2\"", MyFileName, y);
+                    return; // Exit function prematurely due to error
+                }
+                SW_Domain->SW_SpinUp.mode = atoi(value);
+                break;
+
             case KEY_NOT_FOUND: // Unknown key
                 LogError(LogInfo, LOGWARN, "%s: Ignoring an unknown key, %s",
                          MyFileName, key);
@@ -301,20 +302,6 @@
         SW_Domain->startstart = 1;
     }
 
-<<<<<<< HEAD
-    // Check if end day of year was not found
-	if (!fenddy) {
-		SW_Domain->endend = Time_get_lastdoy_y(SW_Domain->endyr);
-        LogError(LogInfo, LOGWARN,
-                "Domain.in: Missing End Day - using %d\n", SW_Domain->endend);
-	}
-
-    // Check if scope value is out of range
-    if (SW_Domain->SW_SpinUp.scope < 1 ||
-        SW_Domain->SW_SpinUp.scope > (SW_Domain->endyr - SW_Domain->startyr)) {
-        LogError(LogInfo, LOGERROR,
-                "%s: Invalid Scope (N = %d) for spinup", MyFileName, SW_Domain->SW_SpinUp.scope);
-=======
     // Check end day of year
     keyID = key_to_id("EndDoy", possibleKeys, NUM_DOM_IN_KEYS);
     if (SW_Domain->endend == 365 || !hasKeys[keyID]) {
@@ -335,7 +322,14 @@
 
     if (GT(SW_Domain->min_y, SW_Domain->max_y)) {
         LogError(LogInfo, LOGERROR, "Domain.in: bbox y-axis min > max.");
->>>>>>> 07ba5343
+        return; // Exit function prematurely due to error
+    }
+
+    // Check if scope value is out of range
+    if (SW_Domain->SW_SpinUp.scope < 1 ||
+        SW_Domain->SW_SpinUp.scope > (SW_Domain->endyr - SW_Domain->startyr)) {
+        LogError(LogInfo, LOGERROR,
+                "%s: Invalid Scope (N = %d) for spinup", MyFileName, SW_Domain->SW_SpinUp.scope);
         return; // Exit function prematurely due to error
     }
 }
@@ -439,27 +433,10 @@
 void SW_DOM_init_ptrs(SW_DOMAIN* SW_Domain) {
     SW_F_init_ptrs(SW_Domain->PathInfo.InFiles);
 
-<<<<<<< HEAD
-/**
- * @brief Helper function to `SW_DOM_read()` to determine which input
- *        key has been read in
- *
- * @param[in] key Read-in key from domain input file
- *
- * @return Either the ID of the key within a fixed set of possible keys,
- *         or KEY_NOT_FOUND (-1) for an unknown key
-*/
-static int domain_inkey_to_id(char *key) {
-    static const char *possibleKeys[] =
-            {"Domain", "nDimX", "nDimY", "nDimS",
-            "StartYear", "EndYear", "StartDoy", "EndDoy",
-            "SpinupMode", "SpinupScope", "SpinupDuration", "SpinupSeed"};
-=======
     #if defined(SWNETCDF)
     SW_NC_init_ptrs(&SW_Domain->netCDFInfo);
     #endif
 }
->>>>>>> 07ba5343
 
 void SW_DOM_deconstruct(SW_DOMAIN* SW_Domain) {
     SW_F_deconstruct(SW_Domain->PathInfo.InFiles);
