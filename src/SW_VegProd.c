/********************************************************/
/********************************************************/
/*	Source file: Veg_Prod.c
Type: module
Application: SOILWAT - soilwater dynamics simulator
Purpose: Read / write and otherwise manage the model's
vegetation production parameter information.
History:

(8/28/01) -- INITIAL CODING - cwb

11/16/2010	(drs) added LAIforest, biofoliage_for, lai_conv_for,
TypeGrassOrShrub, TypeForest to SW_VEGPROD lai_live/biolive/total_agb include
now LAIforest, respectively biofoliage_for updated SW_VPD_read(), SW_VPD_init(),
and _echo_inits() increased length of char outstr[1000] to outstr[1500] because
of increased echo

02/22/2011	(drs) added scan for litter_for to SW_VPD_read()

02/22/2011	(drs) added litter_for to SW_VegProd->litter and to
SW_VegProd->tot_agb

02/22/2011	(drs) if TypeGrassOrShrub is turned off, then its biomass,
litter, etc. values are set to 0

08/22/2011	(drs) use variable veg_height [MAX_MONTHS] from SW_VEGPROD
instead of static canopy_ht

09/08/2011	(drs) adapted SW_VPD_read() and SW_VPD_init() to reflect that
now each vegetation type has own elements

09/08/2011	(drs) added input in SW_VPD_read() of tanfunc_t
tr_shade_effects, and RealD shade_scale and shade_deadmax (they were previously
hidden as constants in code in SW_Flow_lib.h)

09/08/2011	(drs) moved all input of hydraulic redistribution variables from
SW_Site.c to SW_VPD_read() for each vegetation type

09/08/2011	(drs) added input in SW_VPD_read() of RealD veg_intPPT_a,
veg_intPPT_b, veg_intPPT_c, veg_intPPT_d (they were previously hidden as
constants in code in SW_Flow_lib.h)

09/09/2011	(drs) added input in SW_VPD_read() of RealD
EsTpartitioning_param (it were previously hidden as constant in code in
SW_Flow_lib.h)

09/09/2011	(drs) added input in SW_VPD_read() of RealD Es_param_limit (it
was previously hidden as constant in code in SW_Flow_lib.h)

09/13/2011	(drs) added input in SW_VPD_read() of RealD litt_intPPT_a,
litt_intPPT_b, litt_intPPT_c, litt_intPPT_d (they were previously hidden as
constants in code in SW_Flow_lib.h)

09/13/2011	(drs) added input in SW_VPD_read() of RealD
canopy_height_constant and updated SW_VPD_init() (as option: if > 0 then
constant canopy height (cm) and overriding cnpy-tangens=f(biomass))

09/15/2011	(drs) added input in SW_VPD_read() of RealD albedo

09/26/2011	(drs)	added calls to Times.c:interpolate_monthlyValues() in
SW_VPD_init() for each monthly input variable; replaced monthly loop with a
daily loop for additional daily variables; adjusted _echo_inits()

10/17/2011	(drs)	in SW_VPD_init(): v->veg[SW_TREES].total_agb_daily[doy]
= v->veg[SW_TREES].litter_daily[doy] + v->veg[SW_TREES].biolive_daily[doy]
instead of = v->veg[SW_TREES].litter_daily[doy] +
v->veg[SW_TREES].biomass_daily[doy] to adjust for better scaling of potential
bare-soil evaporation

02/04/2012	(drs) 	added input in SW_VPD_read() of RealD SWPcrit

01/29/2013	(clk)	changed the read in to account for the extra fractional
component in total vegetation, bare ground added the variable RealF
help_bareGround as a place holder for the sscanf call.

01/31/2013	(clk)	changed the read in to account for the albedo for bare
ground, storing the input in bare_cov.albedo changed _echo_inits() to now
display the bare ground components in logfile.log

06/27/2013	(drs)	closed open files if LogError() with LOGERROR is called
in SW_VPD_read()

07/09/2013	(clk)	added initialization of all the values of the new
vegtype variable forb and forb.cov.fCover
*/
/********************************************************/
/********************************************************/


/* =================================================== */
/*                INCLUDES / DEFINES                   */
/* --------------------------------------------------- */
<<<<<<< HEAD
#include "include/SW_VegProd.h" // for BIO_INDEX
#include "include/filefuncs.h"  // for LogError, CloseFile, GetALine
#include "include/generic.h"    // for LOGERROR, Bool, LOGWARN, GT
#include "include/myMemory.h"   // for Mem_Calloc, Mem_Malloc
#include "include/SW_datastructs.h" // for SW_VEGPROD_INPUTS, LOG_INFO, SW_VEGPROD_INPUTS...
#include "include/SW_Defines.h" // for ForEachVegType, NVEGTYPES, SW_TREES
#include "include/SW_Files.h"   // for eVegProd
#include "include/SW_Weather.h" // for deallocateClimateStructs, alloca...
#include "include/Times.h"      // for interpolate_monthlyValues, Jan, Dec
#include <math.h>               // for log, pow
#include <stdio.h>              // for sscanf, printf, NULL, FILE
#include <stdlib.h>             // for free
#include <string.h>             // for memset
=======
#include "include/SW_VegProd.h"     // for BIO_INDEX, SW_VPD_alloc_outptrs
#include "include/filefuncs.h"      // for LogError, CloseFile, GetALine
#include "include/generic.h"        // for LOGERROR, Bool, LOGWARN, GT
#include "include/myMemory.h"       // for Mem_Calloc, Mem_Malloc
#include "include/SW_datastructs.h" // for SW_VEGPROD, LOG_INFO, SW_VEGPROD...
#include "include/SW_Defines.h"     // for ForEachVegType, NVEGTYPES, SW_TREES
#include "include/SW_Files.h"       // for eVegProd
#include "include/SW_Weather.h"     // for deallocateClimateStructs, alloca...
#include "include/Times.h"          // for interpolate_monthlyValues, Jan, Dec
#include <math.h>                   // for log, pow
#include <stdio.h>                  // for sscanf, NULL, FILE
#include <stdlib.h>                 // for free
#include <string.h>                 // for memset
>>>>>>> eedbd9c7


/* =================================================== */
/*                  Global Variables                   */
/* --------------------------------------------------- */

// key2veg must be in the same order as the indices to vegetation types defined
// in SW_Defines.h
const char *const key2veg[NVEGTYPES] = {"Trees", "Shrubs", "Forbs", "Grasses"};

/* =================================================== */
/*             Global Function Definitions             */
/* --------------------------------------------------- */

/**
@brief Reads file for SW_VegProdIn

@param[in,out] SW_VegProdIn Struct of type SW_VEGPROD_INPUTS describing surface
    cover conditions in the simulation
@param[in,out] SW_VegProdRunIn Struct of type SW_VEGPROD_RUN_INPUTS that
    holds run-specific input information about vegetation production
@param[in] txtInFiles Array of program in/output files
@param[out] LogInfo Holds information on warnings and errors
*/
void SW_VPD_read(
    SW_VEGPROD_INPUTS *SW_VegProdIn,
    SW_VEGPROD_RUN_INPUTS *SW_VegProdRunIn,
    char *txtInFiles[],
    LOG_INFO *LogInfo
) {
    /* =================================================== */

    const char *const lineErrStrings[] = {
        "vegetation type components",
        "vegetation type components",
        "albedo values",
        "canopy xinflec",
        "canopy yinflec",
        "canopy range",
        "canopy slope",
        "canopy height constant option",
        "interception parameter kSmax(veg)",
        "interception parameter kdead(veg)",
        "litter interception parameter kSmax(litter)",
        "parameter for partitioning of bare-soil evaporation and transpiration",
        "parameter for Parameter for scaling and limiting bare soil ",
        "evaporation rate",
        "shade scale",
        "shade max dead biomass",
        "shade xinflec",
        "shade yinflec",
        "shade range",
        "shade slope",
        "hydraulic redistribution: flag",
        "hydraulic redistribution: maxCondroot",
        "hydraulic redistribution: swpMatric50",
        "hydraulic redistribution: shapeCond",
        "critical soil water potentials: flag",
        "CO2 Biomass Coefficient 1",
        "CO2 Biomass Coefficient 2",
        "CO2 WUE Coefficient 1",
        "CO2 WUE Coefficient 2",
        "Spatial reference of biomass inputs (are inputs as if 100% cover)",
        "year of vegetation inputs"
    };

    FILE *f;
    TimeInt mon = Jan;
    int x;
    int k;
    int lineno = 0;
    int index;
    // last case line number before monthly biomass densities
    const int line_help = 30;
    double help_veg[NVEGTYPES];
    double help_bareGround = 0.;
    double litt;
    double biom;
    double pctl;
    double laic;
    double *monBioVals[] = {&litt, &biom, &pctl, &laic};
    char *MyFileName;
    char inbuf[MAX_FILENAMESIZE];
    char vegStrs[NVEGTYPES][20] = {{'\0'}};
    char bareGroundStr[20] = {'\0'};
    char *startOfErrMsg;
    const int numMonthVals = 4;
    int expectedNumInVals;

    MyFileName = txtInFiles[eVegProd];
    f = OpenFile(MyFileName, "r", LogInfo);
    if (LogInfo->stopRun) {
        return; // Exit function prematurely due to error
    }

    while (GetALine(f, inbuf, MAX_FILENAMESIZE)) {
        lineno++;

        startOfErrMsg = (lineno >= 25) ? (char *) "Not enough arguments" :
                                         (char *) "Invalid record in";

        if (lineno <= line_help) {
            if (lineno == 1 || lineno == 29 || lineno == 30) {
                x = sscanf(inbuf, "%19s", vegStrs[0]);
                expectedNumInVals = 1;

            } else {
                x = sscanf(
                    inbuf,
                    "%19s %19s %19s %19s %19s",
                    vegStrs[SW_GRASS],
                    vegStrs[SW_SHRUB],
                    vegStrs[SW_TREES],
                    vegStrs[SW_FORBS],
                    bareGroundStr
                );

                expectedNumInVals = (lineno >= 4) ? NVEGTYPES : NVEGTYPES + 1;

                ForEachVegType(k) {
                    help_veg[k] = sw_strtod(vegStrs[k], MyFileName, LogInfo);
                    if (LogInfo->stopRun) {
                        goto closeFile;
                    }
                }

                if (x == NVEGTYPES + 1) {
                    help_bareGround =
                        sw_strtod(bareGroundStr, MyFileName, LogInfo);
                    if (LogInfo->stopRun) {
                        goto closeFile;
                    }
                }
            }

            if (x != expectedNumInVals) {
                LogError(
                    LogInfo,
                    LOGERROR,
                    "%s %s in %s\n",
                    startOfErrMsg,
                    lineErrStrings[lineno - 1],
                    MyFileName
                );
                goto closeFile;
            }

            switch (lineno) {
            /* method for vegetation parameters */
            case 1:
                SW_VegProdIn->veg_method =
                    sw_strtoi(vegStrs[0], MyFileName, LogInfo);
                if (LogInfo->stopRun) {
                    goto closeFile;
                }
                break;

            /* fractions of vegetation types */
            case 2:
                ForEachVegType(k) {
                    SW_VegProdRunIn->veg[k].cov.fCover = help_veg[k];
                }
                SW_VegProdRunIn->bare_cov.fCover = help_bareGround;
                break;

            /* albedo */
            case 3:
                ForEachVegType(k) {
                    SW_VegProdIn->veg[k].cov.albedo = help_veg[k];
                }
                SW_VegProdIn->bare_cov.albedo = help_bareGround;
                break;

            /* canopy height */
            case 4:
                ForEachVegType(k) {
                    SW_VegProdIn->veg[k].cnpy.xinflec = help_veg[k];
                }
                break;

            case 5:
                ForEachVegType(k) {
                    SW_VegProdIn->veg[k].cnpy.yinflec = help_veg[k];
                }
                break;

            case 6:
                ForEachVegType(k) {
                    SW_VegProdIn->veg[k].cnpy.range = help_veg[k];
                }
                break;

            case 7:
                ForEachVegType(k) {
                    SW_VegProdIn->veg[k].cnpy.slope = help_veg[k];
                }
                break;

            case 8:
                ForEachVegType(k) {
                    SW_VegProdIn->veg[k].canopy_height_constant = help_veg[k];
                }
                break;

            /* vegetation interception parameters */
            case 9:
                ForEachVegType(k) {
                    SW_VegProdIn->veg[k].veg_kSmax = help_veg[k];
                }
                break;

            case 10:
                ForEachVegType(k) {
                    SW_VegProdIn->veg[k].veg_kdead = help_veg[k];
                }
                break;

            /* litter interception parameters */
            case 11:
                ForEachVegType(k) {
                    SW_VegProdIn->veg[k].lit_kSmax = help_veg[k];
                }
                break;

            /* parameter for partitioning of bare-soil evaporation and
             * transpiration */
            case 12:
                ForEachVegType(k) {
                    SW_VegProdIn->veg[k].EsTpartitioning_param = help_veg[k];
                }
                break;

            /* Parameter for scaling and limiting bare soil evaporation rate */
            case 13:
                ForEachVegType(k) {
                    SW_VegProdIn->veg[k].Es_param_limit = help_veg[k];
                }
                break;

            /* shade effects */
            case 14:
                ForEachVegType(k) {
                    SW_VegProdIn->veg[k].shade_scale = help_veg[k];
                }
                break;

            case 15:
                ForEachVegType(k) {
                    SW_VegProdIn->veg[k].shade_deadmax = help_veg[k];
                }
                break;

            case 16:
                ForEachVegType(k) {
                    SW_VegProdIn->veg[k].tr_shade_effects.xinflec = help_veg[k];
                }
                break;

            case 17:
                ForEachVegType(k) {
                    SW_VegProdIn->veg[k].tr_shade_effects.yinflec = help_veg[k];
                }
                break;

            case 18:
                ForEachVegType(k) {
                    SW_VegProdIn->veg[k].tr_shade_effects.range = help_veg[k];
                }
                break;

            case 19:
                ForEachVegType(k) {
                    SW_VegProdIn->veg[k].tr_shade_effects.slope = help_veg[k];
                }
                break;

            /* Hydraulic redistribution */
            case 20:
                ForEachVegType(k) {
                    SW_VegProdIn->veg[k].flagHydraulicRedistribution =
                        (Bool) EQ(help_veg[k], 1.);
                }
                break;

            case 21:
                ForEachVegType(k) {
                    SW_VegProdIn->veg[k].maxCondroot = help_veg[k];
                }
                break;

            case 22:
                ForEachVegType(k) {
                    SW_VegProdIn->veg[k].swpMatric50 = help_veg[k];
                }
                break;

            case 23:
                ForEachVegType(k) {
                    SW_VegProdIn->veg[k].shapeCond = help_veg[k];
                }
                break;

            /* Critical soil water potential */
            case 24:
                ForEachVegType(k) {
                    SW_VegProdIn->veg[k].SWPcrit = -10. * help_veg[k];
                    SW_VegProdIn->critSoilWater[k] =
                        help_veg[k]; // for use with get_swa for properly
                                     // partitioning available soilwater
                }
                get_critical_rank(SW_VegProdIn);
                break;

            /* CO2 Biomass Power Equation */
            // Coefficient 1
            case 25:
                ForEachVegType(k) {
                    SW_VegProdIn->veg[k].co2_bio_coeff1 = help_veg[k];
                }
                break;

            // Coefficient 2
            case 26:
                ForEachVegType(k) {
                    SW_VegProdIn->veg[k].co2_bio_coeff2 = help_veg[k];
                }
                break;

            /* CO2 WUE Power Equation */
            // Coefficient 1
            case 27:
                ForEachVegType(k) {
                    SW_VegProdIn->veg[k].co2_wue_coeff1 = help_veg[k];
                }
                break;

            // Coefficient 2
            case 28:
                ForEachVegType(k) {
                    SW_VegProdIn->veg[k].co2_wue_coeff2 = help_veg[k];
                }
                break;

            /* Spatial reference of biomass inputs */
            case 29:
                SW_VegProdIn->isBiomAsIf100Cover =
                    sw_strtoi(vegStrs[0], MyFileName, LogInfo) ? swTRUE :
                                                                 swFALSE;
                if (LogInfo->stopRun) {
                    goto closeFile;
                }
                break;

            /* Calendar year corresponding to vegetation inputs */
            case 30:
                SW_VegProdIn->vegYear =
                    sw_strtoi(vegStrs[0], MyFileName, LogInfo);
                if (LogInfo->stopRun) {
                    goto closeFile;
                }
                break;

            default:
                break;
            }

        } else {
            /* Mean monthly vegetation inputs */

            if (lineno == line_help + 1 || lineno == line_help + 1 + 12 ||
                lineno == line_help + 1 + 12 * 2 ||
                lineno == line_help + 1 + 12 * 3) {
                mon = Jan;
            }

            x = sscanf(
                inbuf,
                "%19s %19s %19s %19s",
                vegStrs[0],
                vegStrs[1],
                vegStrs[2],
                vegStrs[3]
            );

            if (x < NVEGTYPES) {
                LogError(
                    LogInfo,
                    LOGERROR,
                    "ERROR: invalid record %d in %s\n",
                    mon + 1,
                    MyFileName
                );
                goto closeFile;
            }

            for (index = 0; index < numMonthVals; index++) {
                *(monBioVals[index]) =
                    sw_strtod(vegStrs[index], MyFileName, LogInfo);
                if (LogInfo->stopRun) {
                    goto closeFile;
                }
            }

            if (lineno > line_help + 12 * 3 && lineno <= line_help + 12 * 4) {
                SW_VegProdRunIn->veg[SW_FORBS].litter[mon] = litt;
                SW_VegProdRunIn->veg[SW_FORBS].biomass[mon] = biom;
                SW_VegProdRunIn->veg[SW_FORBS].pct_live[mon] = pctl;
                SW_VegProdRunIn->veg[SW_FORBS].lai_conv[mon] = laic;
            } else if (lineno > line_help + 12 * 2 &&
                       lineno <= line_help + 12 * 3) {
                SW_VegProdRunIn->veg[SW_TREES].litter[mon] = litt;
                SW_VegProdRunIn->veg[SW_TREES].biomass[mon] = biom;
                SW_VegProdRunIn->veg[SW_TREES].pct_live[mon] = pctl;
                SW_VegProdRunIn->veg[SW_TREES].lai_conv[mon] = laic;
            } else if (lineno > line_help + 12 &&
                       lineno <= line_help + 12 * 2) {
                SW_VegProdRunIn->veg[SW_SHRUB].litter[mon] = litt;
                SW_VegProdRunIn->veg[SW_SHRUB].biomass[mon] = biom;
                SW_VegProdRunIn->veg[SW_SHRUB].pct_live[mon] = pctl;
                SW_VegProdRunIn->veg[SW_SHRUB].lai_conv[mon] = laic;
            } else if (lineno > line_help && lineno <= line_help + 12) {
                SW_VegProdRunIn->veg[SW_GRASS].litter[mon] = litt;
                SW_VegProdRunIn->veg[SW_GRASS].biomass[mon] = biom;
                SW_VegProdRunIn->veg[SW_GRASS].pct_live[mon] = pctl;
                SW_VegProdRunIn->veg[SW_GRASS].lai_conv[mon] = laic;
            }

            mon++;
        }
    }

    if (mon < Dec) {
        LogError(
            LogInfo,
            LOGWARN,
            "No Veg Production"
            " values after month %d\n",
            mon + 1
        );
    }

    SW_VPD_fix_cover(SW_VegProdRunIn, LogInfo);

closeFile: { CloseFile(&f, LogInfo); }
}

/**
@brief Check that sum of land cover is 1; adjust if not.

@param[in,out] SW_VegProdRunIn Struct of type SW_VEGPROD_RUN_INPUTS that
    holds run-specific input information about vegetation production
@param[out] LogInfo Holds information on warnings and errors

@sideeffect
- Adjusts `SW_VegProdRunIn->bare_cov.fCover` and
`SW_VegProdRunIn->veg[k].cov.fCover` to sum to 1.
- Print a warning that values are adjusted and notes with the new values.
*/
void SW_VPD_fix_cover(
    SW_VEGPROD_RUN_INPUTS *SW_VegProdRunIn, LOG_INFO *LogInfo
) {
    int k;
    double fraction_sum = 0.;

    fraction_sum = SW_VegProdRunIn->bare_cov.fCover;
    ForEachVegType(k) { fraction_sum += SW_VegProdRunIn->veg[k].cov.fCover; }

    if (!EQ_w_tol(fraction_sum, 1.0, 1e-4)) {
        // inputs are never more precise than at most 3-4 digits

        LogError(
            LogInfo,
            LOGWARN,
            "Fractions of land cover components were normalized:\n"
            "\tSum of fractions was %.4f instead of 1.0. "
            "New coefficients are:",
            fraction_sum
        );

        SW_VegProdRunIn->bare_cov.fCover /= fraction_sum;
        LogError(
            LogInfo,
            LOGWARN,
            "Bare ground fraction = %.4f",
            SW_VegProdRunIn->bare_cov.fCover
        );

        ForEachVegType(k) {
            SW_VegProdRunIn->veg[k].cov.fCover /= fraction_sum;
            LogError(
                LogInfo,
                LOGWARN,
                "%s fraction = %.4f",
                key2veg[k],
                SW_VegProdRunIn->veg[k].cov.fCover
            );
        }
    }
}

/**
@brief Constructor for VegProd input and output information

@param[out] SW_VegProdIn VegProdIn Struct of type SW_VEGPROD_INPUTS describing
surface cover conditions in the simulation
@param[out] SW_VegProdRunIn Struct of type SW_VEGPROD_RUN_INPUTS that
    holds run-specific input information about vegetation production
@param[out] vp_p_oagg A list of output structs of type SW_VEGPROD_OUTPUTS
    to accumulate output
@param[out] vp_p_accu A list of output structs of type SW_VEGPROD_OUTPUTS
    to aggregate output
*/
void SW_VPD_construct(
    SW_VEGPROD_INPUTS *SW_VegProdIn,
    SW_VEGPROD_RUN_INPUTS *SW_VegProdRunIn,
    SW_VEGPROD_OUTPUTS vp_p_oagg[],
    SW_VEGPROD_OUTPUTS vp_p_accu[]
) {
    /* =================================================== */
    OutPeriod pd;

    // Clear the module structure:
    memset(SW_VegProdIn, 0, sizeof(SW_VEGPROD_INPUTS));
    memset(SW_VegProdRunIn, 0, sizeof(SW_VEGPROD_RUN_INPUTS));

    ForEachOutPeriod(pd) {
        memset(vp_p_oagg, 0, sizeof(SW_VEGPROD_OUTPUTS));
        memset(vp_p_accu, 0, sizeof(SW_VEGPROD_OUTPUTS));
    }
}

void SW_VPD_init_run(
    SW_VEGPROD_RUN_INPUTS *SW_VegProdRunIn,
    SW_WEATHER_HIST *allHist,
    SW_MODEL_INPUTS *SW_ModelIn,
    SW_MODEL_SIM *SW_ModelSim,
    VegTypeSim vegSim[],
    Bool estVeg,
    Bool inNorthHem,
    int veg_method,
    LOG_INFO *LogInfo
) {

    TimeInt year;
    int k;

    /* Set co2-multipliers to default */
    for (year = 0; year < MAX_NYEAR; year++) {
        ForEachVegType(k) {
            vegSim[k].co2_multipliers[BIO_INDEX][year] = 1.;
            vegSim[k].co2_multipliers[WUE_INDEX][year] = 1.;
        }
    }

    if (estVeg && veg_method > 0) {
        estimateVegetationFromClimate(
            SW_VegProdRunIn,
            allHist,
            SW_ModelIn,
            SW_ModelSim,
            inNorthHem,
            veg_method,
            LogInfo
        );
        if (LogInfo->stopRun) {
            return; // Exit function prematurely due to error
        }
    }

    checkBiomass(SW_VegProdRunIn->veg, LogInfo);
}

/**
@brief Validate monthly biomass values

@param[in] veg Array of size NVEGTYPES of type VegType describing
    all NVEGTYPES vegetation types through simulation-specific inputs
@param[out] LogInfo Holds information on warnings and errors
*/
void checkBiomass(VegTypeRunIn veg[], LOG_INFO *LogInfo) {
    unsigned int k;
    unsigned int mon;

    ForEachVegType(k) {
        for (mon = 0; mon < MAX_MONTHS; mon++) {

            if (veg[k].litter[mon] < 0) {
                LogError(
                    LogInfo,
                    LOGERROR,
                    "%s litter (%.4f) is negative in month %d.",
                    key2veg[k],
                    veg[k].litter[mon],
                    mon + 1
                );
                return;
            }

            if (veg[k].biomass[mon] < 0) {
                LogError(
                    LogInfo,
                    LOGERROR,
                    "%s biomass (%.4f) is negative in month %d.",
                    key2veg[k],
                    veg[k].biomass[mon],
                    mon + 1
                );
                return;
            }

            if (veg[k].pct_live[mon] < 0 || veg[k].pct_live[mon] > 1) {
                LogError(
                    LogInfo,
                    LOGERROR,
                    "%s pct_live (%.4f) not within [0,1] in month %d.",
                    key2veg[k],
                    veg[k].pct_live[mon],
                    mon + 1
                );
                return;
            }

            if (veg[k].lai_conv[mon] < 0) {
                LogError(
                    LogInfo,
                    LOGERROR,
                    "%s lai_conv (%.4f) is negative in month %d.",
                    key2veg[k],
                    veg[k].lai_conv[mon],
                    mon + 1
                );
                return;
            }
        }
    }
}

/**
@brief Applies CO2 effects to supplied biomass data.

Two biomass parameters are needed so that we do not have a compound effect
on the biomass.

@param new_biomass  The resulting biomass after applying the multiplier.
@param biomass      The biomass to be modified (representing the value under
    reference conditions (i.e., 360 ppm CO<SUB>2</SUB>, currently).
@param multiplier   The biomass multiplier for this PFT.

@sideeffect new_biomass Updated biomass.
*/
void apply_biomassCO2effect(
    double new_biomass[], const double biomass[], double multiplier
) {
    int i;
    for (i = 0; i < 12; i++) {
        new_biomass[i] = (biomass[i] * multiplier);
    }
}

/**
@brief Update vegetation parameters for new year

@param[in] SW_ModelSim Struct of type SW_MODEL_SIM holding basic intermediate
    time information about the simulation run
@param[in] isBiomAsIf100Cover Spatial reference of biomass inputs
    (are inputs as if 100% cover)
        - false (0): values as is (at given cover)
        - true (1), values as if cover was 100%
@param[out] vegRunIn Array of size NVEGTYPES of type VegTypeRunIn describing
    all NVEGTYPES vegetation types through simulation-specific inputs
@param[out] vegSim Array of size NVEGTYPES of type VegTypeSim describing
    all NVEGTYPES vegetation types through values used purely during simulation
@param[out] vegIn Array of size NVEGTYPES of type VegTypeIn describing
    all NVEGTYPES vegetation types through static simulation values (cannot
    change between simulation runs)
*/
void SW_VPD_new_year(
    SW_MODEL_SIM *SW_ModelSim,
    Bool isBiomAsIf100Cover,
    VegTypeRunIn vegRunIn[],
    VegTypeSim vegSim[],
    VegTypeIn vegIn[]
) {
    /* ================================================== */
    /*
    * History:
    *     Originally included in the FORTRAN model.
    *
    *     20-Oct-03 (cwb) removed the calculation of
    *        lai_corr and changed the lai_conv value of 80
    *        as found in the prod.in file.  The conversion
    *        factor is now simply a divisor rather than
    *        an equation.  Removed the following code:
    lai_corr = VegProdIn->lai_conv[m] * (1. - pstem) + aconst * pstem;
    lai_standing    = VegProdIn->biomass[m] / lai_corr;
    where pstem = 0.3,
    aconst = 464.0,
    conv_stcr = 3.0;
    *
    */

    TimeInt doy; /* base1 */
    TimeInt simyear = SW_ModelSim->simyear;
    int k;
    int mon;

    // Interpolation is to be in base1 in `interpolate_monthlyValues()`
    Bool interpAsBase1 = swTRUE;

    /* Monthly biomass after CO2 effects */
    double biomass_after_CO2[MAX_MONTHS];

    /* Monthly biomass at 100% cover */
    double biomassAsIf100Cover[MAX_MONTHS];
    double litterAsIf100Cover[MAX_MONTHS];


    // Grab the real year so we can access CO2 data
    ForEachVegType(k) {
        if (GT(vegRunIn[k].cov.fCover, 0.)) {

            /* Scale biomass to as if 100% cover unless provided as inputs */
            for (mon = 0; mon < MAX_MONTHS; mon++) {
                biomassAsIf100Cover[mon] =
                    isBiomAsIf100Cover ?
                        vegRunIn[k].biomass[mon] :
                        (vegRunIn[k].biomass[mon] / vegRunIn[k].cov.fCover);

                litterAsIf100Cover[mon] =
                    isBiomAsIf100Cover ?
                        vegRunIn[k].litter[mon] :
                        (vegRunIn[k].litter[mon] / vegRunIn[k].cov.fCover);
            }

            if (k == SW_TREES) {
                // CO2 effects on tree biomass restricted to percent live
                // biomass, i.e., total tree biomass is constant while live
                // biomass is increasing
                apply_biomassCO2effect(
                    biomass_after_CO2,
                    vegRunIn[k].pct_live,
                    vegSim[k].co2_multipliers[BIO_INDEX][simyear]
                );

                interpolate_monthlyValues(
                    biomass_after_CO2,
                    interpAsBase1,
                    SW_ModelSim->cum_monthdays,
                    SW_ModelSim->days_in_month,
                    vegSim[k].pct_live_daily
                );
                interpolate_monthlyValues(
                    biomassAsIf100Cover,
                    interpAsBase1,
                    SW_ModelSim->cum_monthdays,
                    SW_ModelSim->days_in_month,
                    vegSim[k].biomass_daily
                );

            } else {
                // CO2 effects on biomass applied to total biomass, i.e.,
                // total and live biomass are increasing
                apply_biomassCO2effect(
                    biomass_after_CO2,
                    biomassAsIf100Cover,
                    vegSim[k].co2_multipliers[BIO_INDEX][simyear]
                );

                interpolate_monthlyValues(
                    biomass_after_CO2,
                    interpAsBase1,
                    SW_ModelSim->cum_monthdays,
                    SW_ModelSim->days_in_month,
                    vegSim[k].biomass_daily
                );
                interpolate_monthlyValues(
                    vegRunIn[k].pct_live,
                    interpAsBase1,
                    SW_ModelSim->cum_monthdays,
                    SW_ModelSim->days_in_month,
                    vegSim[k].pct_live_daily
                );
            }

            // Interpolation of remaining variables from monthly to daily values
            interpolate_monthlyValues(
                litterAsIf100Cover,
                interpAsBase1,
                SW_ModelSim->cum_monthdays,
                SW_ModelSim->days_in_month,
                vegSim[k].litter_daily
            );
            interpolate_monthlyValues(
                vegRunIn[k].lai_conv,
                interpAsBase1,
                SW_ModelSim->cum_monthdays,
                SW_ModelSim->days_in_month,
                vegSim[k].lai_conv_daily
            );
        }
    }

    for (doy = 1; doy <= MAX_DAYS; doy++) {
        ForEachVegType(k) {
            if (GT(vegRunIn[k].cov.fCover, 0.)) {
                /* vegetation height = 'veg_height_daily' is used for
                 * 'snowdepth_scale'; historically, also for 'vegcov' */
                if (GT(vegIn[k].canopy_height_constant, 0.)) {
                    vegSim[k].veg_height_daily[doy] =
                        vegIn[k].canopy_height_constant;

                } else {
                    vegSim[k].veg_height_daily[doy] = tanfunc(
                        vegSim[k].biomass_daily[doy],
                        vegIn[k].cnpy.xinflec,
                        vegIn[k].cnpy.yinflec,
                        vegIn[k].cnpy.range,
                        vegIn[k].cnpy.slope
                    );
                }

                /* live biomass = 'biolive_daily' is used for
                 * canopy-interception, transpiration, bare-soil evaporation,
                 * and hydraulic redistribution */
                vegSim[k].biolive_daily[doy] = vegSim[k].biomass_daily[doy] *
                                               vegSim[k].pct_live_daily[doy];

                /* dead biomass = 'biodead_daily' is used for
                 * canopy-interception and transpiration */
                vegSim[k].biodead_daily[doy] =
                    vegSim[k].biomass_daily[doy] - vegSim[k].biolive_daily[doy];

                /* live leaf area index = 'lai_live_daily' is used for E-T
                 * partitioning */
                vegSim[k].lai_live_daily[doy] = vegSim[k].biolive_daily[doy] /
                                                vegSim[k].lai_conv_daily[doy];

                /* compound leaf area index = 'bLAI_total_daily' is used for
                 * canopy-interception */
                vegSim[k].bLAI_total_daily[doy] =
                    vegSim[k].lai_live_daily[doy] +
                    vegIn[k].veg_kdead * vegSim[k].biodead_daily[doy] /
                        vegSim[k].lai_conv_daily[doy];

                /* total above-ground biomass = 'total_agb_daily' is used for
                 * bare-soil evaporation */
                if (k == SW_TREES) {
                    vegSim[k].total_agb_daily[doy] =
                        vegSim[k].litter_daily[doy] +
                        vegSim[k].biolive_daily[doy];
                } else {
                    vegSim[k].total_agb_daily[doy] =
                        vegSim[k].litter_daily[doy] +
                        vegSim[k].biomass_daily[doy];
                }

            } else {
                vegSim[k].lai_live_daily[doy] = 0.;
                vegSim[k].bLAI_total_daily[doy] = 0.;
                vegSim[k].biolive_daily[doy] = 0.;
                vegSim[k].biodead_daily[doy] = 0.;
                vegSim[k].total_agb_daily[doy] = 0.;
            }
        }
    }
}

/**
@brief Sum up values across vegetation types

@param[in] x Array of size \ref NVEGTYPES by \ref MAX_LAYERS
@param[in] layerno Current layer which is being worked with
@return Sum across `*x`
*/
double sum_across_vegtypes(double x[][MAX_LAYERS], LyrIndex layerno) {
    unsigned int k;
    double sum = 0.;

    ForEachVegType(k) { sum += x[k][layerno]; }

    return sum;
}

/**
@brief Text output for VegProd.

@param[in] SW_VegProdRunIn Struct of type SW_VEGPROD_RUN_INPUTS that
    holds run-specific input information about vegetation production
@param[in] SW_VegProdIn Struct of type SW_VEGPROD_INPUTS that
    holds static simulation values (cannot change depending on the simulation)
*/
void echo_VegProd(
    SW_VEGPROD_RUN_INPUTS *SW_VegProdRunIn, SW_VEGPROD_INPUTS *SW_VegProdIn
) {
    /* ================================================== */

    int k;

    sw_printf("\n==============================================\n"
              "Vegetation Production Parameters\n");

    ForEachVegType(k) {
        sw_printf(
            "%s component\t= %1.2f\n"
            "\tAlbedo\t= %1.2f\n"
            "\tHydraulic redistribution flag\t= %d",
            key2veg[k],
            SW_VegProdRunIn->veg[k].cov.fCover,
            SW_VegProdIn->veg[k].cov.albedo,
            SW_VegProdIn->veg[k].flagHydraulicRedistribution
        );
    }

    sw_printf(
        "Bare Ground component\t= %1.2f\n"
        "\tAlbedo\t= %1.2f\n",
        SW_VegProdRunIn->bare_cov.fCover,
        SW_VegProdIn->bare_cov.albedo
    );
}

/**
@brief Determine vegetation type of decreasingly ranked the critical SWP

@param[in,out] SW_VegProdIn Struct of type SW_VEGPROD_INPUTS describing surface
    cover conditions in the simulation

@sideeffect Sets `SW_VegProdIn->rank_SWPcrits[]` based on
`SW_VegProdIn->critSoilWater[]`
*/
void get_critical_rank(SW_VEGPROD_INPUTS *SW_VegProdIn) {
    /*----------------------------------------------------------
            Get proper order for rank_SWPcrits
    ----------------------------------------------------------*/
    int i;
    int outerLoop;
    int innerLoop;
    double key;

    // need two temp arrays equal to critSoilWater since we dont want to alter
    // the original at all
    double tempArray[NVEGTYPES];
    double tempArrayUnsorted[NVEGTYPES];

    ForEachVegType(i) {
        tempArray[i] = SW_VegProdIn->critSoilWater[i];
        tempArrayUnsorted[i] = SW_VegProdIn->critSoilWater[i];
    }

    // insertion sort to rank the veg types and store them in their proper order
    for (outerLoop = 1; outerLoop < NVEGTYPES; outerLoop++) {
        key = tempArray[outerLoop]; // set key equal to critical value
        innerLoop = outerLoop - 1;
        while (innerLoop >= 0 && tempArray[innerLoop] < key) {
            // code to switch values
            tempArray[innerLoop + 1] = tempArray[innerLoop];
            innerLoop = innerLoop - 1;
        }
        tempArray[innerLoop + 1] = key;
    }

    // loops to compare sorted v unsorted array and find proper index
    for (outerLoop = 0; outerLoop < NVEGTYPES; outerLoop++) {
        for (innerLoop = 0; innerLoop < NVEGTYPES; innerLoop++) {
            if (tempArray[outerLoop] == tempArrayUnsorted[innerLoop]) {
                SW_VegProdIn->rank_SWPcrits[outerLoop] = innerLoop;
                // set value to something impossible so if a duplicate a
                // different index is picked next
                tempArrayUnsorted[innerLoop] = SW_MISSING;
                break;
            }
        }
    }
    /*printf("%d = %f\n", VegProdIn->rank_SWPcrits[0],
    VegProdIn->critSoilWater[VegProdIn->rank_SWPcrits[0]]); printf("%d =
    %f\n", VegProdIn->rank_SWPcrits[1],
    VegProdIn->critSoilWater[VegProdIn->rank_SWPcrits[1]]); printf("%d =
    %f\n", VegProdIn->rank_SWPcrits[2],
    VegProdIn->critSoilWater[VegProdIn->rank_SWPcrits[2]]); printf("%d =
    %f\n\n", VegProdIn->rank_SWPcrits[3],
    VegProdIn->critSoilWater[VegProdIn->rank_SWPcrits[3]]);*/
    /*----------------------------------------------------------
            End of rank_SWPcrits
    ----------------------------------------------------------*/
}

/**
@brief Wrapper function for estimating natural vegetation. First, climate is
calculated and averaged, then values are estimated

@param[in,out] SW_VegProdRunIn Struct of type SW_VEGPROD_RUN_INPUTS that
    holds run-specific input information about vegetation production
@param[in,out] Weather_hist Array containing all historical data of a site
@param[in] SW_ModelIn Struct of type SW_MODEL_INPUTS holding basic input
    time information about the simulation
@param[in] SW_ModelSim Struct of type SW_MODEL_SIM holding basic intermediate
    time information about the simulation run
@param[in] inNorthHem Bool value specifying if the current site is in the
    northern hemisphere
@param[in] veg_method The requested method for average surface temperature
    (see @ref SW_SITE_INPUTS.methodSurfaceTemperature):
    - 0, based on Parton 1978 (default prior to v8.1.0);
    - 1, based on Parton 1984 (default since v8.1.0)
@param[in] LogInfo Holds information on warnings and errors
*/
void estimateVegetationFromClimate(
    SW_VEGPROD_RUN_INPUTS *SW_VegProdRunIn,
    SW_WEATHER_HIST *Weather_hist,
    SW_MODEL_INPUTS *SW_ModelIn,
    SW_MODEL_SIM *SW_ModelSim,
    Bool inNorthHem,
    int veg_method,
    LOG_INFO *LogInfo
) {

    unsigned int numYears = SW_ModelIn->endyr - SW_ModelIn->startyr + 1;
    unsigned int k;
    unsigned int bareGroundIndex = 7;

    SW_CLIMATE_YEARLY climateOutput;
    SW_CLIMATE_CLIM climateAverages;

    // NOTE: 8 = number of types, 5 = (number of types) - grasses

    double coverValues[8] = {
        SW_MISSING,
        SW_MISSING,
        SW_MISSING,
        SW_MISSING,
        0.0,
        SW_MISSING,
        0.0,
        0.0
    };
    double shrubLimit = .2;

    double SumGrassesFraction = SW_MISSING;
    double C4Variables[3];
    double grassOutput[3];
    double RelAbundanceL0[8];
    double RelAbundanceL1[5];

    Bool fillEmptyWithBareGround = swTRUE;
    Bool warnExtrapolation = swTRUE;
    Bool fixBareGround = swTRUE;

    // Allocate climate structs' memory
    allocateClimateStructs(numYears, &climateOutput, &climateAverages, LogInfo);
    if (LogInfo->stopRun) {
        // Deallocate climate structs' memory before error
        deallocateClimateStructs(&climateOutput, &climateAverages);
        return; // Exit function prematurely due to error
    }

    calcSiteClimate(
        Weather_hist,
        SW_ModelSim->cum_monthdays,
        SW_ModelSim->days_in_month,
        numYears,
        SW_ModelIn->startyr,
        inNorthHem,
        &climateOutput
    );

    averageClimateAcrossYears(&climateOutput, numYears, &climateAverages);

    if (veg_method == 1) {

        C4Variables[0] = climateAverages.minTemp7thMon_C;
        C4Variables[1] = climateAverages.ddAbove65F_degday;
        C4Variables[2] = climateAverages.frostFree_days;

        estimatePotNatVegComposition(
            climateAverages.meanTemp_C,
            climateAverages.PPT_cm,
            climateAverages.meanTempMon_C,
            climateAverages.PPTMon_cm,
            coverValues,
            shrubLimit,
            SumGrassesFraction,
            C4Variables,
            fillEmptyWithBareGround,
            inNorthHem,
            warnExtrapolation,
            fixBareGround,
            grassOutput,
            RelAbundanceL0,
            RelAbundanceL1,
            LogInfo
        );

        if (LogInfo->stopRun) {
            // Deallocate climate structs' memory before error
            deallocateClimateStructs(&climateOutput, &climateAverages);
            return; // Exit function prematurely due to error
        }

        ForEachVegType(k) {
            SW_VegProdRunIn->veg[k].cov.fCover = RelAbundanceL1[k];
        }

        SW_VegProdRunIn->bare_cov.fCover = RelAbundanceL0[bareGroundIndex];
    }

    // Deallocate climate structs' memory
    deallocateClimateStructs(&climateOutput, &climateAverages);
}

/**
@brief Calculate the composition (land cover) representing a potential natural
vegetation based on climate relationships

The function returns relative abundance/land cover values that completely cover
the surface (i.e., they sum to 1) of a site specified by long-term climate
and/or fixed input values.

Some of the land cover/vegetation types, i.e., trees, annual grasses, and
bare-ground are not estimated from climate relationships; they are either set
to 0, or alternatively fixed at the value of the input argument(s).

The remaining vegetation types, i.e., shrubs, C3 grasses, C4 grasses, forbs,
and succulents, are estimated from climate relationships using equations
developed by Paruelo & Lauenroth 1996 @cite paruelo1996EA, or alternatively
fixed at the value of the input argument(s). If values for dailyC4vars are
provided, then equations developed by Teeri & Stowe 1976 @cite teeri1976O are
used to limit the occurrence of C4 grasses.

The relative abundance values of the the vegetation types that can be estimated
and are not fixed by inputs, are estimated in two steps: (i) as if they cover
the entire surface; (ii) scaled to the proportion of the surface that is not
fixed by inputs.

The equations developed by Paruelo & Lauenroth 1996 @cite paruelo1996EA are
based on sites with MAT from 2 C to 21.2 C and MAP from 117 to 1011 mm. If
warn_extrapolation is set to TRUE, then inputs are checked against supported
ranges, i.e., if MAT is below 1 C, then it is reset to 1 C with a warning. If
other inputs exceed their ranges, then a warning is issued and the code
proceeds.

`calcSiteClimate()` and `averageClimateAcrossYears()` can be used to calculate
climate variables required as inputs.`

@param[in] meanTemp_C Value containing the long-term average of yearly
    temperatures [C]
@param[in] PPT_cm Value containing the long-term average of yearly
    precipitation [cm]
@param[in] meanTempMon_C Array of size MAX_MONTHS containing long-term average
    monthly mean temperatures [C]
@param[in] PPTMon_cm Array of size MAX_MONTHS containing sum of monthly mean
    precipitation [cm]
@param[in] inputValues Array of size eight that contains values input by user
    for each component of cover.
    A value of SW_MISSING indicates the respective component's value will be
    estimated. If an element is not SW_MISSING, a value from 0-1 indicates
    the component cover is fixed and will not be estimated.
    The elements of compositions are:
        -# Succulents
        -# Forbs
        -# C3 Grasses
        -# C4 Grasses
        -# Grass Annuals
        -# Shrubs
        -# Trees
        -# Bare ground
@param[in] shrubLimit Shrub cover lower than shrubLimit selects the "grassland"
    equation to determine C3 grass cover; shrub cover larger than shrubLimit
    selects the "shrubland" equation
    (default value of 0.2; page 1213 of Paruelo & Lauenroth 1996).
@param[in] SumGrassesFraction Value holding sum of grasses, if not SW_MISSING,
    the sum of grasses is fixed and if a grass component is not fixed,
    it will be estimated relative to this value
@param[in] C4Variables Array of size three holding C4 variables after being
    averaged by `averageClimateAcrossYears()`. The elements are:
        -# July precipitation,
        -# mean temperature of dry quarter,
        -# mean minimum temperature of February
@param[in] fillEmptyWithBareGround Bool value specifying whether or not to fill
    gaps in values with bare ground
@param[in] inNorthHem Bool value specifying if the current site is in the
    northern hemisphere
@param[in] warnExtrapolation Bool value specifying whether or not to warn the
    user when extrapolation happens
@param[in] fixBareGround Bool value specifying if bare ground input value is
    fixed
@param[out] grassOutput Array of size three holding estimated grass values. The
    elements are:
    -# C3 grasses,
    -# C4 grasses,
    -# annual grasses
@param[out] RelAbundanceL0 Array of size eight holding all estimated values.
    The elements are:
        -# Succulents,
        -# Forbs,
        -# C3 grasses,
        -# C4 grasses,
        -# annual grasses,
        -# Shrubs,
        -# Trees,
        -# Bare ground
@param[out] RelAbundanceL1 Array of size five holding all estimated values
    aside from grasses (not including sum of grasses). The elements are:
        -# trees,
        -# shrubs
        -# sum of forbs and succulents
        -# overall sum of grasses
        -# bare ground
@param[out] LogInfo Holds information on warnings and errors

@note This function uses equations developed by
Paruelo & Lauenroth (1996) @cite paruelo1996EA and,
for C4 grasses, an equation by Teeri & Stowe (1976) @cite teeri1976O.
*/
void estimatePotNatVegComposition(
    double meanTemp_C,
    double PPT_cm,
    double meanTempMon_C[],
    const double PPTMon_cm[],
    double inputValues[],
    double shrubLimit,
    double SumGrassesFraction,
    double C4Variables[],
    Bool fillEmptyWithBareGround,
    Bool inNorthHem,
    Bool warnExtrapolation,
    Bool fixBareGround,
    double *grassOutput,
    double *RelAbundanceL0,
    double *RelAbundanceL1,
    LOG_INFO *LogInfo
) {

    const int nTypes = 8;
    int winterMonths[3];
    int summerMonths[3];

    // Indices both single value and arrays
    int index;
    int succIndex = 0;
    int forbIndex = 1;
    int C3Index = 2;
    int C4Index = 3;
    int grassAnn = 4;
    int shrubIndex = 5;
    int treeIndex = 6;
    int bareGround = 7;
    int grassEstimSize = 0;
    int overallEstimSize = 0;
    int julyMin = 0;
    int degreeAbove65 = 1;
    int frostFreeDays = 2;
    int estimIndicesNotNA = 0;
    int grassesEstim[3];
    int overallEstim[nTypes];
    int iFixed[nTypes];
    int iFixedSize = 0;
    int tempSwapValue;
    int isetIndices[3] = {grassAnn, treeIndex, bareGround};

    const char *txt_isetIndices[] = {"annual grasses", "trees", "bare ground"};

    // Totals of different areas of variables
    double totalSumGrasses = 0.;
    double inputSumGrasses = 0.;
    double tempDiffJanJul;
    double summerMAP = 0.;
    double winterMAP = 0.;
    double C4Species = SW_MISSING;
    double C3Grassland;
    double C3Shrubland;
    double estimGrassSum = 0;
    double finalVegSum = 0.;
    double estimCoverSum = 0.;
    double tempSumGrasses = 0.;
    double estimCover[nTypes];
    double initialVegSum = 0.;
    double fixedValuesSum = 0;

    Bool fixSumGrasses = (Bool) (!missing(SumGrassesFraction));
    Bool isGrassIndex = swFALSE;
    Bool tempShrubBool;


    // Land cover/vegetation types that are not estimated
    // (trees, annual grasses, and bare-ground):
    // set to 0 if input is `SW_MISSING`
    for (index = 0; index < 3; index++) {
        if (missing(inputValues[isetIndices[index]])) {
            inputValues[isetIndices[index]] = 0.;

            LogError(
                LogInfo,
                LOGWARN,
                "No equation for requested cover type '%s': cover set to 0.\n",
                txt_isetIndices[index]
            );
        }
    }

    // Loop through inputValues and get the total
    for (index = 0; index < nTypes; index++) {
        if (!missing(inputValues[index])) {
            initialVegSum += inputValues[index];
        }
    }

    // Check if grasses are fixed
    if (fixSumGrasses) {
        // Set SumGrassesFraction
        // If SumGrassesFraction < 0, set to zero, otherwise keep at value
        cutZeroInf(SumGrassesFraction);
        // Get sum of input grass values and set to inputSumGrasses
        for (index = C3Index; index <= grassAnn; index++) {
            if (!missing(inputValues[index])) {
                inputSumGrasses += inputValues[index];
            }
        }

        // Get totalSumGrasses
        totalSumGrasses = SumGrassesFraction - inputSumGrasses;

        // Check if totalSumGrasses is less than zero
        if (totalSumGrasses < 0) {
            LogError(
                LogInfo,
                LOGERROR,
                "'estimate_PotNatVeg_composition': "
                "User defined grass values including C3, C4, and annuals "
                "sum to more than user defined total grass cover."
            );
            return; // Exit function prematurely due to error
        }
        // Find indices to estimate related to grasses
        // (i.e., C3, C4 and annual grasses)
        for (index = C3Index; index < grassAnn; index++) {
            if (missing(inputValues[index])) {
                grassesEstim[grassEstimSize] = index;
                grassEstimSize++;
            }
        }

        // Check if totalSumGrasses is greater than zero
        if (totalSumGrasses > 0) {

            // Check if there is only one grass index to be estimated
            if (grassEstimSize == 1) {

                // Set element to SumGrassesFraction - inputSumGrasses
                inputValues[grassesEstim[0]] =
                    SumGrassesFraction - inputSumGrasses;

                // Set totalSumGrasses to zero
                totalSumGrasses = 0.;
            }
        } else {
            // Otherwise, totalSumGrasses is zero or below
            for (index = 0; index < grassEstimSize; index++) {
                // Set all found ids to estimate to zero
                inputValues[grassesEstim[index]] = 0.;
            }
        }
    }

    // Initialize overallEstim and add fixed indices to `iFixed`
    for (index = 0; index < nTypes; index++) {
        if (!missing(inputValues[index])) {
            iFixed[iFixedSize] = index;
            iFixedSize++;
            estimCover[index] = inputValues[index];
            estimIndicesNotNA++;
        } else {
            overallEstim[overallEstimSize] = index;
            overallEstimSize++;
            estimCover[index] = 0.;
        }
    }

    uniqueIndices(
        isetIndices, iFixed, 3, iFixedSize, iFixed, &iFixedSize, LogInfo
    );
    if (LogInfo->stopRun) {
        return; // Exit function prematurely due to error
    }

    // Set boolean value to true if grasses still need to be estimated
    if (!EQ(totalSumGrasses, 0.)) {
        initialVegSum += totalSumGrasses;
    }

    if (GT(initialVegSum, 1.)) {
        LogError(
            LogInfo,
            LOGERROR,
            "'estimate_PotNatVeg_composition': "
            "User defined relative abundance values sum to more than "
            "1 = full land cover."
        );
        return; // Exit function prematurely due to error
    }

    // Check if number of elements to estimate is less than or equal to 1
    // Or `initialVegSum` is 1 and we do not have to estimate any grasses
    if (overallEstimSize <= 1) {
        if (overallEstimSize == 0) {
            // Check if we want to fill gaps in data with bare ground
            if (fillEmptyWithBareGround) {
                // Set estimCover at index `bareGround` to 1 - (all values
                // execpt at index `bareGround`)
                inputValues[bareGround] =
                    1 - (initialVegSum - estimCover[bareGround]);
            } else if (initialVegSum < 1) {
                LogError(
                    LogInfo,
                    LOGERROR,
                    "'estimate_PotNatVeg_composition': "
                    "User defined relative abundance values are all fixed, "
                    "but their sum is smaller than 1 = full land cover."
                );
                return; // Exit function prematurely due to error
            }
        } else if (overallEstimSize == 1) {
            estimCover[overallEstim[0]] = 1 - initialVegSum;
        }
    } else {

        if (PPT_cm * 10 <= 1) {
            for (index = 0; index < nTypes - 1; index++) {
                estimCover[index] = 0.;
            }
            estimCover[bareGround] = 1.;
        } else {
            // Set months of winter and summer (northern/southern hemisphere)
            // and get their three month values in precipitation and temperature
            if (inNorthHem) {
                for (index = 0; index < 3; index++) {
                    winterMonths[index] = (index + 11) % MAX_MONTHS;
                    summerMonths[index] = (index + 5);
                    summerMAP += PPTMon_cm[summerMonths[index]];
                    winterMAP += PPTMon_cm[winterMonths[index]];
                }
            } else {
                for (index = 0; index < 3; index++) {
                    summerMonths[index] = (index + 11) % MAX_MONTHS;
                    winterMonths[index] = (index + 5);
                    summerMAP += PPTMon_cm[summerMonths[index]];
                    winterMAP += PPTMon_cm[winterMonths[index]];
                }
            }
            // Set summer and winter precipitations in mm
            summerMAP /= PPT_cm;
            winterMAP /= PPT_cm;

            // Get the difference between July and Janurary
            tempDiffJanJul = cutZeroInf(
                meanTempMon_C[summerMonths[1]] - meanTempMon_C[winterMonths[1]]
            );

            if (warnExtrapolation) {
                if (meanTemp_C < 1) {
                    LogError(
                        LogInfo,
                        LOGWARN,
                        "Equations used outside supported range"
                        "(2 - 21.2 C): MAT = %2f, C reset to 1C",
                        meanTemp_C
                    );

                    meanTemp_C = 1;
                }

                if (meanTemp_C > 21.2) {
                    LogError(
                        LogInfo,
                        LOGWARN,
                        "Equations used outside supported range"
                        "(2 - 21.2 C): MAT = %2f C",
                        meanTemp_C
                    );
                }

                if (PPT_cm * 10 < 117 || PPT_cm * 10 > 1011) {
                    LogError(
                        LogInfo,
                        LOGWARN,
                        "Equations used outside supported range"
                        "(117 - 1011 mm): MAP = %3f mm",
                        PPT_cm * 10
                    );
                }
            }

            // Paruelo & Lauenroth (1996): shrub climate-relationship:
            if (PPT_cm * 10 < 1) {
                estimCover[shrubIndex] = 0.;
            } else {
                estimCover[shrubIndex] = cutZeroInf(
                    1.7105 - (.2918 * log(PPT_cm * 10)) + (1.5451 * winterMAP)
                );
            }

            // Paruelo & Lauenroth (1996): C4-grass climate-relationship:
            if (meanTemp_C <= 0) {
                estimCover[C4Index] = 0;
            } else {
                estimCover[C4Index] = cutZeroInf(
                    -0.9837 + (.000594 * (PPT_cm * 10)) + (1.3528 * summerMAP) +
                    (.2710 * log(meanTemp_C))
                );

                // This equations give percent species/vegetation -> use to
                // limit Paruelo's C4 equation, i.e., where no C4 species => C4
                // abundance == 0
                if (!missing(C4Variables[julyMin])) {
                    if (C4Variables[frostFreeDays] <= 0) {
                        C4Species = 0;
                    } else {
                        C4Species = cutZeroInf(
                            ((1.6 * (C4Variables[julyMin] * 9 / 5 + 32)) +
                             (.0086 * (C4Variables[degreeAbove65] * 9 / 5)) -
                             (8.98 * log(C4Variables[frostFreeDays])) - 22.44) /
                            100
                        );
                    }
                    if (EQ(C4Species, 0.)) {
                        estimCover[C4Index] = 0;
                    }
                }
            }

            // Paruelo & Lauenroth (1996): C3-grass climate-relationship:
            if (winterMAP <= 0) {
                C3Grassland = C3Shrubland = 0;
            } else {
                C3Grassland = cutZeroInf(
                    1.1905 - .02909 * meanTemp_C + .1781 * log(winterMAP) -
                    .2383
                );

                C3Shrubland = cutZeroInf(
                    1.1905 - .02909 * meanTemp_C + .1781 * log(winterMAP) -
                    .4766
                );
            }

            tempShrubBool = (Bool) (!missing(estimCover[shrubIndex]) &&
                                    estimCover[shrubIndex] >= shrubLimit);

            if (tempShrubBool) {
                estimCover[C3Index] = C3Shrubland;
            } else {
                estimCover[C3Index] = C3Grassland;
            }

            // Paruelo & Lauenroth (1996): forb climate-relationship:
            if (PPT_cm * 10 < 1 || meanTemp_C <= 0) {
                estimCover[forbIndex] = 0.;
            } else {
                estimCover[forbIndex] = cutZeroInf(
                    -.2035 + (.07975 * log(PPT_cm * 10)) -
                    (.0623 * log(meanTemp_C))
                );
            }

            // Paruelo & Lauenroth (1996): succulent climate-relationship:
            if (tempDiffJanJul <= 0 || winterMAP <= 0) {
                estimCover[succIndex] = 0.;
            } else {
                estimCover[succIndex] = cutZeroInf(
                    -1 + ((1.20246 * pow(tempDiffJanJul, -.0689)) *
                          (pow(winterMAP, -.0322)))
                );
            }

            // Check if fillEmptyWithBareGround is FALSE and there's less than
            // or equal to one indices to estimate
            if (!fillEmptyWithBareGround && estimIndicesNotNA <= 1) {
                if (PPT_cm * 10 < 600) {
                    estimCover[shrubIndex] += 1.;
                }
                if (meanTemp_C < 10) {
                    estimCover[C3Index] += 1.;
                }
                if (meanTemp_C >= 10 && PPT_cm * 10 > 600) {
                    estimCover[C4Index] += 1.;
                }
            }

            if (fixSumGrasses && GT(totalSumGrasses, 0.)) {
                for (index = 0; index < grassEstimSize; index++) {
                    estimGrassSum += estimCover[grassesEstim[index]];
                }

                // If estimGrassSum is 0, make it 1. to prevent dividing by zero
                estimGrassSum = (EQ(estimGrassSum, 0.)) ? 1. : estimGrassSum;

                if (GT(estimGrassSum, 0.)) {
                    for (index = 0; index < grassEstimSize; index++) {
                        estimCover[grassesEstim[index]] *=
                            (totalSumGrasses / estimGrassSum);
                    }
                } else if (grassEstimSize > 0) {
                    for (index = 0; index < grassEstimSize; index++) {
                        estimCover[grassesEstim[index]] =
                            (totalSumGrasses / grassEstimSize);
                    }

                    LogError(
                        LogInfo,
                        LOGWARN,
                        "'estimate_PotNatVeg_composition': "
                        "Total grass cover set, but no grass cover estimated; "
                        "requested cover evenly divided among grass types."
                    );
                }
            }

            if (fixSumGrasses) {
                // Add grasses to `iFixed` array
                uniqueIndices(
                    iFixed,
                    grassesEstim,
                    iFixedSize,
                    grassEstimSize,
                    iFixed,
                    &iFixedSize,
                    LogInfo
                );

                if (LogInfo->stopRun) {
                    return; // Exit function prematurely due to error
                }

                // Remove them from the `estimIndices` array
                for (index = 0; index < overallEstimSize; index++) {
                    do {
                        isGrassIndex = (Bool) (overallEstim[index] == C3Index ||
                                               overallEstim[index] == C4Index ||
                                               overallEstim[index] == grassAnn);

                        if (isGrassIndex && index + 1 != overallEstimSize) {
                            tempSwapValue = overallEstim[overallEstimSize - 1];
                            overallEstim[overallEstimSize - 1] =
                                overallEstim[index];
                            overallEstim[index] = tempSwapValue;
                            overallEstimSize--;
                        }
                    } while (index != overallEstimSize - 1 && isGrassIndex);
                }

                isGrassIndex = (Bool) (overallEstim[index - 1] == C3Index ||
                                       overallEstim[index - 1] == C4Index ||
                                       overallEstim[index - 1] == grassAnn);

                if (isGrassIndex) {
                    overallEstimSize--;
                }
            }

            // Get final estimated vegetation sum
            for (index = 0; index < nTypes; index++) {
                if (missing(inputValues[index])) {
                    finalVegSum += estimCover[index];
                } else {
                    finalVegSum += inputValues[index];
                    fixedValuesSum += inputValues[index];
                }
            }

            // Include fixed grass sum if not missing
            if (fixSumGrasses && grassEstimSize > 0) {
                fixedValuesSum += totalSumGrasses;
            }

            // Check if the final estimated vegetation sum is equal to one
            if (!EQ(finalVegSum, 1.)) {
                for (index = 0; index < overallEstimSize; index++) {
                    estimCoverSum += estimCover[overallEstim[index]];
                }
                if (estimCoverSum > 0) {
                    for (index = 0; index < overallEstimSize; index++) {
                        estimCover[overallEstim[index]] *=
                            (1 - fixedValuesSum) / estimCoverSum;
                    }
                } else {
                    if (fillEmptyWithBareGround && !fixBareGround) {
                        inputValues[bareGround] = 1.;
                        for (index = 0; index < nTypes - 1; index++) {
                            inputValues[bareGround] -= estimCover[index];
                        }
                    } else {
                        LogError(
                            LogInfo,
                            LOGERROR,
                            "'estimate_PotNatVeg_composition': "
                            "The estimated vegetation cover values are 0, "
                            "the user fixed relative abundance values sum to "
                            "less than 1, "
                            "and bare-ground is fixed. "
                            "Thus, the function cannot compute "
                            "complete land cover composition."
                        );
                        return; // Exit function prematurely due to error
                    }
                }
            }
        }
    }

    // Fill in all output arrays (grassOutput, RelAbundanceL0, RelAbundanceL1)
    for (index = 0; index < nTypes; index++) {
        // Check if inputValues at index is missing or if current index is
        // bare ground if bare ground is fixed
        if (!missing(inputValues[index])) {

            // Reset estimated value to fixed value that was input
            estimCover[index] = inputValues[index];
        }

        RelAbundanceL0[index] = estimCover[index];
    }

    grassOutput[0] = (missing(inputValues[C3Index])) ? estimCover[C3Index] :
                                                       inputValues[C3Index];
    grassOutput[1] = (missing(inputValues[C4Index])) ? estimCover[C4Index] :
                                                       inputValues[C4Index];
    grassOutput[2] = (missing(inputValues[grassAnn])) ? estimCover[grassAnn] :
                                                        inputValues[grassAnn];

    tempSumGrasses += grassOutput[0];
    tempSumGrasses += grassOutput[1];
    tempSumGrasses += grassOutput[2];

    if (tempSumGrasses > 0) {
        for (index = 0; index < 3; index++) {
            grassOutput[index] /= (fixSumGrasses && overallEstimSize <= 1) ?
                                      SumGrassesFraction :
                                      tempSumGrasses;
        }
    }

    RelAbundanceL1[0] = estimCover[treeIndex];
    RelAbundanceL1[1] = estimCover[shrubIndex];
    RelAbundanceL1[2] = estimCover[forbIndex] + estimCover[succIndex];

    if (fixSumGrasses && grassEstimSize > 0) {
        RelAbundanceL1[3] = SumGrassesFraction;
    } else {
        RelAbundanceL1[3] = tempSumGrasses;
    }

    RelAbundanceL1[4] = inputValues[bareGround];
}

/**
@brief Helper function to `estimatePotNatVegComposition()` that doesn't allow a
value to go below zero

@param testValue A value of type double holding a value that is to be tested to
    see if it is below zero

@return A value that is either above or equal to zero
*/
double cutZeroInf(double testValue) {
    return (LT(testValue, 0.)) ? 0. : testValue;
}

/**
@brief Helper function to `estimatePotNatVegComposition()` that gets unique
indices from two input arrays

@param[in] arrayOne First array to search through to get indices inside of it
@param[in] arrayTwo Second array to search through to get indices inside of it
@param[in] arrayOneSize Size of first array
@param[in] arrayTwoSize Size of second array
@param[out] finalIndexArray Array of size finalIndexArraySize that holds all
    unique indices from both arrays
@param[in,out] finalIndexArraySize Value holding the size of finalIndexArray
    both before and after the function is run
@param[out] LogInfo Holds information on warnings and errors
*/
void uniqueIndices(
    const int arrayOne[],
    const int arrayTwo[],
    int arrayOneSize,
    int arrayTwoSize,
    int *finalIndexArray,
    int *finalIndexArraySize,
    LOG_INFO *LogInfo
) {

    int index;
    int finalArrayIndex = 0;
    int nTypes = 8;
    int tempSize = arrayOneSize + arrayTwoSize + finalArrayIndex;
    int tempIndex = 0;
    int *tempArray;
    int *tempArraySeen;

    tempArray =
        (int *) Mem_Malloc(sizeof(int) * tempSize, "uniqueIndices()", LogInfo);
    if (LogInfo->stopRun) {
        return; // Exit function prematurely due to error
    }

    tempArraySeen =
        (int *) Mem_Malloc(sizeof(int) * nTypes, "uniqueIndices()", LogInfo);
    if (LogInfo->stopRun) {
        free(tempArray);
        return; // Exit function prematurely due to error
    }

    memset(tempArray, 0, sizeof(int) * tempSize);
    memset(tempArraySeen, 0, sizeof(int) * nTypes);

    for (index = 0; index < tempSize; index++) {
        // Initalize the "seen" version of tempArray
        if (index < nTypes) {
            tempArraySeen[index] = 0;
        }

        // Add all elements of of finalArrayIndex, arrayOne and arrayTWo
        // into "tempArray"
        if (index < finalArrayIndex) {
            tempArray[tempIndex] = finalIndexArray[index];
            tempIndex++;
        }
        if (index < arrayOneSize) {
            tempArray[tempIndex] = arrayOne[index];
            tempIndex++;
        }
        if (index < arrayTwoSize) {
            tempArray[tempIndex] = arrayTwo[index];
            tempIndex++;
        }
    }

    // Loop through `tempArray` and search for unique indices
    for (index = 0; index < tempSize; index++) {
        // Check if we have found the current index in question
        if (tempArraySeen[tempArray[index]] == 0) {
            finalIndexArray[finalArrayIndex] = tempArray[index];
            finalArrayIndex++;
            tempArraySeen[tempArray[index]] = tempArray[index];
        }
    }

    *finalIndexArraySize = finalArrayIndex;

    free(tempArray);
    free(tempArraySeen);
}
<|MERGE_RESOLUTION|>--- conflicted
+++ resolved
@@ -1,1971 +1,1955 @@
-/********************************************************/
-/********************************************************/
-/*	Source file: Veg_Prod.c
-Type: module
-Application: SOILWAT - soilwater dynamics simulator
-Purpose: Read / write and otherwise manage the model's
-vegetation production parameter information.
-History:
-
-(8/28/01) -- INITIAL CODING - cwb
-
-11/16/2010	(drs) added LAIforest, biofoliage_for, lai_conv_for,
-TypeGrassOrShrub, TypeForest to SW_VEGPROD lai_live/biolive/total_agb include
-now LAIforest, respectively biofoliage_for updated SW_VPD_read(), SW_VPD_init(),
-and _echo_inits() increased length of char outstr[1000] to outstr[1500] because
-of increased echo
-
-02/22/2011	(drs) added scan for litter_for to SW_VPD_read()
-
-02/22/2011	(drs) added litter_for to SW_VegProd->litter and to
-SW_VegProd->tot_agb
-
-02/22/2011	(drs) if TypeGrassOrShrub is turned off, then its biomass,
-litter, etc. values are set to 0
-
-08/22/2011	(drs) use variable veg_height [MAX_MONTHS] from SW_VEGPROD
-instead of static canopy_ht
-
-09/08/2011	(drs) adapted SW_VPD_read() and SW_VPD_init() to reflect that
-now each vegetation type has own elements
-
-09/08/2011	(drs) added input in SW_VPD_read() of tanfunc_t
-tr_shade_effects, and RealD shade_scale and shade_deadmax (they were previously
-hidden as constants in code in SW_Flow_lib.h)
-
-09/08/2011	(drs) moved all input of hydraulic redistribution variables from
-SW_Site.c to SW_VPD_read() for each vegetation type
-
-09/08/2011	(drs) added input in SW_VPD_read() of RealD veg_intPPT_a,
-veg_intPPT_b, veg_intPPT_c, veg_intPPT_d (they were previously hidden as
-constants in code in SW_Flow_lib.h)
-
-09/09/2011	(drs) added input in SW_VPD_read() of RealD
-EsTpartitioning_param (it were previously hidden as constant in code in
-SW_Flow_lib.h)
-
-09/09/2011	(drs) added input in SW_VPD_read() of RealD Es_param_limit (it
-was previously hidden as constant in code in SW_Flow_lib.h)
-
-09/13/2011	(drs) added input in SW_VPD_read() of RealD litt_intPPT_a,
-litt_intPPT_b, litt_intPPT_c, litt_intPPT_d (they were previously hidden as
-constants in code in SW_Flow_lib.h)
-
-09/13/2011	(drs) added input in SW_VPD_read() of RealD
-canopy_height_constant and updated SW_VPD_init() (as option: if > 0 then
-constant canopy height (cm) and overriding cnpy-tangens=f(biomass))
-
-09/15/2011	(drs) added input in SW_VPD_read() of RealD albedo
-
-09/26/2011	(drs)	added calls to Times.c:interpolate_monthlyValues() in
-SW_VPD_init() for each monthly input variable; replaced monthly loop with a
-daily loop for additional daily variables; adjusted _echo_inits()
-
-10/17/2011	(drs)	in SW_VPD_init(): v->veg[SW_TREES].total_agb_daily[doy]
-= v->veg[SW_TREES].litter_daily[doy] + v->veg[SW_TREES].biolive_daily[doy]
-instead of = v->veg[SW_TREES].litter_daily[doy] +
-v->veg[SW_TREES].biomass_daily[doy] to adjust for better scaling of potential
-bare-soil evaporation
-
-02/04/2012	(drs) 	added input in SW_VPD_read() of RealD SWPcrit
-
-01/29/2013	(clk)	changed the read in to account for the extra fractional
-component in total vegetation, bare ground added the variable RealF
-help_bareGround as a place holder for the sscanf call.
-
-01/31/2013	(clk)	changed the read in to account for the albedo for bare
-ground, storing the input in bare_cov.albedo changed _echo_inits() to now
-display the bare ground components in logfile.log
-
-06/27/2013	(drs)	closed open files if LogError() with LOGERROR is called
-in SW_VPD_read()
-
-07/09/2013	(clk)	added initialization of all the values of the new
-vegtype variable forb and forb.cov.fCover
-*/
-/********************************************************/
-/********************************************************/
-
-
-/* =================================================== */
-/*                INCLUDES / DEFINES                   */
-/* --------------------------------------------------- */
-<<<<<<< HEAD
-#include "include/SW_VegProd.h" // for BIO_INDEX
-#include "include/filefuncs.h"  // for LogError, CloseFile, GetALine
-#include "include/generic.h"    // for LOGERROR, Bool, LOGWARN, GT
-#include "include/myMemory.h"   // for Mem_Calloc, Mem_Malloc
-#include "include/SW_datastructs.h" // for SW_VEGPROD_INPUTS, LOG_INFO, SW_VEGPROD_INPUTS...
-#include "include/SW_Defines.h" // for ForEachVegType, NVEGTYPES, SW_TREES
-#include "include/SW_Files.h"   // for eVegProd
-#include "include/SW_Weather.h" // for deallocateClimateStructs, alloca...
-#include "include/Times.h"      // for interpolate_monthlyValues, Jan, Dec
-#include <math.h>               // for log, pow
-#include <stdio.h>              // for sscanf, printf, NULL, FILE
-#include <stdlib.h>             // for free
-#include <string.h>             // for memset
-=======
-#include "include/SW_VegProd.h"     // for BIO_INDEX, SW_VPD_alloc_outptrs
-#include "include/filefuncs.h"      // for LogError, CloseFile, GetALine
-#include "include/generic.h"        // for LOGERROR, Bool, LOGWARN, GT
-#include "include/myMemory.h"       // for Mem_Calloc, Mem_Malloc
-#include "include/SW_datastructs.h" // for SW_VEGPROD, LOG_INFO, SW_VEGPROD...
-#include "include/SW_Defines.h"     // for ForEachVegType, NVEGTYPES, SW_TREES
-#include "include/SW_Files.h"       // for eVegProd
-#include "include/SW_Weather.h"     // for deallocateClimateStructs, alloca...
-#include "include/Times.h"          // for interpolate_monthlyValues, Jan, Dec
-#include <math.h>                   // for log, pow
-#include <stdio.h>                  // for sscanf, NULL, FILE
-#include <stdlib.h>                 // for free
-#include <string.h>                 // for memset
->>>>>>> eedbd9c7
-
-
-/* =================================================== */
-/*                  Global Variables                   */
-/* --------------------------------------------------- */
-
-// key2veg must be in the same order as the indices to vegetation types defined
-// in SW_Defines.h
-const char *const key2veg[NVEGTYPES] = {"Trees", "Shrubs", "Forbs", "Grasses"};
-
-/* =================================================== */
-/*             Global Function Definitions             */
-/* --------------------------------------------------- */
-
-/**
-@brief Reads file for SW_VegProdIn
-
-@param[in,out] SW_VegProdIn Struct of type SW_VEGPROD_INPUTS describing surface
-    cover conditions in the simulation
-@param[in,out] SW_VegProdRunIn Struct of type SW_VEGPROD_RUN_INPUTS that
-    holds run-specific input information about vegetation production
-@param[in] txtInFiles Array of program in/output files
-@param[out] LogInfo Holds information on warnings and errors
-*/
-void SW_VPD_read(
-    SW_VEGPROD_INPUTS *SW_VegProdIn,
-    SW_VEGPROD_RUN_INPUTS *SW_VegProdRunIn,
-    char *txtInFiles[],
-    LOG_INFO *LogInfo
-) {
-    /* =================================================== */
-
-    const char *const lineErrStrings[] = {
-        "vegetation type components",
-        "vegetation type components",
-        "albedo values",
-        "canopy xinflec",
-        "canopy yinflec",
-        "canopy range",
-        "canopy slope",
-        "canopy height constant option",
-        "interception parameter kSmax(veg)",
-        "interception parameter kdead(veg)",
-        "litter interception parameter kSmax(litter)",
-        "parameter for partitioning of bare-soil evaporation and transpiration",
-        "parameter for Parameter for scaling and limiting bare soil ",
-        "evaporation rate",
-        "shade scale",
-        "shade max dead biomass",
-        "shade xinflec",
-        "shade yinflec",
-        "shade range",
-        "shade slope",
-        "hydraulic redistribution: flag",
-        "hydraulic redistribution: maxCondroot",
-        "hydraulic redistribution: swpMatric50",
-        "hydraulic redistribution: shapeCond",
-        "critical soil water potentials: flag",
-        "CO2 Biomass Coefficient 1",
-        "CO2 Biomass Coefficient 2",
-        "CO2 WUE Coefficient 1",
-        "CO2 WUE Coefficient 2",
-        "Spatial reference of biomass inputs (are inputs as if 100% cover)",
-        "year of vegetation inputs"
-    };
-
-    FILE *f;
-    TimeInt mon = Jan;
-    int x;
-    int k;
-    int lineno = 0;
-    int index;
-    // last case line number before monthly biomass densities
-    const int line_help = 30;
-    double help_veg[NVEGTYPES];
-    double help_bareGround = 0.;
-    double litt;
-    double biom;
-    double pctl;
-    double laic;
-    double *monBioVals[] = {&litt, &biom, &pctl, &laic};
-    char *MyFileName;
-    char inbuf[MAX_FILENAMESIZE];
-    char vegStrs[NVEGTYPES][20] = {{'\0'}};
-    char bareGroundStr[20] = {'\0'};
-    char *startOfErrMsg;
-    const int numMonthVals = 4;
-    int expectedNumInVals;
-
-    MyFileName = txtInFiles[eVegProd];
-    f = OpenFile(MyFileName, "r", LogInfo);
-    if (LogInfo->stopRun) {
-        return; // Exit function prematurely due to error
-    }
-
-    while (GetALine(f, inbuf, MAX_FILENAMESIZE)) {
-        lineno++;
-
-        startOfErrMsg = (lineno >= 25) ? (char *) "Not enough arguments" :
-                                         (char *) "Invalid record in";
-
-        if (lineno <= line_help) {
-            if (lineno == 1 || lineno == 29 || lineno == 30) {
-                x = sscanf(inbuf, "%19s", vegStrs[0]);
-                expectedNumInVals = 1;
-
-            } else {
-                x = sscanf(
-                    inbuf,
-                    "%19s %19s %19s %19s %19s",
-                    vegStrs[SW_GRASS],
-                    vegStrs[SW_SHRUB],
-                    vegStrs[SW_TREES],
-                    vegStrs[SW_FORBS],
-                    bareGroundStr
-                );
-
-                expectedNumInVals = (lineno >= 4) ? NVEGTYPES : NVEGTYPES + 1;
-
-                ForEachVegType(k) {
-                    help_veg[k] = sw_strtod(vegStrs[k], MyFileName, LogInfo);
-                    if (LogInfo->stopRun) {
-                        goto closeFile;
-                    }
-                }
-
-                if (x == NVEGTYPES + 1) {
-                    help_bareGround =
-                        sw_strtod(bareGroundStr, MyFileName, LogInfo);
-                    if (LogInfo->stopRun) {
-                        goto closeFile;
-                    }
-                }
-            }
-
-            if (x != expectedNumInVals) {
-                LogError(
-                    LogInfo,
-                    LOGERROR,
-                    "%s %s in %s\n",
-                    startOfErrMsg,
-                    lineErrStrings[lineno - 1],
-                    MyFileName
-                );
-                goto closeFile;
-            }
-
-            switch (lineno) {
-            /* method for vegetation parameters */
-            case 1:
-                SW_VegProdIn->veg_method =
-                    sw_strtoi(vegStrs[0], MyFileName, LogInfo);
-                if (LogInfo->stopRun) {
-                    goto closeFile;
-                }
-                break;
-
-            /* fractions of vegetation types */
-            case 2:
-                ForEachVegType(k) {
-                    SW_VegProdRunIn->veg[k].cov.fCover = help_veg[k];
-                }
-                SW_VegProdRunIn->bare_cov.fCover = help_bareGround;
-                break;
-
-            /* albedo */
-            case 3:
-                ForEachVegType(k) {
-                    SW_VegProdIn->veg[k].cov.albedo = help_veg[k];
-                }
-                SW_VegProdIn->bare_cov.albedo = help_bareGround;
-                break;
-
-            /* canopy height */
-            case 4:
-                ForEachVegType(k) {
-                    SW_VegProdIn->veg[k].cnpy.xinflec = help_veg[k];
-                }
-                break;
-
-            case 5:
-                ForEachVegType(k) {
-                    SW_VegProdIn->veg[k].cnpy.yinflec = help_veg[k];
-                }
-                break;
-
-            case 6:
-                ForEachVegType(k) {
-                    SW_VegProdIn->veg[k].cnpy.range = help_veg[k];
-                }
-                break;
-
-            case 7:
-                ForEachVegType(k) {
-                    SW_VegProdIn->veg[k].cnpy.slope = help_veg[k];
-                }
-                break;
-
-            case 8:
-                ForEachVegType(k) {
-                    SW_VegProdIn->veg[k].canopy_height_constant = help_veg[k];
-                }
-                break;
-
-            /* vegetation interception parameters */
-            case 9:
-                ForEachVegType(k) {
-                    SW_VegProdIn->veg[k].veg_kSmax = help_veg[k];
-                }
-                break;
-
-            case 10:
-                ForEachVegType(k) {
-                    SW_VegProdIn->veg[k].veg_kdead = help_veg[k];
-                }
-                break;
-
-            /* litter interception parameters */
-            case 11:
-                ForEachVegType(k) {
-                    SW_VegProdIn->veg[k].lit_kSmax = help_veg[k];
-                }
-                break;
-
-            /* parameter for partitioning of bare-soil evaporation and
-             * transpiration */
-            case 12:
-                ForEachVegType(k) {
-                    SW_VegProdIn->veg[k].EsTpartitioning_param = help_veg[k];
-                }
-                break;
-
-            /* Parameter for scaling and limiting bare soil evaporation rate */
-            case 13:
-                ForEachVegType(k) {
-                    SW_VegProdIn->veg[k].Es_param_limit = help_veg[k];
-                }
-                break;
-
-            /* shade effects */
-            case 14:
-                ForEachVegType(k) {
-                    SW_VegProdIn->veg[k].shade_scale = help_veg[k];
-                }
-                break;
-
-            case 15:
-                ForEachVegType(k) {
-                    SW_VegProdIn->veg[k].shade_deadmax = help_veg[k];
-                }
-                break;
-
-            case 16:
-                ForEachVegType(k) {
-                    SW_VegProdIn->veg[k].tr_shade_effects.xinflec = help_veg[k];
-                }
-                break;
-
-            case 17:
-                ForEachVegType(k) {
-                    SW_VegProdIn->veg[k].tr_shade_effects.yinflec = help_veg[k];
-                }
-                break;
-
-            case 18:
-                ForEachVegType(k) {
-                    SW_VegProdIn->veg[k].tr_shade_effects.range = help_veg[k];
-                }
-                break;
-
-            case 19:
-                ForEachVegType(k) {
-                    SW_VegProdIn->veg[k].tr_shade_effects.slope = help_veg[k];
-                }
-                break;
-
-            /* Hydraulic redistribution */
-            case 20:
-                ForEachVegType(k) {
-                    SW_VegProdIn->veg[k].flagHydraulicRedistribution =
-                        (Bool) EQ(help_veg[k], 1.);
-                }
-                break;
-
-            case 21:
-                ForEachVegType(k) {
-                    SW_VegProdIn->veg[k].maxCondroot = help_veg[k];
-                }
-                break;
-
-            case 22:
-                ForEachVegType(k) {
-                    SW_VegProdIn->veg[k].swpMatric50 = help_veg[k];
-                }
-                break;
-
-            case 23:
-                ForEachVegType(k) {
-                    SW_VegProdIn->veg[k].shapeCond = help_veg[k];
-                }
-                break;
-
-            /* Critical soil water potential */
-            case 24:
-                ForEachVegType(k) {
-                    SW_VegProdIn->veg[k].SWPcrit = -10. * help_veg[k];
-                    SW_VegProdIn->critSoilWater[k] =
-                        help_veg[k]; // for use with get_swa for properly
-                                     // partitioning available soilwater
-                }
-                get_critical_rank(SW_VegProdIn);
-                break;
-
-            /* CO2 Biomass Power Equation */
-            // Coefficient 1
-            case 25:
-                ForEachVegType(k) {
-                    SW_VegProdIn->veg[k].co2_bio_coeff1 = help_veg[k];
-                }
-                break;
-
-            // Coefficient 2
-            case 26:
-                ForEachVegType(k) {
-                    SW_VegProdIn->veg[k].co2_bio_coeff2 = help_veg[k];
-                }
-                break;
-
-            /* CO2 WUE Power Equation */
-            // Coefficient 1
-            case 27:
-                ForEachVegType(k) {
-                    SW_VegProdIn->veg[k].co2_wue_coeff1 = help_veg[k];
-                }
-                break;
-
-            // Coefficient 2
-            case 28:
-                ForEachVegType(k) {
-                    SW_VegProdIn->veg[k].co2_wue_coeff2 = help_veg[k];
-                }
-                break;
-
-            /* Spatial reference of biomass inputs */
-            case 29:
-                SW_VegProdIn->isBiomAsIf100Cover =
-                    sw_strtoi(vegStrs[0], MyFileName, LogInfo) ? swTRUE :
-                                                                 swFALSE;
-                if (LogInfo->stopRun) {
-                    goto closeFile;
-                }
-                break;
-
-            /* Calendar year corresponding to vegetation inputs */
-            case 30:
-                SW_VegProdIn->vegYear =
-                    sw_strtoi(vegStrs[0], MyFileName, LogInfo);
-                if (LogInfo->stopRun) {
-                    goto closeFile;
-                }
-                break;
-
-            default:
-                break;
-            }
-
-        } else {
-            /* Mean monthly vegetation inputs */
-
-            if (lineno == line_help + 1 || lineno == line_help + 1 + 12 ||
-                lineno == line_help + 1 + 12 * 2 ||
-                lineno == line_help + 1 + 12 * 3) {
-                mon = Jan;
-            }
-
-            x = sscanf(
-                inbuf,
-                "%19s %19s %19s %19s",
-                vegStrs[0],
-                vegStrs[1],
-                vegStrs[2],
-                vegStrs[3]
-            );
-
-            if (x < NVEGTYPES) {
-                LogError(
-                    LogInfo,
-                    LOGERROR,
-                    "ERROR: invalid record %d in %s\n",
-                    mon + 1,
-                    MyFileName
-                );
-                goto closeFile;
-            }
-
-            for (index = 0; index < numMonthVals; index++) {
-                *(monBioVals[index]) =
-                    sw_strtod(vegStrs[index], MyFileName, LogInfo);
-                if (LogInfo->stopRun) {
-                    goto closeFile;
-                }
-            }
-
-            if (lineno > line_help + 12 * 3 && lineno <= line_help + 12 * 4) {
-                SW_VegProdRunIn->veg[SW_FORBS].litter[mon] = litt;
-                SW_VegProdRunIn->veg[SW_FORBS].biomass[mon] = biom;
-                SW_VegProdRunIn->veg[SW_FORBS].pct_live[mon] = pctl;
-                SW_VegProdRunIn->veg[SW_FORBS].lai_conv[mon] = laic;
-            } else if (lineno > line_help + 12 * 2 &&
-                       lineno <= line_help + 12 * 3) {
-                SW_VegProdRunIn->veg[SW_TREES].litter[mon] = litt;
-                SW_VegProdRunIn->veg[SW_TREES].biomass[mon] = biom;
-                SW_VegProdRunIn->veg[SW_TREES].pct_live[mon] = pctl;
-                SW_VegProdRunIn->veg[SW_TREES].lai_conv[mon] = laic;
-            } else if (lineno > line_help + 12 &&
-                       lineno <= line_help + 12 * 2) {
-                SW_VegProdRunIn->veg[SW_SHRUB].litter[mon] = litt;
-                SW_VegProdRunIn->veg[SW_SHRUB].biomass[mon] = biom;
-                SW_VegProdRunIn->veg[SW_SHRUB].pct_live[mon] = pctl;
-                SW_VegProdRunIn->veg[SW_SHRUB].lai_conv[mon] = laic;
-            } else if (lineno > line_help && lineno <= line_help + 12) {
-                SW_VegProdRunIn->veg[SW_GRASS].litter[mon] = litt;
-                SW_VegProdRunIn->veg[SW_GRASS].biomass[mon] = biom;
-                SW_VegProdRunIn->veg[SW_GRASS].pct_live[mon] = pctl;
-                SW_VegProdRunIn->veg[SW_GRASS].lai_conv[mon] = laic;
-            }
-
-            mon++;
-        }
-    }
-
-    if (mon < Dec) {
-        LogError(
-            LogInfo,
-            LOGWARN,
-            "No Veg Production"
-            " values after month %d\n",
-            mon + 1
-        );
-    }
-
-    SW_VPD_fix_cover(SW_VegProdRunIn, LogInfo);
-
-closeFile: { CloseFile(&f, LogInfo); }
-}
-
-/**
-@brief Check that sum of land cover is 1; adjust if not.
-
-@param[in,out] SW_VegProdRunIn Struct of type SW_VEGPROD_RUN_INPUTS that
-    holds run-specific input information about vegetation production
-@param[out] LogInfo Holds information on warnings and errors
-
-@sideeffect
-- Adjusts `SW_VegProdRunIn->bare_cov.fCover` and
-`SW_VegProdRunIn->veg[k].cov.fCover` to sum to 1.
-- Print a warning that values are adjusted and notes with the new values.
-*/
-void SW_VPD_fix_cover(
-    SW_VEGPROD_RUN_INPUTS *SW_VegProdRunIn, LOG_INFO *LogInfo
-) {
-    int k;
-    double fraction_sum = 0.;
-
-    fraction_sum = SW_VegProdRunIn->bare_cov.fCover;
-    ForEachVegType(k) { fraction_sum += SW_VegProdRunIn->veg[k].cov.fCover; }
-
-    if (!EQ_w_tol(fraction_sum, 1.0, 1e-4)) {
-        // inputs are never more precise than at most 3-4 digits
-
-        LogError(
-            LogInfo,
-            LOGWARN,
-            "Fractions of land cover components were normalized:\n"
-            "\tSum of fractions was %.4f instead of 1.0. "
-            "New coefficients are:",
-            fraction_sum
-        );
-
-        SW_VegProdRunIn->bare_cov.fCover /= fraction_sum;
-        LogError(
-            LogInfo,
-            LOGWARN,
-            "Bare ground fraction = %.4f",
-            SW_VegProdRunIn->bare_cov.fCover
-        );
-
-        ForEachVegType(k) {
-            SW_VegProdRunIn->veg[k].cov.fCover /= fraction_sum;
-            LogError(
-                LogInfo,
-                LOGWARN,
-                "%s fraction = %.4f",
-                key2veg[k],
-                SW_VegProdRunIn->veg[k].cov.fCover
-            );
-        }
-    }
-}
-
-/**
-@brief Constructor for VegProd input and output information
-
-@param[out] SW_VegProdIn VegProdIn Struct of type SW_VEGPROD_INPUTS describing
-surface cover conditions in the simulation
-@param[out] SW_VegProdRunIn Struct of type SW_VEGPROD_RUN_INPUTS that
-    holds run-specific input information about vegetation production
-@param[out] vp_p_oagg A list of output structs of type SW_VEGPROD_OUTPUTS
-    to accumulate output
-@param[out] vp_p_accu A list of output structs of type SW_VEGPROD_OUTPUTS
-    to aggregate output
-*/
-void SW_VPD_construct(
-    SW_VEGPROD_INPUTS *SW_VegProdIn,
-    SW_VEGPROD_RUN_INPUTS *SW_VegProdRunIn,
-    SW_VEGPROD_OUTPUTS vp_p_oagg[],
-    SW_VEGPROD_OUTPUTS vp_p_accu[]
-) {
-    /* =================================================== */
-    OutPeriod pd;
-
-    // Clear the module structure:
-    memset(SW_VegProdIn, 0, sizeof(SW_VEGPROD_INPUTS));
-    memset(SW_VegProdRunIn, 0, sizeof(SW_VEGPROD_RUN_INPUTS));
-
-    ForEachOutPeriod(pd) {
-        memset(vp_p_oagg, 0, sizeof(SW_VEGPROD_OUTPUTS));
-        memset(vp_p_accu, 0, sizeof(SW_VEGPROD_OUTPUTS));
-    }
-}
-
-void SW_VPD_init_run(
-    SW_VEGPROD_RUN_INPUTS *SW_VegProdRunIn,
-    SW_WEATHER_HIST *allHist,
-    SW_MODEL_INPUTS *SW_ModelIn,
-    SW_MODEL_SIM *SW_ModelSim,
-    VegTypeSim vegSim[],
-    Bool estVeg,
-    Bool inNorthHem,
-    int veg_method,
-    LOG_INFO *LogInfo
-) {
-
-    TimeInt year;
-    int k;
-
-    /* Set co2-multipliers to default */
-    for (year = 0; year < MAX_NYEAR; year++) {
-        ForEachVegType(k) {
-            vegSim[k].co2_multipliers[BIO_INDEX][year] = 1.;
-            vegSim[k].co2_multipliers[WUE_INDEX][year] = 1.;
-        }
-    }
-
-    if (estVeg && veg_method > 0) {
-        estimateVegetationFromClimate(
-            SW_VegProdRunIn,
-            allHist,
-            SW_ModelIn,
-            SW_ModelSim,
-            inNorthHem,
-            veg_method,
-            LogInfo
-        );
-        if (LogInfo->stopRun) {
-            return; // Exit function prematurely due to error
-        }
-    }
-
-    checkBiomass(SW_VegProdRunIn->veg, LogInfo);
-}
-
-/**
-@brief Validate monthly biomass values
-
-@param[in] veg Array of size NVEGTYPES of type VegType describing
-    all NVEGTYPES vegetation types through simulation-specific inputs
-@param[out] LogInfo Holds information on warnings and errors
-*/
-void checkBiomass(VegTypeRunIn veg[], LOG_INFO *LogInfo) {
-    unsigned int k;
-    unsigned int mon;
-
-    ForEachVegType(k) {
-        for (mon = 0; mon < MAX_MONTHS; mon++) {
-
-            if (veg[k].litter[mon] < 0) {
-                LogError(
-                    LogInfo,
-                    LOGERROR,
-                    "%s litter (%.4f) is negative in month %d.",
-                    key2veg[k],
-                    veg[k].litter[mon],
-                    mon + 1
-                );
-                return;
-            }
-
-            if (veg[k].biomass[mon] < 0) {
-                LogError(
-                    LogInfo,
-                    LOGERROR,
-                    "%s biomass (%.4f) is negative in month %d.",
-                    key2veg[k],
-                    veg[k].biomass[mon],
-                    mon + 1
-                );
-                return;
-            }
-
-            if (veg[k].pct_live[mon] < 0 || veg[k].pct_live[mon] > 1) {
-                LogError(
-                    LogInfo,
-                    LOGERROR,
-                    "%s pct_live (%.4f) not within [0,1] in month %d.",
-                    key2veg[k],
-                    veg[k].pct_live[mon],
-                    mon + 1
-                );
-                return;
-            }
-
-            if (veg[k].lai_conv[mon] < 0) {
-                LogError(
-                    LogInfo,
-                    LOGERROR,
-                    "%s lai_conv (%.4f) is negative in month %d.",
-                    key2veg[k],
-                    veg[k].lai_conv[mon],
-                    mon + 1
-                );
-                return;
-            }
-        }
-    }
-}
-
-/**
-@brief Applies CO2 effects to supplied biomass data.
-
-Two biomass parameters are needed so that we do not have a compound effect
-on the biomass.
-
-@param new_biomass  The resulting biomass after applying the multiplier.
-@param biomass      The biomass to be modified (representing the value under
-    reference conditions (i.e., 360 ppm CO<SUB>2</SUB>, currently).
-@param multiplier   The biomass multiplier for this PFT.
-
-@sideeffect new_biomass Updated biomass.
-*/
-void apply_biomassCO2effect(
-    double new_biomass[], const double biomass[], double multiplier
-) {
-    int i;
-    for (i = 0; i < 12; i++) {
-        new_biomass[i] = (biomass[i] * multiplier);
-    }
-}
-
-/**
-@brief Update vegetation parameters for new year
-
-@param[in] SW_ModelSim Struct of type SW_MODEL_SIM holding basic intermediate
-    time information about the simulation run
-@param[in] isBiomAsIf100Cover Spatial reference of biomass inputs
-    (are inputs as if 100% cover)
-        - false (0): values as is (at given cover)
-        - true (1), values as if cover was 100%
-@param[out] vegRunIn Array of size NVEGTYPES of type VegTypeRunIn describing
-    all NVEGTYPES vegetation types through simulation-specific inputs
-@param[out] vegSim Array of size NVEGTYPES of type VegTypeSim describing
-    all NVEGTYPES vegetation types through values used purely during simulation
-@param[out] vegIn Array of size NVEGTYPES of type VegTypeIn describing
-    all NVEGTYPES vegetation types through static simulation values (cannot
-    change between simulation runs)
-*/
-void SW_VPD_new_year(
-    SW_MODEL_SIM *SW_ModelSim,
-    Bool isBiomAsIf100Cover,
-    VegTypeRunIn vegRunIn[],
-    VegTypeSim vegSim[],
-    VegTypeIn vegIn[]
-) {
-    /* ================================================== */
-    /*
-    * History:
-    *     Originally included in the FORTRAN model.
-    *
-    *     20-Oct-03 (cwb) removed the calculation of
-    *        lai_corr and changed the lai_conv value of 80
-    *        as found in the prod.in file.  The conversion
-    *        factor is now simply a divisor rather than
-    *        an equation.  Removed the following code:
-    lai_corr = VegProdIn->lai_conv[m] * (1. - pstem) + aconst * pstem;
-    lai_standing    = VegProdIn->biomass[m] / lai_corr;
-    where pstem = 0.3,
-    aconst = 464.0,
-    conv_stcr = 3.0;
-    *
-    */
-
-    TimeInt doy; /* base1 */
-    TimeInt simyear = SW_ModelSim->simyear;
-    int k;
-    int mon;
-
-    // Interpolation is to be in base1 in `interpolate_monthlyValues()`
-    Bool interpAsBase1 = swTRUE;
-
-    /* Monthly biomass after CO2 effects */
-    double biomass_after_CO2[MAX_MONTHS];
-
-    /* Monthly biomass at 100% cover */
-    double biomassAsIf100Cover[MAX_MONTHS];
-    double litterAsIf100Cover[MAX_MONTHS];
-
-
-    // Grab the real year so we can access CO2 data
-    ForEachVegType(k) {
-        if (GT(vegRunIn[k].cov.fCover, 0.)) {
-
-            /* Scale biomass to as if 100% cover unless provided as inputs */
-            for (mon = 0; mon < MAX_MONTHS; mon++) {
-                biomassAsIf100Cover[mon] =
-                    isBiomAsIf100Cover ?
-                        vegRunIn[k].biomass[mon] :
-                        (vegRunIn[k].biomass[mon] / vegRunIn[k].cov.fCover);
-
-                litterAsIf100Cover[mon] =
-                    isBiomAsIf100Cover ?
-                        vegRunIn[k].litter[mon] :
-                        (vegRunIn[k].litter[mon] / vegRunIn[k].cov.fCover);
-            }
-
-            if (k == SW_TREES) {
-                // CO2 effects on tree biomass restricted to percent live
-                // biomass, i.e., total tree biomass is constant while live
-                // biomass is increasing
-                apply_biomassCO2effect(
-                    biomass_after_CO2,
-                    vegRunIn[k].pct_live,
-                    vegSim[k].co2_multipliers[BIO_INDEX][simyear]
-                );
-
-                interpolate_monthlyValues(
-                    biomass_after_CO2,
-                    interpAsBase1,
-                    SW_ModelSim->cum_monthdays,
-                    SW_ModelSim->days_in_month,
-                    vegSim[k].pct_live_daily
-                );
-                interpolate_monthlyValues(
-                    biomassAsIf100Cover,
-                    interpAsBase1,
-                    SW_ModelSim->cum_monthdays,
-                    SW_ModelSim->days_in_month,
-                    vegSim[k].biomass_daily
-                );
-
-            } else {
-                // CO2 effects on biomass applied to total biomass, i.e.,
-                // total and live biomass are increasing
-                apply_biomassCO2effect(
-                    biomass_after_CO2,
-                    biomassAsIf100Cover,
-                    vegSim[k].co2_multipliers[BIO_INDEX][simyear]
-                );
-
-                interpolate_monthlyValues(
-                    biomass_after_CO2,
-                    interpAsBase1,
-                    SW_ModelSim->cum_monthdays,
-                    SW_ModelSim->days_in_month,
-                    vegSim[k].biomass_daily
-                );
-                interpolate_monthlyValues(
-                    vegRunIn[k].pct_live,
-                    interpAsBase1,
-                    SW_ModelSim->cum_monthdays,
-                    SW_ModelSim->days_in_month,
-                    vegSim[k].pct_live_daily
-                );
-            }
-
-            // Interpolation of remaining variables from monthly to daily values
-            interpolate_monthlyValues(
-                litterAsIf100Cover,
-                interpAsBase1,
-                SW_ModelSim->cum_monthdays,
-                SW_ModelSim->days_in_month,
-                vegSim[k].litter_daily
-            );
-            interpolate_monthlyValues(
-                vegRunIn[k].lai_conv,
-                interpAsBase1,
-                SW_ModelSim->cum_monthdays,
-                SW_ModelSim->days_in_month,
-                vegSim[k].lai_conv_daily
-            );
-        }
-    }
-
-    for (doy = 1; doy <= MAX_DAYS; doy++) {
-        ForEachVegType(k) {
-            if (GT(vegRunIn[k].cov.fCover, 0.)) {
-                /* vegetation height = 'veg_height_daily' is used for
-                 * 'snowdepth_scale'; historically, also for 'vegcov' */
-                if (GT(vegIn[k].canopy_height_constant, 0.)) {
-                    vegSim[k].veg_height_daily[doy] =
-                        vegIn[k].canopy_height_constant;
-
-                } else {
-                    vegSim[k].veg_height_daily[doy] = tanfunc(
-                        vegSim[k].biomass_daily[doy],
-                        vegIn[k].cnpy.xinflec,
-                        vegIn[k].cnpy.yinflec,
-                        vegIn[k].cnpy.range,
-                        vegIn[k].cnpy.slope
-                    );
-                }
-
-                /* live biomass = 'biolive_daily' is used for
-                 * canopy-interception, transpiration, bare-soil evaporation,
-                 * and hydraulic redistribution */
-                vegSim[k].biolive_daily[doy] = vegSim[k].biomass_daily[doy] *
-                                               vegSim[k].pct_live_daily[doy];
-
-                /* dead biomass = 'biodead_daily' is used for
-                 * canopy-interception and transpiration */
-                vegSim[k].biodead_daily[doy] =
-                    vegSim[k].biomass_daily[doy] - vegSim[k].biolive_daily[doy];
-
-                /* live leaf area index = 'lai_live_daily' is used for E-T
-                 * partitioning */
-                vegSim[k].lai_live_daily[doy] = vegSim[k].biolive_daily[doy] /
-                                                vegSim[k].lai_conv_daily[doy];
-
-                /* compound leaf area index = 'bLAI_total_daily' is used for
-                 * canopy-interception */
-                vegSim[k].bLAI_total_daily[doy] =
-                    vegSim[k].lai_live_daily[doy] +
-                    vegIn[k].veg_kdead * vegSim[k].biodead_daily[doy] /
-                        vegSim[k].lai_conv_daily[doy];
-
-                /* total above-ground biomass = 'total_agb_daily' is used for
-                 * bare-soil evaporation */
-                if (k == SW_TREES) {
-                    vegSim[k].total_agb_daily[doy] =
-                        vegSim[k].litter_daily[doy] +
-                        vegSim[k].biolive_daily[doy];
-                } else {
-                    vegSim[k].total_agb_daily[doy] =
-                        vegSim[k].litter_daily[doy] +
-                        vegSim[k].biomass_daily[doy];
-                }
-
-            } else {
-                vegSim[k].lai_live_daily[doy] = 0.;
-                vegSim[k].bLAI_total_daily[doy] = 0.;
-                vegSim[k].biolive_daily[doy] = 0.;
-                vegSim[k].biodead_daily[doy] = 0.;
-                vegSim[k].total_agb_daily[doy] = 0.;
-            }
-        }
-    }
-}
-
-/**
-@brief Sum up values across vegetation types
-
-@param[in] x Array of size \ref NVEGTYPES by \ref MAX_LAYERS
-@param[in] layerno Current layer which is being worked with
-@return Sum across `*x`
-*/
-double sum_across_vegtypes(double x[][MAX_LAYERS], LyrIndex layerno) {
-    unsigned int k;
-    double sum = 0.;
-
-    ForEachVegType(k) { sum += x[k][layerno]; }
-
-    return sum;
-}
-
-/**
-@brief Text output for VegProd.
-
-@param[in] SW_VegProdRunIn Struct of type SW_VEGPROD_RUN_INPUTS that
-    holds run-specific input information about vegetation production
-@param[in] SW_VegProdIn Struct of type SW_VEGPROD_INPUTS that
-    holds static simulation values (cannot change depending on the simulation)
-*/
-void echo_VegProd(
-    SW_VEGPROD_RUN_INPUTS *SW_VegProdRunIn, SW_VEGPROD_INPUTS *SW_VegProdIn
-) {
-    /* ================================================== */
-
-    int k;
-
-    sw_printf("\n==============================================\n"
-              "Vegetation Production Parameters\n");
-
-    ForEachVegType(k) {
-        sw_printf(
-            "%s component\t= %1.2f\n"
-            "\tAlbedo\t= %1.2f\n"
-            "\tHydraulic redistribution flag\t= %d",
-            key2veg[k],
-            SW_VegProdRunIn->veg[k].cov.fCover,
-            SW_VegProdIn->veg[k].cov.albedo,
-            SW_VegProdIn->veg[k].flagHydraulicRedistribution
-        );
-    }
-
-    sw_printf(
-        "Bare Ground component\t= %1.2f\n"
-        "\tAlbedo\t= %1.2f\n",
-        SW_VegProdRunIn->bare_cov.fCover,
-        SW_VegProdIn->bare_cov.albedo
-    );
-}
-
-/**
-@brief Determine vegetation type of decreasingly ranked the critical SWP
-
-@param[in,out] SW_VegProdIn Struct of type SW_VEGPROD_INPUTS describing surface
-    cover conditions in the simulation
-
-@sideeffect Sets `SW_VegProdIn->rank_SWPcrits[]` based on
-`SW_VegProdIn->critSoilWater[]`
-*/
-void get_critical_rank(SW_VEGPROD_INPUTS *SW_VegProdIn) {
-    /*----------------------------------------------------------
-            Get proper order for rank_SWPcrits
-    ----------------------------------------------------------*/
-    int i;
-    int outerLoop;
-    int innerLoop;
-    double key;
-
-    // need two temp arrays equal to critSoilWater since we dont want to alter
-    // the original at all
-    double tempArray[NVEGTYPES];
-    double tempArrayUnsorted[NVEGTYPES];
-
-    ForEachVegType(i) {
-        tempArray[i] = SW_VegProdIn->critSoilWater[i];
-        tempArrayUnsorted[i] = SW_VegProdIn->critSoilWater[i];
-    }
-
-    // insertion sort to rank the veg types and store them in their proper order
-    for (outerLoop = 1; outerLoop < NVEGTYPES; outerLoop++) {
-        key = tempArray[outerLoop]; // set key equal to critical value
-        innerLoop = outerLoop - 1;
-        while (innerLoop >= 0 && tempArray[innerLoop] < key) {
-            // code to switch values
-            tempArray[innerLoop + 1] = tempArray[innerLoop];
-            innerLoop = innerLoop - 1;
-        }
-        tempArray[innerLoop + 1] = key;
-    }
-
-    // loops to compare sorted v unsorted array and find proper index
-    for (outerLoop = 0; outerLoop < NVEGTYPES; outerLoop++) {
-        for (innerLoop = 0; innerLoop < NVEGTYPES; innerLoop++) {
-            if (tempArray[outerLoop] == tempArrayUnsorted[innerLoop]) {
-                SW_VegProdIn->rank_SWPcrits[outerLoop] = innerLoop;
-                // set value to something impossible so if a duplicate a
-                // different index is picked next
-                tempArrayUnsorted[innerLoop] = SW_MISSING;
-                break;
-            }
-        }
-    }
-    /*printf("%d = %f\n", VegProdIn->rank_SWPcrits[0],
-    VegProdIn->critSoilWater[VegProdIn->rank_SWPcrits[0]]); printf("%d =
-    %f\n", VegProdIn->rank_SWPcrits[1],
-    VegProdIn->critSoilWater[VegProdIn->rank_SWPcrits[1]]); printf("%d =
-    %f\n", VegProdIn->rank_SWPcrits[2],
-    VegProdIn->critSoilWater[VegProdIn->rank_SWPcrits[2]]); printf("%d =
-    %f\n\n", VegProdIn->rank_SWPcrits[3],
-    VegProdIn->critSoilWater[VegProdIn->rank_SWPcrits[3]]);*/
-    /*----------------------------------------------------------
-            End of rank_SWPcrits
-    ----------------------------------------------------------*/
-}
-
-/**
-@brief Wrapper function for estimating natural vegetation. First, climate is
-calculated and averaged, then values are estimated
-
-@param[in,out] SW_VegProdRunIn Struct of type SW_VEGPROD_RUN_INPUTS that
-    holds run-specific input information about vegetation production
-@param[in,out] Weather_hist Array containing all historical data of a site
-@param[in] SW_ModelIn Struct of type SW_MODEL_INPUTS holding basic input
-    time information about the simulation
-@param[in] SW_ModelSim Struct of type SW_MODEL_SIM holding basic intermediate
-    time information about the simulation run
-@param[in] inNorthHem Bool value specifying if the current site is in the
-    northern hemisphere
-@param[in] veg_method The requested method for average surface temperature
-    (see @ref SW_SITE_INPUTS.methodSurfaceTemperature):
-    - 0, based on Parton 1978 (default prior to v8.1.0);
-    - 1, based on Parton 1984 (default since v8.1.0)
-@param[in] LogInfo Holds information on warnings and errors
-*/
-void estimateVegetationFromClimate(
-    SW_VEGPROD_RUN_INPUTS *SW_VegProdRunIn,
-    SW_WEATHER_HIST *Weather_hist,
-    SW_MODEL_INPUTS *SW_ModelIn,
-    SW_MODEL_SIM *SW_ModelSim,
-    Bool inNorthHem,
-    int veg_method,
-    LOG_INFO *LogInfo
-) {
-
-    unsigned int numYears = SW_ModelIn->endyr - SW_ModelIn->startyr + 1;
-    unsigned int k;
-    unsigned int bareGroundIndex = 7;
-
-    SW_CLIMATE_YEARLY climateOutput;
-    SW_CLIMATE_CLIM climateAverages;
-
-    // NOTE: 8 = number of types, 5 = (number of types) - grasses
-
-    double coverValues[8] = {
-        SW_MISSING,
-        SW_MISSING,
-        SW_MISSING,
-        SW_MISSING,
-        0.0,
-        SW_MISSING,
-        0.0,
-        0.0
-    };
-    double shrubLimit = .2;
-
-    double SumGrassesFraction = SW_MISSING;
-    double C4Variables[3];
-    double grassOutput[3];
-    double RelAbundanceL0[8];
-    double RelAbundanceL1[5];
-
-    Bool fillEmptyWithBareGround = swTRUE;
-    Bool warnExtrapolation = swTRUE;
-    Bool fixBareGround = swTRUE;
-
-    // Allocate climate structs' memory
-    allocateClimateStructs(numYears, &climateOutput, &climateAverages, LogInfo);
-    if (LogInfo->stopRun) {
-        // Deallocate climate structs' memory before error
-        deallocateClimateStructs(&climateOutput, &climateAverages);
-        return; // Exit function prematurely due to error
-    }
-
-    calcSiteClimate(
-        Weather_hist,
-        SW_ModelSim->cum_monthdays,
-        SW_ModelSim->days_in_month,
-        numYears,
-        SW_ModelIn->startyr,
-        inNorthHem,
-        &climateOutput
-    );
-
-    averageClimateAcrossYears(&climateOutput, numYears, &climateAverages);
-
-    if (veg_method == 1) {
-
-        C4Variables[0] = climateAverages.minTemp7thMon_C;
-        C4Variables[1] = climateAverages.ddAbove65F_degday;
-        C4Variables[2] = climateAverages.frostFree_days;
-
-        estimatePotNatVegComposition(
-            climateAverages.meanTemp_C,
-            climateAverages.PPT_cm,
-            climateAverages.meanTempMon_C,
-            climateAverages.PPTMon_cm,
-            coverValues,
-            shrubLimit,
-            SumGrassesFraction,
-            C4Variables,
-            fillEmptyWithBareGround,
-            inNorthHem,
-            warnExtrapolation,
-            fixBareGround,
-            grassOutput,
-            RelAbundanceL0,
-            RelAbundanceL1,
-            LogInfo
-        );
-
-        if (LogInfo->stopRun) {
-            // Deallocate climate structs' memory before error
-            deallocateClimateStructs(&climateOutput, &climateAverages);
-            return; // Exit function prematurely due to error
-        }
-
-        ForEachVegType(k) {
-            SW_VegProdRunIn->veg[k].cov.fCover = RelAbundanceL1[k];
-        }
-
-        SW_VegProdRunIn->bare_cov.fCover = RelAbundanceL0[bareGroundIndex];
-    }
-
-    // Deallocate climate structs' memory
-    deallocateClimateStructs(&climateOutput, &climateAverages);
-}
-
-/**
-@brief Calculate the composition (land cover) representing a potential natural
-vegetation based on climate relationships
-
-The function returns relative abundance/land cover values that completely cover
-the surface (i.e., they sum to 1) of a site specified by long-term climate
-and/or fixed input values.
-
-Some of the land cover/vegetation types, i.e., trees, annual grasses, and
-bare-ground are not estimated from climate relationships; they are either set
-to 0, or alternatively fixed at the value of the input argument(s).
-
-The remaining vegetation types, i.e., shrubs, C3 grasses, C4 grasses, forbs,
-and succulents, are estimated from climate relationships using equations
-developed by Paruelo & Lauenroth 1996 @cite paruelo1996EA, or alternatively
-fixed at the value of the input argument(s). If values for dailyC4vars are
-provided, then equations developed by Teeri & Stowe 1976 @cite teeri1976O are
-used to limit the occurrence of C4 grasses.
-
-The relative abundance values of the the vegetation types that can be estimated
-and are not fixed by inputs, are estimated in two steps: (i) as if they cover
-the entire surface; (ii) scaled to the proportion of the surface that is not
-fixed by inputs.
-
-The equations developed by Paruelo & Lauenroth 1996 @cite paruelo1996EA are
-based on sites with MAT from 2 C to 21.2 C and MAP from 117 to 1011 mm. If
-warn_extrapolation is set to TRUE, then inputs are checked against supported
-ranges, i.e., if MAT is below 1 C, then it is reset to 1 C with a warning. If
-other inputs exceed their ranges, then a warning is issued and the code
-proceeds.
-
-`calcSiteClimate()` and `averageClimateAcrossYears()` can be used to calculate
-climate variables required as inputs.`
-
-@param[in] meanTemp_C Value containing the long-term average of yearly
-    temperatures [C]
-@param[in] PPT_cm Value containing the long-term average of yearly
-    precipitation [cm]
-@param[in] meanTempMon_C Array of size MAX_MONTHS containing long-term average
-    monthly mean temperatures [C]
-@param[in] PPTMon_cm Array of size MAX_MONTHS containing sum of monthly mean
-    precipitation [cm]
-@param[in] inputValues Array of size eight that contains values input by user
-    for each component of cover.
-    A value of SW_MISSING indicates the respective component's value will be
-    estimated. If an element is not SW_MISSING, a value from 0-1 indicates
-    the component cover is fixed and will not be estimated.
-    The elements of compositions are:
-        -# Succulents
-        -# Forbs
-        -# C3 Grasses
-        -# C4 Grasses
-        -# Grass Annuals
-        -# Shrubs
-        -# Trees
-        -# Bare ground
-@param[in] shrubLimit Shrub cover lower than shrubLimit selects the "grassland"
-    equation to determine C3 grass cover; shrub cover larger than shrubLimit
-    selects the "shrubland" equation
-    (default value of 0.2; page 1213 of Paruelo & Lauenroth 1996).
-@param[in] SumGrassesFraction Value holding sum of grasses, if not SW_MISSING,
-    the sum of grasses is fixed and if a grass component is not fixed,
-    it will be estimated relative to this value
-@param[in] C4Variables Array of size three holding C4 variables after being
-    averaged by `averageClimateAcrossYears()`. The elements are:
-        -# July precipitation,
-        -# mean temperature of dry quarter,
-        -# mean minimum temperature of February
-@param[in] fillEmptyWithBareGround Bool value specifying whether or not to fill
-    gaps in values with bare ground
-@param[in] inNorthHem Bool value specifying if the current site is in the
-    northern hemisphere
-@param[in] warnExtrapolation Bool value specifying whether or not to warn the
-    user when extrapolation happens
-@param[in] fixBareGround Bool value specifying if bare ground input value is
-    fixed
-@param[out] grassOutput Array of size three holding estimated grass values. The
-    elements are:
-    -# C3 grasses,
-    -# C4 grasses,
-    -# annual grasses
-@param[out] RelAbundanceL0 Array of size eight holding all estimated values.
-    The elements are:
-        -# Succulents,
-        -# Forbs,
-        -# C3 grasses,
-        -# C4 grasses,
-        -# annual grasses,
-        -# Shrubs,
-        -# Trees,
-        -# Bare ground
-@param[out] RelAbundanceL1 Array of size five holding all estimated values
-    aside from grasses (not including sum of grasses). The elements are:
-        -# trees,
-        -# shrubs
-        -# sum of forbs and succulents
-        -# overall sum of grasses
-        -# bare ground
-@param[out] LogInfo Holds information on warnings and errors
-
-@note This function uses equations developed by
-Paruelo & Lauenroth (1996) @cite paruelo1996EA and,
-for C4 grasses, an equation by Teeri & Stowe (1976) @cite teeri1976O.
-*/
-void estimatePotNatVegComposition(
-    double meanTemp_C,
-    double PPT_cm,
-    double meanTempMon_C[],
-    const double PPTMon_cm[],
-    double inputValues[],
-    double shrubLimit,
-    double SumGrassesFraction,
-    double C4Variables[],
-    Bool fillEmptyWithBareGround,
-    Bool inNorthHem,
-    Bool warnExtrapolation,
-    Bool fixBareGround,
-    double *grassOutput,
-    double *RelAbundanceL0,
-    double *RelAbundanceL1,
-    LOG_INFO *LogInfo
-) {
-
-    const int nTypes = 8;
-    int winterMonths[3];
-    int summerMonths[3];
-
-    // Indices both single value and arrays
-    int index;
-    int succIndex = 0;
-    int forbIndex = 1;
-    int C3Index = 2;
-    int C4Index = 3;
-    int grassAnn = 4;
-    int shrubIndex = 5;
-    int treeIndex = 6;
-    int bareGround = 7;
-    int grassEstimSize = 0;
-    int overallEstimSize = 0;
-    int julyMin = 0;
-    int degreeAbove65 = 1;
-    int frostFreeDays = 2;
-    int estimIndicesNotNA = 0;
-    int grassesEstim[3];
-    int overallEstim[nTypes];
-    int iFixed[nTypes];
-    int iFixedSize = 0;
-    int tempSwapValue;
-    int isetIndices[3] = {grassAnn, treeIndex, bareGround};
-
-    const char *txt_isetIndices[] = {"annual grasses", "trees", "bare ground"};
-
-    // Totals of different areas of variables
-    double totalSumGrasses = 0.;
-    double inputSumGrasses = 0.;
-    double tempDiffJanJul;
-    double summerMAP = 0.;
-    double winterMAP = 0.;
-    double C4Species = SW_MISSING;
-    double C3Grassland;
-    double C3Shrubland;
-    double estimGrassSum = 0;
-    double finalVegSum = 0.;
-    double estimCoverSum = 0.;
-    double tempSumGrasses = 0.;
-    double estimCover[nTypes];
-    double initialVegSum = 0.;
-    double fixedValuesSum = 0;
-
-    Bool fixSumGrasses = (Bool) (!missing(SumGrassesFraction));
-    Bool isGrassIndex = swFALSE;
-    Bool tempShrubBool;
-
-
-    // Land cover/vegetation types that are not estimated
-    // (trees, annual grasses, and bare-ground):
-    // set to 0 if input is `SW_MISSING`
-    for (index = 0; index < 3; index++) {
-        if (missing(inputValues[isetIndices[index]])) {
-            inputValues[isetIndices[index]] = 0.;
-
-            LogError(
-                LogInfo,
-                LOGWARN,
-                "No equation for requested cover type '%s': cover set to 0.\n",
-                txt_isetIndices[index]
-            );
-        }
-    }
-
-    // Loop through inputValues and get the total
-    for (index = 0; index < nTypes; index++) {
-        if (!missing(inputValues[index])) {
-            initialVegSum += inputValues[index];
-        }
-    }
-
-    // Check if grasses are fixed
-    if (fixSumGrasses) {
-        // Set SumGrassesFraction
-        // If SumGrassesFraction < 0, set to zero, otherwise keep at value
-        cutZeroInf(SumGrassesFraction);
-        // Get sum of input grass values and set to inputSumGrasses
-        for (index = C3Index; index <= grassAnn; index++) {
-            if (!missing(inputValues[index])) {
-                inputSumGrasses += inputValues[index];
-            }
-        }
-
-        // Get totalSumGrasses
-        totalSumGrasses = SumGrassesFraction - inputSumGrasses;
-
-        // Check if totalSumGrasses is less than zero
-        if (totalSumGrasses < 0) {
-            LogError(
-                LogInfo,
-                LOGERROR,
-                "'estimate_PotNatVeg_composition': "
-                "User defined grass values including C3, C4, and annuals "
-                "sum to more than user defined total grass cover."
-            );
-            return; // Exit function prematurely due to error
-        }
-        // Find indices to estimate related to grasses
-        // (i.e., C3, C4 and annual grasses)
-        for (index = C3Index; index < grassAnn; index++) {
-            if (missing(inputValues[index])) {
-                grassesEstim[grassEstimSize] = index;
-                grassEstimSize++;
-            }
-        }
-
-        // Check if totalSumGrasses is greater than zero
-        if (totalSumGrasses > 0) {
-
-            // Check if there is only one grass index to be estimated
-            if (grassEstimSize == 1) {
-
-                // Set element to SumGrassesFraction - inputSumGrasses
-                inputValues[grassesEstim[0]] =
-                    SumGrassesFraction - inputSumGrasses;
-
-                // Set totalSumGrasses to zero
-                totalSumGrasses = 0.;
-            }
-        } else {
-            // Otherwise, totalSumGrasses is zero or below
-            for (index = 0; index < grassEstimSize; index++) {
-                // Set all found ids to estimate to zero
-                inputValues[grassesEstim[index]] = 0.;
-            }
-        }
-    }
-
-    // Initialize overallEstim and add fixed indices to `iFixed`
-    for (index = 0; index < nTypes; index++) {
-        if (!missing(inputValues[index])) {
-            iFixed[iFixedSize] = index;
-            iFixedSize++;
-            estimCover[index] = inputValues[index];
-            estimIndicesNotNA++;
-        } else {
-            overallEstim[overallEstimSize] = index;
-            overallEstimSize++;
-            estimCover[index] = 0.;
-        }
-    }
-
-    uniqueIndices(
-        isetIndices, iFixed, 3, iFixedSize, iFixed, &iFixedSize, LogInfo
-    );
-    if (LogInfo->stopRun) {
-        return; // Exit function prematurely due to error
-    }
-
-    // Set boolean value to true if grasses still need to be estimated
-    if (!EQ(totalSumGrasses, 0.)) {
-        initialVegSum += totalSumGrasses;
-    }
-
-    if (GT(initialVegSum, 1.)) {
-        LogError(
-            LogInfo,
-            LOGERROR,
-            "'estimate_PotNatVeg_composition': "
-            "User defined relative abundance values sum to more than "
-            "1 = full land cover."
-        );
-        return; // Exit function prematurely due to error
-    }
-
-    // Check if number of elements to estimate is less than or equal to 1
-    // Or `initialVegSum` is 1 and we do not have to estimate any grasses
-    if (overallEstimSize <= 1) {
-        if (overallEstimSize == 0) {
-            // Check if we want to fill gaps in data with bare ground
-            if (fillEmptyWithBareGround) {
-                // Set estimCover at index `bareGround` to 1 - (all values
-                // execpt at index `bareGround`)
-                inputValues[bareGround] =
-                    1 - (initialVegSum - estimCover[bareGround]);
-            } else if (initialVegSum < 1) {
-                LogError(
-                    LogInfo,
-                    LOGERROR,
-                    "'estimate_PotNatVeg_composition': "
-                    "User defined relative abundance values are all fixed, "
-                    "but their sum is smaller than 1 = full land cover."
-                );
-                return; // Exit function prematurely due to error
-            }
-        } else if (overallEstimSize == 1) {
-            estimCover[overallEstim[0]] = 1 - initialVegSum;
-        }
-    } else {
-
-        if (PPT_cm * 10 <= 1) {
-            for (index = 0; index < nTypes - 1; index++) {
-                estimCover[index] = 0.;
-            }
-            estimCover[bareGround] = 1.;
-        } else {
-            // Set months of winter and summer (northern/southern hemisphere)
-            // and get their three month values in precipitation and temperature
-            if (inNorthHem) {
-                for (index = 0; index < 3; index++) {
-                    winterMonths[index] = (index + 11) % MAX_MONTHS;
-                    summerMonths[index] = (index + 5);
-                    summerMAP += PPTMon_cm[summerMonths[index]];
-                    winterMAP += PPTMon_cm[winterMonths[index]];
-                }
-            } else {
-                for (index = 0; index < 3; index++) {
-                    summerMonths[index] = (index + 11) % MAX_MONTHS;
-                    winterMonths[index] = (index + 5);
-                    summerMAP += PPTMon_cm[summerMonths[index]];
-                    winterMAP += PPTMon_cm[winterMonths[index]];
-                }
-            }
-            // Set summer and winter precipitations in mm
-            summerMAP /= PPT_cm;
-            winterMAP /= PPT_cm;
-
-            // Get the difference between July and Janurary
-            tempDiffJanJul = cutZeroInf(
-                meanTempMon_C[summerMonths[1]] - meanTempMon_C[winterMonths[1]]
-            );
-
-            if (warnExtrapolation) {
-                if (meanTemp_C < 1) {
-                    LogError(
-                        LogInfo,
-                        LOGWARN,
-                        "Equations used outside supported range"
-                        "(2 - 21.2 C): MAT = %2f, C reset to 1C",
-                        meanTemp_C
-                    );
-
-                    meanTemp_C = 1;
-                }
-
-                if (meanTemp_C > 21.2) {
-                    LogError(
-                        LogInfo,
-                        LOGWARN,
-                        "Equations used outside supported range"
-                        "(2 - 21.2 C): MAT = %2f C",
-                        meanTemp_C
-                    );
-                }
-
-                if (PPT_cm * 10 < 117 || PPT_cm * 10 > 1011) {
-                    LogError(
-                        LogInfo,
-                        LOGWARN,
-                        "Equations used outside supported range"
-                        "(117 - 1011 mm): MAP = %3f mm",
-                        PPT_cm * 10
-                    );
-                }
-            }
-
-            // Paruelo & Lauenroth (1996): shrub climate-relationship:
-            if (PPT_cm * 10 < 1) {
-                estimCover[shrubIndex] = 0.;
-            } else {
-                estimCover[shrubIndex] = cutZeroInf(
-                    1.7105 - (.2918 * log(PPT_cm * 10)) + (1.5451 * winterMAP)
-                );
-            }
-
-            // Paruelo & Lauenroth (1996): C4-grass climate-relationship:
-            if (meanTemp_C <= 0) {
-                estimCover[C4Index] = 0;
-            } else {
-                estimCover[C4Index] = cutZeroInf(
-                    -0.9837 + (.000594 * (PPT_cm * 10)) + (1.3528 * summerMAP) +
-                    (.2710 * log(meanTemp_C))
-                );
-
-                // This equations give percent species/vegetation -> use to
-                // limit Paruelo's C4 equation, i.e., where no C4 species => C4
-                // abundance == 0
-                if (!missing(C4Variables[julyMin])) {
-                    if (C4Variables[frostFreeDays] <= 0) {
-                        C4Species = 0;
-                    } else {
-                        C4Species = cutZeroInf(
-                            ((1.6 * (C4Variables[julyMin] * 9 / 5 + 32)) +
-                             (.0086 * (C4Variables[degreeAbove65] * 9 / 5)) -
-                             (8.98 * log(C4Variables[frostFreeDays])) - 22.44) /
-                            100
-                        );
-                    }
-                    if (EQ(C4Species, 0.)) {
-                        estimCover[C4Index] = 0;
-                    }
-                }
-            }
-
-            // Paruelo & Lauenroth (1996): C3-grass climate-relationship:
-            if (winterMAP <= 0) {
-                C3Grassland = C3Shrubland = 0;
-            } else {
-                C3Grassland = cutZeroInf(
-                    1.1905 - .02909 * meanTemp_C + .1781 * log(winterMAP) -
-                    .2383
-                );
-
-                C3Shrubland = cutZeroInf(
-                    1.1905 - .02909 * meanTemp_C + .1781 * log(winterMAP) -
-                    .4766
-                );
-            }
-
-            tempShrubBool = (Bool) (!missing(estimCover[shrubIndex]) &&
-                                    estimCover[shrubIndex] >= shrubLimit);
-
-            if (tempShrubBool) {
-                estimCover[C3Index] = C3Shrubland;
-            } else {
-                estimCover[C3Index] = C3Grassland;
-            }
-
-            // Paruelo & Lauenroth (1996): forb climate-relationship:
-            if (PPT_cm * 10 < 1 || meanTemp_C <= 0) {
-                estimCover[forbIndex] = 0.;
-            } else {
-                estimCover[forbIndex] = cutZeroInf(
-                    -.2035 + (.07975 * log(PPT_cm * 10)) -
-                    (.0623 * log(meanTemp_C))
-                );
-            }
-
-            // Paruelo & Lauenroth (1996): succulent climate-relationship:
-            if (tempDiffJanJul <= 0 || winterMAP <= 0) {
-                estimCover[succIndex] = 0.;
-            } else {
-                estimCover[succIndex] = cutZeroInf(
-                    -1 + ((1.20246 * pow(tempDiffJanJul, -.0689)) *
-                          (pow(winterMAP, -.0322)))
-                );
-            }
-
-            // Check if fillEmptyWithBareGround is FALSE and there's less than
-            // or equal to one indices to estimate
-            if (!fillEmptyWithBareGround && estimIndicesNotNA <= 1) {
-                if (PPT_cm * 10 < 600) {
-                    estimCover[shrubIndex] += 1.;
-                }
-                if (meanTemp_C < 10) {
-                    estimCover[C3Index] += 1.;
-                }
-                if (meanTemp_C >= 10 && PPT_cm * 10 > 600) {
-                    estimCover[C4Index] += 1.;
-                }
-            }
-
-            if (fixSumGrasses && GT(totalSumGrasses, 0.)) {
-                for (index = 0; index < grassEstimSize; index++) {
-                    estimGrassSum += estimCover[grassesEstim[index]];
-                }
-
-                // If estimGrassSum is 0, make it 1. to prevent dividing by zero
-                estimGrassSum = (EQ(estimGrassSum, 0.)) ? 1. : estimGrassSum;
-
-                if (GT(estimGrassSum, 0.)) {
-                    for (index = 0; index < grassEstimSize; index++) {
-                        estimCover[grassesEstim[index]] *=
-                            (totalSumGrasses / estimGrassSum);
-                    }
-                } else if (grassEstimSize > 0) {
-                    for (index = 0; index < grassEstimSize; index++) {
-                        estimCover[grassesEstim[index]] =
-                            (totalSumGrasses / grassEstimSize);
-                    }
-
-                    LogError(
-                        LogInfo,
-                        LOGWARN,
-                        "'estimate_PotNatVeg_composition': "
-                        "Total grass cover set, but no grass cover estimated; "
-                        "requested cover evenly divided among grass types."
-                    );
-                }
-            }
-
-            if (fixSumGrasses) {
-                // Add grasses to `iFixed` array
-                uniqueIndices(
-                    iFixed,
-                    grassesEstim,
-                    iFixedSize,
-                    grassEstimSize,
-                    iFixed,
-                    &iFixedSize,
-                    LogInfo
-                );
-
-                if (LogInfo->stopRun) {
-                    return; // Exit function prematurely due to error
-                }
-
-                // Remove them from the `estimIndices` array
-                for (index = 0; index < overallEstimSize; index++) {
-                    do {
-                        isGrassIndex = (Bool) (overallEstim[index] == C3Index ||
-                                               overallEstim[index] == C4Index ||
-                                               overallEstim[index] == grassAnn);
-
-                        if (isGrassIndex && index + 1 != overallEstimSize) {
-                            tempSwapValue = overallEstim[overallEstimSize - 1];
-                            overallEstim[overallEstimSize - 1] =
-                                overallEstim[index];
-                            overallEstim[index] = tempSwapValue;
-                            overallEstimSize--;
-                        }
-                    } while (index != overallEstimSize - 1 && isGrassIndex);
-                }
-
-                isGrassIndex = (Bool) (overallEstim[index - 1] == C3Index ||
-                                       overallEstim[index - 1] == C4Index ||
-                                       overallEstim[index - 1] == grassAnn);
-
-                if (isGrassIndex) {
-                    overallEstimSize--;
-                }
-            }
-
-            // Get final estimated vegetation sum
-            for (index = 0; index < nTypes; index++) {
-                if (missing(inputValues[index])) {
-                    finalVegSum += estimCover[index];
-                } else {
-                    finalVegSum += inputValues[index];
-                    fixedValuesSum += inputValues[index];
-                }
-            }
-
-            // Include fixed grass sum if not missing
-            if (fixSumGrasses && grassEstimSize > 0) {
-                fixedValuesSum += totalSumGrasses;
-            }
-
-            // Check if the final estimated vegetation sum is equal to one
-            if (!EQ(finalVegSum, 1.)) {
-                for (index = 0; index < overallEstimSize; index++) {
-                    estimCoverSum += estimCover[overallEstim[index]];
-                }
-                if (estimCoverSum > 0) {
-                    for (index = 0; index < overallEstimSize; index++) {
-                        estimCover[overallEstim[index]] *=
-                            (1 - fixedValuesSum) / estimCoverSum;
-                    }
-                } else {
-                    if (fillEmptyWithBareGround && !fixBareGround) {
-                        inputValues[bareGround] = 1.;
-                        for (index = 0; index < nTypes - 1; index++) {
-                            inputValues[bareGround] -= estimCover[index];
-                        }
-                    } else {
-                        LogError(
-                            LogInfo,
-                            LOGERROR,
-                            "'estimate_PotNatVeg_composition': "
-                            "The estimated vegetation cover values are 0, "
-                            "the user fixed relative abundance values sum to "
-                            "less than 1, "
-                            "and bare-ground is fixed. "
-                            "Thus, the function cannot compute "
-                            "complete land cover composition."
-                        );
-                        return; // Exit function prematurely due to error
-                    }
-                }
-            }
-        }
-    }
-
-    // Fill in all output arrays (grassOutput, RelAbundanceL0, RelAbundanceL1)
-    for (index = 0; index < nTypes; index++) {
-        // Check if inputValues at index is missing or if current index is
-        // bare ground if bare ground is fixed
-        if (!missing(inputValues[index])) {
-
-            // Reset estimated value to fixed value that was input
-            estimCover[index] = inputValues[index];
-        }
-
-        RelAbundanceL0[index] = estimCover[index];
-    }
-
-    grassOutput[0] = (missing(inputValues[C3Index])) ? estimCover[C3Index] :
-                                                       inputValues[C3Index];
-    grassOutput[1] = (missing(inputValues[C4Index])) ? estimCover[C4Index] :
-                                                       inputValues[C4Index];
-    grassOutput[2] = (missing(inputValues[grassAnn])) ? estimCover[grassAnn] :
-                                                        inputValues[grassAnn];
-
-    tempSumGrasses += grassOutput[0];
-    tempSumGrasses += grassOutput[1];
-    tempSumGrasses += grassOutput[2];
-
-    if (tempSumGrasses > 0) {
-        for (index = 0; index < 3; index++) {
-            grassOutput[index] /= (fixSumGrasses && overallEstimSize <= 1) ?
-                                      SumGrassesFraction :
-                                      tempSumGrasses;
-        }
-    }
-
-    RelAbundanceL1[0] = estimCover[treeIndex];
-    RelAbundanceL1[1] = estimCover[shrubIndex];
-    RelAbundanceL1[2] = estimCover[forbIndex] + estimCover[succIndex];
-
-    if (fixSumGrasses && grassEstimSize > 0) {
-        RelAbundanceL1[3] = SumGrassesFraction;
-    } else {
-        RelAbundanceL1[3] = tempSumGrasses;
-    }
-
-    RelAbundanceL1[4] = inputValues[bareGround];
-}
-
-/**
-@brief Helper function to `estimatePotNatVegComposition()` that doesn't allow a
-value to go below zero
-
-@param testValue A value of type double holding a value that is to be tested to
-    see if it is below zero
-
-@return A value that is either above or equal to zero
-*/
-double cutZeroInf(double testValue) {
-    return (LT(testValue, 0.)) ? 0. : testValue;
-}
-
-/**
-@brief Helper function to `estimatePotNatVegComposition()` that gets unique
-indices from two input arrays
-
-@param[in] arrayOne First array to search through to get indices inside of it
-@param[in] arrayTwo Second array to search through to get indices inside of it
-@param[in] arrayOneSize Size of first array
-@param[in] arrayTwoSize Size of second array
-@param[out] finalIndexArray Array of size finalIndexArraySize that holds all
-    unique indices from both arrays
-@param[in,out] finalIndexArraySize Value holding the size of finalIndexArray
-    both before and after the function is run
-@param[out] LogInfo Holds information on warnings and errors
-*/
-void uniqueIndices(
-    const int arrayOne[],
-    const int arrayTwo[],
-    int arrayOneSize,
-    int arrayTwoSize,
-    int *finalIndexArray,
-    int *finalIndexArraySize,
-    LOG_INFO *LogInfo
-) {
-
-    int index;
-    int finalArrayIndex = 0;
-    int nTypes = 8;
-    int tempSize = arrayOneSize + arrayTwoSize + finalArrayIndex;
-    int tempIndex = 0;
-    int *tempArray;
-    int *tempArraySeen;
-
-    tempArray =
-        (int *) Mem_Malloc(sizeof(int) * tempSize, "uniqueIndices()", LogInfo);
-    if (LogInfo->stopRun) {
-        return; // Exit function prematurely due to error
-    }
-
-    tempArraySeen =
-        (int *) Mem_Malloc(sizeof(int) * nTypes, "uniqueIndices()", LogInfo);
-    if (LogInfo->stopRun) {
-        free(tempArray);
-        return; // Exit function prematurely due to error
-    }
-
-    memset(tempArray, 0, sizeof(int) * tempSize);
-    memset(tempArraySeen, 0, sizeof(int) * nTypes);
-
-    for (index = 0; index < tempSize; index++) {
-        // Initalize the "seen" version of tempArray
-        if (index < nTypes) {
-            tempArraySeen[index] = 0;
-        }
-
-        // Add all elements of of finalArrayIndex, arrayOne and arrayTWo
-        // into "tempArray"
-        if (index < finalArrayIndex) {
-            tempArray[tempIndex] = finalIndexArray[index];
-            tempIndex++;
-        }
-        if (index < arrayOneSize) {
-            tempArray[tempIndex] = arrayOne[index];
-            tempIndex++;
-        }
-        if (index < arrayTwoSize) {
-            tempArray[tempIndex] = arrayTwo[index];
-            tempIndex++;
-        }
-    }
-
-    // Loop through `tempArray` and search for unique indices
-    for (index = 0; index < tempSize; index++) {
-        // Check if we have found the current index in question
-        if (tempArraySeen[tempArray[index]] == 0) {
-            finalIndexArray[finalArrayIndex] = tempArray[index];
-            finalArrayIndex++;
-            tempArraySeen[tempArray[index]] = tempArray[index];
-        }
-    }
-
-    *finalIndexArraySize = finalArrayIndex;
-
-    free(tempArray);
-    free(tempArraySeen);
-}
+/********************************************************/
+/********************************************************/
+/*	Source file: Veg_Prod.c
+Type: module
+Application: SOILWAT - soilwater dynamics simulator
+Purpose: Read / write and otherwise manage the model's
+vegetation production parameter information.
+History:
+
+(8/28/01) -- INITIAL CODING - cwb
+
+11/16/2010	(drs) added LAIforest, biofoliage_for, lai_conv_for,
+TypeGrassOrShrub, TypeForest to SW_VEGPROD lai_live/biolive/total_agb include
+now LAIforest, respectively biofoliage_for updated SW_VPD_read(), SW_VPD_init(),
+and _echo_inits() increased length of char outstr[1000] to outstr[1500] because
+of increased echo
+
+02/22/2011	(drs) added scan for litter_for to SW_VPD_read()
+
+02/22/2011	(drs) added litter_for to SW_VegProd->litter and to
+SW_VegProd->tot_agb
+
+02/22/2011	(drs) if TypeGrassOrShrub is turned off, then its biomass,
+litter, etc. values are set to 0
+
+08/22/2011	(drs) use variable veg_height [MAX_MONTHS] from SW_VEGPROD
+instead of static canopy_ht
+
+09/08/2011	(drs) adapted SW_VPD_read() and SW_VPD_init() to reflect that
+now each vegetation type has own elements
+
+09/08/2011	(drs) added input in SW_VPD_read() of tanfunc_t
+tr_shade_effects, and RealD shade_scale and shade_deadmax (they were previously
+hidden as constants in code in SW_Flow_lib.h)
+
+09/08/2011	(drs) moved all input of hydraulic redistribution variables from
+SW_Site.c to SW_VPD_read() for each vegetation type
+
+09/08/2011	(drs) added input in SW_VPD_read() of RealD veg_intPPT_a,
+veg_intPPT_b, veg_intPPT_c, veg_intPPT_d (they were previously hidden as
+constants in code in SW_Flow_lib.h)
+
+09/09/2011	(drs) added input in SW_VPD_read() of RealD
+EsTpartitioning_param (it were previously hidden as constant in code in
+SW_Flow_lib.h)
+
+09/09/2011	(drs) added input in SW_VPD_read() of RealD Es_param_limit (it
+was previously hidden as constant in code in SW_Flow_lib.h)
+
+09/13/2011	(drs) added input in SW_VPD_read() of RealD litt_intPPT_a,
+litt_intPPT_b, litt_intPPT_c, litt_intPPT_d (they were previously hidden as
+constants in code in SW_Flow_lib.h)
+
+09/13/2011	(drs) added input in SW_VPD_read() of RealD
+canopy_height_constant and updated SW_VPD_init() (as option: if > 0 then
+constant canopy height (cm) and overriding cnpy-tangens=f(biomass))
+
+09/15/2011	(drs) added input in SW_VPD_read() of RealD albedo
+
+09/26/2011	(drs)	added calls to Times.c:interpolate_monthlyValues() in
+SW_VPD_init() for each monthly input variable; replaced monthly loop with a
+daily loop for additional daily variables; adjusted _echo_inits()
+
+10/17/2011	(drs)	in SW_VPD_init(): v->veg[SW_TREES].total_agb_daily[doy]
+= v->veg[SW_TREES].litter_daily[doy] + v->veg[SW_TREES].biolive_daily[doy]
+instead of = v->veg[SW_TREES].litter_daily[doy] +
+v->veg[SW_TREES].biomass_daily[doy] to adjust for better scaling of potential
+bare-soil evaporation
+
+02/04/2012	(drs) 	added input in SW_VPD_read() of RealD SWPcrit
+
+01/29/2013	(clk)	changed the read in to account for the extra fractional
+component in total vegetation, bare ground added the variable RealF
+help_bareGround as a place holder for the sscanf call.
+
+01/31/2013	(clk)	changed the read in to account for the albedo for bare
+ground, storing the input in bare_cov.albedo changed _echo_inits() to now
+display the bare ground components in logfile.log
+
+06/27/2013	(drs)	closed open files if LogError() with LOGERROR is called
+in SW_VPD_read()
+
+07/09/2013	(clk)	added initialization of all the values of the new
+vegtype variable forb and forb.cov.fCover
+*/
+/********************************************************/
+/********************************************************/
+
+
+/* =================================================== */
+/*                INCLUDES / DEFINES                   */
+/* --------------------------------------------------- */
+#include "include/SW_VegProd.h" // for BIO_INDEX
+#include "include/filefuncs.h"  // for LogError, CloseFile, GetALine
+#include "include/generic.h"    // for LOGERROR, Bool, LOGWARN, GT
+#include "include/myMemory.h"   // for Mem_Calloc, Mem_Malloc
+#include "include/SW_datastructs.h" // for SW_VEGPROD_INPUTS, LOG_INFO, SW_VEGPROD_INPUTS...
+#include "include/SW_Defines.h" // for ForEachVegType, NVEGTYPES, SW_TREES
+#include "include/SW_Files.h"   // for eVegProd
+#include "include/SW_Weather.h" // for deallocateClimateStructs, alloca...
+#include "include/Times.h"      // for interpolate_monthlyValues, Jan, Dec
+#include <math.h>               // for log, pow
+#include <stdio.h>              // for sscanf, NULL, FILE
+#include <stdlib.h>             // for free
+#include <string.h>             // for memset
+
+
+/* =================================================== */
+/*                  Global Variables                   */
+/* --------------------------------------------------- */
+
+// key2veg must be in the same order as the indices to vegetation types defined
+// in SW_Defines.h
+const char *const key2veg[NVEGTYPES] = {"Trees", "Shrubs", "Forbs", "Grasses"};
+
+/* =================================================== */
+/*             Global Function Definitions             */
+/* --------------------------------------------------- */
+
+/**
+@brief Reads file for SW_VegProdIn
+
+@param[in,out] SW_VegProdIn Struct of type SW_VEGPROD_INPUTS describing surface
+    cover conditions in the simulation
+@param[in,out] SW_VegProdRunIn Struct of type SW_VEGPROD_RUN_INPUTS that
+    holds run-specific input information about vegetation production
+@param[in] txtInFiles Array of program in/output files
+@param[out] LogInfo Holds information on warnings and errors
+*/
+void SW_VPD_read(
+    SW_VEGPROD_INPUTS *SW_VegProdIn,
+    SW_VEGPROD_RUN_INPUTS *SW_VegProdRunIn,
+    char *txtInFiles[],
+    LOG_INFO *LogInfo
+) {
+    /* =================================================== */
+
+    const char *const lineErrStrings[] = {
+        "vegetation type components",
+        "vegetation type components",
+        "albedo values",
+        "canopy xinflec",
+        "canopy yinflec",
+        "canopy range",
+        "canopy slope",
+        "canopy height constant option",
+        "interception parameter kSmax(veg)",
+        "interception parameter kdead(veg)",
+        "litter interception parameter kSmax(litter)",
+        "parameter for partitioning of bare-soil evaporation and transpiration",
+        "parameter for Parameter for scaling and limiting bare soil ",
+        "evaporation rate",
+        "shade scale",
+        "shade max dead biomass",
+        "shade xinflec",
+        "shade yinflec",
+        "shade range",
+        "shade slope",
+        "hydraulic redistribution: flag",
+        "hydraulic redistribution: maxCondroot",
+        "hydraulic redistribution: swpMatric50",
+        "hydraulic redistribution: shapeCond",
+        "critical soil water potentials: flag",
+        "CO2 Biomass Coefficient 1",
+        "CO2 Biomass Coefficient 2",
+        "CO2 WUE Coefficient 1",
+        "CO2 WUE Coefficient 2",
+        "Spatial reference of biomass inputs (are inputs as if 100% cover)",
+        "year of vegetation inputs"
+    };
+
+    FILE *f;
+    TimeInt mon = Jan;
+    int x;
+    int k;
+    int lineno = 0;
+    int index;
+    // last case line number before monthly biomass densities
+    const int line_help = 30;
+    double help_veg[NVEGTYPES];
+    double help_bareGround = 0.;
+    double litt;
+    double biom;
+    double pctl;
+    double laic;
+    double *monBioVals[] = {&litt, &biom, &pctl, &laic};
+    char *MyFileName;
+    char inbuf[MAX_FILENAMESIZE];
+    char vegStrs[NVEGTYPES][20] = {{'\0'}};
+    char bareGroundStr[20] = {'\0'};
+    char *startOfErrMsg;
+    const int numMonthVals = 4;
+    int expectedNumInVals;
+
+    MyFileName = txtInFiles[eVegProd];
+    f = OpenFile(MyFileName, "r", LogInfo);
+    if (LogInfo->stopRun) {
+        return; // Exit function prematurely due to error
+    }
+
+    while (GetALine(f, inbuf, MAX_FILENAMESIZE)) {
+        lineno++;
+
+        startOfErrMsg = (lineno >= 25) ? (char *) "Not enough arguments" :
+                                         (char *) "Invalid record in";
+
+        if (lineno <= line_help) {
+            if (lineno == 1 || lineno == 29 || lineno == 30) {
+                x = sscanf(inbuf, "%19s", vegStrs[0]);
+                expectedNumInVals = 1;
+
+            } else {
+                x = sscanf(
+                    inbuf,
+                    "%19s %19s %19s %19s %19s",
+                    vegStrs[SW_GRASS],
+                    vegStrs[SW_SHRUB],
+                    vegStrs[SW_TREES],
+                    vegStrs[SW_FORBS],
+                    bareGroundStr
+                );
+
+                expectedNumInVals = (lineno >= 4) ? NVEGTYPES : NVEGTYPES + 1;
+
+                ForEachVegType(k) {
+                    help_veg[k] = sw_strtod(vegStrs[k], MyFileName, LogInfo);
+                    if (LogInfo->stopRun) {
+                        goto closeFile;
+                    }
+                }
+
+                if (x == NVEGTYPES + 1) {
+                    help_bareGround =
+                        sw_strtod(bareGroundStr, MyFileName, LogInfo);
+                    if (LogInfo->stopRun) {
+                        goto closeFile;
+                    }
+                }
+            }
+
+            if (x != expectedNumInVals) {
+                LogError(
+                    LogInfo,
+                    LOGERROR,
+                    "%s %s in %s\n",
+                    startOfErrMsg,
+                    lineErrStrings[lineno - 1],
+                    MyFileName
+                );
+                goto closeFile;
+            }
+
+            switch (lineno) {
+            /* method for vegetation parameters */
+            case 1:
+                SW_VegProdIn->veg_method =
+                    sw_strtoi(vegStrs[0], MyFileName, LogInfo);
+                if (LogInfo->stopRun) {
+                    goto closeFile;
+                }
+                break;
+
+            /* fractions of vegetation types */
+            case 2:
+                ForEachVegType(k) {
+                    SW_VegProdRunIn->veg[k].cov.fCover = help_veg[k];
+                }
+                SW_VegProdRunIn->bare_cov.fCover = help_bareGround;
+                break;
+
+            /* albedo */
+            case 3:
+                ForEachVegType(k) {
+                    SW_VegProdIn->veg[k].cov.albedo = help_veg[k];
+                }
+                SW_VegProdIn->bare_cov.albedo = help_bareGround;
+                break;
+
+            /* canopy height */
+            case 4:
+                ForEachVegType(k) {
+                    SW_VegProdIn->veg[k].cnpy.xinflec = help_veg[k];
+                }
+                break;
+
+            case 5:
+                ForEachVegType(k) {
+                    SW_VegProdIn->veg[k].cnpy.yinflec = help_veg[k];
+                }
+                break;
+
+            case 6:
+                ForEachVegType(k) {
+                    SW_VegProdIn->veg[k].cnpy.range = help_veg[k];
+                }
+                break;
+
+            case 7:
+                ForEachVegType(k) {
+                    SW_VegProdIn->veg[k].cnpy.slope = help_veg[k];
+                }
+                break;
+
+            case 8:
+                ForEachVegType(k) {
+                    SW_VegProdIn->veg[k].canopy_height_constant = help_veg[k];
+                }
+                break;
+
+            /* vegetation interception parameters */
+            case 9:
+                ForEachVegType(k) {
+                    SW_VegProdIn->veg[k].veg_kSmax = help_veg[k];
+                }
+                break;
+
+            case 10:
+                ForEachVegType(k) {
+                    SW_VegProdIn->veg[k].veg_kdead = help_veg[k];
+                }
+                break;
+
+            /* litter interception parameters */
+            case 11:
+                ForEachVegType(k) {
+                    SW_VegProdIn->veg[k].lit_kSmax = help_veg[k];
+                }
+                break;
+
+            /* parameter for partitioning of bare-soil evaporation and
+             * transpiration */
+            case 12:
+                ForEachVegType(k) {
+                    SW_VegProdIn->veg[k].EsTpartitioning_param = help_veg[k];
+                }
+                break;
+
+            /* Parameter for scaling and limiting bare soil evaporation rate */
+            case 13:
+                ForEachVegType(k) {
+                    SW_VegProdIn->veg[k].Es_param_limit = help_veg[k];
+                }
+                break;
+
+            /* shade effects */
+            case 14:
+                ForEachVegType(k) {
+                    SW_VegProdIn->veg[k].shade_scale = help_veg[k];
+                }
+                break;
+
+            case 15:
+                ForEachVegType(k) {
+                    SW_VegProdIn->veg[k].shade_deadmax = help_veg[k];
+                }
+                break;
+
+            case 16:
+                ForEachVegType(k) {
+                    SW_VegProdIn->veg[k].tr_shade_effects.xinflec = help_veg[k];
+                }
+                break;
+
+            case 17:
+                ForEachVegType(k) {
+                    SW_VegProdIn->veg[k].tr_shade_effects.yinflec = help_veg[k];
+                }
+                break;
+
+            case 18:
+                ForEachVegType(k) {
+                    SW_VegProdIn->veg[k].tr_shade_effects.range = help_veg[k];
+                }
+                break;
+
+            case 19:
+                ForEachVegType(k) {
+                    SW_VegProdIn->veg[k].tr_shade_effects.slope = help_veg[k];
+                }
+                break;
+
+            /* Hydraulic redistribution */
+            case 20:
+                ForEachVegType(k) {
+                    SW_VegProdIn->veg[k].flagHydraulicRedistribution =
+                        (Bool) EQ(help_veg[k], 1.);
+                }
+                break;
+
+            case 21:
+                ForEachVegType(k) {
+                    SW_VegProdIn->veg[k].maxCondroot = help_veg[k];
+                }
+                break;
+
+            case 22:
+                ForEachVegType(k) {
+                    SW_VegProdIn->veg[k].swpMatric50 = help_veg[k];
+                }
+                break;
+
+            case 23:
+                ForEachVegType(k) {
+                    SW_VegProdIn->veg[k].shapeCond = help_veg[k];
+                }
+                break;
+
+            /* Critical soil water potential */
+            case 24:
+                ForEachVegType(k) {
+                    SW_VegProdIn->veg[k].SWPcrit = -10. * help_veg[k];
+                    SW_VegProdIn->critSoilWater[k] =
+                        help_veg[k]; // for use with get_swa for properly
+                                     // partitioning available soilwater
+                }
+                get_critical_rank(SW_VegProdIn);
+                break;
+
+            /* CO2 Biomass Power Equation */
+            // Coefficient 1
+            case 25:
+                ForEachVegType(k) {
+                    SW_VegProdIn->veg[k].co2_bio_coeff1 = help_veg[k];
+                }
+                break;
+
+            // Coefficient 2
+            case 26:
+                ForEachVegType(k) {
+                    SW_VegProdIn->veg[k].co2_bio_coeff2 = help_veg[k];
+                }
+                break;
+
+            /* CO2 WUE Power Equation */
+            // Coefficient 1
+            case 27:
+                ForEachVegType(k) {
+                    SW_VegProdIn->veg[k].co2_wue_coeff1 = help_veg[k];
+                }
+                break;
+
+            // Coefficient 2
+            case 28:
+                ForEachVegType(k) {
+                    SW_VegProdIn->veg[k].co2_wue_coeff2 = help_veg[k];
+                }
+                break;
+
+            /* Spatial reference of biomass inputs */
+            case 29:
+                SW_VegProdIn->isBiomAsIf100Cover =
+                    sw_strtoi(vegStrs[0], MyFileName, LogInfo) ? swTRUE :
+                                                                 swFALSE;
+                if (LogInfo->stopRun) {
+                    goto closeFile;
+                }
+                break;
+
+            /* Calendar year corresponding to vegetation inputs */
+            case 30:
+                SW_VegProdIn->vegYear =
+                    sw_strtoi(vegStrs[0], MyFileName, LogInfo);
+                if (LogInfo->stopRun) {
+                    goto closeFile;
+                }
+                break;
+
+            default:
+                break;
+            }
+
+        } else {
+            /* Mean monthly vegetation inputs */
+
+            if (lineno == line_help + 1 || lineno == line_help + 1 + 12 ||
+                lineno == line_help + 1 + 12 * 2 ||
+                lineno == line_help + 1 + 12 * 3) {
+                mon = Jan;
+            }
+
+            x = sscanf(
+                inbuf,
+                "%19s %19s %19s %19s",
+                vegStrs[0],
+                vegStrs[1],
+                vegStrs[2],
+                vegStrs[3]
+            );
+
+            if (x < NVEGTYPES) {
+                LogError(
+                    LogInfo,
+                    LOGERROR,
+                    "ERROR: invalid record %d in %s\n",
+                    mon + 1,
+                    MyFileName
+                );
+                goto closeFile;
+            }
+
+            for (index = 0; index < numMonthVals; index++) {
+                *(monBioVals[index]) =
+                    sw_strtod(vegStrs[index], MyFileName, LogInfo);
+                if (LogInfo->stopRun) {
+                    goto closeFile;
+                }
+            }
+
+            if (lineno > line_help + 12 * 3 && lineno <= line_help + 12 * 4) {
+                SW_VegProdRunIn->veg[SW_FORBS].litter[mon] = litt;
+                SW_VegProdRunIn->veg[SW_FORBS].biomass[mon] = biom;
+                SW_VegProdRunIn->veg[SW_FORBS].pct_live[mon] = pctl;
+                SW_VegProdRunIn->veg[SW_FORBS].lai_conv[mon] = laic;
+            } else if (lineno > line_help + 12 * 2 &&
+                       lineno <= line_help + 12 * 3) {
+                SW_VegProdRunIn->veg[SW_TREES].litter[mon] = litt;
+                SW_VegProdRunIn->veg[SW_TREES].biomass[mon] = biom;
+                SW_VegProdRunIn->veg[SW_TREES].pct_live[mon] = pctl;
+                SW_VegProdRunIn->veg[SW_TREES].lai_conv[mon] = laic;
+            } else if (lineno > line_help + 12 &&
+                       lineno <= line_help + 12 * 2) {
+                SW_VegProdRunIn->veg[SW_SHRUB].litter[mon] = litt;
+                SW_VegProdRunIn->veg[SW_SHRUB].biomass[mon] = biom;
+                SW_VegProdRunIn->veg[SW_SHRUB].pct_live[mon] = pctl;
+                SW_VegProdRunIn->veg[SW_SHRUB].lai_conv[mon] = laic;
+            } else if (lineno > line_help && lineno <= line_help + 12) {
+                SW_VegProdRunIn->veg[SW_GRASS].litter[mon] = litt;
+                SW_VegProdRunIn->veg[SW_GRASS].biomass[mon] = biom;
+                SW_VegProdRunIn->veg[SW_GRASS].pct_live[mon] = pctl;
+                SW_VegProdRunIn->veg[SW_GRASS].lai_conv[mon] = laic;
+            }
+
+            mon++;
+        }
+    }
+
+    if (mon < Dec) {
+        LogError(
+            LogInfo,
+            LOGWARN,
+            "No Veg Production"
+            " values after month %d\n",
+            mon + 1
+        );
+    }
+
+    SW_VPD_fix_cover(SW_VegProdRunIn, LogInfo);
+
+closeFile: { CloseFile(&f, LogInfo); }
+}
+
+/**
+@brief Check that sum of land cover is 1; adjust if not.
+
+@param[in,out] SW_VegProdRunIn Struct of type SW_VEGPROD_RUN_INPUTS that
+    holds run-specific input information about vegetation production
+@param[out] LogInfo Holds information on warnings and errors
+
+@sideeffect
+- Adjusts `SW_VegProdRunIn->bare_cov.fCover` and
+`SW_VegProdRunIn->veg[k].cov.fCover` to sum to 1.
+- Print a warning that values are adjusted and notes with the new values.
+*/
+void SW_VPD_fix_cover(
+    SW_VEGPROD_RUN_INPUTS *SW_VegProdRunIn, LOG_INFO *LogInfo
+) {
+    int k;
+    double fraction_sum = 0.;
+
+    fraction_sum = SW_VegProdRunIn->bare_cov.fCover;
+    ForEachVegType(k) { fraction_sum += SW_VegProdRunIn->veg[k].cov.fCover; }
+
+    if (!EQ_w_tol(fraction_sum, 1.0, 1e-4)) {
+        // inputs are never more precise than at most 3-4 digits
+
+        LogError(
+            LogInfo,
+            LOGWARN,
+            "Fractions of land cover components were normalized:\n"
+            "\tSum of fractions was %.4f instead of 1.0. "
+            "New coefficients are:",
+            fraction_sum
+        );
+
+        SW_VegProdRunIn->bare_cov.fCover /= fraction_sum;
+        LogError(
+            LogInfo,
+            LOGWARN,
+            "Bare ground fraction = %.4f",
+            SW_VegProdRunIn->bare_cov.fCover
+        );
+
+        ForEachVegType(k) {
+            SW_VegProdRunIn->veg[k].cov.fCover /= fraction_sum;
+            LogError(
+                LogInfo,
+                LOGWARN,
+                "%s fraction = %.4f",
+                key2veg[k],
+                SW_VegProdRunIn->veg[k].cov.fCover
+            );
+        }
+    }
+}
+
+/**
+@brief Constructor for VegProd input and output information
+
+@param[out] SW_VegProdIn VegProdIn Struct of type SW_VEGPROD_INPUTS describing
+surface cover conditions in the simulation
+@param[out] SW_VegProdRunIn Struct of type SW_VEGPROD_RUN_INPUTS that
+    holds run-specific input information about vegetation production
+@param[out] vp_p_oagg A list of output structs of type SW_VEGPROD_OUTPUTS
+    to accumulate output
+@param[out] vp_p_accu A list of output structs of type SW_VEGPROD_OUTPUTS
+    to aggregate output
+*/
+void SW_VPD_construct(
+    SW_VEGPROD_INPUTS *SW_VegProdIn,
+    SW_VEGPROD_RUN_INPUTS *SW_VegProdRunIn,
+    SW_VEGPROD_OUTPUTS vp_p_oagg[],
+    SW_VEGPROD_OUTPUTS vp_p_accu[]
+) {
+    /* =================================================== */
+    OutPeriod pd;
+
+    // Clear the module structure:
+    memset(SW_VegProdIn, 0, sizeof(SW_VEGPROD_INPUTS));
+    memset(SW_VegProdRunIn, 0, sizeof(SW_VEGPROD_RUN_INPUTS));
+
+    ForEachOutPeriod(pd) {
+        memset(vp_p_oagg, 0, sizeof(SW_VEGPROD_OUTPUTS));
+        memset(vp_p_accu, 0, sizeof(SW_VEGPROD_OUTPUTS));
+    }
+}
+
+void SW_VPD_init_run(
+    SW_VEGPROD_RUN_INPUTS *SW_VegProdRunIn,
+    SW_WEATHER_HIST *allHist,
+    SW_MODEL_INPUTS *SW_ModelIn,
+    SW_MODEL_SIM *SW_ModelSim,
+    VegTypeSim vegSim[],
+    Bool estVeg,
+    Bool inNorthHem,
+    int veg_method,
+    LOG_INFO *LogInfo
+) {
+
+    TimeInt year;
+    int k;
+
+    /* Set co2-multipliers to default */
+    for (year = 0; year < MAX_NYEAR; year++) {
+        ForEachVegType(k) {
+            vegSim[k].co2_multipliers[BIO_INDEX][year] = 1.;
+            vegSim[k].co2_multipliers[WUE_INDEX][year] = 1.;
+        }
+    }
+
+    if (estVeg && veg_method > 0) {
+        estimateVegetationFromClimate(
+            SW_VegProdRunIn,
+            allHist,
+            SW_ModelIn,
+            SW_ModelSim,
+            inNorthHem,
+            veg_method,
+            LogInfo
+        );
+        if (LogInfo->stopRun) {
+            return; // Exit function prematurely due to error
+        }
+    }
+
+    checkBiomass(SW_VegProdRunIn->veg, LogInfo);
+}
+
+/**
+@brief Validate monthly biomass values
+
+@param[in] veg Array of size NVEGTYPES of type VegType describing
+    all NVEGTYPES vegetation types through simulation-specific inputs
+@param[out] LogInfo Holds information on warnings and errors
+*/
+void checkBiomass(VegTypeRunIn veg[], LOG_INFO *LogInfo) {
+    unsigned int k;
+    unsigned int mon;
+
+    ForEachVegType(k) {
+        for (mon = 0; mon < MAX_MONTHS; mon++) {
+
+            if (veg[k].litter[mon] < 0) {
+                LogError(
+                    LogInfo,
+                    LOGERROR,
+                    "%s litter (%.4f) is negative in month %d.",
+                    key2veg[k],
+                    veg[k].litter[mon],
+                    mon + 1
+                );
+                return;
+            }
+
+            if (veg[k].biomass[mon] < 0) {
+                LogError(
+                    LogInfo,
+                    LOGERROR,
+                    "%s biomass (%.4f) is negative in month %d.",
+                    key2veg[k],
+                    veg[k].biomass[mon],
+                    mon + 1
+                );
+                return;
+            }
+
+            if (veg[k].pct_live[mon] < 0 || veg[k].pct_live[mon] > 1) {
+                LogError(
+                    LogInfo,
+                    LOGERROR,
+                    "%s pct_live (%.4f) not within [0,1] in month %d.",
+                    key2veg[k],
+                    veg[k].pct_live[mon],
+                    mon + 1
+                );
+                return;
+            }
+
+            if (veg[k].lai_conv[mon] < 0) {
+                LogError(
+                    LogInfo,
+                    LOGERROR,
+                    "%s lai_conv (%.4f) is negative in month %d.",
+                    key2veg[k],
+                    veg[k].lai_conv[mon],
+                    mon + 1
+                );
+                return;
+            }
+        }
+    }
+}
+
+/**
+@brief Applies CO2 effects to supplied biomass data.
+
+Two biomass parameters are needed so that we do not have a compound effect
+on the biomass.
+
+@param new_biomass  The resulting biomass after applying the multiplier.
+@param biomass      The biomass to be modified (representing the value under
+    reference conditions (i.e., 360 ppm CO<SUB>2</SUB>, currently).
+@param multiplier   The biomass multiplier for this PFT.
+
+@sideeffect new_biomass Updated biomass.
+*/
+void apply_biomassCO2effect(
+    double new_biomass[], const double biomass[], double multiplier
+) {
+    int i;
+    for (i = 0; i < 12; i++) {
+        new_biomass[i] = (biomass[i] * multiplier);
+    }
+}
+
+/**
+@brief Update vegetation parameters for new year
+
+@param[in] SW_ModelSim Struct of type SW_MODEL_SIM holding basic intermediate
+    time information about the simulation run
+@param[in] isBiomAsIf100Cover Spatial reference of biomass inputs
+    (are inputs as if 100% cover)
+        - false (0): values as is (at given cover)
+        - true (1), values as if cover was 100%
+@param[out] vegRunIn Array of size NVEGTYPES of type VegTypeRunIn describing
+    all NVEGTYPES vegetation types through simulation-specific inputs
+@param[out] vegSim Array of size NVEGTYPES of type VegTypeSim describing
+    all NVEGTYPES vegetation types through values used purely during simulation
+@param[out] vegIn Array of size NVEGTYPES of type VegTypeIn describing
+    all NVEGTYPES vegetation types through static simulation values (cannot
+    change between simulation runs)
+*/
+void SW_VPD_new_year(
+    SW_MODEL_SIM *SW_ModelSim,
+    Bool isBiomAsIf100Cover,
+    VegTypeRunIn vegRunIn[],
+    VegTypeSim vegSim[],
+    VegTypeIn vegIn[]
+) {
+    /* ================================================== */
+    /*
+    * History:
+    *     Originally included in the FORTRAN model.
+    *
+    *     20-Oct-03 (cwb) removed the calculation of
+    *        lai_corr and changed the lai_conv value of 80
+    *        as found in the prod.in file.  The conversion
+    *        factor is now simply a divisor rather than
+    *        an equation.  Removed the following code:
+    lai_corr = VegProdIn->lai_conv[m] * (1. - pstem) + aconst * pstem;
+    lai_standing    = VegProdIn->biomass[m] / lai_corr;
+    where pstem = 0.3,
+    aconst = 464.0,
+    conv_stcr = 3.0;
+    *
+    */
+
+    TimeInt doy; /* base1 */
+    TimeInt simyear = SW_ModelSim->simyear;
+    int k;
+    int mon;
+
+    // Interpolation is to be in base1 in `interpolate_monthlyValues()`
+    Bool interpAsBase1 = swTRUE;
+
+    /* Monthly biomass after CO2 effects */
+    double biomass_after_CO2[MAX_MONTHS];
+
+    /* Monthly biomass at 100% cover */
+    double biomassAsIf100Cover[MAX_MONTHS];
+    double litterAsIf100Cover[MAX_MONTHS];
+
+
+    // Grab the real year so we can access CO2 data
+    ForEachVegType(k) {
+        if (GT(vegRunIn[k].cov.fCover, 0.)) {
+
+            /* Scale biomass to as if 100% cover unless provided as inputs */
+            for (mon = 0; mon < MAX_MONTHS; mon++) {
+                biomassAsIf100Cover[mon] =
+                    isBiomAsIf100Cover ?
+                        vegRunIn[k].biomass[mon] :
+                        (vegRunIn[k].biomass[mon] / vegRunIn[k].cov.fCover);
+
+                litterAsIf100Cover[mon] =
+                    isBiomAsIf100Cover ?
+                        vegRunIn[k].litter[mon] :
+                        (vegRunIn[k].litter[mon] / vegRunIn[k].cov.fCover);
+            }
+
+            if (k == SW_TREES) {
+                // CO2 effects on tree biomass restricted to percent live
+                // biomass, i.e., total tree biomass is constant while live
+                // biomass is increasing
+                apply_biomassCO2effect(
+                    biomass_after_CO2,
+                    vegRunIn[k].pct_live,
+                    vegSim[k].co2_multipliers[BIO_INDEX][simyear]
+                );
+
+                interpolate_monthlyValues(
+                    biomass_after_CO2,
+                    interpAsBase1,
+                    SW_ModelSim->cum_monthdays,
+                    SW_ModelSim->days_in_month,
+                    vegSim[k].pct_live_daily
+                );
+                interpolate_monthlyValues(
+                    biomassAsIf100Cover,
+                    interpAsBase1,
+                    SW_ModelSim->cum_monthdays,
+                    SW_ModelSim->days_in_month,
+                    vegSim[k].biomass_daily
+                );
+
+            } else {
+                // CO2 effects on biomass applied to total biomass, i.e.,
+                // total and live biomass are increasing
+                apply_biomassCO2effect(
+                    biomass_after_CO2,
+                    biomassAsIf100Cover,
+                    vegSim[k].co2_multipliers[BIO_INDEX][simyear]
+                );
+
+                interpolate_monthlyValues(
+                    biomass_after_CO2,
+                    interpAsBase1,
+                    SW_ModelSim->cum_monthdays,
+                    SW_ModelSim->days_in_month,
+                    vegSim[k].biomass_daily
+                );
+                interpolate_monthlyValues(
+                    vegRunIn[k].pct_live,
+                    interpAsBase1,
+                    SW_ModelSim->cum_monthdays,
+                    SW_ModelSim->days_in_month,
+                    vegSim[k].pct_live_daily
+                );
+            }
+
+            // Interpolation of remaining variables from monthly to daily values
+            interpolate_monthlyValues(
+                litterAsIf100Cover,
+                interpAsBase1,
+                SW_ModelSim->cum_monthdays,
+                SW_ModelSim->days_in_month,
+                vegSim[k].litter_daily
+            );
+            interpolate_monthlyValues(
+                vegRunIn[k].lai_conv,
+                interpAsBase1,
+                SW_ModelSim->cum_monthdays,
+                SW_ModelSim->days_in_month,
+                vegSim[k].lai_conv_daily
+            );
+        }
+    }
+
+    for (doy = 1; doy <= MAX_DAYS; doy++) {
+        ForEachVegType(k) {
+            if (GT(vegRunIn[k].cov.fCover, 0.)) {
+                /* vegetation height = 'veg_height_daily' is used for
+                 * 'snowdepth_scale'; historically, also for 'vegcov' */
+                if (GT(vegIn[k].canopy_height_constant, 0.)) {
+                    vegSim[k].veg_height_daily[doy] =
+                        vegIn[k].canopy_height_constant;
+
+                } else {
+                    vegSim[k].veg_height_daily[doy] = tanfunc(
+                        vegSim[k].biomass_daily[doy],
+                        vegIn[k].cnpy.xinflec,
+                        vegIn[k].cnpy.yinflec,
+                        vegIn[k].cnpy.range,
+                        vegIn[k].cnpy.slope
+                    );
+                }
+
+                /* live biomass = 'biolive_daily' is used for
+                 * canopy-interception, transpiration, bare-soil evaporation,
+                 * and hydraulic redistribution */
+                vegSim[k].biolive_daily[doy] = vegSim[k].biomass_daily[doy] *
+                                               vegSim[k].pct_live_daily[doy];
+
+                /* dead biomass = 'biodead_daily' is used for
+                 * canopy-interception and transpiration */
+                vegSim[k].biodead_daily[doy] =
+                    vegSim[k].biomass_daily[doy] - vegSim[k].biolive_daily[doy];
+
+                /* live leaf area index = 'lai_live_daily' is used for E-T
+                 * partitioning */
+                vegSim[k].lai_live_daily[doy] = vegSim[k].biolive_daily[doy] /
+                                                vegSim[k].lai_conv_daily[doy];
+
+                /* compound leaf area index = 'bLAI_total_daily' is used for
+                 * canopy-interception */
+                vegSim[k].bLAI_total_daily[doy] =
+                    vegSim[k].lai_live_daily[doy] +
+                    vegIn[k].veg_kdead * vegSim[k].biodead_daily[doy] /
+                        vegSim[k].lai_conv_daily[doy];
+
+                /* total above-ground biomass = 'total_agb_daily' is used for
+                 * bare-soil evaporation */
+                if (k == SW_TREES) {
+                    vegSim[k].total_agb_daily[doy] =
+                        vegSim[k].litter_daily[doy] +
+                        vegSim[k].biolive_daily[doy];
+                } else {
+                    vegSim[k].total_agb_daily[doy] =
+                        vegSim[k].litter_daily[doy] +
+                        vegSim[k].biomass_daily[doy];
+                }
+
+            } else {
+                vegSim[k].lai_live_daily[doy] = 0.;
+                vegSim[k].bLAI_total_daily[doy] = 0.;
+                vegSim[k].biolive_daily[doy] = 0.;
+                vegSim[k].biodead_daily[doy] = 0.;
+                vegSim[k].total_agb_daily[doy] = 0.;
+            }
+        }
+    }
+}
+
+/**
+@brief Sum up values across vegetation types
+
+@param[in] x Array of size \ref NVEGTYPES by \ref MAX_LAYERS
+@param[in] layerno Current layer which is being worked with
+@return Sum across `*x`
+*/
+double sum_across_vegtypes(double x[][MAX_LAYERS], LyrIndex layerno) {
+    unsigned int k;
+    double sum = 0.;
+
+    ForEachVegType(k) { sum += x[k][layerno]; }
+
+    return sum;
+}
+
+/**
+@brief Text output for VegProd.
+
+@param[in] SW_VegProdRunIn Struct of type SW_VEGPROD_RUN_INPUTS that
+    holds run-specific input information about vegetation production
+@param[in] SW_VegProdIn Struct of type SW_VEGPROD_INPUTS that
+    holds static simulation values (cannot change depending on the simulation)
+*/
+void echo_VegProd(
+    SW_VEGPROD_RUN_INPUTS *SW_VegProdRunIn, SW_VEGPROD_INPUTS *SW_VegProdIn
+) {
+    /* ================================================== */
+
+    int k;
+
+    sw_printf("\n==============================================\n"
+              "Vegetation Production Parameters\n");
+
+    ForEachVegType(k) {
+        sw_printf(
+            "%s component\t= %1.2f\n"
+            "\tAlbedo\t= %1.2f\n"
+            "\tHydraulic redistribution flag\t= %d",
+            key2veg[k],
+            SW_VegProdRunIn->veg[k].cov.fCover,
+            SW_VegProdIn->veg[k].cov.albedo,
+            SW_VegProdIn->veg[k].flagHydraulicRedistribution
+        );
+    }
+
+    sw_printf(
+        "Bare Ground component\t= %1.2f\n"
+        "\tAlbedo\t= %1.2f\n",
+        SW_VegProdRunIn->bare_cov.fCover,
+        SW_VegProdIn->bare_cov.albedo
+    );
+}
+
+/**
+@brief Determine vegetation type of decreasingly ranked the critical SWP
+
+@param[in,out] SW_VegProdIn Struct of type SW_VEGPROD_INPUTS describing surface
+    cover conditions in the simulation
+
+@sideeffect Sets `SW_VegProdIn->rank_SWPcrits[]` based on
+`SW_VegProdIn->critSoilWater[]`
+*/
+void get_critical_rank(SW_VEGPROD_INPUTS *SW_VegProdIn) {
+    /*----------------------------------------------------------
+            Get proper order for rank_SWPcrits
+    ----------------------------------------------------------*/
+    int i;
+    int outerLoop;
+    int innerLoop;
+    double key;
+
+    // need two temp arrays equal to critSoilWater since we dont want to alter
+    // the original at all
+    double tempArray[NVEGTYPES];
+    double tempArrayUnsorted[NVEGTYPES];
+
+    ForEachVegType(i) {
+        tempArray[i] = SW_VegProdIn->critSoilWater[i];
+        tempArrayUnsorted[i] = SW_VegProdIn->critSoilWater[i];
+    }
+
+    // insertion sort to rank the veg types and store them in their proper order
+    for (outerLoop = 1; outerLoop < NVEGTYPES; outerLoop++) {
+        key = tempArray[outerLoop]; // set key equal to critical value
+        innerLoop = outerLoop - 1;
+        while (innerLoop >= 0 && tempArray[innerLoop] < key) {
+            // code to switch values
+            tempArray[innerLoop + 1] = tempArray[innerLoop];
+            innerLoop = innerLoop - 1;
+        }
+        tempArray[innerLoop + 1] = key;
+    }
+
+    // loops to compare sorted v unsorted array and find proper index
+    for (outerLoop = 0; outerLoop < NVEGTYPES; outerLoop++) {
+        for (innerLoop = 0; innerLoop < NVEGTYPES; innerLoop++) {
+            if (tempArray[outerLoop] == tempArrayUnsorted[innerLoop]) {
+                SW_VegProdIn->rank_SWPcrits[outerLoop] = innerLoop;
+                // set value to something impossible so if a duplicate a
+                // different index is picked next
+                tempArrayUnsorted[innerLoop] = SW_MISSING;
+                break;
+            }
+        }
+    }
+    /*printf("%d = %f\n", VegProdIn->rank_SWPcrits[0],
+    VegProdIn->critSoilWater[VegProdIn->rank_SWPcrits[0]]); printf("%d =
+    %f\n", VegProdIn->rank_SWPcrits[1],
+    VegProdIn->critSoilWater[VegProdIn->rank_SWPcrits[1]]); printf("%d =
+    %f\n", VegProdIn->rank_SWPcrits[2],
+    VegProdIn->critSoilWater[VegProdIn->rank_SWPcrits[2]]); printf("%d =
+    %f\n\n", VegProdIn->rank_SWPcrits[3],
+    VegProdIn->critSoilWater[VegProdIn->rank_SWPcrits[3]]);*/
+    /*----------------------------------------------------------
+            End of rank_SWPcrits
+    ----------------------------------------------------------*/
+}
+
+/**
+@brief Wrapper function for estimating natural vegetation. First, climate is
+calculated and averaged, then values are estimated
+
+@param[in,out] SW_VegProdRunIn Struct of type SW_VEGPROD_RUN_INPUTS that
+    holds run-specific input information about vegetation production
+@param[in,out] Weather_hist Array containing all historical data of a site
+@param[in] SW_ModelIn Struct of type SW_MODEL_INPUTS holding basic input
+    time information about the simulation
+@param[in] SW_ModelSim Struct of type SW_MODEL_SIM holding basic intermediate
+    time information about the simulation run
+@param[in] inNorthHem Bool value specifying if the current site is in the
+    northern hemisphere
+@param[in] veg_method The requested method for average surface temperature
+    (see @ref SW_SITE_INPUTS.methodSurfaceTemperature):
+    - 0, based on Parton 1978 (default prior to v8.1.0);
+    - 1, based on Parton 1984 (default since v8.1.0)
+@param[in] LogInfo Holds information on warnings and errors
+*/
+void estimateVegetationFromClimate(
+    SW_VEGPROD_RUN_INPUTS *SW_VegProdRunIn,
+    SW_WEATHER_HIST *Weather_hist,
+    SW_MODEL_INPUTS *SW_ModelIn,
+    SW_MODEL_SIM *SW_ModelSim,
+    Bool inNorthHem,
+    int veg_method,
+    LOG_INFO *LogInfo
+) {
+
+    unsigned int numYears = SW_ModelIn->endyr - SW_ModelIn->startyr + 1;
+    unsigned int k;
+    unsigned int bareGroundIndex = 7;
+
+    SW_CLIMATE_YEARLY climateOutput;
+    SW_CLIMATE_CLIM climateAverages;
+
+    // NOTE: 8 = number of types, 5 = (number of types) - grasses
+
+    double coverValues[8] = {
+        SW_MISSING,
+        SW_MISSING,
+        SW_MISSING,
+        SW_MISSING,
+        0.0,
+        SW_MISSING,
+        0.0,
+        0.0
+    };
+    double shrubLimit = .2;
+
+    double SumGrassesFraction = SW_MISSING;
+    double C4Variables[3];
+    double grassOutput[3];
+    double RelAbundanceL0[8];
+    double RelAbundanceL1[5];
+
+    Bool fillEmptyWithBareGround = swTRUE;
+    Bool warnExtrapolation = swTRUE;
+    Bool fixBareGround = swTRUE;
+
+    // Allocate climate structs' memory
+    allocateClimateStructs(numYears, &climateOutput, &climateAverages, LogInfo);
+    if (LogInfo->stopRun) {
+        // Deallocate climate structs' memory before error
+        deallocateClimateStructs(&climateOutput, &climateAverages);
+        return; // Exit function prematurely due to error
+    }
+
+    calcSiteClimate(
+        Weather_hist,
+        SW_ModelSim->cum_monthdays,
+        SW_ModelSim->days_in_month,
+        numYears,
+        SW_ModelIn->startyr,
+        inNorthHem,
+        &climateOutput
+    );
+
+    averageClimateAcrossYears(&climateOutput, numYears, &climateAverages);
+
+    if (veg_method == 1) {
+
+        C4Variables[0] = climateAverages.minTemp7thMon_C;
+        C4Variables[1] = climateAverages.ddAbove65F_degday;
+        C4Variables[2] = climateAverages.frostFree_days;
+
+        estimatePotNatVegComposition(
+            climateAverages.meanTemp_C,
+            climateAverages.PPT_cm,
+            climateAverages.meanTempMon_C,
+            climateAverages.PPTMon_cm,
+            coverValues,
+            shrubLimit,
+            SumGrassesFraction,
+            C4Variables,
+            fillEmptyWithBareGround,
+            inNorthHem,
+            warnExtrapolation,
+            fixBareGround,
+            grassOutput,
+            RelAbundanceL0,
+            RelAbundanceL1,
+            LogInfo
+        );
+
+        if (LogInfo->stopRun) {
+            // Deallocate climate structs' memory before error
+            deallocateClimateStructs(&climateOutput, &climateAverages);
+            return; // Exit function prematurely due to error
+        }
+
+        ForEachVegType(k) {
+            SW_VegProdRunIn->veg[k].cov.fCover = RelAbundanceL1[k];
+        }
+
+        SW_VegProdRunIn->bare_cov.fCover = RelAbundanceL0[bareGroundIndex];
+    }
+
+    // Deallocate climate structs' memory
+    deallocateClimateStructs(&climateOutput, &climateAverages);
+}
+
+/**
+@brief Calculate the composition (land cover) representing a potential natural
+vegetation based on climate relationships
+
+The function returns relative abundance/land cover values that completely cover
+the surface (i.e., they sum to 1) of a site specified by long-term climate
+and/or fixed input values.
+
+Some of the land cover/vegetation types, i.e., trees, annual grasses, and
+bare-ground are not estimated from climate relationships; they are either set
+to 0, or alternatively fixed at the value of the input argument(s).
+
+The remaining vegetation types, i.e., shrubs, C3 grasses, C4 grasses, forbs,
+and succulents, are estimated from climate relationships using equations
+developed by Paruelo & Lauenroth 1996 @cite paruelo1996EA, or alternatively
+fixed at the value of the input argument(s). If values for dailyC4vars are
+provided, then equations developed by Teeri & Stowe 1976 @cite teeri1976O are
+used to limit the occurrence of C4 grasses.
+
+The relative abundance values of the the vegetation types that can be estimated
+and are not fixed by inputs, are estimated in two steps: (i) as if they cover
+the entire surface; (ii) scaled to the proportion of the surface that is not
+fixed by inputs.
+
+The equations developed by Paruelo & Lauenroth 1996 @cite paruelo1996EA are
+based on sites with MAT from 2 C to 21.2 C and MAP from 117 to 1011 mm. If
+warn_extrapolation is set to TRUE, then inputs are checked against supported
+ranges, i.e., if MAT is below 1 C, then it is reset to 1 C with a warning. If
+other inputs exceed their ranges, then a warning is issued and the code
+proceeds.
+
+`calcSiteClimate()` and `averageClimateAcrossYears()` can be used to calculate
+climate variables required as inputs.`
+
+@param[in] meanTemp_C Value containing the long-term average of yearly
+    temperatures [C]
+@param[in] PPT_cm Value containing the long-term average of yearly
+    precipitation [cm]
+@param[in] meanTempMon_C Array of size MAX_MONTHS containing long-term average
+    monthly mean temperatures [C]
+@param[in] PPTMon_cm Array of size MAX_MONTHS containing sum of monthly mean
+    precipitation [cm]
+@param[in] inputValues Array of size eight that contains values input by user
+    for each component of cover.
+    A value of SW_MISSING indicates the respective component's value will be
+    estimated. If an element is not SW_MISSING, a value from 0-1 indicates
+    the component cover is fixed and will not be estimated.
+    The elements of compositions are:
+        -# Succulents
+        -# Forbs
+        -# C3 Grasses
+        -# C4 Grasses
+        -# Grass Annuals
+        -# Shrubs
+        -# Trees
+        -# Bare ground
+@param[in] shrubLimit Shrub cover lower than shrubLimit selects the "grassland"
+    equation to determine C3 grass cover; shrub cover larger than shrubLimit
+    selects the "shrubland" equation
+    (default value of 0.2; page 1213 of Paruelo & Lauenroth 1996).
+@param[in] SumGrassesFraction Value holding sum of grasses, if not SW_MISSING,
+    the sum of grasses is fixed and if a grass component is not fixed,
+    it will be estimated relative to this value
+@param[in] C4Variables Array of size three holding C4 variables after being
+    averaged by `averageClimateAcrossYears()`. The elements are:
+        -# July precipitation,
+        -# mean temperature of dry quarter,
+        -# mean minimum temperature of February
+@param[in] fillEmptyWithBareGround Bool value specifying whether or not to fill
+    gaps in values with bare ground
+@param[in] inNorthHem Bool value specifying if the current site is in the
+    northern hemisphere
+@param[in] warnExtrapolation Bool value specifying whether or not to warn the
+    user when extrapolation happens
+@param[in] fixBareGround Bool value specifying if bare ground input value is
+    fixed
+@param[out] grassOutput Array of size three holding estimated grass values. The
+    elements are:
+    -# C3 grasses,
+    -# C4 grasses,
+    -# annual grasses
+@param[out] RelAbundanceL0 Array of size eight holding all estimated values.
+    The elements are:
+        -# Succulents,
+        -# Forbs,
+        -# C3 grasses,
+        -# C4 grasses,
+        -# annual grasses,
+        -# Shrubs,
+        -# Trees,
+        -# Bare ground
+@param[out] RelAbundanceL1 Array of size five holding all estimated values
+    aside from grasses (not including sum of grasses). The elements are:
+        -# trees,
+        -# shrubs
+        -# sum of forbs and succulents
+        -# overall sum of grasses
+        -# bare ground
+@param[out] LogInfo Holds information on warnings and errors
+
+@note This function uses equations developed by
+Paruelo & Lauenroth (1996) @cite paruelo1996EA and,
+for C4 grasses, an equation by Teeri & Stowe (1976) @cite teeri1976O.
+*/
+void estimatePotNatVegComposition(
+    double meanTemp_C,
+    double PPT_cm,
+    double meanTempMon_C[],
+    const double PPTMon_cm[],
+    double inputValues[],
+    double shrubLimit,
+    double SumGrassesFraction,
+    double C4Variables[],
+    Bool fillEmptyWithBareGround,
+    Bool inNorthHem,
+    Bool warnExtrapolation,
+    Bool fixBareGround,
+    double *grassOutput,
+    double *RelAbundanceL0,
+    double *RelAbundanceL1,
+    LOG_INFO *LogInfo
+) {
+
+    const int nTypes = 8;
+    int winterMonths[3];
+    int summerMonths[3];
+
+    // Indices both single value and arrays
+    int index;
+    int succIndex = 0;
+    int forbIndex = 1;
+    int C3Index = 2;
+    int C4Index = 3;
+    int grassAnn = 4;
+    int shrubIndex = 5;
+    int treeIndex = 6;
+    int bareGround = 7;
+    int grassEstimSize = 0;
+    int overallEstimSize = 0;
+    int julyMin = 0;
+    int degreeAbove65 = 1;
+    int frostFreeDays = 2;
+    int estimIndicesNotNA = 0;
+    int grassesEstim[3];
+    int overallEstim[nTypes];
+    int iFixed[nTypes];
+    int iFixedSize = 0;
+    int tempSwapValue;
+    int isetIndices[3] = {grassAnn, treeIndex, bareGround};
+
+    const char *txt_isetIndices[] = {"annual grasses", "trees", "bare ground"};
+
+    // Totals of different areas of variables
+    double totalSumGrasses = 0.;
+    double inputSumGrasses = 0.;
+    double tempDiffJanJul;
+    double summerMAP = 0.;
+    double winterMAP = 0.;
+    double C4Species = SW_MISSING;
+    double C3Grassland;
+    double C3Shrubland;
+    double estimGrassSum = 0;
+    double finalVegSum = 0.;
+    double estimCoverSum = 0.;
+    double tempSumGrasses = 0.;
+    double estimCover[nTypes];
+    double initialVegSum = 0.;
+    double fixedValuesSum = 0;
+
+    Bool fixSumGrasses = (Bool) (!missing(SumGrassesFraction));
+    Bool isGrassIndex = swFALSE;
+    Bool tempShrubBool;
+
+
+    // Land cover/vegetation types that are not estimated
+    // (trees, annual grasses, and bare-ground):
+    // set to 0 if input is `SW_MISSING`
+    for (index = 0; index < 3; index++) {
+        if (missing(inputValues[isetIndices[index]])) {
+            inputValues[isetIndices[index]] = 0.;
+
+            LogError(
+                LogInfo,
+                LOGWARN,
+                "No equation for requested cover type '%s': cover set to 0.\n",
+                txt_isetIndices[index]
+            );
+        }
+    }
+
+    // Loop through inputValues and get the total
+    for (index = 0; index < nTypes; index++) {
+        if (!missing(inputValues[index])) {
+            initialVegSum += inputValues[index];
+        }
+    }
+
+    // Check if grasses are fixed
+    if (fixSumGrasses) {
+        // Set SumGrassesFraction
+        // If SumGrassesFraction < 0, set to zero, otherwise keep at value
+        cutZeroInf(SumGrassesFraction);
+        // Get sum of input grass values and set to inputSumGrasses
+        for (index = C3Index; index <= grassAnn; index++) {
+            if (!missing(inputValues[index])) {
+                inputSumGrasses += inputValues[index];
+            }
+        }
+
+        // Get totalSumGrasses
+        totalSumGrasses = SumGrassesFraction - inputSumGrasses;
+
+        // Check if totalSumGrasses is less than zero
+        if (totalSumGrasses < 0) {
+            LogError(
+                LogInfo,
+                LOGERROR,
+                "'estimate_PotNatVeg_composition': "
+                "User defined grass values including C3, C4, and annuals "
+                "sum to more than user defined total grass cover."
+            );
+            return; // Exit function prematurely due to error
+        }
+        // Find indices to estimate related to grasses
+        // (i.e., C3, C4 and annual grasses)
+        for (index = C3Index; index < grassAnn; index++) {
+            if (missing(inputValues[index])) {
+                grassesEstim[grassEstimSize] = index;
+                grassEstimSize++;
+            }
+        }
+
+        // Check if totalSumGrasses is greater than zero
+        if (totalSumGrasses > 0) {
+
+            // Check if there is only one grass index to be estimated
+            if (grassEstimSize == 1) {
+
+                // Set element to SumGrassesFraction - inputSumGrasses
+                inputValues[grassesEstim[0]] =
+                    SumGrassesFraction - inputSumGrasses;
+
+                // Set totalSumGrasses to zero
+                totalSumGrasses = 0.;
+            }
+        } else {
+            // Otherwise, totalSumGrasses is zero or below
+            for (index = 0; index < grassEstimSize; index++) {
+                // Set all found ids to estimate to zero
+                inputValues[grassesEstim[index]] = 0.;
+            }
+        }
+    }
+
+    // Initialize overallEstim and add fixed indices to `iFixed`
+    for (index = 0; index < nTypes; index++) {
+        if (!missing(inputValues[index])) {
+            iFixed[iFixedSize] = index;
+            iFixedSize++;
+            estimCover[index] = inputValues[index];
+            estimIndicesNotNA++;
+        } else {
+            overallEstim[overallEstimSize] = index;
+            overallEstimSize++;
+            estimCover[index] = 0.;
+        }
+    }
+
+    uniqueIndices(
+        isetIndices, iFixed, 3, iFixedSize, iFixed, &iFixedSize, LogInfo
+    );
+    if (LogInfo->stopRun) {
+        return; // Exit function prematurely due to error
+    }
+
+    // Set boolean value to true if grasses still need to be estimated
+    if (!EQ(totalSumGrasses, 0.)) {
+        initialVegSum += totalSumGrasses;
+    }
+
+    if (GT(initialVegSum, 1.)) {
+        LogError(
+            LogInfo,
+            LOGERROR,
+            "'estimate_PotNatVeg_composition': "
+            "User defined relative abundance values sum to more than "
+            "1 = full land cover."
+        );
+        return; // Exit function prematurely due to error
+    }
+
+    // Check if number of elements to estimate is less than or equal to 1
+    // Or `initialVegSum` is 1 and we do not have to estimate any grasses
+    if (overallEstimSize <= 1) {
+        if (overallEstimSize == 0) {
+            // Check if we want to fill gaps in data with bare ground
+            if (fillEmptyWithBareGround) {
+                // Set estimCover at index `bareGround` to 1 - (all values
+                // execpt at index `bareGround`)
+                inputValues[bareGround] =
+                    1 - (initialVegSum - estimCover[bareGround]);
+            } else if (initialVegSum < 1) {
+                LogError(
+                    LogInfo,
+                    LOGERROR,
+                    "'estimate_PotNatVeg_composition': "
+                    "User defined relative abundance values are all fixed, "
+                    "but their sum is smaller than 1 = full land cover."
+                );
+                return; // Exit function prematurely due to error
+            }
+        } else if (overallEstimSize == 1) {
+            estimCover[overallEstim[0]] = 1 - initialVegSum;
+        }
+    } else {
+
+        if (PPT_cm * 10 <= 1) {
+            for (index = 0; index < nTypes - 1; index++) {
+                estimCover[index] = 0.;
+            }
+            estimCover[bareGround] = 1.;
+        } else {
+            // Set months of winter and summer (northern/southern hemisphere)
+            // and get their three month values in precipitation and temperature
+            if (inNorthHem) {
+                for (index = 0; index < 3; index++) {
+                    winterMonths[index] = (index + 11) % MAX_MONTHS;
+                    summerMonths[index] = (index + 5);
+                    summerMAP += PPTMon_cm[summerMonths[index]];
+                    winterMAP += PPTMon_cm[winterMonths[index]];
+                }
+            } else {
+                for (index = 0; index < 3; index++) {
+                    summerMonths[index] = (index + 11) % MAX_MONTHS;
+                    winterMonths[index] = (index + 5);
+                    summerMAP += PPTMon_cm[summerMonths[index]];
+                    winterMAP += PPTMon_cm[winterMonths[index]];
+                }
+            }
+            // Set summer and winter precipitations in mm
+            summerMAP /= PPT_cm;
+            winterMAP /= PPT_cm;
+
+            // Get the difference between July and Janurary
+            tempDiffJanJul = cutZeroInf(
+                meanTempMon_C[summerMonths[1]] - meanTempMon_C[winterMonths[1]]
+            );
+
+            if (warnExtrapolation) {
+                if (meanTemp_C < 1) {
+                    LogError(
+                        LogInfo,
+                        LOGWARN,
+                        "Equations used outside supported range"
+                        "(2 - 21.2 C): MAT = %2f, C reset to 1C",
+                        meanTemp_C
+                    );
+
+                    meanTemp_C = 1;
+                }
+
+                if (meanTemp_C > 21.2) {
+                    LogError(
+                        LogInfo,
+                        LOGWARN,
+                        "Equations used outside supported range"
+                        "(2 - 21.2 C): MAT = %2f C",
+                        meanTemp_C
+                    );
+                }
+
+                if (PPT_cm * 10 < 117 || PPT_cm * 10 > 1011) {
+                    LogError(
+                        LogInfo,
+                        LOGWARN,
+                        "Equations used outside supported range"
+                        "(117 - 1011 mm): MAP = %3f mm",
+                        PPT_cm * 10
+                    );
+                }
+            }
+
+            // Paruelo & Lauenroth (1996): shrub climate-relationship:
+            if (PPT_cm * 10 < 1) {
+                estimCover[shrubIndex] = 0.;
+            } else {
+                estimCover[shrubIndex] = cutZeroInf(
+                    1.7105 - (.2918 * log(PPT_cm * 10)) + (1.5451 * winterMAP)
+                );
+            }
+
+            // Paruelo & Lauenroth (1996): C4-grass climate-relationship:
+            if (meanTemp_C <= 0) {
+                estimCover[C4Index] = 0;
+            } else {
+                estimCover[C4Index] = cutZeroInf(
+                    -0.9837 + (.000594 * (PPT_cm * 10)) + (1.3528 * summerMAP) +
+                    (.2710 * log(meanTemp_C))
+                );
+
+                // This equations give percent species/vegetation -> use to
+                // limit Paruelo's C4 equation, i.e., where no C4 species => C4
+                // abundance == 0
+                if (!missing(C4Variables[julyMin])) {
+                    if (C4Variables[frostFreeDays] <= 0) {
+                        C4Species = 0;
+                    } else {
+                        C4Species = cutZeroInf(
+                            ((1.6 * (C4Variables[julyMin] * 9 / 5 + 32)) +
+                             (.0086 * (C4Variables[degreeAbove65] * 9 / 5)) -
+                             (8.98 * log(C4Variables[frostFreeDays])) - 22.44) /
+                            100
+                        );
+                    }
+                    if (EQ(C4Species, 0.)) {
+                        estimCover[C4Index] = 0;
+                    }
+                }
+            }
+
+            // Paruelo & Lauenroth (1996): C3-grass climate-relationship:
+            if (winterMAP <= 0) {
+                C3Grassland = C3Shrubland = 0;
+            } else {
+                C3Grassland = cutZeroInf(
+                    1.1905 - .02909 * meanTemp_C + .1781 * log(winterMAP) -
+                    .2383
+                );
+
+                C3Shrubland = cutZeroInf(
+                    1.1905 - .02909 * meanTemp_C + .1781 * log(winterMAP) -
+                    .4766
+                );
+            }
+
+            tempShrubBool = (Bool) (!missing(estimCover[shrubIndex]) &&
+                                    estimCover[shrubIndex] >= shrubLimit);
+
+            if (tempShrubBool) {
+                estimCover[C3Index] = C3Shrubland;
+            } else {
+                estimCover[C3Index] = C3Grassland;
+            }
+
+            // Paruelo & Lauenroth (1996): forb climate-relationship:
+            if (PPT_cm * 10 < 1 || meanTemp_C <= 0) {
+                estimCover[forbIndex] = 0.;
+            } else {
+                estimCover[forbIndex] = cutZeroInf(
+                    -.2035 + (.07975 * log(PPT_cm * 10)) -
+                    (.0623 * log(meanTemp_C))
+                );
+            }
+
+            // Paruelo & Lauenroth (1996): succulent climate-relationship:
+            if (tempDiffJanJul <= 0 || winterMAP <= 0) {
+                estimCover[succIndex] = 0.;
+            } else {
+                estimCover[succIndex] = cutZeroInf(
+                    -1 + ((1.20246 * pow(tempDiffJanJul, -.0689)) *
+                          (pow(winterMAP, -.0322)))
+                );
+            }
+
+            // Check if fillEmptyWithBareGround is FALSE and there's less than
+            // or equal to one indices to estimate
+            if (!fillEmptyWithBareGround && estimIndicesNotNA <= 1) {
+                if (PPT_cm * 10 < 600) {
+                    estimCover[shrubIndex] += 1.;
+                }
+                if (meanTemp_C < 10) {
+                    estimCover[C3Index] += 1.;
+                }
+                if (meanTemp_C >= 10 && PPT_cm * 10 > 600) {
+                    estimCover[C4Index] += 1.;
+                }
+            }
+
+            if (fixSumGrasses && GT(totalSumGrasses, 0.)) {
+                for (index = 0; index < grassEstimSize; index++) {
+                    estimGrassSum += estimCover[grassesEstim[index]];
+                }
+
+                // If estimGrassSum is 0, make it 1. to prevent dividing by zero
+                estimGrassSum = (EQ(estimGrassSum, 0.)) ? 1. : estimGrassSum;
+
+                if (GT(estimGrassSum, 0.)) {
+                    for (index = 0; index < grassEstimSize; index++) {
+                        estimCover[grassesEstim[index]] *=
+                            (totalSumGrasses / estimGrassSum);
+                    }
+                } else if (grassEstimSize > 0) {
+                    for (index = 0; index < grassEstimSize; index++) {
+                        estimCover[grassesEstim[index]] =
+                            (totalSumGrasses / grassEstimSize);
+                    }
+
+                    LogError(
+                        LogInfo,
+                        LOGWARN,
+                        "'estimate_PotNatVeg_composition': "
+                        "Total grass cover set, but no grass cover estimated; "
+                        "requested cover evenly divided among grass types."
+                    );
+                }
+            }
+
+            if (fixSumGrasses) {
+                // Add grasses to `iFixed` array
+                uniqueIndices(
+                    iFixed,
+                    grassesEstim,
+                    iFixedSize,
+                    grassEstimSize,
+                    iFixed,
+                    &iFixedSize,
+                    LogInfo
+                );
+
+                if (LogInfo->stopRun) {
+                    return; // Exit function prematurely due to error
+                }
+
+                // Remove them from the `estimIndices` array
+                for (index = 0; index < overallEstimSize; index++) {
+                    do {
+                        isGrassIndex = (Bool) (overallEstim[index] == C3Index ||
+                                               overallEstim[index] == C4Index ||
+                                               overallEstim[index] == grassAnn);
+
+                        if (isGrassIndex && index + 1 != overallEstimSize) {
+                            tempSwapValue = overallEstim[overallEstimSize - 1];
+                            overallEstim[overallEstimSize - 1] =
+                                overallEstim[index];
+                            overallEstim[index] = tempSwapValue;
+                            overallEstimSize--;
+                        }
+                    } while (index != overallEstimSize - 1 && isGrassIndex);
+                }
+
+                isGrassIndex = (Bool) (overallEstim[index - 1] == C3Index ||
+                                       overallEstim[index - 1] == C4Index ||
+                                       overallEstim[index - 1] == grassAnn);
+
+                if (isGrassIndex) {
+                    overallEstimSize--;
+                }
+            }
+
+            // Get final estimated vegetation sum
+            for (index = 0; index < nTypes; index++) {
+                if (missing(inputValues[index])) {
+                    finalVegSum += estimCover[index];
+                } else {
+                    finalVegSum += inputValues[index];
+                    fixedValuesSum += inputValues[index];
+                }
+            }
+
+            // Include fixed grass sum if not missing
+            if (fixSumGrasses && grassEstimSize > 0) {
+                fixedValuesSum += totalSumGrasses;
+            }
+
+            // Check if the final estimated vegetation sum is equal to one
+            if (!EQ(finalVegSum, 1.)) {
+                for (index = 0; index < overallEstimSize; index++) {
+                    estimCoverSum += estimCover[overallEstim[index]];
+                }
+                if (estimCoverSum > 0) {
+                    for (index = 0; index < overallEstimSize; index++) {
+                        estimCover[overallEstim[index]] *=
+                            (1 - fixedValuesSum) / estimCoverSum;
+                    }
+                } else {
+                    if (fillEmptyWithBareGround && !fixBareGround) {
+                        inputValues[bareGround] = 1.;
+                        for (index = 0; index < nTypes - 1; index++) {
+                            inputValues[bareGround] -= estimCover[index];
+                        }
+                    } else {
+                        LogError(
+                            LogInfo,
+                            LOGERROR,
+                            "'estimate_PotNatVeg_composition': "
+                            "The estimated vegetation cover values are 0, "
+                            "the user fixed relative abundance values sum to "
+                            "less than 1, "
+                            "and bare-ground is fixed. "
+                            "Thus, the function cannot compute "
+                            "complete land cover composition."
+                        );
+                        return; // Exit function prematurely due to error
+                    }
+                }
+            }
+        }
+    }
+
+    // Fill in all output arrays (grassOutput, RelAbundanceL0, RelAbundanceL1)
+    for (index = 0; index < nTypes; index++) {
+        // Check if inputValues at index is missing or if current index is
+        // bare ground if bare ground is fixed
+        if (!missing(inputValues[index])) {
+
+            // Reset estimated value to fixed value that was input
+            estimCover[index] = inputValues[index];
+        }
+
+        RelAbundanceL0[index] = estimCover[index];
+    }
+
+    grassOutput[0] = (missing(inputValues[C3Index])) ? estimCover[C3Index] :
+                                                       inputValues[C3Index];
+    grassOutput[1] = (missing(inputValues[C4Index])) ? estimCover[C4Index] :
+                                                       inputValues[C4Index];
+    grassOutput[2] = (missing(inputValues[grassAnn])) ? estimCover[grassAnn] :
+                                                        inputValues[grassAnn];
+
+    tempSumGrasses += grassOutput[0];
+    tempSumGrasses += grassOutput[1];
+    tempSumGrasses += grassOutput[2];
+
+    if (tempSumGrasses > 0) {
+        for (index = 0; index < 3; index++) {
+            grassOutput[index] /= (fixSumGrasses && overallEstimSize <= 1) ?
+                                      SumGrassesFraction :
+                                      tempSumGrasses;
+        }
+    }
+
+    RelAbundanceL1[0] = estimCover[treeIndex];
+    RelAbundanceL1[1] = estimCover[shrubIndex];
+    RelAbundanceL1[2] = estimCover[forbIndex] + estimCover[succIndex];
+
+    if (fixSumGrasses && grassEstimSize > 0) {
+        RelAbundanceL1[3] = SumGrassesFraction;
+    } else {
+        RelAbundanceL1[3] = tempSumGrasses;
+    }
+
+    RelAbundanceL1[4] = inputValues[bareGround];
+}
+
+/**
+@brief Helper function to `estimatePotNatVegComposition()` that doesn't allow a
+value to go below zero
+
+@param testValue A value of type double holding a value that is to be tested to
+    see if it is below zero
+
+@return A value that is either above or equal to zero
+*/
+double cutZeroInf(double testValue) {
+    return (LT(testValue, 0.)) ? 0. : testValue;
+}
+
+/**
+@brief Helper function to `estimatePotNatVegComposition()` that gets unique
+indices from two input arrays
+
+@param[in] arrayOne First array to search through to get indices inside of it
+@param[in] arrayTwo Second array to search through to get indices inside of it
+@param[in] arrayOneSize Size of first array
+@param[in] arrayTwoSize Size of second array
+@param[out] finalIndexArray Array of size finalIndexArraySize that holds all
+    unique indices from both arrays
+@param[in,out] finalIndexArraySize Value holding the size of finalIndexArray
+    both before and after the function is run
+@param[out] LogInfo Holds information on warnings and errors
+*/
+void uniqueIndices(
+    const int arrayOne[],
+    const int arrayTwo[],
+    int arrayOneSize,
+    int arrayTwoSize,
+    int *finalIndexArray,
+    int *finalIndexArraySize,
+    LOG_INFO *LogInfo
+) {
+
+    int index;
+    int finalArrayIndex = 0;
+    int nTypes = 8;
+    int tempSize = arrayOneSize + arrayTwoSize + finalArrayIndex;
+    int tempIndex = 0;
+    int *tempArray;
+    int *tempArraySeen;
+
+    tempArray =
+        (int *) Mem_Malloc(sizeof(int) * tempSize, "uniqueIndices()", LogInfo);
+    if (LogInfo->stopRun) {
+        return; // Exit function prematurely due to error
+    }
+
+    tempArraySeen =
+        (int *) Mem_Malloc(sizeof(int) * nTypes, "uniqueIndices()", LogInfo);
+    if (LogInfo->stopRun) {
+        free(tempArray);
+        return; // Exit function prematurely due to error
+    }
+
+    memset(tempArray, 0, sizeof(int) * tempSize);
+    memset(tempArraySeen, 0, sizeof(int) * nTypes);
+
+    for (index = 0; index < tempSize; index++) {
+        // Initalize the "seen" version of tempArray
+        if (index < nTypes) {
+            tempArraySeen[index] = 0;
+        }
+
+        // Add all elements of of finalArrayIndex, arrayOne and arrayTWo
+        // into "tempArray"
+        if (index < finalArrayIndex) {
+            tempArray[tempIndex] = finalIndexArray[index];
+            tempIndex++;
+        }
+        if (index < arrayOneSize) {
+            tempArray[tempIndex] = arrayOne[index];
+            tempIndex++;
+        }
+        if (index < arrayTwoSize) {
+            tempArray[tempIndex] = arrayTwo[index];
+            tempIndex++;
+        }
+    }
+
+    // Loop through `tempArray` and search for unique indices
+    for (index = 0; index < tempSize; index++) {
+        // Check if we have found the current index in question
+        if (tempArraySeen[tempArray[index]] == 0) {
+            finalIndexArray[finalArrayIndex] = tempArray[index];
+            finalArrayIndex++;
+            tempArraySeen[tempArray[index]] = tempArray[index];
+        }
+    }
+
+    *finalIndexArraySize = finalArrayIndex;
+
+    free(tempArray);
+    free(tempArraySeen);
+}