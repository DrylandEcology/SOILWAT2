--- conflicted
+++ resolved
@@ -1,156 +1,135 @@
-﻿/********************************************************/
-/********************************************************/
-/*	Source file: SW_SoilWater.h
- Type: header
- Application: SOILWAT - soilwater dynamics simulator
- Purpose: Definitions for actual soil water content,
- the reason for the model.
- History:
- 9/11/01 -- INITIAL CODING - cwb
- 1/25/02 - cwb- removed SW_TIMES dy element from hist.
- 10/9/2009	-	(drs) added snow accumulation, snow sublimation and snow melt
- 20100202 (drs) added lyrdrain[MAX_LAYERS], crop_int, litt_int, soil_inf to SW_SOILWAT_OUTPUTS;
- added standcrop_int, litter_int, soil_inf to SW_SOILWTAT;
- 04/16/2010	(drs) added swa[MAX_LAYERS] to SW_SOILWAT_OUTPUTS: available soil water (cm/layer) = swc - (wilting point)
- 10/04/2010	(drs) added snowMAUS snow accumulation, sublimation and melt algorithm: Trnka, M., Kocmánková, E., Balek, J., Eitzinger, J., Ruget, F., Formayer, H., Hlavinka, P., Schaumberger, A., Horáková, V., Mozny, M. & Zalud, Z. (2010) Simple snow cover model for agrometeorological applications. Agricultural and Forest Meteorology, 150, 1115-1127.
- added snowMAUS model parameters, replaced SW_SWC_snow_accumulation, SW_SWC_snow_sublimation, and SW_SWC_snow_melt with SW_SWC_adjust_snow(temp_min, temp_max, *ppt, *rain, *snow, *snowmelt)
- 10/15/2010	(drs) replaced snowMAUS parameters with optimized SWAT2K parameters: Neitsch S, Arnold J, Kiniry J, Williams J. 2005. Soil and water assessment tool (SWAT) theoretical documentation. version 2005. Blackland Research Center, Texas Agricultural Experiment Station: Temple, TX.
- 11/02/2010	(drs) moved snow parameters to SW_Site.h/c to be read in from siteparam.in
- 10/19/2010 (drs)	added for hydraulic redistribution: hydred [MAX_LAYERS] to SW_SOILWAT_OUTPUTS and SW_SOILWAT
- 11/16/2010	(drs)	added for_int to SW_SOILWAT_OUTPUTS, and forest_int to SW_SOILWAT
- renamed crop_evap -> veg_evap, standcrop_evap -> vegetation_evap
- 01/04/2011	(drs) added parameter '*snowloss' to function SW_SWC_adjust_snow()
- 02/19/2011	(drs) moved soil_inf from SW_SOILWAT and SW_SOILWAT_OUTPUTS to SW_WEATHER and SW_WEATHER_OUTPUTS
- 07/22/2011	(drs) added for saturated conditions: surfaceWater and surfaceWater_evap to SW_SOILWAT_OUTPUTS and SW_SOILWAT
- 08/22/2011	(drs) added function RealD SW_SnowDepth( RealD SWE, RealD snowdensity)
- 09/08/2011	(drs) replaced in both struct SW_SOILWAT_OUTPUTS and SW_SOILWAT RealD crop_int, forest_int with RealD int_veg[SW_TREES], int_veg[SW_SHRUB], int_veg[SW_GRASS]
- 09/09/2011	(drs) replaced in both struct SW_SOILWAT_OUTPUTS and SW_SOILWAT RealD veg_evap with RealD evap_veg[SW_TREES], evap_veg[SW_SHRUB], evap_veg[SW_GRASS]
- 09/09/2011	(drs) replaced in both struct SW_SOILWAT_OUTPUTS and SW_SOILWAT RealD transpiration and hydred with RealD transpiration_xx, hydred_xx for each vegetation type (tree, shrub, grass)
- 09/12/2011	(drs) added RealD snowdepth [TWO_DAYS] to struct SW_SOILWAT_OUTPUTS and SW_SOILWAT
- 02/03/2012	(drs)	added function 'RealD SW_SWC_SWCres(RealD sand, RealD clay, RealD porosity)': which calculates 'Brooks-Corey' residual volumetric soil water based on Rawls & Brakensiek (1985)
- 05/25/2012  (DLM) added sTemp[MAX_LAYERS] var to SW_SOILWAT_OUTPUTS struct & SW_SOILWAT struct to keep track of the soil temperatures
- 04/16/2013	(clk)	Added the variables vwcMatric, and swaMatric to SW_SOILWAT_OUTPUTS
- Also, renamed a few of the other variables to better reflect MATRIC vs BULK values and SWC vs VWC.
- modified the use of these variables throughout the rest of the code.
-<<<<<<< HEAD
- 07/09/2013	(clk)	Added the variables transp_forb, forb_evap, hydred_forb, and forb_int to SW_SOILWAT_OUTPUTS
- Added the variables transpiration_forb, hydred_forb, forb_evap, and forb_int to SW_SOILWAT
- 07/27/2017 Added variables for swa conversion, originally only calculated for STEPPE
-=======
- 07/09/2013	(clk)	Added the variables transp_forb, evap_veg[SW_FORBS], hydred[SW_FORBS], and int_veg[SW_FORBS] to SW_SOILWAT_OUTPUTS
- Added the variables transpiration_forb, hydred[SW_FORBS], evap_veg[SW_FORBS], and int_veg[SW_FORBS] to SW_SOILWAT
->>>>>>> e5367b0d
- */
-/********************************************************/
-/********************************************************/
-
-#ifndef SW_SOILWATER_H
-#define SW_SOILWATER_H
-
-#include "generic.h"
-#include "SW_Defines.h"
-#include "SW_Times.h"
-#include "SW_Site.h"
-
-typedef enum {
-	SW_Adjust_Avg = 1, SW_Adjust_StdErr
-} SW_AdjustMethods;
-
-/* parameters for historical (measured) swc values */
-typedef struct {
-	int method; /* method: 1=average; 2=hist+/- stderr */
-	SW_TIMES yr;
-	char *file_prefix; /* prefix to historical swc filenames */
-	RealD swc[MAX_DAYS][MAX_LAYERS], std_err[MAX_DAYS][MAX_LAYERS];
-
-} SW_SOILWAT_HIST;
-
-/* accumulators for output values hold only the */
-/* current period's values (eg, weekly or monthly) */
-typedef struct {
-	RealD wetdays[MAX_LAYERS], vwcBulk[MAX_LAYERS], /* soil water content cm/cm */
-	vwcMatric[MAX_LAYERS], swcBulk[MAX_LAYERS], /* soil water content cm/layer */
-	swpMatric[MAX_LAYERS], /* soil water potential */
-	swaBulk[MAX_LAYERS], /* available soil water cm/layer, swc-(wilting point) */
-<<<<<<< HEAD
-	swaMatric[MAX_LAYERS], swa_forb[MAX_LAYERS], swa_tree[MAX_LAYERS], swa_shrub[MAX_LAYERS], swa_grass[MAX_LAYERS],
-	 		transp_total[MAX_LAYERS], transp_tree[MAX_LAYERS], transp_forb[MAX_LAYERS], transp_shrub[MAX_LAYERS], transp_grass[MAX_LAYERS], evap[MAX_LAYERS],
-			lyrdrain[MAX_LAYERS], hydred_total[MAX_LAYERS], hydred_tree[MAX_LAYERS], /* hydraulic redistribution cm/layer */
-			hydred_forb[MAX_LAYERS], hydred_shrub[MAX_LAYERS], hydred_grass[MAX_LAYERS], surfaceWater, total_evap, surfaceWater_evap, tree_evap, forb_evap, shrub_evap,
-			grass_evap,
-			litter_evap,
-			total_int,
-			tree_int,
-			forb_int,
-			shrub_int,
-			grass_int,
-			litter_int,
-=======
-	swaMatric[MAX_LAYERS],
-	transp_total[MAX_LAYERS], transp[NVEGTYPES][MAX_LAYERS],
-	evap[MAX_LAYERS],
-	lyrdrain[MAX_LAYERS],
-	hydred_total[MAX_LAYERS], hydred[NVEGTYPES][MAX_LAYERS], /* hydraulic redistribution cm/layer */
-	surfaceWater, surfaceWater_evap,
-	total_evap, evap_veg[NVEGTYPES],
-	litter_evap,
-	total_int, int_veg[NVEGTYPES], litter_int,
->>>>>>> e5367b0d
-			snowpack,
-			snowdepth,
-			et,
-			aet,
-			pet,
-			deep,
-			sTemp[MAX_LAYERS], // soil temperature in celcius for each layer
-			surfaceTemp; // soil surface temperature
-
-	Bool partsError;  // soil temperature error indicator
-} SW_SOILWAT_OUTPUTS;
-
-typedef struct {
-
-	/* current daily soil water related values */
-	Bool is_wet[MAX_LAYERS]; /* swc sufficient to count as wet today */
-	RealD swcBulk[TWO_DAYS][MAX_LAYERS],
-		snowpack[TWO_DAYS], /* swe of snowpack, if accumulation flag set */
-		snowdepth,
-		transpiration[NVEGTYPES][MAX_LAYERS],
-		evaporation[MAX_LAYERS],
-		drain[MAX_LAYERS], /* amt of swc able to drain from curr layer to next */
-		hydred[NVEGTYPES][MAX_LAYERS], /* hydraulic redistribution cm/layer */
-		surfaceWater, surfaceWater_evap,
-		pet, aet,
-		litter_evap, evap_veg[NVEGTYPES],
-		litter_int, int_veg[NVEGTYPES],
-		sTemp[MAX_LAYERS],
-		surfaceTemp; // soil surface temperature
-
-	Bool partsError; // soil temperature error indicator
-
-	SW_SOILWAT_OUTPUTS dysum, /* helpful placeholder */
-	wksum, mosum, yrsum, /* accumulators for *avg */
-	wkavg, moavg, yravg; /* averages or sums as appropriate */
-	Bool hist_use;
-	SW_SOILWAT_HIST hist;
-
-} SW_SOILWAT;
-
-void SW_SWC_construct(void);
-void SW_SWC_new_year(void);
-void SW_SWC_read(void);
-void _read_swc_hist(TimeInt year);
-void SW_SWC_water_flow(void);
-void SW_SWC_adjust_swc(TimeInt doy);
-void SW_SWC_adjust_snow(RealD temp_min, RealD temp_max, RealD ppt, RealD *rain, RealD *snow, RealD *snowmelt, RealD *snowloss);
-RealD SW_SnowDepth(RealD SWE, RealD snowdensity);
-void SW_SWC_end_day(void);
-RealD SW_SWCbulk2SWPmatric(RealD fractionGravel, RealD swcBulk, LyrIndex n);
-RealD SW_SWPmatric2VWCBulk(RealD fractionGravel, RealD swpMatric, LyrIndex n);
-RealD SW_VWCBulkRes(RealD fractionGravel, RealD sand, RealD clay, RealD porosity);
-
-#ifdef DEBUG_MEM
-void SW_SWC_SetMemoryRefs(void);
-#endif
-
-#endif
+﻿/********************************************************/
+/********************************************************/
+/*	Source file: SW_SoilWater.h
+ Type: header
+ Application: SOILWAT - soilwater dynamics simulator
+ Purpose: Definitions for actual soil water content,
+ the reason for the model.
+ History:
+ 9/11/01 -- INITIAL CODING - cwb
+ 1/25/02 - cwb- removed SW_TIMES dy element from hist.
+ 10/9/2009	-	(drs) added snow accumulation, snow sublimation and snow melt
+ 20100202 (drs) added lyrdrain[MAX_LAYERS], crop_int, litt_int, soil_inf to SW_SOILWAT_OUTPUTS;
+ added standcrop_int, litter_int, soil_inf to SW_SOILWTAT;
+ 04/16/2010	(drs) added swa[MAX_LAYERS] to SW_SOILWAT_OUTPUTS: available soil water (cm/layer) = swc - (wilting point)
+ 10/04/2010	(drs) added snowMAUS snow accumulation, sublimation and melt algorithm: Trnka, M., Kocmánková, E., Balek, J., Eitzinger, J., Ruget, F., Formayer, H., Hlavinka, P., Schaumberger, A., Horáková, V., Mozny, M. & Zalud, Z. (2010) Simple snow cover model for agrometeorological applications. Agricultural and Forest Meteorology, 150, 1115-1127.
+ added snowMAUS model parameters, replaced SW_SWC_snow_accumulation, SW_SWC_snow_sublimation, and SW_SWC_snow_melt with SW_SWC_adjust_snow(temp_min, temp_max, *ppt, *rain, *snow, *snowmelt)
+ 10/15/2010	(drs) replaced snowMAUS parameters with optimized SWAT2K parameters: Neitsch S, Arnold J, Kiniry J, Williams J. 2005. Soil and water assessment tool (SWAT) theoretical documentation. version 2005. Blackland Research Center, Texas Agricultural Experiment Station: Temple, TX.
+ 11/02/2010	(drs) moved snow parameters to SW_Site.h/c to be read in from siteparam.in
+ 10/19/2010 (drs)	added for hydraulic redistribution: hydred [MAX_LAYERS] to SW_SOILWAT_OUTPUTS and SW_SOILWAT
+ 11/16/2010	(drs)	added for_int to SW_SOILWAT_OUTPUTS, and forest_int to SW_SOILWAT
+ renamed crop_evap -> veg_evap, standcrop_evap -> vegetation_evap
+ 01/04/2011	(drs) added parameter '*snowloss' to function SW_SWC_adjust_snow()
+ 02/19/2011	(drs) moved soil_inf from SW_SOILWAT and SW_SOILWAT_OUTPUTS to SW_WEATHER and SW_WEATHER_OUTPUTS
+ 07/22/2011	(drs) added for saturated conditions: surfaceWater and surfaceWater_evap to SW_SOILWAT_OUTPUTS and SW_SOILWAT
+ 08/22/2011	(drs) added function RealD SW_SnowDepth( RealD SWE, RealD snowdensity)
+ 09/08/2011	(drs) replaced in both struct SW_SOILWAT_OUTPUTS and SW_SOILWAT RealD crop_int, forest_int with RealD int_veg[SW_TREES], int_veg[SW_SHRUB], int_veg[SW_GRASS]
+ 09/09/2011	(drs) replaced in both struct SW_SOILWAT_OUTPUTS and SW_SOILWAT RealD veg_evap with RealD evap_veg[SW_TREES], evap_veg[SW_SHRUB], evap_veg[SW_GRASS]
+ 09/09/2011	(drs) replaced in both struct SW_SOILWAT_OUTPUTS and SW_SOILWAT RealD transpiration and hydred with RealD transpiration_xx, hydred_xx for each vegetation type (tree, shrub, grass)
+ 09/12/2011	(drs) added RealD snowdepth [TWO_DAYS] to struct SW_SOILWAT_OUTPUTS and SW_SOILWAT
+ 02/03/2012	(drs)	added function 'RealD SW_SWC_SWCres(RealD sand, RealD clay, RealD porosity)': which calculates 'Brooks-Corey' residual volumetric soil water based on Rawls & Brakensiek (1985)
+ 05/25/2012  (DLM) added sTemp[MAX_LAYERS] var to SW_SOILWAT_OUTPUTS struct & SW_SOILWAT struct to keep track of the soil temperatures
+ 04/16/2013	(clk)	Added the variables vwcMatric, and swaMatric to SW_SOILWAT_OUTPUTS
+ Also, renamed a few of the other variables to better reflect MATRIC vs BULK values and SWC vs VWC.
+ modified the use of these variables throughout the rest of the code.
+ 07/09/2013	(clk)	Added the variables transp_forb, evap_veg[SW_FORBS], hydred[SW_FORBS], and int_veg[SW_FORBS] to SW_SOILWAT_OUTPUTS
+ Added the variables transpiration_forb, hydred[SW_FORBS], evap_veg[SW_FORBS], and int_veg[SW_FORBS] to SW_SOILWAT
+ */
+/********************************************************/
+/********************************************************/
+
+#ifndef SW_SOILWATER_H
+#define SW_SOILWATER_H
+
+#include "generic.h"
+#include "SW_Defines.h"
+#include "SW_Times.h"
+#include "SW_Site.h"
+
+typedef enum {
+	SW_Adjust_Avg = 1, SW_Adjust_StdErr
+} SW_AdjustMethods;
+
+/* parameters for historical (measured) swc values */
+typedef struct {
+	int method; /* method: 1=average; 2=hist+/- stderr */
+	SW_TIMES yr;
+	char *file_prefix; /* prefix to historical swc filenames */
+	RealD swc[MAX_DAYS][MAX_LAYERS], std_err[MAX_DAYS][MAX_LAYERS];
+
+} SW_SOILWAT_HIST;
+
+/* accumulators for output values hold only the */
+/* current period's values (eg, weekly or monthly) */
+typedef struct {
+	RealD wetdays[MAX_LAYERS], vwcBulk[MAX_LAYERS], /* soil water content cm/cm */
+	vwcMatric[MAX_LAYERS], swcBulk[MAX_LAYERS], /* soil water content cm/layer */
+	swpMatric[MAX_LAYERS], /* soil water potential */
+	swaBulk[MAX_LAYERS], /* available soil water cm/layer, swc-(wilting point) */
+	swaMatric[MAX_LAYERS],
+	transp_total[MAX_LAYERS], transp[NVEGTYPES][MAX_LAYERS],
+	evap[MAX_LAYERS],
+	lyrdrain[MAX_LAYERS],
+	hydred_total[MAX_LAYERS], hydred[NVEGTYPES][MAX_LAYERS], /* hydraulic redistribution cm/layer */
+	surfaceWater, surfaceWater_evap,
+	total_evap, evap_veg[NVEGTYPES],
+	litter_evap,
+	total_int, int_veg[NVEGTYPES], litter_int,
+			snowpack,
+			snowdepth,
+			et,
+			aet,
+			pet,
+			deep,
+			sTemp[MAX_LAYERS], // soil temperature in celcius for each layer
+			surfaceTemp; // soil surface temperature
+
+	Bool partsError;  // soil temperature error indicator
+} SW_SOILWAT_OUTPUTS;
+
+typedef struct {
+
+	/* current daily soil water related values */
+	Bool is_wet[MAX_LAYERS]; /* swc sufficient to count as wet today */
+	RealD swcBulk[TWO_DAYS][MAX_LAYERS],
+		snowpack[TWO_DAYS], /* swe of snowpack, if accumulation flag set */
+		snowdepth,
+		transpiration[NVEGTYPES][MAX_LAYERS],
+		evaporation[MAX_LAYERS],
+		drain[MAX_LAYERS], /* amt of swc able to drain from curr layer to next */
+		hydred[NVEGTYPES][MAX_LAYERS], /* hydraulic redistribution cm/layer */
+		surfaceWater, surfaceWater_evap,
+		pet, aet,
+		litter_evap, evap_veg[NVEGTYPES],
+		litter_int, int_veg[NVEGTYPES],
+		sTemp[MAX_LAYERS],
+		surfaceTemp; // soil surface temperature
+
+	Bool partsError; // soil temperature error indicator
+
+	SW_SOILWAT_OUTPUTS dysum, /* helpful placeholder */
+	wksum, mosum, yrsum, /* accumulators for *avg */
+	wkavg, moavg, yravg; /* averages or sums as appropriate */
+	Bool hist_use;
+	SW_SOILWAT_HIST hist;
+
+} SW_SOILWAT;
+
+void SW_SWC_construct(void);
+void SW_SWC_new_year(void);
+void SW_SWC_read(void);
+void _read_swc_hist(TimeInt year);
+void SW_SWC_water_flow(void);
+void SW_SWC_adjust_swc(TimeInt doy);
+void SW_SWC_adjust_snow(RealD temp_min, RealD temp_max, RealD ppt, RealD *rain, RealD *snow, RealD *snowmelt, RealD *snowloss);
+RealD SW_SnowDepth(RealD SWE, RealD snowdensity);
+void SW_SWC_end_day(void);
+RealD SW_SWCbulk2SWPmatric(RealD fractionGravel, RealD swcBulk, LyrIndex n);
+RealD SW_SWPmatric2VWCBulk(RealD fractionGravel, RealD swpMatric, LyrIndex n);
+RealD SW_VWCBulkRes(RealD fractionGravel, RealD sand, RealD clay, RealD porosity);
+
+#ifdef DEBUG_MEM
+void SW_SWC_SetMemoryRefs(void);
+#endif
+
+#endif