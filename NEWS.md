# NEWS
# SOILWAT2 v8.2.0-devel
* This version produces similar but not identical simulation output
  as previously because of the following changes:
    * CO2-fertilization effects are now using provided atmospheric CO2 of the
      reference year 1995; previously, 360 ppm was assumed.

* Annual time series of atmospheric CO2 concentrations can now be
  combined from multiple data sets, e.g., `"CMIP6_historical|CMIP6_SSP585"`
  (#456; @dschlaep).

* CO2-fertilization is now adjusted for the year when vegetation inputs
  were made (#328; @dschlaep).

* The user can now specify if vegetation biomass inputs reflect
  conditions on the ground (at the specified surface cover) or
  if they represent vegetation as if that plant functional type occurred
  at 100% surface cover (#328; @dschlaep).

<<<<<<< HEAD
=======
* If specific humidity is provided as input instead of relative humidity, then
  relative humidity is now calculated using minimum and maximum temperature
  (instead of mean temperature as previously).

* User-requested corrections are now applied to problematic weather inputs
  (#457; @dschlaep),
    * Swap min/max values if min > max (air temperature, relative humidity).
    * Reset percentages to 100% if they are larger than 100%
      (relative humidity, cloud cover).
    * Reset observed solar radiation to extraterrestrial radiation if
      the observed value is larger than expected.

>>>>>>> ded04d1d
## Changes to inputs
* New input via `"veg.in"` to specify the year for which vegetation inputs
  are valid, i.e., the year when CO2-fertilization has no effect on biomass
  and water-use efficiency (default is 1995).
* New input via `"veg.in"` to identify the spatial reference of biomass inputs
  `"isBiomAsIf100Cover"` (default `"true"`).
* `"carbon.in"` now provides annual time series of atmospheric CO2 concentration
  for CMIP5 and CMIP6.
<<<<<<< HEAD

* If specific humidity is provided as input instead of relative humidity, then
  relative humidity is now calculated using minimum and maximum temperature
  (instead of mean temperature as previously).
  Additionally, the range in which resulting relative humidity values are
  trimmed to 100% (with a warning) is now 100-200% (previously, 100-150%).
=======
* New inputs via `"weathsetup.in"` to request corrections for problematic
  weather inputs (turned off by default).
>>>>>>> ded04d1d


# SOILWAT2 v8.1.1
* Simulation output remains the same as the previous version.

* Soil water retention curve parameters that are non-finite now throw an error.

* Fix scaling of daily meteorological variables (#454).

* Warning and error messages are now, by default, written to logs/logfile.log

* nc-based SOILWAT2 can now use a `"netCDF"` file to provide inputs for
  constant soil temperature at depth `"Tsoil_constant"`
  (which now can vary across the simulation domain).
  The new example input is `"inSite/tas-clim.nc"` reproducing the
  corresponding value from text-based `"siteparam.in"`.


# SOILWAT2 v8.1.0
* This version produces similar but not identical simulation output
  as previously because of the following changes:
    * Small deviations arise from replacing all remaining variables of
      type float with type double (see commit 62237ae on 2024-July-30).
    * Saturated percolation is now limited which leads to different outcomes
      during periods of high infiltration (e.g., snowmelt) and during conditions
      of low hydraulic conductivity (e.g., frozen soils, sapric organic matter).
    * Depth of snowpack is now consistent with snowpack water content.
    * Surface temperature extremes are now less sensitive to high biomass, and
      average surface temperature is now more consistent with daily extremes.

* The two modes of SOILWAT2 can now be compiled with the following flags:
    * `make CPPFLAGS=-DSWTXT` (or as previously `make all`) for txt-based
    * `make CPPFLAGS=-DSWNC` for nc-based SOILWAT2.

* SOILWAT2 now ends gracefully with termination (SIGTERM) and
  interrupt (SIGINT, commonly CTRL+C on the keyboard) signals.

* nc-based SOILWAT2 can now use a large variety of `"netCDF"` data sources
  as inputs (#389; @N1ckP3rsl3y, @dschlaep).
  The user identifies in `"SW2_netCDF_input_variables.tsv"` which
  input variables are provided by `"netCDF"`
  (and vary among simulation runs, i.e., sites or grid cells);
  remaining inputs are obtained from the same text files as in txt-based mode
  (and are constant among simulation runs).

* `"ncTestRuns"` provide a new framework that comprehensively tests
  nc-based SOILWAT2 via the script `"tools/check_ncTestRuns.sh"` by
  creating, executing, and checking more than 40 test runs.
    * Comprehensive set of spatial configurations of simulation domains and
      input netCDFs (see `"tests/ncTestRuns/data-raw/metadata_testRuns.csv"`)
    * Runs with daily inputs from external data sources
      including `"Daymet"`, `"gridMET"`, and `"MACAv2METDATA"` (if available)
    * One site/grid cell in the simulation domain is set up to correspond
      to the reference run (which, by default, is equivalent to
      `"tests/example"` in txt-based mode); output at that site/grid cell is
      compared against the reference output

* Tests now require `c++17` and utilize `googletest` `v1.15.2` (issue #427).

* SOILWAT2 can now represent the influence of soil organic matter on the
  soil water retention curve and the saturated hydraulic conductivity
  parameter (#397; @dschlaep). The implemented approach first determines
  organic matter properties for the soil layers assuming fibric peat
  characteristics at the soil surface and characteristics of sapric peat
  at a user-specified depth. Then, bulk soil parameters of the soil water
  retention curve are estimated as linear combinations of properties for
  the mineral soil component and of properties for the organic matter soil
  component using the proportion of organic matter in the bulk soil as weights.
  The bulk soil saturated hydraulic conductivity parameter accounts for
  flow pathways through organic matter above a threshold and assumes
  conductivities through mineral and organic components in series outside of
  those pathways.

* Saturated percolation is now limited. The upper bound is a function based on
  the saturated hydraulic conductivity parameter
  (which includes effects of organic matter), frozen soils, and a
  user-specified `"permeability"` factor.

* Fix the calculation of depth of snowpack (#441; @dschlaep).
  Depth of snowpack is now calculated after sublimation occurred and
  is based on snowpack density that now is always larger than 0; this now makes
  depth of snowpack and snowpack water content consistent.

* Fix the estimation of surface temperature (#440; @dschlaep).
  Biomass effects are now capped at a value at which
  cooling and heating effects on minimum and maximum surface temperature
  result, across average conditions, in no change for mean surface temperature.
  Effects of maximum air temperature on maximum surface temperature are limited
  to air temperatures above freezing.
  Minimum and maximum surface temperature are now set to their average
  (with a warning) if the initial estimate of minimum surface temperature is
  larger than the initial estimate of maximum surface temperature.
  Average surface temperature is now (by default) estimated from minimum and
  maximum surface temperature (instead of independently as previously), but
  the old method can be selected.

## Changes to inputs
* New input via `"siteparam.in"` to specify the depth at which characteristics
  of organic matter have completely switched from fibric to sapric peat
  (default is 50 cm).
* New input via `"siteparam.in"` to select the method for estimating
  surface temperature (with a new default).
* New input via `"soils.in"` to provide the proportion of soil organic matter
  to bulk soil by weight for each soil layer.
* New input via `"swrc_params*.in"` to provide parameter values of the
  soil water retention curve representing fibric and sapric peat.
  Note: Some parameter values for the `"FXW"` SWRC are missing.
* `"climate.in"`: new snow density values for July, August and September
  estimated with linear interpolation from June and October values.
* New command line option `"-p"` to prepare the domain/progress,
  index, and output files; with this flag, no simulations will be run.

## Changes to inputs for nc-based SOILWAT2
* New tab-separated value `"tsv"` input file `"SW2_netCDF_input_variables.tsv"`
  that lists, activates, and describes each input from `"netCDF"` files.
  This file replaces `"files_nc.in"`.
* `"desc_nc.in"` provides new inputs for the names of
  geographic and projected `"CRS"` variables as well as names for the spatial
  coordinate axes and variables.
* New example inputs as `"netCDF"` files that exactly txt-based inputs
    * `"inClimate/monthlyClimate.nc"` corresponding to `"climate.in"`
    * `"inSoil/soil.nc"` and `"inSoil/swrcp.nc"`
      corresponding to `"soils.in"` and `"swrc_params.in"`
    * `"inTopo/topo.nc"` corresponding to `"modelrun.in"`
    * `"inVeg/veg2.nc"` and `"inVeg/vegPFT.nc"`
      corresponding to `"veg.in"`
    * `"inWeather/weather.nc"` corresponding to `"data_weather/weath.*"`


# SOILWAT2 v8.0.1
* Simulation output remains the same as the previous version unless
  relative humidity is calculated from vapor pressure or specific humidity.

* Fix the calculation of relative humidity (#435; @dschlaep).
  Previously, relative humidity was incorrectly calculated if based on
  vapor pressure or specific humidity.
  The calculation of relative humidity from specific humidity now
  also uses elevation (to estimate air pressure).

* Fix the count of days on which a missing weather value was replaced by a
  non-missing value from the preceding day for the method `"LOCF"`
  (last observation carried forward; #437; @dschlaep). Previously, any day
  with a missing weather value was counted.

## Changes to inputs
* Units of specific humidity inputs changed from `"%"` to `"g kg-1"`.


# SOILWAT2 v8.0.0
* Simulation output remains the same as the previous version.
  However, output of establishment/recruitment for two species is now
  generated by default by the example simulation run.

* SOILWAT2 can now be compiled in one of two modes: `"nc"` and `"text"`
  (#361, #362, #363; @N1ckP3rsl3y, @dschlaep):
    * `"nc"`-based SOILWAT2: output files are produced in `"netCDF"` format;
      input files in `"netCDF"` format are currently limited to the `"domain"`.
      This mode is compiled if the new preprocessor definition `"SWNETCDF"`
      and the `"netCDF-c"` library are available,
      e.g., `make CPPFLAGS=-DSWNETCDF all`
    * `"text"`-based SOILWAT2 (as previously): output files are plain text
      that are formatted as comma-separated values `"csv"`;
      input files are plain text.

* SOILWAT2 now represents a simulation `"domain"`, i.e.,
  a set of (independent) simulation units/runs (#360; @N1ckP3rsl3y, @dschlaep).
  A `"domain"` is defined by either a set of `"sites"` or by a `"xy"`-grid.
  The current simulation set consists of simulation units within a `"domain"`
  that have not yet been simulated.
  Simulation units are identified via `"suid"` (simulation unit identifier).
    * Input text files are read once and now populate a `"template"`
      that is used for each simulation unit.
    * New `SW_CTL_RunSimSet()` loops over the simulation set or
      runs one user specified simulation unit.
      It writes warning and error messages from all simulation units to the
      `logfile` but does not exit if a simulation unit fails
      (`main()` will exit with an error if it fails or
      if every simulation unit produced an error).
    * New `SW_CTL_run_sw()` takes a deep copy of the `"template"` as basis
      for each simulation unit.
    * For `"netCDF"`-based SOILWAT2, information about the `"domain"`
      (i.e., simulation units and their geographic locations) is obtained from
      `"domain.nc"` (#361; @N1ckP3rsl3y, @dschlaep).
    * For `"nc"`-based SOILWAT2, simulation progress (success/failure) is
      tracked by `"progress.nc"` (#387; @N1ckP3rsl3y, @dschlaep);
      progress tracking makes re-starts after partial completion of the
      simulation set by an earlier execution possible.

* SOILWAT2 can now be compiled with `"udunits2"` to convert output to user
  requested units (#392; @dschlaep, @N1ckP3rsl3y).
    * Unit conversion is available only in `"nc"`-mode and if compiled
      with the new preprocessor definition `"SWUDUNITS"`
      and if the `"udunits2"` library is available,
      e.g., `make CPPFLAGS='-DSWNETCDF -DSWUDUNITS' all`.
    * Users request output units via field `"netCDF units"` of the
      input file `"SW2_netCDF_output_variables.tsv"`.

* Tests now utilize the same template/deep-copy approach (@dschlaep),
  i.e., input files from `test/example/` populate a `"template"` and
  test fixture deep copy the `"template"` (avoiding repeated reading from disk).

* SOILWAT2 gained basic time tracking and reporting (#380; @dschlaep).
  Temporal resolution may only be full seconds (for C99) but
  could be sub-seconds (for C11 or later).
  The runs over the simulation set end gracefully
  if a user specified wall time limit is (nearly) reached
  (nearly is defined by `SW_WRAPUPTIME`).
  A report is written to `stdout` or (silently) to the `logfile` if user
  requested quiet mode; the report includes
    * Overall wall time and proportion of wall time for the simulation set
    * Time of simulation units and reports average, standard deviation
      minimum and maximum time.

* SOILWAT2 gained spin-up functionality (#379; @niteflyunicorns, @dschlaep).
  A user-requested sequence of (random) years is simulated (without output)
  before the actual simulation run to provide better starting values
  (e.g., soil moisture, soil temperature).
  User inputs are obtained from `"domain.in"`.

* The random number generator `"pcg"` is now a submodule of a forked copy
  of the previous repository `imneme/pcg-c-basic` (#353; @dschlaep).
  This allowed us to fix a function declaration without a prototype.

* Specified a consistent code style and formatted code,
  header include directives, doxygen documentation, and
  updated code contribution guidelines (#316; @dschlaep).

## Changes to inputs
* New input file `"domain.in"` with input variables that specify
  type and spatial dimensions of the simulation `"domain"`
  (with a backwards compatible default of one site),
  start and end year (the latter previously in `"years.in"`), and
  spin-up information (mode, duration, scope).
  This input file uses a key-value pair approach, i.e., inputs must use
  the correct key while they don't have to be on a specific line
  (as they have to be in other input files).
* Input file `"years.in"` was removed (content moved to `"domain.in"`).
* New input file `"modelrun.in"` with inputs for geographic coordinates and
  topography (previously in `"siteparam.in"`).
* Input file `"siteparam.in"` lost inputs for geographic coordinates and
  topography (content moved to `"modelrun.in"`).
* Input file `"files.in"` gained two entries for `"nc"`-based SOILWAT2.
* New command line option `"-s X"` where `X` is a simulation unit identifier;
  if the option `"-s X"` is absent or `X` is `0`, then all simulation units
  in the simulation `"domain"` are run;
  otherwise, only the simulation unit `X` is run.
* New command line option `"-t X"` where `X` is the wall time limit in seconds.
  The code gracefully ends early if the wall time reaches a limit of
  `X - SW_WRAPUPTIME` seconds; if the option `"-t X"` is absent,
  then there is (practically) no wall time limit.
* New command line option `"-r"` to rename netCDF domain template file
  to domain file name provided in `"Input_nc/files_nc.in"`.

## Changes to outputs
* Output of establishment/recruitment for two species is now
  generated by default by the example simulation run (#411; @dschlaep).

## Changes to inputs and outputs for `"nc"`-based SOILWAT2
* `"nc"`-based SOILWAT2 is compiled if the new preprocessor definition
  `"SWNETCDF"` is available, e.g., `make CPPFLAGS=-DSWNETCDF all`;
  the capability to convert units is compiled with the new preprocessor
  definition `"SWUDUNITS"`, e.g., `make CPPFLAGS='-DSWNETCDF -DSWUDUNITS' all`
* User-specified paths to external headers and libraries can be provided
    * `"netCDF-c"` headers: `NC_CFLAGS="-I/path/to/include"`
    * `"netCDF-c"` library: `NC_LIBS="-I/path/to/lib"`
    * `"udunits2"` headers: `UD_CFLAGS="-I/path/to/include"`
    * `"udunits2"` library: `UD_LIBS="-I/path/to/lib"`
    * `"expat"` headers: `EX_CFLAGS="-I/path/to/include"`
    * `"expat"` library: `EX_LIBS="-I/path/to/lib"`
* New input directory `"Input_nc/"` that describes `"nc"`-based inputs
  (paths provided by new entries in `"files.in"`).
* New text input file `"files_nc.in"` that lists for each input purpose
  (currently, `"domain"` and `"progress"` are implemented)
  the path to the `"netCDF"` input file and associated variable name.
* New text input file `"attribues_nc.in"` to provide global attributes and a
  geographic (and optionally a projected) `"CRS"` (coordinate reference system)
  that describe the `"domain.nc"`.
* A user provided `"domain.nc"` that describes the simulation `"domain"`.
  Specifications must be consistent with `"domain.in"`.
  If absent, a template is automatically generated based on `"domain.in"`.
* A user provided `"progress.nc"` that describes the simulation `"progress"`.
  Specifications must be consistent with `"domain.nc"`.
  The `"progress"` variable can optionally be contained in `"domain.nc"`
  instead of a separate file.
  If absent, it is automatically generated based on `"domain.nc"`.
* New tab-separated value `"tsv"` input file `"SW2_netCDF_output_variables.tsv"`
  that lists, activates, and describes each output variable in `"netCDF"` mode.
* All outputs are written to `"netCDF"` files based on user requests from
  `"SW2_netCDF_output_variables.tsv"`.
  Each `"netCDF"` output file contains the output variables from one output
  group `"outkey"` and one output period (daily, weekly, monthly, yearly).


# SOILWAT2 v7.2.0
* Simulation output remains the same as the previous version.

* SOILWAT2 now handles errors more gracefully (#346; @N1ckP3rsl3y, @dschlaep).
    * Code no longer crashes on error immediately (except for STEPWAT2).
    * Code stores messages of warnings and error status.
    * All functions now check for errors and return early
      (after cleaning up memory).

* SOILWAT2 now defines its own structure for random numbers (#373; @dschlaep).
  This allows to hide implementation details, i.e., STEPWAT2 will no
  longer need to interact directly with `pcg` and rSOILWAT2 will no longer
  depend on `pcg` which it never has used.

* New `sw_strtok()` is thread-safe and replaces not thread-safe `strtok()`
  (#376; @N1ckP3rsl3y).

* Obsolete code in DEBUG_MEM* sections is removed (#369; @dschlaep).


# SOILWAT2 v7.1.0
* Simulation output remains the same as the previous version.

* Prepare for SOILWAT2 to become thread-safe and reentrant
  (#346; @N1ckP3rsl3y, @dschlaep)
    * Definition clarifications
        * Thread-safe - Multiple threads (a future SOILWAT2 development)
          will not influence each other unintentionally. Here, we implemented
          structures to enable thread-local storage, i.e., each thread operates
          on local data structures or with static data.
        * Reentrant - The ability to correctly execute any part of the program
          by multiple threads simultaneously but independently from others.
    * All non-static variables are replaced by local variables;
      functions gained arguments to pass local variables by reference
      (replacing global variables).
    * New main abstract types
        * SW_ALL - Contains the existing structures that are relevant
          for the simulation itself, e.g., SW_MODEL, SW_SOILWAT, SW_WEATHER.
        * PATH_INFO - Holds information about location of input and output data,
          e.g., directories, file paths to input data.
        * SW_OUTPUT_POINTERS - Points to requested output subroutines.
        * LOG_INFO - Manages information for logging warnings and errors.

* Tests now require `c++14` and utilize `googletest` `v1.14.0` (issue #339).

* Bugfixes
    * Fix an error where a pointer was freed even though it was not allocated
      (issue #356; @dschlaep).
    * Fix memory leak in test of `SW_VPD_construct()` (issue #205; @dschlaep).

## Changes to inputs
* The output separator `OUTSEP` has been unused since the switch (`v4.0.0`)
  from writing free-form text files to `"csv"` spreadsheets
  (where the separator is fixed to a comma); the occurrence of
  `OUTSEP` in `"outsetup.in"` is now deprecated and triggers a warning.


# SOILWAT2 v7.0.0
* This version produces nearly identical simulation output
  as the previous release under default values for the new inputs.
  Small deviations arise due to a fix in the handling of soil moisture values
  when between field capacity and saturation.

* Multiple soil water release curves (`SWRC`) are now implemented and can be
  selected with new input `swrc_name`. Implemented `SWRCs` currently include
  `"Campbell1974"`, `"vanGenuchten1980"`, and `"FXW"`. New input `has_swrcp`
  determines if parameters for a `SWRC` are estimated at run-time via an
  implemented pedotransfer function (`PTF`) based on new input `ptf_name` or
  if they are provided as inputs via new input file `"swrc_params.in"`.
  `rSOILWAT2` implements additional pedotransfer functions. See documentation
  entry of `"swrc_ptf"` for additional details and for guidance on how to
  implement additional `SWRCs` and `PTFs` (issue #315; @dschlaep).

* Soil density inputs can now represent either matric or bulk density
  (issue #280; @dschlaep).
    * Automatic conversion between matric and bulk density as needed
      using the new input `type_soilDensityInput`.

* Daily weather inputs that force a simulation are now processed
  all at once; previously, values were processed for one year at a time during
  the main simulation loop (issue #311; @dschlaep, @N1ckP3rsl3y).
    * Daily weather inputs are now obtained by `readAllWeather()`
      via `SW_WTH_read()` during `SW_CTL_read_inputs_from_disk()`, i.e.,
      the same time as other inputs are read from files.
    * Then, weather values are "finalized", i.e., missing values are imputed
      (e.g., by the weather generator) and scaled with monthly parameters,
      by `finalizeAllWeather()` via `SW_WTH_finalize_all_weather()`;
      this must occur before the simulation is "initialized"
      by `SW_CTL_init_run()`.
    * Imputation of missing daily weather values by `generateMissingWeather()`
      can be done either by last-observation-carried-forward `"LOCF"`
      (which handles all daily weather variables) or by the Markov weather
      generator (which handles only temperature and precipitation).

* Daily weather inputs, in addition to the previous variables
  maximum air temperature, minimum air temperature, and precipitation amount,
  can now process the following variables (issue #341; @dschlaep, @N1ckP3rsl3y):
    * Cloud cover (can be replaced by shortwave radiation)
    * Wind speed (can be replaced by wind components)
    * Wind speed eastward component (optional)
    * Wind speed northward component (optional)
    * Relative humidity (can be replaced by max/min humidity, specific humidity,
      dew point temperature, or vapor pressure)
    * Maximum relative humidity (optional)
    * Minimum relative humidity (optional)
    * Specific humidity (optional)
    * Dew point temperature (optional)
    * Actual vapor pressure (optional)
    * Downward surface shortwave radiation (optional)

* SOILWAT2 gains the ability to calculate long-term climate summaries
  (issue #317; @N1ckP3rsl3y, @dschlaep).
    * New `calcSiteClimate()` calculates monthly and annual time
      series of climate variables from daily weather.
    * New `averageClimateAcrossYears()` calculates long-term climate summaries.
    * Both functions are based on `rSOILWAT2::calc_SiteClimate()`
      which was previously coded in R.
    * This version fixes issues from the previous R version:
       * Mean annual temperature is now the mean across years of
         means across days within year of mean daily temperature.
       * Years at locations in the southern hemisphere are now adjusted to start
         on July 1 of the previous calendar year.
       * The cheatgrass-related variables, i.e., `Month7th_PPT_mm`,
         `MeanTemp_ofDriestQuarter_C`, and `MinTemp_of2ndMonth_C`,
         are now adjusted for location by hemisphere.

* SOILWAT2 gains the ability to estimate fractional land cover
  representing a potential natural vegetation based on climate relationships
  (using new input `veg_method`) instead of reading land cover values
  from input files (issue #318; @N1ckP3rsl3y, @dschlaep).
    * New `estimatePotNatVegComposition()` estimates
      fractional land cover representing a potential natural vegetation
      based on climate relationships.
      This function is based on `rSOILWAT2::estimate_PotNatVeg_composition()`
      which was previously coded in R.
    * New `estimateVegetationFromClimate()`
      (which is called by `SW_VPD_init_run()`) uses `veg_method` to determine
      at run time if a simulation utilizes `averageClimateAcrossYears()` and
      `estimatePotNatVegComposition()` to set land cover values
      instead of using the cover values provided in the input file.
    * This version fixes issues from the previous R version:
       * The `C4` grass correction based on Teeri & Stowe 1976 is now applied
         as documented (`rSOILWAT2` issue #218).
       * The sum of all grass components, if fixed, is now incorporated into
         the total sum of all fixed components (`rSOILWAT2` issue #219).


## Changes to inputs
* New inputs via `"weathsetup.in"` determine whether monthly or daily inputs
  for cloud cover, relative humidity, and wind speed are utilized;
  describe which daily weather variables are contained in the weather input
  files `weath.YYYY`; and describe units of (optional) input shortwave
  radiation.
* New (optional) variables (columns) in weather input files `weath.YYYY` that
  are described via `"weathsetup.in"`.
* New inputs via `"siteparam.in"` select a soil water release curve `swrc_name`
  and determine parameter source `has_swrcp`, i.e.,
  either estimated via selected pedotransfer function `ptf_name` or
  values obtained from new input file `"swrc_params.in"`.
  Default values `"Campbell1974"`, `"Cosby1984AndOthers"`, and 0
  (i.e., use `PTF` to estimate paramaters) reproduce previous behavior.
* New input file `"swrc_params.in"` to provide parameters of the selected
  soil water release curve (if not estimated via a pedotransfer function)
  for each soil layer.
* SOILWAT2 gains `type_soilDensityInput` as new user input (`siteparam.in`)
  with default value 0 (i.e., matric soil density)
  that reproduces previous behavior.
* SOILWAT2 gains `veg_method` as new user input (`"veg.in"`)
  with default value 0 (i.e., land cover are obtained from input files)
  that reproduces previous behavior.


# SOILWAT2 v6.7.0
* This version produces exactly the same simulation output
  as the previous release under default values
  (i.e., vegetation establishment is turned off).

* Functionality to calculate and output establishment/recruitment of species
  now works again and is now covered by tests (issue #336, @dschlaep).
  Note that this functionality assesses yearly the chances of
  species to recruit/establish based on simulated daily conditions;
  however, establishment/recruitment outcomes are not utilized to inform the
  simulation.

## Changes to inputs
* New input via `"<species>.estab"` sets the vegetation type of
  a species establishment parameters'.


# SOILWAT2 v6.6.0
* Random number generators now produce sequences that can be exactly reproduced
  (@dschlaep).
    * `RandSeed()` gains arguments "initstate" and "initseq" (and lost "seed")
      to fully seed a `pcg32` random number generator.
    * `RandNorm()` is now re-entrant and discards one of the two generated
      values. Compilation with `"RANDNORMSTATIC"` re-produces the old,
      not re-entrant implementation.
    * `SW_MKV_construct()` now only seeds `markov_rng` (the random number
      generator of the weather generator) if run as `SOILWAT2` using the new
      input `rng_seed`; `SW_MKV_construct()` does not seed `markov_rng`
      when run as part of `STEPWAT2` or `rSOILWAT2`
      (both of which use their own `RNG` initialization procedures).
* `SW_WTH_init_run()` now also initializes yesterday's weather values
  (@dschlaep).

## Changes to inputs
* SOILWAT2 gains `rng_seed` as new user input (`"weathsetup.in"`).<|MERGE_RESOLUTION|>--- conflicted
+++ resolved
@@ -17,8 +17,6 @@
   if they represent vegetation as if that plant functional type occurred
   at 100% surface cover (#328; @dschlaep).
 
-<<<<<<< HEAD
-=======
 * If specific humidity is provided as input instead of relative humidity, then
   relative humidity is now calculated using minimum and maximum temperature
   (instead of mean temperature as previously).
@@ -31,7 +29,6 @@
     * Reset observed solar radiation to extraterrestrial radiation if
       the observed value is larger than expected.
 
->>>>>>> ded04d1d
 ## Changes to inputs
 * New input via `"veg.in"` to specify the year for which vegetation inputs
   are valid, i.e., the year when CO2-fertilization has no effect on biomass
@@ -40,17 +37,8 @@
   `"isBiomAsIf100Cover"` (default `"true"`).
 * `"carbon.in"` now provides annual time series of atmospheric CO2 concentration
   for CMIP5 and CMIP6.
-<<<<<<< HEAD
-
-* If specific humidity is provided as input instead of relative humidity, then
-  relative humidity is now calculated using minimum and maximum temperature
-  (instead of mean temperature as previously).
-  Additionally, the range in which resulting relative humidity values are
-  trimmed to 100% (with a warning) is now 100-200% (previously, 100-150%).
-=======
 * New inputs via `"weathsetup.in"` to request corrections for problematic
   weather inputs (turned off by default).
->>>>>>> ded04d1d
 
 
 # SOILWAT2 v8.1.1
