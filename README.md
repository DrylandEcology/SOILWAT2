--- conflicted
+++ resolved
@@ -96,12 +96,6 @@
       #endif
       ...
     }
-<<<<<<< HEAD
-    ```
-  * Clean, compile and run SOILWAT2-standalone in debugging mode with, e.g.,
-    ```
-    make cleaner bint_run CPPFLAGS=-DSWDEBUG
-=======
     ```
   * Clean, compile and run SOILWAT2-standalone in debugging mode with, e.g.,
     ```
@@ -112,7 +106,6 @@
     If **valgrind** is installed, then for example
     ```
     make cleaner bind_valgrind
->>>>>>> 90e9366c
     ```
 
 ## Notes
