--- conflicted
+++ resolved
@@ -1,750 +1,534 @@
-<<<<<<< HEAD
-/********************************************************/
-/********************************************************/
-/*  Source file: Control.c
- *  Type: module
- *  Application: SOILWAT - soilwater dynamics simulator
- *  Purpose: This module controls the flow of the model.
- *           Previously this was done in main() but to
- *           combine the model with other code (eg STEPPE)
- *           there needs to be separate callable routines
- *           for initializing, model flow, and output.
- *
- *  History:
- *     (10-May-02) -- INITIAL CODING - cwb
- 02/04/2012	(drs)	in function '_read_inputs()' moved order of 'SW_VPD_read' from after 'SW_VES_read' to before 'SW_SIT_read': SWPcrit is read in in 'SW_VPD_read' and then calculated SWC_atSWPcrit is assigned to each layer in 'SW_SIT_read'
- 06/24/2013	(rjm)	added call to SW_FLW_construct() in function SW_CTL_init_model()
- */
-/********************************************************/
-/********************************************************/
-
-/* =================================================== */
-/*                INCLUDES / DEFINES                   */
-/* --------------------------------------------------- */
-
-#include <stdio.h>
-#include <string.h>
-#include <stdlib.h>
-#include "generic.h"
-#include "filefuncs.h"
-#include "rands.h"
-#include "SW_Defines.h"
-#include "SW_Files.h"
-#include "SW_Control.h"
-#include "SW_Model.h"
-#include "SW_Output.h"
-#include "SW_Site.h"
-#include "SW_SoilWater.h"
-#include "SW_VegEstab.h"
-#include "SW_VegProd.h"
-#include "SW_Weather.h"
-#include "SW_Carbon.h"
-
-/* =================================================== */
-/*                  Global Declarations                */
-/* --------------------------------------------------- */
-extern SW_MODEL SW_Model;
-extern SW_VEGESTAB SW_VegEstab;
-extern SW_SITE SW_Site;
-extern SW_VEGPROD SW_VegProd;
-#ifdef RSOILWAT
-	extern Bool useFiles;
-	extern SEXP InputData;
-	void SW_FLW_construct(void);
-#endif
-
-SW_OUTPUT SW_Output_Files; // need to store the filenames when created in the stat_Output_timestep_CSV_Summary functions for use in SW_Output.c
-
-/* =================================================== */
-/*                Module-Level Declarations            */
-/* --------------------------------------------------- */
-static void _begin_year(void);
-static void _begin_day(void);
-static void _end_day(void);
-
-/* Dummy declaration for Flow constructor defined in SW_Flow.c */
-void SW_FLW_construct(void);
-
-/*******************************************************/
-/***************** Begin Main Code *********************/
-
-void SW_CTL_main(void) {
-  int debug = 0;
-
-	TimeInt *cur_yr = &SW_Model.year;
-
-	/*----------------------------------------------------------
-    Get proper order for rank_SWPcrits
-  ----------------------------------------------------------*/
-  int outerLoop, innerLoop;
-  float key;
-
-  RealF tempArray[4], tempArrayUnsorted[4]; // need two temp arrays equal to critSoilWater since we dont want to alter the original at all
-  tempArray[0] = SW_VegProd.critSoilWater[0];
-  tempArray[1] = SW_VegProd.critSoilWater[1];
-  tempArray[2] = SW_VegProd.critSoilWater[2];
-  tempArray[3] = SW_VegProd.critSoilWater[3];
-  tempArrayUnsorted[0] = SW_VegProd.critSoilWater[0];
-  tempArrayUnsorted[1] = SW_VegProd.critSoilWater[1];
-  tempArrayUnsorted[2] = SW_VegProd.critSoilWater[2];
-  tempArrayUnsorted[3] = SW_VegProd.critSoilWater[3];
-
-  // insertion sort to rank the veg types and store them in their proper order
-  for (outerLoop = 1; outerLoop < 4; outerLoop++)
-   {
-       key = tempArray[outerLoop]; // set key equal to critical value
-       innerLoop = outerLoop-1;
-       while (innerLoop >= 0 && tempArray[innerLoop] < key)
-       {
-         // code to switch values
-         tempArray[innerLoop+1] = tempArray[innerLoop];
-         innerLoop = innerLoop-1;
-       }
-       tempArray[innerLoop+1] = key;
-   }
-
-   // loops to compare sorted v unsorted array and find proper index
-   for(outerLoop = 0; outerLoop < 4; outerLoop++){
-     for(innerLoop = 0; innerLoop < 4; innerLoop++){
-       if(tempArray[outerLoop] == tempArrayUnsorted[innerLoop]){
-         SW_VegProd.rank_SWPcrits[outerLoop] = innerLoop;
-         tempArrayUnsorted[innerLoop] = 100; // set value to something impossible so if a duplicate a different index is picked next
-         break;
-       }
-     }
-   }
-   /*----------------------------------------------------------
-     End of rank_SWPcrits
-   ----------------------------------------------------------*/
-
-	for (*cur_yr = SW_Model.startyr; *cur_yr <= SW_Model.endyr; (*cur_yr)++) {
-		if (debug) swprintf("\n'SW_CTL_main': simulate year = %d\n", *cur_yr);
-		SW_CTL_run_current_year();
-	}
-
-#ifndef RSOILWAT
-	SW_OUT_close_files();
-#endif
-} /******* End Main Loop *********/
-/*******************************************************/
-
-void SW_CTL_init_model(const char *firstfile) {
-	/*=======================================================*/
-	/* initialize all structures, simulating
-	 * a constructor call */
-	SW_F_construct(firstfile);
-	SW_MDL_construct();
-	SW_WTH_construct();
-	SW_SIT_construct();
-	SW_VES_construct();
-	SW_VPD_construct();
-	SW_OUT_construct();
-	SW_SWC_construct();
-	SW_FLW_construct();
-	SW_CBN_construct();
-}
-
-void SW_CTL_run_current_year(void) {
-	/*=======================================================*/
-	/*=======================================================*/
-	TimeInt *doy = &SW_Model.doy;
-
-	_begin_year();
-	for (*doy = SW_Model.firstdoy; *doy <= SW_Model.lastdoy; (*doy)++) {
-		_begin_day();
-
-		SW_SWC_water_flow();
-
-		if (SW_VegEstab.use)
-			SW_VES_checkestab();
-
-		_end_day();
-	}
-	SW_OUT_flush();
-
-}
-
-/**
-  \fn void stat_Output_Daily_CSV_Summary(int iteration)
-  \brief Creates daily files
-  Creates daily files for SOILWAT standalone and for STEPWAT depending on defined flags
-	for STEPWAT if -i flag is used it creates file for each iteration naming file based on iteration
-  \param iteration. Current iteration for file name if -i flag used in STEPWAT
-*/
-///This function will create daily
-/***********************************************************/
-void stat_Output_Daily_CSV_Summary(int iteration)
-{
-	if(iteration == -1){ // just storing average values over all iterations or soilwat standalone
-		SW_Output_Files.fp_dy_avg = OpenFile(SW_F_name(eOutputDaily), "w");
-		SW_Output_Files.fp_dy_soil_avg = OpenFile(SW_F_name(eOutputDaily_soil), "w");
-	}
-	else{ // storing values for every iteration
-		if(iteration > 1){
-			CloseFile(&SW_Output_Files.fp_dy);
-			CloseFile(&SW_Output_Files.fp_dy_soil);
-		}
-		char *newFile_split; // new file to create
-		char *newFile_soil_split;
-		char newFile_soil[80];
-		char newFile[80];
-		char *extension; // extension to add to end of file
-		char *fileDup = (char *)malloc(strlen(SW_F_name(eOutputDaily))+1);
-		char *fileDup_soil = (char *)malloc(strlen(SW_F_name(eOutputDaily_soil))+1);
-		char iterationToString[10];
-
-		strcpy(fileDup, SW_F_name(eOutputDaily)); // copy file name to new variable
-		strcpy(fileDup_soil, SW_F_name(eOutputDaily_soil)); // copy file name to new variable
-
-		sprintf(iterationToString, "%d", iteration); // convert iteration from int to string
-		extension = strtok(fileDup, ".");
-		extension = strtok(NULL, "."); // get the extension to add to new file (not hardcoding since can have different extensions)
-
-		newFile_split = strtok(SW_F_name(eOutputDaily), "."); // get filename up to but not including ".csv"
-		strcpy(newFile, newFile_split);
-		strcat(newFile, "_");
-		strcat(newFile, iterationToString);
-		strcat(newFile, ".");
-		strcat(newFile, extension);
-		SW_Output_Files.fp_dy = OpenFile(newFile, "w"); // open new file
-
-		newFile_soil_split = strtok(SW_F_name(eOutputDaily_soil), "."); // get filename up to but not including ".csv"
-		strcpy(newFile_soil, newFile_soil_split);
-		strcat(newFile_soil, "_");
-		strcat(newFile_soil, iterationToString);
-		strcat(newFile_soil, ".");
-		strcat(newFile_soil, extension);
-		SW_Output_Files.fp_dy_soil = OpenFile(newFile_soil, "w"); // open new file
-
-		free(fileDup);
-		free(fileDup_soil);
-	}
-}
-
-/**
-  \fn void stat_Output_Weekly_CSV_Summary(int iteration)
-  \brief Creates weekly files
-  Creates weekly files for SOILWAT standalone and for STEPWAT depending on defined flags
-	for STEPWAT if -i flag is used it creates file for each iteration naming file based on iteration
-  \param iteration. Current iteration for file name if -i flag used in STEPWAT
-*/
-//This function will create Weekly
-/***********************************************************/
-void stat_Output_Weekly_CSV_Summary(int iteration)
-{
-	if(iteration == -1){ // just storing average values over all iterations
-		SW_Output_Files.fp_wk_avg = OpenFile(SW_F_name(eOutputWeekly), "w");
-		SW_Output_Files.fp_wk_soil_avg = OpenFile(SW_F_name(eOutputWeekly_soil), "w");
-	}
-	else{ // storing values for every iteration
-		if(iteration > 1){
-			CloseFile(&SW_Output_Files.fp_wk);
-			CloseFile(&SW_Output_Files.fp_wk_soil);
-		}
-		char *newFile_split; // new file to create
-		char *newFile_soil_split;
-		char newFile_soil[80];
-		char newFile[80];
-		char *extension; // extension to add to end of file
-		char *fileDup = (char *)malloc(strlen(SW_F_name(eOutputWeekly))+1);
-		char *fileDup_soil = (char *)malloc(strlen(SW_F_name(eOutputWeekly_soil))+1);
-		char iterationToString[10];
-
-		strcpy(fileDup, SW_F_name(eOutputWeekly)); // copy file name to new variable
-		strcpy(fileDup_soil, SW_F_name(eOutputWeekly_soil)); // copy file name to new variable
-
-		sprintf(iterationToString, "%d", iteration); // convert iteration from int to string
-		extension = strtok(fileDup, ".");
-		extension = strtok(NULL, "."); // get the extension to add to new file (not hardcoding since can have different extensions)
-
-		newFile_split = strtok(SW_F_name(eOutputWeekly), "."); // get filename up to but not including ".csv"
-		strcpy(newFile, newFile_split);
-		strcat(newFile, "_");
-		strcat(newFile, iterationToString);
-		strcat(newFile, ".");
-		strcat(newFile, extension);
-		SW_Output_Files.fp_wk = OpenFile(newFile, "w"); // open new file
-
-		newFile_soil_split = strtok(SW_F_name(eOutputWeekly_soil), "."); // get filename up to but not including ".csv"
-		strcpy(newFile_soil, newFile_soil_split);
-		strcat(newFile_soil, "_");
-		strcat(newFile_soil, iterationToString);
-		strcat(newFile_soil, ".");
-		strcat(newFile_soil, extension);
-		SW_Output_Files.fp_wk_soil = OpenFile(newFile_soil, "w"); // open new file
-
-		free(fileDup);
-		free(fileDup_soil);
-	}
-}
-
-/**
-  \fn void stat_Output_Monthly_CSV_Summary(int iteration)
-  \brief Creates montly files
-  Creates monthly files for SOILWAT standalone and for STEPWAT depending on defined flags
-	for STEPWAT if -i flag is used it creates file for each iteration naming file based on iteration
-  \param iteration. Current iteration for file name if -i flag used in STEPWAT
-*/
-//This function will create Monthly
-/***********************************************************/
-void stat_Output_Monthly_CSV_Summary(int iteration)
-{
-	if(iteration == -1){ // just storing average values over all iterations
-		SW_Output_Files.fp_mo_avg = OpenFile(SW_F_name(eOutputMonthly), "w");
-		SW_Output_Files.fp_mo_soil_avg = OpenFile(SW_F_name(eOutputMonthly_soil), "w");
-	}
-	else{ // storing values for every iteration
-		if(iteration > 1){
-			CloseFile(&SW_Output_Files.fp_mo);
-			CloseFile(&SW_Output_Files.fp_mo_soil);
-		}
-		char *newFile_split; // new file to create
-		char *newFile_soil_split;
-		char newFile_soil[80];
-		char newFile[80];
-		char *extension; // extension to add to end of file
-		char *fileDup = (char *)malloc(strlen(SW_F_name(eOutputMonthly))+1);
-		char *fileDup_soil = (char *)malloc(strlen(SW_F_name(eOutputMonthly_soil))+1);
-		char iterationToString[10];
-
-		strcpy(fileDup, SW_F_name(eOutputMonthly)); // copy file name to new variable
-		strcpy(fileDup_soil, SW_F_name(eOutputMonthly_soil)); // copy file name to new variable
-
-		sprintf(iterationToString, "%d", iteration); // convert iteration from int to string
-		extension = strtok(fileDup, ".");
-		extension = strtok(NULL, "."); // get the extension to add to new file (not hardcoding since can have different extensions)
-
-		newFile_split = strtok(SW_F_name(eOutputMonthly), "."); // get filename up to but not including ".csv"
-		strcpy(newFile, newFile_split);
-		strcat(newFile, "_");
-		strcat(newFile, iterationToString);
-		strcat(newFile, ".");
-		strcat(newFile, extension);
-		SW_Output_Files.fp_mo = OpenFile(newFile, "w"); // open new file
-
-		newFile_soil_split = strtok(SW_F_name(eOutputMonthly_soil), "."); // get filename up to but not including ".csv"
-		strcpy(newFile_soil, newFile_soil_split);
-		strcat(newFile_soil, "_");
-		strcat(newFile_soil, iterationToString);
-		strcat(newFile_soil, ".");
-		strcat(newFile_soil, extension);
-		SW_Output_Files.fp_mo_soil = OpenFile(newFile_soil, "w"); // open new file
-
-		free(fileDup);
-		free(fileDup_soil);
-	}
-}
-
-/**
-  \fn void stat_Output_Yearly_CSV_Summary(int iteration)
-  \brief Creates yearly files
-  Creates yearly files for SOILWAT standalone and for STEPWAT depending on defined flags
-	for STEPWAT if -i flag is used it creates file for each iteration naming file based on iteration
-  \param iteration. Current iteration for file name if -i flag used in STEPWAT
-*/
-//This function will create Yearly
-/***********************************************************/
-void stat_Output_Yearly_CSV_Summary(int iteration)
-{
-	if(iteration == -1){ // just storing average values over all iterations
-		SW_Output_Files.fp_yr_avg = OpenFile(SW_F_name(eOutputYearly), "w");
-		SW_Output_Files.fp_yr_soil_avg = OpenFile(SW_F_name(eOutputYearly_soil), "w");
-	}
-	else{ // storing values for every iteration
-		if(iteration > 1){
-			CloseFile(&SW_Output_Files.fp_yr);
-			CloseFile(&SW_Output_Files.fp_yr_soil);
-		}
-		char *newFile_split; // new file to create
-		char *newFile_soil_split;
-		char newFile_soil[80];
-		char newFile[80];
-		char *extension; // extension to add to end of file
-		char *fileDup = (char *)malloc(strlen(SW_F_name(eOutputYearly))+1);
-		char *fileDup_soil = (char *)malloc(strlen(SW_F_name(eOutputYearly_soil))+1);
-		char iterationToString[10];
-
-		strcpy(fileDup, SW_F_name(eOutputYearly)); // copy file name to new variable
-		strcpy(fileDup_soil, SW_F_name(eOutputYearly_soil)); // copy file name to new variable
-
-		sprintf(iterationToString, "%d", iteration); // convert iteration from int to string
-		extension = strtok(fileDup, ".");
-		extension = strtok(NULL, "."); // get the extension to add to new file (not hardcoding since can have different extensions)
-
-		newFile_split = strtok(SW_F_name(eOutputYearly), "."); // get filename up to but not including ".csv"
-		strcpy(newFile, newFile_split);
-		strcat(newFile, "_");
-		strcat(newFile, iterationToString);
-		strcat(newFile, ".");
-		strcat(newFile, extension);
-		SW_Output_Files.fp_yr = OpenFile(newFile, "w"); // open new file
-
-		newFile_soil_split = strtok(SW_F_name(eOutputYearly_soil), "."); // get filename up to but not including ".csv"
-		strcpy(newFile_soil, newFile_soil_split);
-		strcat(newFile_soil, "_");
-		strcat(newFile_soil, iterationToString);
-		strcat(newFile_soil, ".");
-		strcat(newFile_soil, extension);
-		SW_Output_Files.fp_yr_soil = OpenFile(newFile_soil, "w"); // open new file
-
-		free(fileDup);
-		free(fileDup_soil);
-	}
-}
-
-
-static void _begin_year(void) {
-	/*=======================================================*/
-	/* in addition to the timekeeper (Model), usually only
-	 * modules that read input yearly or produce output need
-	 * to have this call */
-	 SW_MDL_new_year();
-	 SW_WTH_new_year();
-	 SW_SWC_new_year();
-	 SW_VES_new_year();
-	 SW_OUT_new_year();
-
-	 // Dynamic CO2 effects
-	 SW_VPD_init();
-
-}
-
-static void _begin_day(void) {
-	/*=======================================================*/
-
-	SW_MDL_new_day();
-	SW_WTH_new_day();
-}
-
-static void _end_day(void) {
-	/*=======================================================*/
-
-	_collect_values();
-	SW_WTH_end_day();
-	SW_SWC_end_day();
-}
-
-void SW_CTL_read_inputs_from_disk(void) {
-  int debug = 0;
-
-  if (debug) swprintf("'SW_CTL_read_inputs_from_disk': Read input from disk:");
-  SW_F_read(NULL);
-  if (debug) swprintf(" 'files'");
-
-  SW_MDL_read();
-  if (debug) swprintf(" > 'model'");
-
-  SW_WTH_read();
-  if (debug) swprintf(" > 'weather'");
-
-  SW_VPD_read();
-  if (debug) swprintf(" > 'veg'");
-
-  SW_SIT_read();
-  if (debug) swprintf(" > 'site'");
-
-  SW_VES_read();
-  if (debug) swprintf(" > 'establishment'");
-
-  SW_OUT_read();
-  if (debug) swprintf(" > 'ouput'");
-
-  SW_CBN_read();
-  if (debug) swprintf(" > 'CO2'");
-
-  SW_SWC_read();
-  if (debug) swprintf(" > 'swc'");
-  if (debug) swprintf(" completed.\n");
-}
-
-
-void SW_CTL_obtain_inputs(void) {
-  SW_CTL_read_inputs_from_disk();
-  calculate_CO2_multipliers();
-}
-
-#ifdef DEBUG_MEM
-#include "SW_Markov.h"  /* for setmemrefs function */
-/*======================================================*/
-void SW_CTL_SetMemoryRefs( void) {
-	/* when debugging memory problems, use the bookkeeping
-	 code in myMemory.c
-	 This routine sets the known memory refs so they can be
-	 checked for leaks, etc.  Includes malloc-ed memory in
-	 SOILWAT.  All refs will have been cleared
-	 by a call to ClearMemoryRefs() before this, and will be
-	 checked via CheckMemoryRefs() after this, most likely in
-	 the main() function.
-	 */
-
-	SW_F_SetMemoryRefs();
-	SW_OUT_SetMemoryRefs();
-	SW_SWC_SetMemoryRefs();
-	SW_SIT_SetMemoryRefs();
-	SW_WTH_SetMemoryRefs();
-	SW_MKV_SetMemoryRefs();
-}
-
-#endif
-=======
-/********************************************************/
-/********************************************************/
-/*  Source file: Control.c
- *  Type: module
- *  Application: SOILWAT - soilwater dynamics simulator
- *  Purpose: This module controls the flow of the model.
- *           Previously this was done in main() but to
- *           combine the model with other code (eg STEPPE)
- *           there needs to be separate callable routines
- *           for initializing, model flow, and output.
- *
- *  History:
- *     (10-May-02) -- INITIAL CODING - cwb
- 02/04/2012	(drs)	in function '_read_inputs()' moved order of 'SW_VPD_read' from after 'SW_VES_read' to before 'SW_SIT_read': SWPcrit is read in in 'SW_VPD_read' and then calculated SWC_atSWPcrit is assigned to each layer in 'SW_SIT_read'
- 06/24/2013	(rjm)	added call to SW_FLW_construct() in function SW_CTL_init_model()
- */
-/********************************************************/
-/********************************************************/
-
-/* =================================================== */
-/*                INCLUDES / DEFINES                   */
-/* --------------------------------------------------- */
-
-#include <stdio.h>
-#include <string.h>
-#include <stdlib.h>
-#include "generic.h"
-#include "filefuncs.h"
-#include "rands.h"
-#include "SW_Defines.h"
-#include "SW_Files.h"
-#include "SW_Control.h"
-#include "SW_Model.h"
-#include "SW_Output.h"
-#include "SW_Site.h"
-#include "SW_SoilWater.h"
-#include "SW_VegEstab.h"
-#include "SW_VegProd.h"
-#include "SW_Weather.h"
-#include "SW_Carbon.h"
-
-/* =================================================== */
-/*                  Global Declarations                */
-/* --------------------------------------------------- */
-extern SW_MODEL SW_Model;
-extern SW_VEGESTAB SW_VegEstab;
-extern SW_SITE SW_Site;
-extern SW_VEGPROD SW_VegProd;
-
-
-
-/* =================================================== */
-/*                Module-Level Declarations            */
-/* --------------------------------------------------- */
-static void _begin_year(void);
-static void _begin_day(void);
-static void _end_day(void);
-
-/* Dummy declaration for Flow constructor defined in SW_Flow.c */
-void SW_FLW_construct(void);
-
-/*******************************************************/
-/***************** Begin Main Code *********************/
-
-void SW_CTL_main(void) {
-  #ifdef SWDEBUG
-  int debug = 0;
-  #endif
-
-  TimeInt *cur_yr = &SW_Model.year;
-
-  for (*cur_yr = SW_Model.startyr; *cur_yr <= SW_Model.endyr; (*cur_yr)++) {
-    #ifdef SWDEBUG
-    if (debug) swprintf("\n'SW_CTL_main': simulate year = %d\n", *cur_yr);
-    #endif
-
-    SW_CTL_run_current_year();
-  }
-} /******* End Main Loop *********/
-/*******************************************************/
-
-void SW_CTL_init_model(const char *firstfile) {
-	/*=======================================================*/
-	/* initialize all structures, simulating
-	 * a constructor call */
-	SW_F_construct(firstfile);
-	SW_MDL_construct();
-	SW_WTH_construct();
-	SW_SIT_construct();
-	SW_VES_construct();
-	SW_VPD_construct();
-	SW_OUT_construct();
-	SW_SWC_construct();
-	SW_FLW_construct();
-	SW_CBN_construct();
-}
-
-void SW_CTL_run_current_year(void) {
-  /*=======================================================*/
-  TimeInt *doy = &SW_Model.doy;
-  #ifdef SWDEBUG
-  int debug = 0;
-  #endif
-
-  #ifdef SWDEBUG
-  if (debug) swprintf("\n'SW_CTL_run_current_year': begin new year\n");
-  #endif
-  _begin_year();
-
-  for (*doy = SW_Model.firstdoy; *doy <= SW_Model.lastdoy; (*doy)++) {
-    #ifdef SWDEBUG
-    if (debug) swprintf("\t: begin doy = %d ... ", *doy);
-    #endif
-    _begin_day();
-
-    #ifdef SWDEBUG
-    if (debug) swprintf("simulate water ... ");
-    #endif
-    SW_SWC_water_flow();
-
-    if (SW_VegEstab.use)
-      SW_VES_checkestab();
-
-    #ifdef SWDEBUG
-    if (debug) swprintf("ending day ... ");
-    #endif
-    _end_day();
-
-    #ifdef SWDEBUG
-    if (debug) swprintf("doy = %d completed.\n", *doy);
-    #endif
-  }
-
-  #ifdef SWDEBUG
-  if (debug) swprintf("'SW_CTL_run_current_year': flush output\n");
-  #endif
-  SW_OUT_flush();
-
-  #ifdef SWDEBUG
-  if (debug) swprintf("'SW_CTL_run_current_year': completed.\n");
-  #endif
-}
-
-static void _begin_year(void) {
-	/*=======================================================*/
-	/* in addition to the timekeeper (Model), usually only
-	 * modules that read input yearly or produce output need
-	 * to have this call */
-	 SW_MDL_new_year();
-	 SW_WTH_new_year();
-	 SW_SWC_new_year();
-	 SW_VES_new_year();
-	 SW_OUT_new_year();
-
-	 // Dynamic CO2 effects
-	 SW_VPD_init();
-
-}
-
-static void _begin_day(void) {
-	/*=======================================================*/
-
-	SW_MDL_new_day();
-	SW_WTH_new_day();
-}
-
-static void _end_day(void) {
-	/*=======================================================*/
-
-	_collect_values();
-	SW_WTH_end_day();
-	SW_SWC_end_day();
-}
-
-void SW_CTL_read_inputs_from_disk(void) {
-  #ifdef SWDEBUG
-  int debug = 0;
-  #endif
-
-  #ifdef SWDEBUG
-  if (debug) swprintf("'SW_CTL_read_inputs_from_disk': Read input from disk:");
-  #endif
-
-  SW_F_read(NULL);
-  #ifdef SWDEBUG
-  if (debug) swprintf(" 'files'");
-  #endif
-
-  SW_MDL_read();
-  #ifdef SWDEBUG
-  if (debug) swprintf(" > 'model'");
-  #endif
-
-  SW_WTH_read();
-  #ifdef SWDEBUG
-  if (debug) swprintf(" > 'weather'");
-  #endif
-
-  SW_VPD_read();
-  #ifdef SWDEBUG
-  if (debug) swprintf(" > 'veg'");
-  #endif
-
-  SW_SIT_read();
-  #ifdef SWDEBUG
-  if (debug) swprintf(" > 'site'");
-  #endif
-
-  SW_VES_read();
-  #ifdef SWDEBUG
-  if (debug) swprintf(" > 'establishment'");
-  #endif
-
-  SW_OUT_read();
-  #ifdef SWDEBUG
-  if (debug) swprintf(" > 'ouput'");
-  #endif
-
-  SW_CBN_read();
-  #ifdef SWDEBUG
-  if (debug) swprintf(" > 'CO2'");
-  #endif
-
-  SW_SWC_read();
-  #ifdef SWDEBUG
-  if (debug) swprintf(" > 'swc'");
-  if (debug) swprintf(" completed.\n");
-  #endif
-}
-
-
-void SW_CTL_obtain_inputs(void) {
-  SW_CTL_read_inputs_from_disk();
-  calculate_CO2_multipliers();
-}
-
-
-#ifdef DEBUG_MEM
-#include "SW_Markov.h"  /* for setmemrefs function */
-/*======================================================*/
-void SW_CTL_SetMemoryRefs( void) {
-	/* when debugging memory problems, use the bookkeeping
-	 code in myMemory.c
-	 This routine sets the known memory refs so they can be
-	 checked for leaks, etc.  Includes malloc-ed memory in
-	 SOILWAT.  All refs will have been cleared
-	 by a call to ClearMemoryRefs() before this, and will be
-	 checked via CheckMemoryRefs() after this, most likely in
-	 the main() function.
-	 */
-
-	SW_F_SetMemoryRefs();
-	SW_OUT_SetMemoryRefs();
-	SW_SWC_SetMemoryRefs();
-	SW_SIT_SetMemoryRefs();
-	SW_WTH_SetMemoryRefs();
-	SW_MKV_SetMemoryRefs();
-}
-
-#endif
->>>>>>> f49c5b6f
+/********************************************************/
+/********************************************************/
+/*  Source file: Control.c
+ *  Type: module
+ *  Application: SOILWAT - soilwater dynamics simulator
+ *  Purpose: This module controls the flow of the model.
+ *           Previously this was done in main() but to
+ *           combine the model with other code (eg STEPPE)
+ *           there needs to be separate callable routines
+ *           for initializing, model flow, and output.
+ *
+ *  History:
+ *     (10-May-02) -- INITIAL CODING - cwb
+ 02/04/2012	(drs)	in function '_read_inputs()' moved order of 'SW_VPD_read' from after 'SW_VES_read' to before 'SW_SIT_read': SWPcrit is read in in 'SW_VPD_read' and then calculated SWC_atSWPcrit is assigned to each layer in 'SW_SIT_read'
+ 06/24/2013	(rjm)	added call to SW_FLW_construct() in function SW_CTL_init_model()
+ */
+/********************************************************/
+/********************************************************/
+
+/* =================================================== */
+/*                INCLUDES / DEFINES                   */
+/* --------------------------------------------------- */
+
+#include <stdio.h>
+#include <string.h>
+#include <stdlib.h>
+#include "generic.h"
+#include "filefuncs.h"
+#include "rands.h"
+#include "SW_Defines.h"
+#include "SW_Files.h"
+#include "SW_Control.h"
+#include "SW_Model.h"
+#include "SW_Output.h"
+#include "SW_Site.h"
+#include "SW_SoilWater.h"
+#include "SW_VegEstab.h"
+#include "SW_VegProd.h"
+#include "SW_Weather.h"
+#include "SW_Carbon.h"
+
+/* =================================================== */
+/*                  Global Declarations                */
+/* --------------------------------------------------- */
+extern SW_MODEL SW_Model;
+extern SW_VEGESTAB SW_VegEstab;
+extern SW_SITE SW_Site;
+extern SW_VEGPROD SW_VegProd;
+
+SW_OUTPUT SW_Output_Files; // need to store the filenames when created in the stat_Output_timestep_CSV_Summary functions for use in SW_Output.c
+
+/* =================================================== */
+/*                Module-Level Declarations            */
+/* --------------------------------------------------- */
+static void _begin_year(void);
+static void _begin_day(void);
+static void _end_day(void);
+
+/* Dummy declaration for Flow constructor defined in SW_Flow.c */
+void SW_FLW_construct(void);
+
+/*******************************************************/
+/***************** Begin Main Code *********************/
+
+void SW_CTL_main(void) {
+  #ifdef SWDEBUG
+  int debug = 0;
+  #endif
+
+  TimeInt *cur_yr = &SW_Model.year;
+
+  for (*cur_yr = SW_Model.startyr; *cur_yr <= SW_Model.endyr; (*cur_yr)++) {
+    #ifdef SWDEBUG
+    if (debug) swprintf("\n'SW_CTL_main': simulate year = %d\n", *cur_yr);
+    #endif
+
+	/*----------------------------------------------------------
+    Get proper order for rank_SWPcrits
+  ----------------------------------------------------------*/
+  int outerLoop, innerLoop;
+  float key;
+
+  RealF tempArray[4], tempArrayUnsorted[4]; // need two temp arrays equal to critSoilWater since we dont want to alter the original at all
+  tempArray[0] = SW_VegProd.critSoilWater[0];
+  tempArray[1] = SW_VegProd.critSoilWater[1];
+  tempArray[2] = SW_VegProd.critSoilWater[2];
+  tempArray[3] = SW_VegProd.critSoilWater[3];
+  tempArrayUnsorted[0] = SW_VegProd.critSoilWater[0];
+  tempArrayUnsorted[1] = SW_VegProd.critSoilWater[1];
+  tempArrayUnsorted[2] = SW_VegProd.critSoilWater[2];
+  tempArrayUnsorted[3] = SW_VegProd.critSoilWater[3];
+
+  // insertion sort to rank the veg types and store them in their proper order
+  for (outerLoop = 1; outerLoop < 4; outerLoop++)
+   {
+       key = tempArray[outerLoop]; // set key equal to critical value
+       innerLoop = outerLoop-1;
+       while (innerLoop >= 0 && tempArray[innerLoop] < key)
+       {
+         // code to switch values
+         tempArray[innerLoop+1] = tempArray[innerLoop];
+         innerLoop = innerLoop-1;
+       }
+       tempArray[innerLoop+1] = key;
+   }
+
+   // loops to compare sorted v unsorted array and find proper index
+   for(outerLoop = 0; outerLoop < 4; outerLoop++){
+     for(innerLoop = 0; innerLoop < 4; innerLoop++){
+       if(tempArray[outerLoop] == tempArrayUnsorted[innerLoop]){
+         SW_VegProd.rank_SWPcrits[outerLoop] = innerLoop;
+         tempArrayUnsorted[innerLoop] = 100; // set value to something impossible so if a duplicate a different index is picked next
+         break;
+       }
+     }
+   }
+   /*----------------------------------------------------------
+     End of rank_SWPcrits
+   ----------------------------------------------------------*/
+
+    SW_CTL_run_current_year();
+  }
+} /******* End Main Loop *********/
+/*******************************************************/
+
+void SW_CTL_init_model(const char *firstfile) {
+	/*=======================================================*/
+	/* initialize all structures, simulating
+	 * a constructor call */
+	SW_F_construct(firstfile);
+	SW_MDL_construct();
+	SW_WTH_construct();
+	SW_SIT_construct();
+	SW_VES_construct();
+	SW_VPD_construct();
+	SW_OUT_construct();
+	SW_SWC_construct();
+	SW_FLW_construct();
+	SW_CBN_construct();
+}
+
+void SW_CTL_run_current_year(void) {
+  /*=======================================================*/
+  TimeInt *doy = &SW_Model.doy;
+  #ifdef SWDEBUG
+  int debug = 0;
+  #endif
+
+  #ifdef SWDEBUG
+  if (debug) swprintf("\n'SW_CTL_run_current_year': begin new year\n");
+  #endif
+  _begin_year();
+
+  for (*doy = SW_Model.firstdoy; *doy <= SW_Model.lastdoy; (*doy)++) {
+    #ifdef SWDEBUG
+    if (debug) swprintf("\t: begin doy = %d ... ", *doy);
+    #endif
+    _begin_day();
+
+    #ifdef SWDEBUG
+    if (debug) swprintf("simulate water ... ");
+    #endif
+    SW_SWC_water_flow();
+
+    if (SW_VegEstab.use)
+      SW_VES_checkestab();
+
+    #ifdef SWDEBUG
+    if (debug) swprintf("ending day ... ");
+    #endif
+    _end_day();
+
+    #ifdef SWDEBUG
+    if (debug) swprintf("doy = %d completed.\n", *doy);
+    #endif
+  }
+
+  #ifdef SWDEBUG
+  if (debug) swprintf("'SW_CTL_run_current_year': flush output\n");
+  #endif
+  SW_OUT_flush();
+
+  #ifdef SWDEBUG
+  if (debug) swprintf("'SW_CTL_run_current_year': completed.\n");
+  #endif
+}
+
+/**
+  \fn void stat_Output_Daily_CSV_Summary(int iteration)
+  \brief Creates daily files
+  Creates daily files for SOILWAT standalone and for STEPWAT depending on defined flags
+	for STEPWAT if -i flag is used it creates file for each iteration naming file based on iteration
+  \param iteration. Current iteration for file name if -i flag used in STEPWAT
+*/
+///This function will create daily
+/***********************************************************/
+void stat_Output_Daily_CSV_Summary(int iteration)
+{
+	if(iteration == -1){ // just storing average values over all iterations or soilwat standalone
+		SW_Output_Files.fp_dy_avg = OpenFile(SW_F_name(eOutputDaily), "w");
+		SW_Output_Files.fp_dy_soil_avg = OpenFile(SW_F_name(eOutputDaily_soil), "w");
+	}
+	else{ // storing values for every iteration
+		if(iteration > 1){
+			CloseFile(&SW_Output_Files.fp_dy);
+			CloseFile(&SW_Output_Files.fp_dy_soil);
+		}
+		char *newFile_split; // new file to create
+		char *newFile_soil_split;
+		char newFile_soil[80];
+		char newFile[80];
+		char *extension; // extension to add to end of file
+		char *fileDup = (char *)malloc(strlen(SW_F_name(eOutputDaily))+1);
+		char *fileDup_soil = (char *)malloc(strlen(SW_F_name(eOutputDaily_soil))+1);
+		char iterationToString[10];
+
+		strcpy(fileDup, SW_F_name(eOutputDaily)); // copy file name to new variable
+		strcpy(fileDup_soil, SW_F_name(eOutputDaily_soil)); // copy file name to new variable
+
+		sprintf(iterationToString, "%d", iteration); // convert iteration from int to string
+		extension = strtok(fileDup, ".");
+		extension = strtok(NULL, "."); // get the extension to add to new file (not hardcoding since can have different extensions)
+
+		newFile_split = strtok(SW_F_name(eOutputDaily), "."); // get filename up to but not including ".csv"
+		strcpy(newFile, newFile_split);
+		strcat(newFile, "_");
+		strcat(newFile, iterationToString);
+		strcat(newFile, ".");
+		strcat(newFile, extension);
+		SW_Output_Files.fp_dy = OpenFile(newFile, "w"); // open new file
+
+		newFile_soil_split = strtok(SW_F_name(eOutputDaily_soil), "."); // get filename up to but not including ".csv"
+		strcpy(newFile_soil, newFile_soil_split);
+		strcat(newFile_soil, "_");
+		strcat(newFile_soil, iterationToString);
+		strcat(newFile_soil, ".");
+		strcat(newFile_soil, extension);
+		SW_Output_Files.fp_dy_soil = OpenFile(newFile_soil, "w"); // open new file
+
+		free(fileDup);
+		free(fileDup_soil);
+	}
+}
+
+/**
+  \fn void stat_Output_Weekly_CSV_Summary(int iteration)
+  \brief Creates weekly files
+  Creates weekly files for SOILWAT standalone and for STEPWAT depending on defined flags
+	for STEPWAT if -i flag is used it creates file for each iteration naming file based on iteration
+  \param iteration. Current iteration for file name if -i flag used in STEPWAT
+*/
+//This function will create Weekly
+/***********************************************************/
+void stat_Output_Weekly_CSV_Summary(int iteration)
+{
+	if(iteration == -1){ // just storing average values over all iterations
+		SW_Output_Files.fp_wk_avg = OpenFile(SW_F_name(eOutputWeekly), "w");
+		SW_Output_Files.fp_wk_soil_avg = OpenFile(SW_F_name(eOutputWeekly_soil), "w");
+	}
+	else{ // storing values for every iteration
+		if(iteration > 1){
+			CloseFile(&SW_Output_Files.fp_wk);
+			CloseFile(&SW_Output_Files.fp_wk_soil);
+		}
+		char *newFile_split; // new file to create
+		char *newFile_soil_split;
+		char newFile_soil[80];
+		char newFile[80];
+		char *extension; // extension to add to end of file
+		char *fileDup = (char *)malloc(strlen(SW_F_name(eOutputWeekly))+1);
+		char *fileDup_soil = (char *)malloc(strlen(SW_F_name(eOutputWeekly_soil))+1);
+		char iterationToString[10];
+
+		strcpy(fileDup, SW_F_name(eOutputWeekly)); // copy file name to new variable
+		strcpy(fileDup_soil, SW_F_name(eOutputWeekly_soil)); // copy file name to new variable
+
+		sprintf(iterationToString, "%d", iteration); // convert iteration from int to string
+		extension = strtok(fileDup, ".");
+		extension = strtok(NULL, "."); // get the extension to add to new file (not hardcoding since can have different extensions)
+
+		newFile_split = strtok(SW_F_name(eOutputWeekly), "."); // get filename up to but not including ".csv"
+		strcpy(newFile, newFile_split);
+		strcat(newFile, "_");
+		strcat(newFile, iterationToString);
+		strcat(newFile, ".");
+		strcat(newFile, extension);
+		SW_Output_Files.fp_wk = OpenFile(newFile, "w"); // open new file
+
+		newFile_soil_split = strtok(SW_F_name(eOutputWeekly_soil), "."); // get filename up to but not including ".csv"
+		strcpy(newFile_soil, newFile_soil_split);
+		strcat(newFile_soil, "_");
+		strcat(newFile_soil, iterationToString);
+		strcat(newFile_soil, ".");
+		strcat(newFile_soil, extension);
+		SW_Output_Files.fp_wk_soil = OpenFile(newFile_soil, "w"); // open new file
+
+		free(fileDup);
+		free(fileDup_soil);
+	}
+}
+
+/**
+  \fn void stat_Output_Monthly_CSV_Summary(int iteration)
+  \brief Creates montly files
+  Creates monthly files for SOILWAT standalone and for STEPWAT depending on defined flags
+	for STEPWAT if -i flag is used it creates file for each iteration naming file based on iteration
+  \param iteration. Current iteration for file name if -i flag used in STEPWAT
+*/
+//This function will create Monthly
+/***********************************************************/
+void stat_Output_Monthly_CSV_Summary(int iteration)
+{
+	if(iteration == -1){ // just storing average values over all iterations
+		SW_Output_Files.fp_mo_avg = OpenFile(SW_F_name(eOutputMonthly), "w");
+		SW_Output_Files.fp_mo_soil_avg = OpenFile(SW_F_name(eOutputMonthly_soil), "w");
+	}
+	else{ // storing values for every iteration
+		if(iteration > 1){
+			CloseFile(&SW_Output_Files.fp_mo);
+			CloseFile(&SW_Output_Files.fp_mo_soil);
+		}
+		char *newFile_split; // new file to create
+		char *newFile_soil_split;
+		char newFile_soil[80];
+		char newFile[80];
+		char *extension; // extension to add to end of file
+		char *fileDup = (char *)malloc(strlen(SW_F_name(eOutputMonthly))+1);
+		char *fileDup_soil = (char *)malloc(strlen(SW_F_name(eOutputMonthly_soil))+1);
+		char iterationToString[10];
+
+		strcpy(fileDup, SW_F_name(eOutputMonthly)); // copy file name to new variable
+		strcpy(fileDup_soil, SW_F_name(eOutputMonthly_soil)); // copy file name to new variable
+
+		sprintf(iterationToString, "%d", iteration); // convert iteration from int to string
+		extension = strtok(fileDup, ".");
+		extension = strtok(NULL, "."); // get the extension to add to new file (not hardcoding since can have different extensions)
+
+		newFile_split = strtok(SW_F_name(eOutputMonthly), "."); // get filename up to but not including ".csv"
+		strcpy(newFile, newFile_split);
+		strcat(newFile, "_");
+		strcat(newFile, iterationToString);
+		strcat(newFile, ".");
+		strcat(newFile, extension);
+		SW_Output_Files.fp_mo = OpenFile(newFile, "w"); // open new file
+
+		newFile_soil_split = strtok(SW_F_name(eOutputMonthly_soil), "."); // get filename up to but not including ".csv"
+		strcpy(newFile_soil, newFile_soil_split);
+		strcat(newFile_soil, "_");
+		strcat(newFile_soil, iterationToString);
+		strcat(newFile_soil, ".");
+		strcat(newFile_soil, extension);
+		SW_Output_Files.fp_mo_soil = OpenFile(newFile_soil, "w"); // open new file
+
+		free(fileDup);
+		free(fileDup_soil);
+	}
+}
+
+/**
+  \fn void stat_Output_Yearly_CSV_Summary(int iteration)
+  \brief Creates yearly files
+  Creates yearly files for SOILWAT standalone and for STEPWAT depending on defined flags
+	for STEPWAT if -i flag is used it creates file for each iteration naming file based on iteration
+  \param iteration. Current iteration for file name if -i flag used in STEPWAT
+*/
+//This function will create Yearly
+/***********************************************************/
+void stat_Output_Yearly_CSV_Summary(int iteration)
+{
+	if(iteration == -1){ // just storing average values over all iterations
+		SW_Output_Files.fp_yr_avg = OpenFile(SW_F_name(eOutputYearly), "w");
+		SW_Output_Files.fp_yr_soil_avg = OpenFile(SW_F_name(eOutputYearly_soil), "w");
+	}
+	else{ // storing values for every iteration
+		if(iteration > 1){
+			CloseFile(&SW_Output_Files.fp_yr);
+			CloseFile(&SW_Output_Files.fp_yr_soil);
+		}
+		char *newFile_split; // new file to create
+		char *newFile_soil_split;
+		char newFile_soil[80];
+		char newFile[80];
+		char *extension; // extension to add to end of file
+		char *fileDup = (char *)malloc(strlen(SW_F_name(eOutputYearly))+1);
+		char *fileDup_soil = (char *)malloc(strlen(SW_F_name(eOutputYearly_soil))+1);
+		char iterationToString[10];
+
+		strcpy(fileDup, SW_F_name(eOutputYearly)); // copy file name to new variable
+		strcpy(fileDup_soil, SW_F_name(eOutputYearly_soil)); // copy file name to new variable
+
+		sprintf(iterationToString, "%d", iteration); // convert iteration from int to string
+		extension = strtok(fileDup, ".");
+		extension = strtok(NULL, "."); // get the extension to add to new file (not hardcoding since can have different extensions)
+
+		newFile_split = strtok(SW_F_name(eOutputYearly), "."); // get filename up to but not including ".csv"
+		strcpy(newFile, newFile_split);
+		strcat(newFile, "_");
+		strcat(newFile, iterationToString);
+		strcat(newFile, ".");
+		strcat(newFile, extension);
+		SW_Output_Files.fp_yr = OpenFile(newFile, "w"); // open new file
+
+		newFile_soil_split = strtok(SW_F_name(eOutputYearly_soil), "."); // get filename up to but not including ".csv"
+		strcpy(newFile_soil, newFile_soil_split);
+		strcat(newFile_soil, "_");
+		strcat(newFile_soil, iterationToString);
+		strcat(newFile_soil, ".");
+		strcat(newFile_soil, extension);
+		SW_Output_Files.fp_yr_soil = OpenFile(newFile_soil, "w"); // open new file
+
+		free(fileDup);
+		free(fileDup_soil);
+	}
+}
+
+
+
+static void _begin_year(void) {
+	/*=======================================================*/
+	/* in addition to the timekeeper (Model), usually only
+	 * modules that read input yearly or produce output need
+	 * to have this call */
+	 SW_MDL_new_year();
+	 SW_WTH_new_year();
+	 SW_SWC_new_year();
+	 SW_VES_new_year();
+	 SW_OUT_new_year();
+
+	 // Dynamic CO2 effects
+	 SW_VPD_init();
+
+}
+
+static void _begin_day(void) {
+	/*=======================================================*/
+
+	SW_MDL_new_day();
+	SW_WTH_new_day();
+}
+
+static void _end_day(void) {
+	/*=======================================================*/
+
+	_collect_values();
+	SW_WTH_end_day();
+	SW_SWC_end_day();
+}
+
+void SW_CTL_read_inputs_from_disk(void) {
+  #ifdef SWDEBUG
+  int debug = 0;
+  #endif
+
+  #ifdef SWDEBUG
+  if (debug) swprintf("'SW_CTL_read_inputs_from_disk': Read input from disk:");
+  #endif
+
+  SW_F_read(NULL);
+  #ifdef SWDEBUG
+  if (debug) swprintf(" 'files'");
+  #endif
+
+  SW_MDL_read();
+  #ifdef SWDEBUG
+  if (debug) swprintf(" > 'model'");
+  #endif
+
+  SW_WTH_read();
+  #ifdef SWDEBUG
+  if (debug) swprintf(" > 'weather'");
+  #endif
+
+  SW_VPD_read();
+  #ifdef SWDEBUG
+  if (debug) swprintf(" > 'veg'");
+  #endif
+
+  SW_SIT_read();
+  #ifdef SWDEBUG
+  if (debug) swprintf(" > 'site'");
+  #endif
+
+  SW_VES_read();
+  #ifdef SWDEBUG
+  if (debug) swprintf(" > 'establishment'");
+  #endif
+
+  SW_OUT_read();
+  #ifdef SWDEBUG
+  if (debug) swprintf(" > 'ouput'");
+  #endif
+
+  SW_CBN_read();
+  #ifdef SWDEBUG
+  if (debug) swprintf(" > 'CO2'");
+  #endif
+
+  SW_SWC_read();
+  #ifdef SWDEBUG
+  if (debug) swprintf(" > 'swc'");
+  if (debug) swprintf(" completed.\n");
+  #endif
+}
+
+
+void SW_CTL_obtain_inputs(void) {
+  SW_CTL_read_inputs_from_disk();
+  calculate_CO2_multipliers();
+}
+
+
+#ifdef DEBUG_MEM
+#include "SW_Markov.h"  /* for setmemrefs function */
+/*======================================================*/
+void SW_CTL_SetMemoryRefs( void) {
+	/* when debugging memory problems, use the bookkeeping
+	 code in myMemory.c
+	 This routine sets the known memory refs so they can be
+	 checked for leaks, etc.  Includes malloc-ed memory in
+	 SOILWAT.  All refs will have been cleared
+	 by a call to ClearMemoryRefs() before this, and will be
+	 checked via CheckMemoryRefs() after this, most likely in
+	 the main() function.
+	 */
+
+	SW_F_SetMemoryRefs();
+	SW_OUT_SetMemoryRefs();
+	SW_SWC_SetMemoryRefs();
+	SW_SIT_SetMemoryRefs();
+	SW_WTH_SetMemoryRefs();
+	SW_MKV_SetMemoryRefs();
+}
+
+#endif