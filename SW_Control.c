--- conflicted
+++ resolved
@@ -1,286 +1,265 @@
-/********************************************************/
-/********************************************************/
-/*  Source file: Control.c
- *  Type: module
- *  Application: SOILWAT - soilwater dynamics simulator
- *  Purpose: This module controls the flow of the model.
- *           Previously this was done in main() but to
- *           combine the model with other code (eg STEPPE)
- *           there needs to be separate callable routines
- *           for initializing, model flow, and output.
- *
- *  History:
- *     (10-May-02) -- INITIAL CODING - cwb
- 02/04/2012	(drs)	in function '_read_inputs()' moved order of 'SW_VPD_read' from after 'SW_VES_read' to before 'SW_SIT_read': SWPcrit is read in in 'SW_VPD_read' and then calculated SWC_atSWPcrit is assigned to each layer in 'SW_SIT_read'
- 06/24/2013	(rjm)	added call to SW_FLW_construct() in function SW_CTL_init_model()
- */
-/********************************************************/
-/********************************************************/
-
-/* =================================================== */
-/*                INCLUDES / DEFINES                   */
-/* --------------------------------------------------- */
-
-#include <stdio.h>
-#include <string.h>
-#include <stdlib.h>
-#include "generic.h"
-#include "filefuncs.h"
-#include "rands.h"
-#include "SW_Defines.h"
-#include "SW_Files.h"
-#include "SW_Control.h"
-#include "SW_Model.h"
-#include "SW_Output.h"
-#include "SW_Site.h"
-#include "SW_SoilWater.h"
-#include "SW_VegEstab.h"
-#include "SW_VegProd.h"
-#include "SW_Weather.h"
-#include "SW_Carbon.h"
-
-/* =================================================== */
-/*                  Global Declarations                */
-/* --------------------------------------------------- */
-extern SW_MODEL SW_Model;
-extern SW_VEGESTAB SW_VegEstab;
-extern SW_SITE SW_Site;
-extern SW_VEGPROD SW_VegProd;
-#ifdef RSOILWAT
-	extern Bool useFiles;
-	extern SEXP InputData;
-	void SW_FLW_construct(void);
-#endif
-
-
-/* =================================================== */
-/*                Module-Level Declarations            */
-/* --------------------------------------------------- */
-static void _begin_year(void);
-static void _begin_day(void);
-static void _end_day(void);
-static void _collect_values(void);
-
-/* Dummy declaration for Flow constructor defined in SW_Flow.c */
-void SW_FLW_construct(void);
-
-/*******************************************************/
-/***************** Begin Main Code *********************/
-
-void SW_CTL_main(void) {
-
-	TimeInt *cur_yr = &SW_Model.year;
-
-	for (*cur_yr = SW_Model.startyr; *cur_yr <= SW_Model.endyr; (*cur_yr)++) {
-		SW_CTL_run_current_year();
-	}
-
-#ifndef RSOILWAT
-	SW_OUT_close_files();
-#endif
-} /******* End Main Loop *********/
-/*******************************************************/
-
-void SW_CTL_init_model(const char *firstfile) {
-	/*=======================================================*/
-	/* initialize all structures, simulating
-	 * a constructor call */
-	SW_F_construct(firstfile);
-	SW_MDL_construct();
-	SW_WTH_construct();
-	SW_SIT_construct();
-	SW_VES_construct();
-	SW_VPD_construct();
-	SW_OUT_construct();
-	SW_SWC_construct();
-	SW_FLW_construct();
-<<<<<<< HEAD
-	SW_CBN_construct();
-=======
->>>>>>> 2a9f262c
-}
-
-void SW_CTL_run_current_year(void) {
-	/*=======================================================*/
-	TimeInt *doy = &SW_Model.doy;
-
-	_begin_year();
-
-	for (*doy = SW_Model.firstdoy; *doy <= SW_Model.lastdoy; (*doy)++) {
-		_begin_day();
-
-		SW_SWC_water_flow();
-
-		if (SW_VegEstab.use)
-			SW_VES_checkestab();
-
-		_end_day();
-	}
-	SW_OUT_flush();
-}
-
-static void _begin_year(void) {
-	/*=======================================================*/
-	/* in addition to the timekeeper (Model), usually only
-	 * modules that read input yearly or produce output need
-	 * to have this call */
-	 SW_MDL_new_year();
-	 SW_WTH_new_year();
-	 SW_SWC_new_year();
-	 SW_VES_new_year();
-	 SW_OUT_new_year();
-
-	 // Dynamic CO2 effects
-	 SW_VPD_init();
-
-}
-
-static void _begin_day(void) {
-	/*=======================================================*/
-
-	SW_MDL_new_day();
-	SW_WTH_new_day();
-}
-
-static void _end_day(void) {
-	/*=======================================================*/
-
-	_collect_values();
-	SW_WTH_end_day();
-	SW_SWC_end_day();
-
-}
-
-static void _collect_values(void) {
-	/*=======================================================*/
-
-	SW_OUT_sum_today(eSWC);
-	SW_OUT_sum_today(eWTH);
-	SW_OUT_sum_today(eVES);
-
-	SW_OUT_write_today();
-
-}
-
-void SW_CTL_read_inputs_from_disk(void) {
-  int debug = 0;
-
-  if (debug) swprintf("'SW_CTL_read_inputs_from_disk': Read input from disk:");
-  SW_F_read(NULL);
-  if (debug) swprintf(" 'files'");
-
-  SW_MDL_read();
-  if (debug) swprintf(" > 'model'");
-
-  SW_WTH_read();
-  if (debug) swprintf(" > 'weather'");
-
-  SW_VPD_read();
-  if (debug) swprintf(" > 'veg'");
-
-  SW_SIT_read();
-  if (debug) swprintf(" > 'site'");
-
-  SW_VES_read();
-  if (debug) swprintf(" > 'establishment'");
-
-  SW_OUT_read();
-  if (debug) swprintf(" > 'ouput'");
-
-<<<<<<< HEAD
-  SW_CBN_read();
-  if (debug) swprintf(" > 'CO2'");
-
-=======
->>>>>>> 2a9f262c
-  SW_SWC_read();
-  if (debug) swprintf(" > 'swc'");
-  if (debug) swprintf(" completed.\n");
-}
-
-
-void SW_CTL_obtain_inputs(void) {
-	/*=======================================================*/
-<<<<<<< HEAD
-	int debug = 0;
-=======
->>>>>>> 2a9f262c
-
-#ifndef RSOILWAT
-  SW_CTL_read_inputs_from_disk();
-
-#else
-	if (useFiles) {
-    SW_CTL_read_inputs_from_disk();
-
-	} else { //Use R data to set the data
-<<<<<<< HEAD
-=======
-	  int debug = 0;
-
->>>>>>> 2a9f262c
-    if (debug) swprintf("'SW_CTL_obtain_inputs': Copy input from 'InputData':");
-
-		onSet_SW_F(GET_SLOT(InputData, install("files")));
-    if (debug) swprintf(" 'files'");
-
-		onSet_SW_MDL(GET_SLOT(InputData, install("years")));
-    if (debug) swprintf(" > 'model'");
-
-		onSet_SW_WTH(GET_SLOT(InputData, install("weather")));
-    if (debug) swprintf(" > 'weather'");
-
-		onSet_SW_VPD(GET_SLOT(InputData, install("prod")));
-    if (debug) swprintf(" > 'veg'");
-
-		onSet_SW_SIT(GET_SLOT(InputData, install("site")));
-    if (debug) swprintf(" > 'site'");
-
-		onSet_SW_VES(GET_SLOT(InputData, install("estab")));
-    if (debug) swprintf(" > 'establishment'");
-
-		onSet_SW_OUT(GET_SLOT(InputData, install("output")));
-    if (debug) swprintf(" > 'ouput'");
-
-<<<<<<< HEAD
-		onSet_swCarbon(GET_SLOT(InputData, install("carbon")));
-    if (debug) swprintf(" > 'CO2'");
-=======
-
->>>>>>> 2a9f262c
-
-		onSet_SW_SWC(GET_SLOT(InputData, install("swc")));
-    if (debug) swprintf(" > 'swc'");
-    if (debug) swprintf(" completed.\n");
-	}
-#endif
-  // This will work in both RSOILWAT2 and SOILWAT2
-  // There is no SW_CBN_READ function because the settings are stored in already read-in files
-  // See rSOILWAT2 issue #50 if you experience issues with not finding carbon.in
-  calculate_CO2_multipliers();
-
-}
-
-#ifdef DEBUG_MEM
-#include "SW_Markov.h"  /* for setmemrefs function */
-/*======================================================*/
-void SW_CTL_SetMemoryRefs( void) {
-	/* when debugging memory problems, use the bookkeeping
-	 code in myMemory.c
-	 This routine sets the known memory refs so they can be
-	 checked for leaks, etc.  Includes malloc-ed memory in
-	 SOILWAT.  All refs will have been cleared
-	 by a call to ClearMemoryRefs() before this, and will be
-	 checked via CheckMemoryRefs() after this, most likely in
-	 the main() function.
-	 */
-
-	SW_F_SetMemoryRefs();
-	SW_OUT_SetMemoryRefs();
-	SW_SWC_SetMemoryRefs();
-	SW_SIT_SetMemoryRefs();
-	SW_WTH_SetMemoryRefs();
-	SW_MKV_SetMemoryRefs();
-}
-
-#endif
+/********************************************************/
+/********************************************************/
+/*  Source file: Control.c
+ *  Type: module
+ *  Application: SOILWAT - soilwater dynamics simulator
+ *  Purpose: This module controls the flow of the model.
+ *           Previously this was done in main() but to
+ *           combine the model with other code (eg STEPPE)
+ *           there needs to be separate callable routines
+ *           for initializing, model flow, and output.
+ *
+ *  History:
+ *     (10-May-02) -- INITIAL CODING - cwb
+ 02/04/2012	(drs)	in function '_read_inputs()' moved order of 'SW_VPD_read' from after 'SW_VES_read' to before 'SW_SIT_read': SWPcrit is read in in 'SW_VPD_read' and then calculated SWC_atSWPcrit is assigned to each layer in 'SW_SIT_read'
+ 06/24/2013	(rjm)	added call to SW_FLW_construct() in function SW_CTL_init_model()
+ */
+/********************************************************/
+/********************************************************/
+
+/* =================================================== */
+/*                INCLUDES / DEFINES                   */
+/* --------------------------------------------------- */
+
+#include <stdio.h>
+#include <string.h>
+#include <stdlib.h>
+#include "generic.h"
+#include "filefuncs.h"
+#include "rands.h"
+#include "SW_Defines.h"
+#include "SW_Files.h"
+#include "SW_Control.h"
+#include "SW_Model.h"
+#include "SW_Output.h"
+#include "SW_Site.h"
+#include "SW_SoilWater.h"
+#include "SW_VegEstab.h"
+#include "SW_VegProd.h"
+#include "SW_Weather.h"
+#include "SW_Carbon.h"
+
+/* =================================================== */
+/*                  Global Declarations                */
+/* --------------------------------------------------- */
+extern SW_MODEL SW_Model;
+extern SW_VEGESTAB SW_VegEstab;
+extern SW_SITE SW_Site;
+extern SW_VEGPROD SW_VegProd;
+#ifdef RSOILWAT
+	extern Bool useFiles;
+	extern SEXP InputData;
+	void SW_FLW_construct(void);
+#endif
+
+
+/* =================================================== */
+/*                Module-Level Declarations            */
+/* --------------------------------------------------- */
+static void _begin_year(void);
+static void _begin_day(void);
+static void _end_day(void);
+static void _collect_values(void);
+
+/* Dummy declaration for Flow constructor defined in SW_Flow.c */
+void SW_FLW_construct(void);
+
+/*******************************************************/
+/***************** Begin Main Code *********************/
+
+void SW_CTL_main(void) {
+
+	TimeInt *cur_yr = &SW_Model.year;
+
+	for (*cur_yr = SW_Model.startyr; *cur_yr <= SW_Model.endyr; (*cur_yr)++) {
+		SW_CTL_run_current_year();
+	}
+
+#ifndef RSOILWAT
+	SW_OUT_close_files();
+#endif
+} /******* End Main Loop *********/
+/*******************************************************/
+
+void SW_CTL_init_model(const char *firstfile) {
+	/*=======================================================*/
+	/* initialize all structures, simulating
+	 * a constructor call */
+	SW_F_construct(firstfile);
+	SW_MDL_construct();
+	SW_WTH_construct();
+	SW_SIT_construct();
+	SW_VES_construct();
+	SW_VPD_construct();
+	SW_OUT_construct();
+	SW_SWC_construct();
+	SW_FLW_construct();
+	SW_CBN_construct();
+}
+
+void SW_CTL_run_current_year(void) {
+	/*=======================================================*/
+	TimeInt *doy = &SW_Model.doy;
+
+	_begin_year();
+
+	for (*doy = SW_Model.firstdoy; *doy <= SW_Model.lastdoy; (*doy)++) {
+		_begin_day();
+
+		SW_SWC_water_flow();
+
+		if (SW_VegEstab.use)
+			SW_VES_checkestab();
+
+		_end_day();
+	}
+	SW_OUT_flush();
+}
+
+static void _begin_year(void) {
+	/*=======================================================*/
+	/* in addition to the timekeeper (Model), usually only
+	 * modules that read input yearly or produce output need
+	 * to have this call */
+	 SW_MDL_new_year();
+	 SW_WTH_new_year();
+	 SW_SWC_new_year();
+	 SW_VES_new_year();
+	 SW_OUT_new_year();
+
+	 // Dynamic CO2 effects
+	 SW_VPD_init();
+
+}
+
+static void _begin_day(void) {
+	/*=======================================================*/
+
+	SW_MDL_new_day();
+	SW_WTH_new_day();
+}
+
+static void _end_day(void) {
+	/*=======================================================*/
+
+	_collect_values();
+	SW_WTH_end_day();
+	SW_SWC_end_day();
+
+}
+
+static void _collect_values(void) {
+	/*=======================================================*/
+
+	SW_OUT_sum_today(eSWC);
+	SW_OUT_sum_today(eWTH);
+	SW_OUT_sum_today(eVES);
+
+	SW_OUT_write_today();
+
+}
+
+void SW_CTL_read_inputs_from_disk(void) {
+  int debug = 0;
+
+  if (debug) swprintf("'SW_CTL_read_inputs_from_disk': Read input from disk:");
+  SW_F_read(NULL);
+  if (debug) swprintf(" 'files'");
+
+  SW_MDL_read();
+  if (debug) swprintf(" > 'model'");
+
+  SW_WTH_read();
+  if (debug) swprintf(" > 'weather'");
+
+  SW_VPD_read();
+  if (debug) swprintf(" > 'veg'");
+
+  SW_SIT_read();
+  if (debug) swprintf(" > 'site'");
+
+  SW_VES_read();
+  if (debug) swprintf(" > 'establishment'");
+
+  SW_OUT_read();
+  if (debug) swprintf(" > 'ouput'");
+
+  SW_CBN_read();
+  if (debug) swprintf(" > 'CO2'");
+
+  SW_SWC_read();
+  if (debug) swprintf(" > 'swc'");
+  if (debug) swprintf(" completed.\n");
+}
+
+
+void SW_CTL_obtain_inputs(void) {
+	/*=======================================================*/
+
+#ifndef RSOILWAT
+  SW_CTL_read_inputs_from_disk();
+
+
+#else
+	if (useFiles) {
+    SW_CTL_read_inputs_from_disk();
+
+	} else { //Use R data to set the data
+	  int debug = 0;
+
+    if (debug) swprintf("'SW_CTL_obtain_inputs': Copy input from 'InputData':");
+
+		onSet_SW_F(GET_SLOT(InputData, install("files")));
+    if (debug) swprintf(" 'files'");
+
+		onSet_SW_MDL(GET_SLOT(InputData, install("years")));
+    if (debug) swprintf(" > 'model'");
+
+		onSet_SW_WTH(GET_SLOT(InputData, install("weather")));
+    if (debug) swprintf(" > 'weather'");
+
+		onSet_SW_VPD(GET_SLOT(InputData, install("prod")));
+    if (debug) swprintf(" > 'veg'");
+
+		onSet_SW_SIT(GET_SLOT(InputData, install("site")));
+    if (debug) swprintf(" > 'site'");
+
+		onSet_SW_VES(GET_SLOT(InputData, install("estab")));
+    if (debug) swprintf(" > 'establishment'");
+
+		onSet_SW_OUT(GET_SLOT(InputData, install("output")));
+    if (debug) swprintf(" > 'ouput'");
+
+		onSet_swCarbon(GET_SLOT(InputData, install("carbon")));
+    if (debug) swprintf(" > 'CO2'");
+
+		onSet_SW_SWC(GET_SLOT(InputData, install("swc")));
+    if (debug) swprintf(" > 'swc'");
+    if (debug) swprintf(" completed.\n");
+	}
+#endif
+}
+
+#ifdef DEBUG_MEM
+#include "SW_Markov.h"  /* for setmemrefs function */
+/*======================================================*/
+void SW_CTL_SetMemoryRefs( void) {
+	/* when debugging memory problems, use the bookkeeping
+	 code in myMemory.c
+	 This routine sets the known memory refs so they can be
+	 checked for leaks, etc.  Includes malloc-ed memory in
+	 SOILWAT.  All refs will have been cleared
+	 by a call to ClearMemoryRefs() before this, and will be
+	 checked via CheckMemoryRefs() after this, most likely in
+	 the main() function.
+	 */
+
+	SW_F_SetMemoryRefs();
+	SW_OUT_SetMemoryRefs();
+	SW_SWC_SetMemoryRefs();
+	SW_SIT_SetMemoryRefs();
+	SW_WTH_SetMemoryRefs();
+	SW_MKV_SetMemoryRefs();
+}
+
+#endif