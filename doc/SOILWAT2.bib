@Article{ASCE2000,
  author = "Walter, I.A., Allen, A.G., et. al",
  year = 2000,
  title = "ASCEs Standardized Reference Evapotranspiration Equation",
  journal = "Watershed Management and Operations Management 2000",
  pages = {59},
}


@report{ASCE2005,
  title = {The ASCE Standardized Reference Evapotranspiration Equation},
  shorttitle = {The ASCE Standardized Reference Evapotranspiration Equation},
  author = {Allen, Richard G. and Walter, Ivan A and Elliott, Ronald and Howell, Terry and Itenfisu, Daniel and Jensen, Marvin},
  date = {2005},
  pages = {59},
  institution = {ASCE-EWRI Task Committee Report}
}


@Article{Bowen1926,
  author = "Bowen, I.S.",
  year = 1926,
  title = "The Ratio of Heat Losses by Conduction and by Evaporation from any Water Surface",
  journal = "Physical Review",
  volume = 27,
  pages = {779-787},
  }

@Article{Brunt1939,
  author = "Brunt, D.",
  year = 1939,
  title = "Physical and Dynamical Meteorology",
  journal = "The Geographical Journal",
  volume = 94,
  pages = {252}
  }

@Article{Cheng1978,
  author = "Cheng, R.",
  year = 1978,
  title = "Generating Beta Variates with Nonintegral Shape Parameters",
  journal = "Communications of the ACM",
  volume = 21,
  pages = {317-322},
  }

@techreport{Corbett1968,
  author = "Corbett, E.S. and Crouse, R.P.",
  year = 1968,
  title = "Rainfall interception by annual grass and chaparral ... losses compared",
  type = "U.S. Forest Serv. Res. Paper PSW-48",
  institution = "Pacific Southwest Forest and Range Experiment Station",
  }

@Article{Cosby1984,
  author = "Cosby, B.J., Hornberger, G.M., Clapp, R.B., and Ginn, T.R.",
  year = 1984,
  title = "A Statistical Exploration of the Relationships of Soil Moisture
Characteristics to the Physical Properties of Soils",
  journal = "Water Resources Research",
  volume = 20,
  pages = {682-690},
  doi = {10.1029/WR020i006p00682}
  }

@Article{Eitzinger2000,
  author = "Eitzinger, J., Parton, W.J., and Hartman, M.",
  year = 2000,
  title = "Improvement And Validation Of A Daily Soil Temperature Submodel For Freezing/thawing Periods",
  journal = "Soil Science"
  volume = 165,
  pages = {525-534},
  }

@book{Hess1959,
  author = "Hess, S.L.",
  year = 1959,
  title = "Introduction to Theoretical Meteorology",
  publisher = {Holt, New York, USA},
  pagetotal = {362}
  }


@Article{Kopp2011,
  author = "Kopp, G. and Lean, J.L.",
  year = 2011,
  title = "A new, lower value of total solar irradiance: Evidence and climate significance",
  journal = "Geophysical Research Letters",
  volume = 38,
  }

@techreport{Neitsch2005,
author = "Neitsch S., Arnold J., Kiniry J., and Williams J.",
year = 2005,
title = "Soil and water assessment tool (SWAT) theoretical documentation. version 2005.",
type = "SWAT2K routines",
institution = "Blackland Research Center, Texas Agricultural Experiment Station: Temple, TX.",
}

@Article{Parton1978,
  author = "Parton, W.J.",
  year = 1978,
  title = "Abiotic section of ELM.",
  journal = "G. S. Innis, editor. Grassland simulation model.",
  volume =,
  pages = {31-53},
  }

@Article{Parton1984,
  author = "Parton, W.J.",
  year = 1984,
  title = "Predicting Soil Temperatures in A Shortgrass Steppe.",
  journal = "Soil Science",
  volume = 138,
  pages = {93-101},
  }

@Article{Parton1998,
  author = "Parton, W.J., Hartman, M., Ojima, D., and Schimel, D.",
  year = 1998,
  title = "DAYCENT and its land surface submodel: description and testing.",
  journal = "Global and Planetary Change",
  volume = 19,
  pages = {35-48},
  }

@Article{Penman1948,
  author = "Penman, H.L.",
  year = 1948,
  title = "Natural Evaporation from Open Water, Bare Soil and Grass",
  journal = "Proceedings of the Royal Society A: Mathematical, Physical and Engineering Sciences",
  volume = 193,
  pages = {120-145},
  }

@Article{Ryel2002,
  author = "Ryel, R.J., Caldwell, M., et. al",
  year = 2002,
  title = "Hydraulic redistribution in a stand of Artemisia tridentata: evaluation of benefits to transpiration assessed with a simulation model",
  journal = "Oecologia",
  volume = 130,
  pages = {173-184},
  }

@Article{Saxton2006,
  author = "Saxton, K.E. and Rawls, W.J.",
  year = 2006,
  title = "Soil water characteristic estimates by texture and organic matter for hydrologic solutions.",
  journal = "Soil Science Society of America Journal",
  volume = 70,
  pages = {1569-1578},
  }

@Article{Sellers1965,
  author = "Sellers, W.D.",
  year = 1965,
  title = "Physical climatology",
  journal = "Progress in Physical Geography",
  pages = {130-132},
  }

@Article{Parton1998,
  author = "Parton, W.J. and Hartman, M. and Ojima, D. and Schimel, D.",
  year = 1998,
  title = "DAYCENT and its land surface submodel: description and testing.",
  journal = "Global and Planetary Change",
  volume = 19,
  pages = {35-48},
}

@Article{Parton1978,
  author = "Parton, W.J.",
  year = 1978,
  title = "Abiotic section of ELM.",
  journal = "G. S. Innis, editor. Grassland simulation model.",
  volume =,
  pages = {31-53},
}

@Article{Parton1984,
  author = "Parton, W.J.",
  year = 1984,
  title = "Predicting Soil Temperatures in A Shortgrass Steppe.",
  journal = "Soil Science",
  volume = 138,
  pages = {93-101},
}

@phdthesis{Gerrits2010,
  title = {The role of interception in the hydrological cycle},
  ISBN = {9789065622488},
  school = {Technische Universiteit Delft},
  author = {Gerrits, A. M. J.},
  year = {2010}
}

@article{VegasGaldos2012,
  title = {Estimated distributed rainfall interception using a simple conceptual model and Moderate Resolution Imaging Spectroradiometer (MODIS)},
  journal = {Journal of Hydrology},
  author = {Vegas Galdos, Fernando and Álvarez, César and García, Andrés and Revilla, José A.},
  year = {2012},
  volume = {468–469},
  pages = {213–228},
  DOI = {10.1016/j.jhydrol.2012.08.043}
}

@phdthesis{Bradford2004,
  place={Fort Collins, CO},
  title={The influence of climate, soils, and land-use on primary productivity and cheatgrass invasion in semi-arid ecosystems},
  school={Colorado State University},
  author={Bradford, John B.},
  year={2004}
}

@article{spencer1971,
  title = {Fourier Series Representation of the Position of the Sun},
  author = {Spencer, J. W.},
  date = {1971},
  journaltitle = {Search},
  volume = {2},
  pages = {172--172}
}


@report{allen1998,
  title = {Crop Evapotranspiration - Guidelines for Computing Crop Water Requirements},
  author = {Allen, Richard G. and Pereira, Luis S. and Raes, Dirk and Smith, Martin},
  date = {1998},
  institution = {FAO - Food and Agriculture Organizations of the United Nations},
  location = {Rome},
  series = {FAO Irrigation and Drainage Paper 56}
}

@article{engerer2015SEa,
  title = {Minute Resolution Estimates of the Diffuse Fraction of Global Irradiance for Southeastern Australia},
  author = {Engerer, N.A.},
  date = {2015},
  journal = {Solar Energy},
  volume = {116},
  pages = {215--237},
  doi = {10.1016/j.solener.2015.04.012}
}


@article{bright2019JoRaSE,
  title = {Engerer2: Global Re-Parameterisation, Update, and Validation of an Irradiance Separation Model at Different Temporal Resolutions},
  shorttitle = {Engerer2},
  author = {Bright, Jamie M. and Engerer, Nicholas A.},
  date = {2019},
  journal = {Journal of Renewable and Sustainable Energy},
  volume = {11},
  pages = {033701},
  publisher = {{American Institute of Physics}},
  doi = {10.1063/1.5097014}
}

@book{duffie2013,
  title = {Solar Engineering of Thermal Processes},
  author = {Duffie, John A. and Beckman, William A.},
  date = {2013},
  edition = {4th ed},
  publisher = {John Wiley},
  isbn = {978-0-470-87366-3},
  pagetotal = {910}
}

@article{kasten1980SE,
  title = {Solar and Terrestrial Radiation Dependent on the Amount and Type of Cloud},
  author = {Kasten, Fritz and Czeplak, Gerhard},
  date = {1980},
  journal = {Solar Energy},
  volume = {24},
  pages = {177--189},
  doi = {10.1016/0038-092X(80)90391-6}
}

@article{reindl1990SE,
  title = {Evaluation of Hourly Tilted Surface Radiation Models},
  author = {Reindl, D. T. and Beckman, W. A. and Duffie, J. A.},
  date = {1990},
  journaltitle = {Solar Energy},
  volume = {45},
  pages = {9--17},
  doi = {10.1016/0038-092X(90)90061-G}
}

@article{threlkeld1957HPAC,
  title = {Direct Solar Radiation Available on Clear Days},
  author = {Threlkeld, J. L. and Jordan, R. C.},
  date = {1957},
  journaltitle = {Heat., Piping Air Cond.},
  volume = {29}
}

@article{allen2006AaFM,
  title = {Analytical Integrated Functions for Daily Solar Radiation on Slopes},
  author = {Allen, Richard G. and Trezza, Ricardo and Tasumi, Masahiro},
  date = {2006-09-21},
  journal = {Agricultural and Forest Meteorology},
  volume = {139},
  pages = {55--73},
  doi = {10.1016/j.agrformet.2006.05.012}
}

@article{angstrom1924QJRMS,
  title = {Solar and Terrestrial Radiation. Report to the International Commission for Solar Research on Actinometric Investigations of Solar and Atmospheric Radiation},
  author = {Angstrom, A.},
  date = {1924},
  journaltitle = {Quarterly Journal of the Royal Meteorological Society},
  volume = {50},
  pages = {121--126},
  doi = {10.1002/qj.49705021008}
}

@article{huang2018JAMC,
  title = {A Simple Accurate Formula for Calculating Saturation Vapor Pressure of Water and Ice},
  author = {Huang, Jianhua},
  date = {2018-06-01},
  journaltitle = {Journal of Applied Meteorology and Climatology},
  volume = {57},
  pages = {1265--1272},
  publisher = {American Meteorological Society},
  doi = {10.1175/JAMC-D-17-0334.1}
}

<<<<<<< HEAD
@article{Campbell1974,
  title = {A Simple Method for Determining Unsaturated Conductivity from Moisture Retention Data},
  author = {Campbell, Gaylon S.},
  date = {1974},
  journaltitle = {Soil Science},
  volume = {117},
  number = {6},
  pages = {311--314},
  doi = {10.1097/00010694-197406000-00001}
}

@article{vanGenuchten1980,
  title = {A Closed-form Equation for Predicting the Hydraulic Conductivity of Unsaturated Soils},
  author = {van Genuchten, M. Th.},
  date = {1980},
  journaltitle = {Soil Science Society of America Journal},
  volume = {44},
  number = {5},
  pages = {892--898},
  doi = {10.2136/sssaj1980.03615995004400050002x}
}

@article{zhang2017JoH,
  title = {Weighted Recalibration of the Rosetta Pedotransfer Model with Improved Estimates of Hydraulic Parameter Distributions and Summary Statistics (Rosetta3)},
  author = {Zhang, Yonggen and Schaap, Marcel G.},
  year = {2017},
  journal = {Journal of Hydrology},
  volume = {547},
  pages = {39--53},
  doi = {10.1016/j.jhydrol.2017.01.004}
}

@book{brooks1964a,
  title = {Hydraulic Properties of Porous Media. Hydrology Papers: 3},
  author = {Brooks, R. H. and Corey, A. T.},
  year = {1964},
  publisher = {Colorado State University},
  address = {Fort Collins, Colorado, USA}
}

@incollection{rawls1985WmitE,
  title = {Prediction of Soil Water Properties for Hydrological Modeling},
  booktitle = {Watershed Management in the Eighties},
  author = {Rawls, W J and Brakensiek, D L},
  editor = {Jones, E B and Ward, T. J.},
  year = {1985},
  pages = {293--299},
  publisher = {American Society of Civil Engineers},
  address = {New York, USA}
}


@article{fredlund1994CGJa,
  title = {Equations for the soil-water characteristic curve},
  author = {Fredlund, D. G. and Xing, A. Q.},
  year = {1994},
  journal = {Canadian Geotechnical Journal},
  volume = {31},
  pages = {512–-532},
  doi = {10.1139/t94-061}
}

@article{rudiyanto2020JoH,
  title = {Simple Functions for Describing Soil Water Retention and the Unsaturated Hydraulic Conductivity from Saturation to Complete Dryness},
  author = {{Rudiyanto} and Minasny, Budiman and Shah, Ramisah M. and Setiawan, Budi I. and {van Genuchten}, Martinus Th.},
  year = {2020},
  journal = {Journal of Hydrology},
  volume = {588},
  pages = {125041},
  doi = {10.1016/j.jhydrol.2020.125041}
}

@article{rudiyanto2021G,
  title = {Pedotransfer Functions for Estimating Soil Hydraulic Properties from Saturation to Dryness},
  author = {{Rudiyanto} and Minasny, Budiman and Chaney, Nathaniel W. and Maggi, Federico and Goh Eng Giap, Sunny and Shah, Ramisah M. and Fiantis, Dian and Setiawan, Budi I.},
  year = {2021},
  journal = {Geoderma},
  volume = {403},
  pages = {115194},
  issn = {0016-7061},
  doi = {10.1016/j.geoderma.2021.115194}
}


@article{wang2018wrr,
  title = {Alternative Model for Predicting Soil Hydraulic Conductivity Over the Complete Moisture Range},
  author = {Wang, Yunquan and Jin, Menggui and Deng, Zijuan},
  year = {2018},
  journal = {Water Resources Research},
  volume = {54},
  number = {9},
  pages = {6860--6876},
  doi = {10.1029/2018WR023037}
}

@article{wang2022WRRa,
  title = {Development of a New Pedotransfer Function Addressing Limitations in Soil Hydraulic Models and Observations},
  author = {Wang, Yunquan and Zhou, Jieliang and Ma, Rui and Zhu, Gaofeng and Zhang, Yongyong},
  year = {2022},
  journal = {Water Resources Research},
  volume = {58},
  number = {6},
  pages = {e2021WR031406},
  doi = {10.1029/2021WR031406}
}

@article{oliveira2021ATMS,
  title = {An Enhancement of the Bisection Method Average Performance Preserving Minmax Optimality},
  author = {Oliveira, I. F. D. and Takahashi, R. H. C.},
  year = {2021},
  journal = {ACM Transactions on Mathematical Software},
  volume = {47},
  number = {1},
  pages = {1--24},
  doi = {10.1145/3423597}
}


=======
>>>>>>> a01aaec4
@article{marsaglia1964SR,
  title = {A Convenient Method for Generating Normal Variables},
  author = {Marsaglia, G. and Bray, T. A.},
  year = {1964},
  journal = {SIAM Review},
  volume = {6},
  number = {3},
  pages = {260--264},
  publisher = {Society for Industrial and Applied Mathematics},
  issn = {0036-1445},
  doi = {10.1137/1006063}
}

@article{paruelo1996EA,
  title = {Relative Abundance of Plant Functional Types in Grasslands and Shrublands of North America},
  author = {Paruelo, Jose M. and Lauenroth, W. K.},
  year = {1996},
  journal = {Ecological Applications},
  volume = {6},
  number = {4},
  pages = {1212--1224},
  doi = {10.2307/2269602}
}

@article{teeri1976O,
  title = {Climatic Patterns and the Distribution of C4 Grasses in North America},
  author = {Teeri, J. A. and Stowe, L. G.},
  year = {1976},
  journal = {Oecologia},
  volume = {23},
  number = {1},
  pages = {1--12},
  doi = {10.1007/bf00351210}
}<|MERGE_RESOLUTION|>--- conflicted
+++ resolved
@@ -323,7 +323,6 @@
   doi = {10.1175/JAMC-D-17-0334.1}
 }
 
-<<<<<<< HEAD
 @article{Campbell1974,
   title = {A Simple Method for Determining Unsaturated Conductivity from Moisture Retention Data},
   author = {Campbell, Gaylon S.},
@@ -441,9 +440,6 @@
   doi = {10.1145/3423597}
 }
 
-
-=======
->>>>>>> a01aaec4
 @article{marsaglia1964SR,
   title = {A Convenient Method for Generating Normal Variables},
   author = {Marsaglia, G. and Bray, T. A.},
