--- conflicted
+++ resolved
@@ -1,590 +1,583 @@
-/********************************************************/
-/********************************************************/
-/*  Source file: Markov.c
- *  Type: module; used by Weather.c
- *
- *  Application: SOILWAT - soilwater dynamics simulator
- *  Purpose: Read / write and otherwise manage the markov
- *           weather generation information.
- *  History:
- *     (8/28/01) -- INITIAL CODING - cwb
- *    12/02 - IMPORTANT CHANGE - cwb
- *          refer to comments in Times.h regarding base0
- 06/27/2013	(drs)	closed open files if LogError() with LOGFATAL is called in SW_MKV_read_prob(), SW_MKV_read_cov()
- */
-/********************************************************/
-/********************************************************/
-
-/* =================================================== */
-/* =================================================== */
-/*                INCLUDES / DEFINES                   */
-
-#include <stdio.h>
-#include <stdlib.h>
-#include <math.h>
-#include <string.h>
-#include "generic.h"
-#include "filefuncs.h"
-#include "rands.h"
-#include "Times.h"
-#include "myMemory.h"
-#include "SW_Defines.h"
-#include "SW_Files.h"
-#include "SW_Weather.h"
-#include "SW_Model.h" // externs SW_Model
-#include "SW_Markov.h"
-#include "pcg/pcg_basic.h"
-
-
-/* =================================================== */
-/*                  Global Variables                   */
-/* --------------------------------------------------- */
-
-pcg32_random_t markov_rng; // used by STEPWAT2
-SW_MARKOV SW_Markov;
-
-
-
-/* =================================================== */
-/*                  Local Variables                    */
-/* --------------------------------------------------- */
-
-static char *MyFileName;
-
-
-
-/* =================================================== */
-/*             Local Function Definitions              */
-/* --------------------------------------------------- */
-
-/**
-  @brief Adjust average maximum/minimum daily temperature for whether day is
-         wet or dry
-
-  This function accounts for the situation such as daily maximum temperature
-  being reduced on wet days compared to average (e.g., clouds prevent warming
-  during daylight hours) and such as daily minimum temperature being increased
-  on wet days compared to average (e.g., clouds prevent radiative losses
-  during the night).
-
-  All temperature values are in units of degree Celsius.
-
-  @param tmax The average daily maximum temperature to be corrected
-    (as produced by `mvnorm`).
-  @param tmin The average daily minimum temperature to be corrected
-    (as produced by `mvnorm`).
-  @param rain Today's rain amount.
-  @param cfmax_wet The additive correction factor for maximum temperature on a
-    wet day.
-  @param cfmax_dry The additive correction factor for maximum temperature on a
-    dry day.
-  @param cfmin_wet The additive correction factor for minimum temperature on a
-    wet day.
-  @param cfmin_dry The additive correction factor for minimum temperature on a
-    dry day.
-
-  @return tmax The corrected maximum temperature, i.e., tmax + cfmax.
-  @return tmin The corrected minimum temperature, i.e., tmin + cfmin.
-*/
-static void temp_correct_wetdry(RealD *tmax, RealD *tmin, RealD rain,
-  RealD cfmax_wet, RealD cfmax_dry, RealD cfmin_wet, RealD cfmin_dry) {
-
-  if (GT(rain, 0.)) {
-    // today is wet: use wet-day correction factors
-    *tmax = *tmax + cfmax_wet;
-    *tmin = fmin(*tmax, *tmin + cfmin_wet);
-
-  } else {
-    // today is dry: use dry-day correction factors
-    *tmax = *tmax + cfmax_dry;
-    *tmin = fmin(*tmax, *tmin + cfmin_dry);
-  }
-}
-
-
-#ifdef SWDEBUG
-  // since `temp_correct_wetdry` is static we cannot do unit tests unless we set it up
-  // as an externed function pointer
-  void (*test_temp_correct_wetdry)(RealD *, RealD *, RealD, RealD, RealD, RealD, RealD) = &temp_correct_wetdry;
-#endif
-
-
-
-/** Calculate multivariate normal variates for a set of
-    minimum and maximum temperature means, variances, and their covariance
-    for a specific day
-
-    @param wTmax Mean weekly maximum daily temperature (degree Celsius);
-           previously `_ucov[0]`
-    @param wTmin Mean weekly minimum daily temperature (degree Celsius);
-           previously `_ucov[1]`
-    @param wTmax_var Mean weekly variance of maximum daily temperature;
-           previously `vc00 = _vcov[0][0]`
-    @param wTmin_var Mean weekly variance of minimum daily temperature;
-           previously `vc11 = _vcov[1][1]`
-    @param wT_covar Mean weekly covariance between maximum and minimum
-           daily temperature; previously `vc10 = _vcov[1][0]`
-
-    @return Daily minimum (*tmin) and maximum (*tmax) temperature.
-*/
-static void mvnorm(RealD *tmax, RealD *tmin, RealD wTmax, RealD wTmin,
-	RealD wTmax_var, RealD wTmin_var, RealD wT_covar) {
-	/* --------------------------------------------------- */
-	/* This proc is distilled from a much more general function
-	 * in the original fortran version which was prepared to
-	 * handle any number of variates.  In our case, there are
-	 * only two, tmax and tmin, so there can be many fewer
-	 * lines.  The purpose is to compute a random normal tmin
-	 * value that covaries with tmax based on the covariance
-	 * file read in at startup.
-	 *
-	 * cwb - 09-Dec-2002 -- This used to be two functions but
-	 *       after some extensive debugging in this and the
-	 *       RandNorm() function, it seems silly to maintain
-	 *       the extra function call.
-	 * cwb - 24-Oct-03 -- Note the switch to double (RealD).
-	 *       C converts the floats transparently.
-	 */
-	RealD s, z1, z2, wTmax_sd, vc10, vc11;
-
-	// Gentle, J. E. 2009. Computational statistics. Springer, Dordrecht; New York.
-	// ==> mvnorm = mean + A * z
-	// where
-	//   z = vector of standard normal variates
-	//   A = Cholesky factor or the square root of the variance-covariance matrix
-
-	// 2-dimensional case:
-	//   mvnorm1 = mean1 + sd1 * z1
-	//   mvnorm2 = mean2 + sd2 * (rho * z1 + sqrt(1 - rho^2) * z2)
-	//      where rho(Pearson) = covariance / (sd1 * sd2)
-
-	// mvnorm2 = sd2 * rho * z1 + sd2 * sqrt(1 - rho^2) * z2
-	// mvnorm2 = covar / sd1 * z1 + sd2 * sqrt(1 - covar ^ 2 / (var1 * var2)) * z2
-	// mvnorm2 = covar / sd1 * z1 + sqrt(var2 - covar ^ 2 / var1) * z2
-	// mvnorm2 = vc10 * z1 + vc11 * z2
-	// with
-	//   vc10 = covar / sd1
-	//   s = covar ^ 2 / var1
-	//   vc11 = sqrt(var2 - covar ^ 2 / var1)
-
-	// Generate two independent standard normal random numbers
-	z1 = RandNorm(0., 1., &markov_rng);
-	z2 = RandNorm(0., 1., &markov_rng);
-
-	wTmax_sd = sqrt(wTmax_var);
-	vc10 = (GT(wTmax_sd, 0.)) ? wT_covar / wTmax_sd : 0;
-	s = vc10 * vc10;
-
-	if (GT(s, wTmin_var)) {
-		LogError(logfp, LOGFATAL, "\nBad covariance matrix in mvnorm()");
-	}
-
-	vc11 = (EQ(wTmin_var, s)) ? 0. : sqrt(wTmin_var - s);
-
-	// mvnorm = mean + A * z
-	*tmax = wTmax_sd * z1 + wTmax;
-	*tmin = fmin(*tmax, (vc10 * z1) + (vc11 * z2) + wTmin);
-}
-
-#ifdef SWDEBUG
-  // since `mvnorm` is static we cannot do unit tests unless we set it up
-  // as an externed function pointer
-  void (*test_mvnorm)(RealD *, RealD *, RealD, RealD, RealD, RealD, RealD) = &mvnorm;
-#endif
-
-
-
-/* =================================================== */
-/*             Global Function Definitions             */
-/* --------------------------------------------------- */
-
-/**
-@brief Markov constructor for global variables.
-*/
-void SW_MKV_construct(void) {
-	/* =================================================== */
-	SW_MARKOV *m = &SW_Markov;
-	size_t s = sizeof(RealD);
-
-	/* Set seed of `markov_rng`
-	  - SOILWAT2: set seed here
-	  - STEPWAT2: `main()` uses `Globals.randseed` to (re-)set for each iteration
-<<<<<<< HEAD
-		- rSOILWAT2: R API handles RNGs
-	*/
-	#if defined(SOILWAT)
-	RandSeed(0, &markov_rng);
-=======
-	  - rSOILWAT2: R API handles RNGs
-	*/
-	#if defined(SOILWAT)
-	RandSeed(SW_Weather.rng_seed, 1u, &markov_rng);
->>>>>>> 436bfeb6
-	#endif
-
-	m->ppt_events = 0;
-
-	m->wetprob = (RealD *) Mem_Calloc(MAX_DAYS, s, "SW_MKV_construct");
-	m->dryprob = (RealD *) Mem_Calloc(MAX_DAYS, s, "SW_MKV_construct");
-	m->avg_ppt = (RealD *) Mem_Calloc(MAX_DAYS, s, "SW_MKV_construct");
-	m->std_ppt = (RealD *) Mem_Calloc(MAX_DAYS, s, "SW_MKV_construct");
-	m->cfxw = (RealD *) Mem_Calloc(MAX_DAYS, s, "SW_MKV_construct");
-	m->cfxd = (RealD *) Mem_Calloc(MAX_DAYS, s, "SW_MKV_construct");
-	m->cfnw = (RealD *) Mem_Calloc(MAX_DAYS, s, "SW_MKV_construct");
-	m->cfnd = (RealD *) Mem_Calloc(MAX_DAYS, s, "SW_MKV_construct");
-}
-
-/**
-@brief Markov deconstructor; frees up memory space.
-*/
-void SW_MKV_deconstruct(void)
-{
-	if (!isnull(SW_Markov.wetprob)) {
-		Mem_Free(SW_Markov.wetprob);
-		SW_Markov.wetprob = NULL;
-	}
-
-	if (!isnull(SW_Markov.dryprob)) {
-		Mem_Free(SW_Markov.dryprob);
-		SW_Markov.dryprob = NULL;
-	}
-
-	if (!isnull(SW_Markov.avg_ppt)) {
-		Mem_Free(SW_Markov.avg_ppt);
-		SW_Markov.avg_ppt = NULL;
-	}
-
-	if (!isnull(SW_Markov.std_ppt)) {
-		Mem_Free(SW_Markov.std_ppt);
-		SW_Markov.std_ppt = NULL;
-	}
-
-	if (!isnull(SW_Markov.cfxw)) {
-		Mem_Free(SW_Markov.cfxw);
-		SW_Markov.cfxw = NULL;
-	}
-
-	if (!isnull(SW_Markov.cfxd)) {
-		Mem_Free(SW_Markov.cfxd);
-		SW_Markov.cfxd = NULL;
-	}
-
-	if (!isnull(SW_Markov.cfnw)) {
-		Mem_Free(SW_Markov.cfnw);
-		SW_Markov.cfnw = NULL;
-	}
-
-	if (!isnull(SW_Markov.cfnd)) {
-		Mem_Free(SW_Markov.cfnd);
-		SW_Markov.cfnd = NULL;
-	}
-}
-
-/**
-@brief Calculates precipitation and temperature.
-
-@param doy0 Day of the year (base0).
-@param *tmax Maximum temperature (&deg;C).
-@param *tmin Mininum temperature (&deg;C).
-@param *rain Rainfall (cm).
-
-@sideeffect *tmax Updated maximum temperature (&deg;C).
-@sideeffect *tmin Updated minimum temperature (&deg;C).
-@sideeffect *rain Updated rainfall (cm).
-*/
-void SW_MKV_today(TimeInt doy0, RealD *tmax, RealD *tmin, RealD *rain) {
-	/* =================================================== */
-	/* enter with rain == yesterday's ppt, doy0 as array index: [0, 365] = doy - 1
-	 * leave with rain == today's ppt
-	 */
-	TimeInt week;
-	RealF prob, p, x;
-
-	#ifdef SWDEBUG
-	short debug = 0;
-	#endif
-
-	#ifdef SWDEBUG
-	if (debug) {
-		swprintf(
-			"mkv(before): yr=%u/doy0=%u: ppt=%.3f, tmax=%.3f, tmin=%.3f\n",
-			SW_Model.year, doy0, *rain, *tmax, *tmin
-		);
-	}
-	#endif
-
-	/* Calculate Precipitation:
-		prop = probability that it precipitates today depending on whether it
-			was wet (precipitated) yesterday `wetprob` or
-			whether it was dry yesterday `dryprob` */
-	prob = (GT(*rain, 0.0)) ? SW_Markov.wetprob[doy0] : SW_Markov.dryprob[doy0];
-
-	p = RandUni(&markov_rng);
-	if (LE(p, prob)) {
-		x = RandNorm(SW_Markov.avg_ppt[doy0], SW_Markov.std_ppt[doy0], &markov_rng);
-		*rain = fmax(0., x);
-	} else {
-		*rain = 0.;
-	}
-
-	if (GT(*rain, 0.)) {
-		SW_Markov.ppt_events++;
-	}
-
-	/* Calculate temperature */
-	week = doy2week(doy0 + 1);
-
-	mvnorm(tmax, tmin,
-		SW_Markov.u_cov[week][0],    // mean weekly maximum daily temp
-		SW_Markov.u_cov[week][1],    // mean weekly minimum daily temp
-		SW_Markov.v_cov[week][0][0], // mean weekly variance of maximum daily temp
-		SW_Markov.v_cov[week][1][1], // mean weekly variance of minimum daily temp
-		SW_Markov.v_cov[week][1][0]  // mean weekly covariance of min/max daily temp
-	);
-
-	temp_correct_wetdry(tmax, tmin, *rain,
-		SW_Markov.cfxw[week],  // correction factor for tmax for wet days
-		SW_Markov.cfxd[week],  // correction factor for tmax for dry days
-		SW_Markov.cfnw[week],  // correction factor for tmin for wet days
-		SW_Markov.cfnd[week]   // correction factor for tmin for dry days
-	);
-
-	#ifdef SWDEBUG
-	if (debug) {
-		swprintf(
-			"mkv(after): yr=%u/doy0=%u/week=%u: ppt=%.3f, tmax=%.3f, tmin=%.3f\n",
-			SW_Model.year, doy0, week, *rain, *tmax, *tmin
-		);
-	}
-	#endif
-
-}
-/**
-@brief Reads prob file in and checks input variables for errors, then stores files in SW_Markov.
-
-@return swTRUE Returns true if prob file is correctly opened and closed.
-*/
-Bool SW_MKV_read_prob(void) {
-	/* =================================================== */
-	SW_MARKOV *v = &SW_Markov;
-	const int nitems = 5;
-	FILE *f;
-	int lineno = 0, day, x, msg_type = 0;
-	char msg[200]; // error message
-	RealF wet, dry, avg, std;
-
-	/* note that Files.read() must be called prior to this. */
-	MyFileName = SW_F_name(eMarkovProb);
-
-	if (NULL == (f = fopen(MyFileName, "r")))
-		return swFALSE;
-
-	while (GetALine(f, inbuf)) {
-		if (lineno++ == MAX_DAYS)
-			break; /* skip extra lines */
-
-		x = sscanf(inbuf, "%d %f %f %f %f",
-			&day, &wet, &dry, &avg, &std);
-
-		// Check that text file is ok:
-		if (x < nitems) {
-			msg_type = LOGFATAL;
-			sprintf(msg, "Too few values in line %d of file %s\n",
-				lineno, MyFileName);
-		}
-
-		// Check that input values meet requirements:
-
-		// day is a real calendar day
-		if (!isfinite((float) day) || day < 1 || day > MAX_DAYS)
-		{
-			msg_type = LOGFATAL;
-			sprintf(msg, "'day' = %d is out of range in line %d of file %s\n",
-				day, lineno, MyFileName);
-		}
-
-		// Probabilities are in [0, 1]
-		if (!isfinite(wet) || LT(wet, 0.) || GT(wet, 1.) ||
-				!isfinite(dry) || LT(dry, 0.) || GT(dry, 1.))
-		{
-			msg_type = LOGFATAL;
-			sprintf(msg, "Probabilities of being wet = %f and/or of being dry = %f "\
-				"are out of range in line %d of file %s\n",
-				wet, dry, lineno, MyFileName);
-		}
-
-		// Mean and SD of daily precipitation are >= 0
-		if (!isfinite(avg) || LT(avg, 0.) || !isfinite(std) || LT(std, 0.))
-		{
-			msg_type = LOGFATAL;
-			sprintf(msg, "Mean daily precipitation = %f and/or SD = %f "\
-				"are out of range in line %d of file %s\n",
-				avg, std, lineno, MyFileName);
-		}
-
-		// If any input is bad, then close file and fail with message:
-		if (msg_type != 0)
-		{
-			CloseFile(&f);
-			LogError(logfp, LOGFATAL, "%s", msg);
-		}
-
-		// Store values in `SW_Markov`
-		day--; // base1 -> base0
-
-		v->wetprob[day] = wet; // probability of being wet today given a wet yesterday
-		v->dryprob[day] = dry; // probability of being wet today given a dry yesterday
-		v->avg_ppt[day] = avg; // mean precip (cm) of wet days
-		v->std_ppt[day] = std; // std dev. for precip of wet days
-	}
-
-	CloseFile(&f);
-
-	return swTRUE;
-}
-
-/**
-@brief Reads cov file in and checks input variables for errors, then stores files in SW_Markov.
-
-@return Returns true if cov file is correctly opened and closed.
-*/
-Bool SW_MKV_read_cov(void) {
-	/* =================================================== */
-	SW_MARKOV *v = &SW_Markov;
-	const int nitems = 11;
-	FILE *f;
-	int lineno = 0, week, x, msg_type = 0;
-	char msg[200]; // error message
-	RealF t1, t2, t3, t4, t5, t6, cfxw, cfxd, cfnw, cfnd;
-
-	MyFileName = SW_F_name(eMarkovCov);
-
-	if (NULL == (f = fopen(MyFileName, "r")))
-		return swFALSE;
-
-	while (GetALine(f, inbuf)) {
-		if (lineno++ == MAX_WEEKS)
-			break; /* skip extra lines */
-
-		x = sscanf(inbuf, "%d %f %f %f %f %f %f %f %f %f %f",
-			&week, &t1, &t2, &t3, &t4, &t5, &t6, &cfxw, &cfxd, &cfnw, &cfnd);
-
-		// Check that text file is ok:
-		if (x < nitems) {
-			msg_type = LOGFATAL;
-			sprintf(msg, "Too few values in line %d of file %s\n",
-				lineno, MyFileName);
-		}
-
-		// week is a real calendar week
-		if (!isfinite((float) week) || week < 1 || week > MAX_WEEKS)
-		{
-			msg_type = LOGFATAL;
-			sprintf(msg, "'week' = %d is out of range in line %d of file %s\n",
-				week, lineno, MyFileName);
-		}
-
-		// Mean weekly temperature values are real numbers
-		if (!isfinite(t1) || !isfinite(t2))
-		{
-			msg_type = LOGFATAL;
-			sprintf(msg, "Mean weekly temperature (max = %f and/or min = %f) "\
-				"are not real numbers in line %d of file %s\n",
-				t1, t2, lineno, MyFileName);
-		}
-
-		// Covariance values are finite
-		if (!isfinite(t3) || !isfinite(t4) || !isfinite(t5) || !isfinite(t6))
-		{
-			msg_type = LOGFATAL;
-			sprintf(msg, "One of the covariance values is not a real number "\
-				"(t3 = %f; t4 = %f; t5 = %f; t6 = %f) in line %d of file %s\n",
-				t3, t4, t5, t6, lineno, MyFileName);
-		}
-
-		// Correction factors are real numbers
-		if (!isfinite(cfxw) || !isfinite(cfxd) ||
-				!isfinite(cfnw) || !isfinite(cfnd))
-		{
-			msg_type = LOGFATAL;
-			sprintf(msg, "One of the correction factor is not a real number "\
-				"(cfxw = %f; cfxd = %f; cfnw = %f; cfnd = %f) in line %d of file %s\n",
-				cfxw, cfxd, cfnw, cfnd, lineno, MyFileName);
-		}
-
-		// If any input is bad, then close file and fail with message:
-		if (msg_type != 0)
-		{
-			CloseFile(&f);
-			LogError(logfp, LOGFATAL, "%s", msg);
-		}
-
-		// Store values in `SW_Markov`
-		week--; // base1 -> base0
-
-		v->u_cov[week][0] = t1;    // mean weekly maximum daily temp
-		v->u_cov[week][1] = t2;    // mean weekly minimum daily temp
-		v->v_cov[week][0][0] = t3; // mean weekly variance of maximum daily temp
-		v->v_cov[week][0][1] = t4; // mean weekly covariance of min/max daily temp
-		v->v_cov[week][1][0] = t5; // mean weekly covariance of min/max daily temp
-		v->v_cov[week][1][1] = t6; // mean weekly variance of minimum daily temp
-		v->cfxw[week] = cfxw;      // correction factor for tmax for wet days
-		v->cfxd[week] = cfxd;      // correction factor for tmax for dry days
-		v->cfnw[week] = cfnw;      // correction factor for tmin for wet days
-		v->cfnd[week] = cfnd;      // correction factor for tmin for dry days
-	}
-
-	CloseFile(&f);
-
-	return swTRUE;
-}
-
-
-void SW_MKV_setup(void) {
-  SW_MKV_construct();
-
-  if (!SW_MKV_read_prob() && SW_Weather.generateWeatherMethod == 2) {
-    LogError(
-      logfp,
-      LOGFATAL,
-      "Weather generator requested but could not open %s",
-      SW_F_name(eMarkovProb)
-    );
-  }
-
-  if (!SW_MKV_read_cov() && SW_Weather.generateWeatherMethod == 2) {
-    LogError(
-      logfp,
-      LOGFATAL,
-      "Weather generator requested but could not open %s",
-      SW_F_name(eMarkovCov)
-    );
-  }
-}
-
-
-#ifdef DEBUG_MEM
-#include "myMemory.h"
-/*======================================================*/
-void SW_MKV_SetMemoryRefs( void) {
-	/* when debugging memory problems, use the bookkeeping
-	 code in myMemory.c
-	 This routine sets the known memory refs in this module
-	 so they can be  checked for leaks, etc.  All refs will
-	 have been cleared by a call to ClearMemoryRefs() before
-	 this, and will be checked via CheckMemoryRefs() after
-	 this, most likely in the main() function.
-	 */
-
-	NoteMemoryRef(SW_Markov.wetprob);
-	NoteMemoryRef(SW_Markov.dryprob);
-	NoteMemoryRef(SW_Markov.avg_ppt);
-	NoteMemoryRef(SW_Markov.std_ppt);
-	NoteMemoryRef(SW_Markov.cfxw);
-	NoteMemoryRef(SW_Markov.cfxd);
-	NoteMemoryRef(SW_Markov.cfnw);
-	NoteMemoryRef(SW_Markov.cfnd);
-
-}
-
-#endif
+/********************************************************/
+/********************************************************/
+/*  Source file: Markov.c
+ *  Type: module; used by Weather.c
+ *
+ *  Application: SOILWAT - soilwater dynamics simulator
+ *  Purpose: Read / write and otherwise manage the markov
+ *           weather generation information.
+ *  History:
+ *     (8/28/01) -- INITIAL CODING - cwb
+ *    12/02 - IMPORTANT CHANGE - cwb
+ *          refer to comments in Times.h regarding base0
+ 06/27/2013	(drs)	closed open files if LogError() with LOGFATAL is called in SW_MKV_read_prob(), SW_MKV_read_cov()
+ */
+/********************************************************/
+/********************************************************/
+
+/* =================================================== */
+/* =================================================== */
+/*                INCLUDES / DEFINES                   */
+
+#include <stdio.h>
+#include <stdlib.h>
+#include <math.h>
+#include <string.h>
+#include "generic.h"
+#include "filefuncs.h"
+#include "rands.h"
+#include "Times.h"
+#include "myMemory.h"
+#include "SW_Defines.h"
+#include "SW_Files.h"
+#include "SW_Weather.h"
+#include "SW_Model.h" // externs SW_Model
+#include "SW_Markov.h"
+#include "pcg/pcg_basic.h"
+
+
+/* =================================================== */
+/*                  Global Variables                   */
+/* --------------------------------------------------- */
+
+pcg32_random_t markov_rng; // used by STEPWAT2
+SW_MARKOV SW_Markov;
+
+
+
+/* =================================================== */
+/*                  Local Variables                    */
+/* --------------------------------------------------- */
+
+static char *MyFileName;
+
+
+
+/* =================================================== */
+/*             Local Function Definitions              */
+/* --------------------------------------------------- */
+
+/**
+  @brief Adjust average maximum/minimum daily temperature for whether day is
+         wet or dry
+
+  This function accounts for the situation such as daily maximum temperature
+  being reduced on wet days compared to average (e.g., clouds prevent warming
+  during daylight hours) and such as daily minimum temperature being increased
+  on wet days compared to average (e.g., clouds prevent radiative losses
+  during the night).
+
+  All temperature values are in units of degree Celsius.
+
+  @param tmax The average daily maximum temperature to be corrected
+    (as produced by `mvnorm`).
+  @param tmin The average daily minimum temperature to be corrected
+    (as produced by `mvnorm`).
+  @param rain Today's rain amount.
+  @param cfmax_wet The additive correction factor for maximum temperature on a
+    wet day.
+  @param cfmax_dry The additive correction factor for maximum temperature on a
+    dry day.
+  @param cfmin_wet The additive correction factor for minimum temperature on a
+    wet day.
+  @param cfmin_dry The additive correction factor for minimum temperature on a
+    dry day.
+
+  @return tmax The corrected maximum temperature, i.e., tmax + cfmax.
+  @return tmin The corrected minimum temperature, i.e., tmin + cfmin.
+*/
+static void temp_correct_wetdry(RealD *tmax, RealD *tmin, RealD rain,
+  RealD cfmax_wet, RealD cfmax_dry, RealD cfmin_wet, RealD cfmin_dry) {
+
+  if (GT(rain, 0.)) {
+    // today is wet: use wet-day correction factors
+    *tmax = *tmax + cfmax_wet;
+    *tmin = fmin(*tmax, *tmin + cfmin_wet);
+
+  } else {
+    // today is dry: use dry-day correction factors
+    *tmax = *tmax + cfmax_dry;
+    *tmin = fmin(*tmax, *tmin + cfmin_dry);
+  }
+}
+
+
+#ifdef SWDEBUG
+  // since `temp_correct_wetdry` is static we cannot do unit tests unless we set it up
+  // as an externed function pointer
+  void (*test_temp_correct_wetdry)(RealD *, RealD *, RealD, RealD, RealD, RealD, RealD) = &temp_correct_wetdry;
+#endif
+
+
+
+/** Calculate multivariate normal variates for a set of
+    minimum and maximum temperature means, variances, and their covariance
+    for a specific day
+
+    @param wTmax Mean weekly maximum daily temperature (degree Celsius);
+           previously `_ucov[0]`
+    @param wTmin Mean weekly minimum daily temperature (degree Celsius);
+           previously `_ucov[1]`
+    @param wTmax_var Mean weekly variance of maximum daily temperature;
+           previously `vc00 = _vcov[0][0]`
+    @param wTmin_var Mean weekly variance of minimum daily temperature;
+           previously `vc11 = _vcov[1][1]`
+    @param wT_covar Mean weekly covariance between maximum and minimum
+           daily temperature; previously `vc10 = _vcov[1][0]`
+
+    @return Daily minimum (*tmin) and maximum (*tmax) temperature.
+*/
+static void mvnorm(RealD *tmax, RealD *tmin, RealD wTmax, RealD wTmin,
+	RealD wTmax_var, RealD wTmin_var, RealD wT_covar) {
+	/* --------------------------------------------------- */
+	/* This proc is distilled from a much more general function
+	 * in the original fortran version which was prepared to
+	 * handle any number of variates.  In our case, there are
+	 * only two, tmax and tmin, so there can be many fewer
+	 * lines.  The purpose is to compute a random normal tmin
+	 * value that covaries with tmax based on the covariance
+	 * file read in at startup.
+	 *
+	 * cwb - 09-Dec-2002 -- This used to be two functions but
+	 *       after some extensive debugging in this and the
+	 *       RandNorm() function, it seems silly to maintain
+	 *       the extra function call.
+	 * cwb - 24-Oct-03 -- Note the switch to double (RealD).
+	 *       C converts the floats transparently.
+	 */
+	RealD s, z1, z2, wTmax_sd, vc10, vc11;
+
+	// Gentle, J. E. 2009. Computational statistics. Springer, Dordrecht; New York.
+	// ==> mvnorm = mean + A * z
+	// where
+	//   z = vector of standard normal variates
+	//   A = Cholesky factor or the square root of the variance-covariance matrix
+
+	// 2-dimensional case:
+	//   mvnorm1 = mean1 + sd1 * z1
+	//   mvnorm2 = mean2 + sd2 * (rho * z1 + sqrt(1 - rho^2) * z2)
+	//      where rho(Pearson) = covariance / (sd1 * sd2)
+
+	// mvnorm2 = sd2 * rho * z1 + sd2 * sqrt(1 - rho^2) * z2
+	// mvnorm2 = covar / sd1 * z1 + sd2 * sqrt(1 - covar ^ 2 / (var1 * var2)) * z2
+	// mvnorm2 = covar / sd1 * z1 + sqrt(var2 - covar ^ 2 / var1) * z2
+	// mvnorm2 = vc10 * z1 + vc11 * z2
+	// with
+	//   vc10 = covar / sd1
+	//   s = covar ^ 2 / var1
+	//   vc11 = sqrt(var2 - covar ^ 2 / var1)
+
+	// Generate two independent standard normal random numbers
+	z1 = RandNorm(0., 1., &markov_rng);
+	z2 = RandNorm(0., 1., &markov_rng);
+
+	wTmax_sd = sqrt(wTmax_var);
+	vc10 = (GT(wTmax_sd, 0.)) ? wT_covar / wTmax_sd : 0;
+	s = vc10 * vc10;
+
+	if (GT(s, wTmin_var)) {
+		LogError(logfp, LOGFATAL, "\nBad covariance matrix in mvnorm()");
+	}
+
+	vc11 = (EQ(wTmin_var, s)) ? 0. : sqrt(wTmin_var - s);
+
+	// mvnorm = mean + A * z
+	*tmax = wTmax_sd * z1 + wTmax;
+	*tmin = fmin(*tmax, (vc10 * z1) + (vc11 * z2) + wTmin);
+}
+
+#ifdef SWDEBUG
+  // since `mvnorm` is static we cannot do unit tests unless we set it up
+  // as an externed function pointer
+  void (*test_mvnorm)(RealD *, RealD *, RealD, RealD, RealD, RealD, RealD) = &mvnorm;
+#endif
+
+
+
+/* =================================================== */
+/*             Global Function Definitions             */
+/* --------------------------------------------------- */
+
+/**
+@brief Markov constructor for global variables.
+*/
+void SW_MKV_construct(void) {
+	/* =================================================== */
+	SW_MARKOV *m = &SW_Markov;
+	size_t s = sizeof(RealD);
+
+	/* Set seed of `markov_rng`
+	  - SOILWAT2: set seed here
+	  - STEPWAT2: `main()` uses `Globals.randseed` to (re-)set for each iteration
+	  - rSOILWAT2: R API handles RNGs
+	*/
+	#if defined(SOILWAT)
+	RandSeed(SW_Weather.rng_seed, 1u, &markov_rng);
+	#endif
+
+	m->ppt_events = 0;
+
+	m->wetprob = (RealD *) Mem_Calloc(MAX_DAYS, s, "SW_MKV_construct");
+	m->dryprob = (RealD *) Mem_Calloc(MAX_DAYS, s, "SW_MKV_construct");
+	m->avg_ppt = (RealD *) Mem_Calloc(MAX_DAYS, s, "SW_MKV_construct");
+	m->std_ppt = (RealD *) Mem_Calloc(MAX_DAYS, s, "SW_MKV_construct");
+	m->cfxw = (RealD *) Mem_Calloc(MAX_DAYS, s, "SW_MKV_construct");
+	m->cfxd = (RealD *) Mem_Calloc(MAX_DAYS, s, "SW_MKV_construct");
+	m->cfnw = (RealD *) Mem_Calloc(MAX_DAYS, s, "SW_MKV_construct");
+	m->cfnd = (RealD *) Mem_Calloc(MAX_DAYS, s, "SW_MKV_construct");
+}
+
+/**
+@brief Markov deconstructor; frees up memory space.
+*/
+void SW_MKV_deconstruct(void)
+{
+	if (!isnull(SW_Markov.wetprob)) {
+		Mem_Free(SW_Markov.wetprob);
+		SW_Markov.wetprob = NULL;
+	}
+
+	if (!isnull(SW_Markov.dryprob)) {
+		Mem_Free(SW_Markov.dryprob);
+		SW_Markov.dryprob = NULL;
+	}
+
+	if (!isnull(SW_Markov.avg_ppt)) {
+		Mem_Free(SW_Markov.avg_ppt);
+		SW_Markov.avg_ppt = NULL;
+	}
+
+	if (!isnull(SW_Markov.std_ppt)) {
+		Mem_Free(SW_Markov.std_ppt);
+		SW_Markov.std_ppt = NULL;
+	}
+
+	if (!isnull(SW_Markov.cfxw)) {
+		Mem_Free(SW_Markov.cfxw);
+		SW_Markov.cfxw = NULL;
+	}
+
+	if (!isnull(SW_Markov.cfxd)) {
+		Mem_Free(SW_Markov.cfxd);
+		SW_Markov.cfxd = NULL;
+	}
+
+	if (!isnull(SW_Markov.cfnw)) {
+		Mem_Free(SW_Markov.cfnw);
+		SW_Markov.cfnw = NULL;
+	}
+
+	if (!isnull(SW_Markov.cfnd)) {
+		Mem_Free(SW_Markov.cfnd);
+		SW_Markov.cfnd = NULL;
+	}
+}
+
+/**
+@brief Calculates precipitation and temperature.
+
+@param doy0 Day of the year (base0).
+@param *tmax Maximum temperature (&deg;C).
+@param *tmin Mininum temperature (&deg;C).
+@param *rain Rainfall (cm).
+
+@sideeffect *tmax Updated maximum temperature (&deg;C).
+@sideeffect *tmin Updated minimum temperature (&deg;C).
+@sideeffect *rain Updated rainfall (cm).
+*/
+void SW_MKV_today(TimeInt doy0, RealD *tmax, RealD *tmin, RealD *rain) {
+	/* =================================================== */
+	/* enter with rain == yesterday's ppt, doy0 as array index: [0, 365] = doy - 1
+	 * leave with rain == today's ppt
+	 */
+	TimeInt week;
+	RealF prob, p, x;
+
+	#ifdef SWDEBUG
+	short debug = 0;
+	#endif
+
+	#ifdef SWDEBUG
+	if (debug) {
+		swprintf(
+			"mkv(before): yr=%u/doy0=%u: ppt=%.3f, tmax=%.3f, tmin=%.3f\n",
+			SW_Model.year, doy0, *rain, *tmax, *tmin
+		);
+	}
+	#endif
+
+	/* Calculate Precipitation:
+		prop = probability that it precipitates today depending on whether it
+			was wet (precipitated) yesterday `wetprob` or
+			whether it was dry yesterday `dryprob` */
+	prob = (GT(*rain, 0.0)) ? SW_Markov.wetprob[doy0] : SW_Markov.dryprob[doy0];
+
+	p = RandUni(&markov_rng);
+	if (LE(p, prob)) {
+		x = RandNorm(SW_Markov.avg_ppt[doy0], SW_Markov.std_ppt[doy0], &markov_rng);
+		*rain = fmax(0., x);
+	} else {
+		*rain = 0.;
+	}
+
+	if (GT(*rain, 0.)) {
+		SW_Markov.ppt_events++;
+	}
+
+	/* Calculate temperature */
+	week = doy2week(doy0 + 1);
+
+	mvnorm(tmax, tmin,
+		SW_Markov.u_cov[week][0],    // mean weekly maximum daily temp
+		SW_Markov.u_cov[week][1],    // mean weekly minimum daily temp
+		SW_Markov.v_cov[week][0][0], // mean weekly variance of maximum daily temp
+		SW_Markov.v_cov[week][1][1], // mean weekly variance of minimum daily temp
+		SW_Markov.v_cov[week][1][0]  // mean weekly covariance of min/max daily temp
+	);
+
+	temp_correct_wetdry(tmax, tmin, *rain,
+		SW_Markov.cfxw[week],  // correction factor for tmax for wet days
+		SW_Markov.cfxd[week],  // correction factor for tmax for dry days
+		SW_Markov.cfnw[week],  // correction factor for tmin for wet days
+		SW_Markov.cfnd[week]   // correction factor for tmin for dry days
+	);
+
+	#ifdef SWDEBUG
+	if (debug) {
+		swprintf(
+			"mkv(after): yr=%u/doy0=%u/week=%u: ppt=%.3f, tmax=%.3f, tmin=%.3f\n",
+			SW_Model.year, doy0, week, *rain, *tmax, *tmin
+		);
+	}
+	#endif
+
+}
+/**
+@brief Reads prob file in and checks input variables for errors, then stores files in SW_Markov.
+
+@return swTRUE Returns true if prob file is correctly opened and closed.
+*/
+Bool SW_MKV_read_prob(void) {
+	/* =================================================== */
+	SW_MARKOV *v = &SW_Markov;
+	const int nitems = 5;
+	FILE *f;
+	int lineno = 0, day, x, msg_type = 0;
+	char msg[200]; // error message
+	RealF wet, dry, avg, std;
+
+	/* note that Files.read() must be called prior to this. */
+	MyFileName = SW_F_name(eMarkovProb);
+
+	if (NULL == (f = fopen(MyFileName, "r")))
+		return swFALSE;
+
+	while (GetALine(f, inbuf)) {
+		if (lineno++ == MAX_DAYS)
+			break; /* skip extra lines */
+
+		x = sscanf(inbuf, "%d %f %f %f %f",
+			&day, &wet, &dry, &avg, &std);
+
+		// Check that text file is ok:
+		if (x < nitems) {
+			msg_type = LOGFATAL;
+			sprintf(msg, "Too few values in line %d of file %s\n",
+				lineno, MyFileName);
+		}
+
+		// Check that input values meet requirements:
+
+		// day is a real calendar day
+		if (!isfinite((float) day) || day < 1 || day > MAX_DAYS)
+		{
+			msg_type = LOGFATAL;
+			sprintf(msg, "'day' = %d is out of range in line %d of file %s\n",
+				day, lineno, MyFileName);
+		}
+
+		// Probabilities are in [0, 1]
+		if (!isfinite(wet) || LT(wet, 0.) || GT(wet, 1.) ||
+				!isfinite(dry) || LT(dry, 0.) || GT(dry, 1.))
+		{
+			msg_type = LOGFATAL;
+			sprintf(msg, "Probabilities of being wet = %f and/or of being dry = %f "\
+				"are out of range in line %d of file %s\n",
+				wet, dry, lineno, MyFileName);
+		}
+
+		// Mean and SD of daily precipitation are >= 0
+		if (!isfinite(avg) || LT(avg, 0.) || !isfinite(std) || LT(std, 0.))
+		{
+			msg_type = LOGFATAL;
+			sprintf(msg, "Mean daily precipitation = %f and/or SD = %f "\
+				"are out of range in line %d of file %s\n",
+				avg, std, lineno, MyFileName);
+		}
+
+		// If any input is bad, then close file and fail with message:
+		if (msg_type != 0)
+		{
+			CloseFile(&f);
+			LogError(logfp, LOGFATAL, "%s", msg);
+		}
+
+		// Store values in `SW_Markov`
+		day--; // base1 -> base0
+
+		v->wetprob[day] = wet; // probability of being wet today given a wet yesterday
+		v->dryprob[day] = dry; // probability of being wet today given a dry yesterday
+		v->avg_ppt[day] = avg; // mean precip (cm) of wet days
+		v->std_ppt[day] = std; // std dev. for precip of wet days
+	}
+
+	CloseFile(&f);
+
+	return swTRUE;
+}
+
+/**
+@brief Reads cov file in and checks input variables for errors, then stores files in SW_Markov.
+
+@return Returns true if cov file is correctly opened and closed.
+*/
+Bool SW_MKV_read_cov(void) {
+	/* =================================================== */
+	SW_MARKOV *v = &SW_Markov;
+	const int nitems = 11;
+	FILE *f;
+	int lineno = 0, week, x, msg_type = 0;
+	char msg[200]; // error message
+	RealF t1, t2, t3, t4, t5, t6, cfxw, cfxd, cfnw, cfnd;
+
+	MyFileName = SW_F_name(eMarkovCov);
+
+	if (NULL == (f = fopen(MyFileName, "r")))
+		return swFALSE;
+
+	while (GetALine(f, inbuf)) {
+		if (lineno++ == MAX_WEEKS)
+			break; /* skip extra lines */
+
+		x = sscanf(inbuf, "%d %f %f %f %f %f %f %f %f %f %f",
+			&week, &t1, &t2, &t3, &t4, &t5, &t6, &cfxw, &cfxd, &cfnw, &cfnd);
+
+		// Check that text file is ok:
+		if (x < nitems) {
+			msg_type = LOGFATAL;
+			sprintf(msg, "Too few values in line %d of file %s\n",
+				lineno, MyFileName);
+		}
+
+		// week is a real calendar week
+		if (!isfinite((float) week) || week < 1 || week > MAX_WEEKS)
+		{
+			msg_type = LOGFATAL;
+			sprintf(msg, "'week' = %d is out of range in line %d of file %s\n",
+				week, lineno, MyFileName);
+		}
+
+		// Mean weekly temperature values are real numbers
+		if (!isfinite(t1) || !isfinite(t2))
+		{
+			msg_type = LOGFATAL;
+			sprintf(msg, "Mean weekly temperature (max = %f and/or min = %f) "\
+				"are not real numbers in line %d of file %s\n",
+				t1, t2, lineno, MyFileName);
+		}
+
+		// Covariance values are finite
+		if (!isfinite(t3) || !isfinite(t4) || !isfinite(t5) || !isfinite(t6))
+		{
+			msg_type = LOGFATAL;
+			sprintf(msg, "One of the covariance values is not a real number "\
+				"(t3 = %f; t4 = %f; t5 = %f; t6 = %f) in line %d of file %s\n",
+				t3, t4, t5, t6, lineno, MyFileName);
+		}
+
+		// Correction factors are real numbers
+		if (!isfinite(cfxw) || !isfinite(cfxd) ||
+				!isfinite(cfnw) || !isfinite(cfnd))
+		{
+			msg_type = LOGFATAL;
+			sprintf(msg, "One of the correction factor is not a real number "\
+				"(cfxw = %f; cfxd = %f; cfnw = %f; cfnd = %f) in line %d of file %s\n",
+				cfxw, cfxd, cfnw, cfnd, lineno, MyFileName);
+		}
+
+		// If any input is bad, then close file and fail with message:
+		if (msg_type != 0)
+		{
+			CloseFile(&f);
+			LogError(logfp, LOGFATAL, "%s", msg);
+		}
+
+		// Store values in `SW_Markov`
+		week--; // base1 -> base0
+
+		v->u_cov[week][0] = t1;    // mean weekly maximum daily temp
+		v->u_cov[week][1] = t2;    // mean weekly minimum daily temp
+		v->v_cov[week][0][0] = t3; // mean weekly variance of maximum daily temp
+		v->v_cov[week][0][1] = t4; // mean weekly covariance of min/max daily temp
+		v->v_cov[week][1][0] = t5; // mean weekly covariance of min/max daily temp
+		v->v_cov[week][1][1] = t6; // mean weekly variance of minimum daily temp
+		v->cfxw[week] = cfxw;      // correction factor for tmax for wet days
+		v->cfxd[week] = cfxd;      // correction factor for tmax for dry days
+		v->cfnw[week] = cfnw;      // correction factor for tmin for wet days
+		v->cfnd[week] = cfnd;      // correction factor for tmin for dry days
+	}
+
+	CloseFile(&f);
+
+	return swTRUE;
+}
+
+
+void SW_MKV_setup(void) {
+  SW_MKV_construct();
+
+  if (!SW_MKV_read_prob() && SW_Weather.generateWeatherMethod == 2) {
+    LogError(
+      logfp,
+      LOGFATAL,
+      "Weather generator requested but could not open %s",
+      SW_F_name(eMarkovProb)
+    );
+  }
+
+  if (!SW_MKV_read_cov() && SW_Weather.generateWeatherMethod == 2) {
+    LogError(
+      logfp,
+      LOGFATAL,
+      "Weather generator requested but could not open %s",
+      SW_F_name(eMarkovCov)
+    );
+  }
+}
+
+
+#ifdef DEBUG_MEM
+#include "myMemory.h"
+/*======================================================*/
+void SW_MKV_SetMemoryRefs( void) {
+	/* when debugging memory problems, use the bookkeeping
+	 code in myMemory.c
+	 This routine sets the known memory refs in this module
+	 so they can be  checked for leaks, etc.  All refs will
+	 have been cleared by a call to ClearMemoryRefs() before
+	 this, and will be checked via CheckMemoryRefs() after
+	 this, most likely in the main() function.
+	 */
+
+	NoteMemoryRef(SW_Markov.wetprob);
+	NoteMemoryRef(SW_Markov.dryprob);
+	NoteMemoryRef(SW_Markov.avg_ppt);
+	NoteMemoryRef(SW_Markov.std_ppt);
+	NoteMemoryRef(SW_Markov.cfxw);
+	NoteMemoryRef(SW_Markov.cfxd);
+	NoteMemoryRef(SW_Markov.cfnw);
+	NoteMemoryRef(SW_Markov.cfnd);
+
+}
+
+#endif