--- conflicted
+++ resolved
@@ -1,66 +1,61 @@
-/********************************************************/
-/********************************************************/
-/*  Source file: SW_Control.h
- *  Type: header
- *  Application: SOILWAT - soilwater dynamics simulator
- *  Purpose: This module controls the flow of the model.
- *           Previously this was done in main() but to
- *           combine the model with other code (eg STEPPE)
- *           there needs to be separate callable routines
- *           for initializing, model flow, and output.
- *
- *  History:
- *     (10-May-02) -- INITIAL CODING - cwb
- */
-/********************************************************/
-/********************************************************/
-
-#ifndef SW_CONTROL_H
-#define SW_CONTROL_H
-
-#include "include/generic.h" // for `Bool`, `swTRUE`, `swFALSE`
-#include "include/SW_datastructs.h"
-
-#ifdef __cplusplus
-extern "C" {
-#endif
-
-/* =================================================== */
-/*             Global Function Declarations            */
-/* --------------------------------------------------- */
-void SW_CTL_init_ptrs(SW_ALL* sw) ;
-void SW_CTL_alloc_outptrs(SW_ALL* sw, LOG_INFO* LogInfo);
-void SW_ALL_deepCopy(SW_ALL* source, SW_ALL* dest, LOG_INFO* LogInfo);
-void SW_CTL_setup_domain(unsigned long userSUID,
-                         SW_DOMAIN* SW_Domain,
-                         LOG_INFO* LogInfo);
-void SW_CTL_setup_model(SW_ALL* sw, SW_OUTPUT_POINTERS* SW_OutputPtrs,
-                        LOG_INFO* LogInfo);
-void SW_CTL_clear_model(Bool full_reset, SW_ALL* sw);
-void SW_CTL_init_run(SW_ALL* sw, LOG_INFO* LogInfo);
-void SW_CTL_read_inputs_from_disk(SW_ALL* sw, PATH_INFO* PathInfo,
-                                  LOG_INFO* LogInfo);
-void SW_CTL_main(SW_ALL* sw, SW_OUTPUT_POINTERS* SW_OutputPtrs,
-                 LOG_INFO* LogInfo); /* main controlling loop for SOILWAT  */
-void SW_CTL_RunSimSet(SW_ALL *sw_template, SW_OUTPUT_POINTERS SW_OutputPtrs[],
-                      SW_DOMAIN *SW_Domain,
-                      SW_WALLTIME *SW_WallTime,
-                      LOG_INFO *main_LogInfo);
-void SW_CTL_run_current_year(SW_ALL* sw, SW_OUTPUT_POINTERS* SW_OutputPtrs,
-                             LOG_INFO* LogInfo);
-<<<<<<< HEAD
-void SW_CTL_run_spinup(SW_ALL* sw, LOG_INFO* LogInfo);
-void SW_CTL_run_sw(SW_ALL* sw_template, SW_DOMAIN* SW_Domain, unsigned long ncStartSuid[],
-                   char* ncInFiles[], SW_OUTPUT_POINTERS SW_OutputPtrs[],
-=======
-void SW_CTL_run_sw(SW_ALL* sw_template, SW_DOMAIN* SW_Domain, unsigned long ncSuid[],
-                   SW_OUTPUT_POINTERS SW_OutputPtrs[],
->>>>>>> 07ba5343
-                   RealD p_OUT[][SW_OUTNPERIODS], LOG_INFO* LogInfo);
-
-
-#ifdef __cplusplus
-}
-#endif
-
-#endif
+/********************************************************/
+/********************************************************/
+/*  Source file: SW_Control.h
+ *  Type: header
+ *  Application: SOILWAT - soilwater dynamics simulator
+ *  Purpose: This module controls the flow of the model.
+ *           Previously this was done in main() but to
+ *           combine the model with other code (eg STEPPE)
+ *           there needs to be separate callable routines
+ *           for initializing, model flow, and output.
+ *
+ *  History:
+ *     (10-May-02) -- INITIAL CODING - cwb
+ */
+/********************************************************/
+/********************************************************/
+
+#ifndef SW_CONTROL_H
+#define SW_CONTROL_H
+
+#include "include/generic.h" // for `Bool`, `swTRUE`, `swFALSE`
+#include "include/SW_datastructs.h"
+
+#ifdef __cplusplus
+extern "C" {
+#endif
+
+/* =================================================== */
+/*             Global Function Declarations            */
+/* --------------------------------------------------- */
+void SW_CTL_init_ptrs(SW_ALL* sw) ;
+void SW_CTL_alloc_outptrs(SW_ALL* sw, LOG_INFO* LogInfo);
+void SW_ALL_deepCopy(SW_ALL* source, SW_ALL* dest, LOG_INFO* LogInfo);
+void SW_CTL_setup_domain(unsigned long userSUID,
+                         SW_DOMAIN* SW_Domain,
+                         LOG_INFO* LogInfo);
+void SW_CTL_setup_model(SW_ALL* sw, SW_OUTPUT_POINTERS* SW_OutputPtrs,
+                        LOG_INFO* LogInfo);
+void SW_CTL_clear_model(Bool full_reset, SW_ALL* sw);
+void SW_CTL_init_run(SW_ALL* sw, LOG_INFO* LogInfo);
+void SW_CTL_read_inputs_from_disk(SW_ALL* sw, PATH_INFO* PathInfo,
+                                  LOG_INFO* LogInfo);
+void SW_CTL_main(SW_ALL* sw, SW_OUTPUT_POINTERS* SW_OutputPtrs,
+                 LOG_INFO* LogInfo); /* main controlling loop for SOILWAT  */
+void SW_CTL_RunSimSet(SW_ALL *sw_template, SW_OUTPUT_POINTERS SW_OutputPtrs[],
+                      SW_DOMAIN *SW_Domain,
+                      SW_WALLTIME *SW_WallTime,
+                      LOG_INFO *main_LogInfo);
+void SW_CTL_run_current_year(SW_ALL* sw, SW_OUTPUT_POINTERS* SW_OutputPtrs,
+                             LOG_INFO* LogInfo);
+void SW_CTL_run_spinup(SW_ALL* sw, LOG_INFO* LogInfo);
+void SW_CTL_run_sw(SW_ALL* sw_template, SW_DOMAIN* SW_Domain, unsigned long ncSuid[],
+                   SW_OUTPUT_POINTERS SW_OutputPtrs[],
+                   RealD p_OUT[][SW_OUTNPERIODS], LOG_INFO* LogInfo);
+
+
+#ifdef __cplusplus
+}
+#endif
+
+#endif