--- conflicted
+++ resolved
@@ -13,15 +13,10 @@
 void SW_DOM_calc_ncSuid(SW_DOMAIN* SW_Domain, unsigned long suid,
                              unsigned long ncSuid[]);
 void SW_DOM_calc_nSUIDs(SW_DOMAIN* SW_Domain);
-<<<<<<< HEAD
-Bool SW_DOM_CheckProgress(char* domainType, unsigned long ncStartSuid[]);
-void SW_DOM_CreateProgress(SW_DOMAIN* SW_Domain);
-void SW_DOM_construct(unsigned long rng_seed, SW_DOMAIN* SW_Domain);
-=======
 Bool SW_DOM_CheckProgress(int progFileID, int progVarID,
                           unsigned long ncSuid[], LOG_INFO* LogInfo);
 void SW_DOM_CreateProgress(SW_DOMAIN* SW_Domain, LOG_INFO* LogInfo);
->>>>>>> 07ba5343
+void SW_DOM_construct(unsigned long rng_seed, SW_DOMAIN* SW_Domain);
 void SW_DOM_read(SW_DOMAIN* SW_Domain, LOG_INFO* LogInfo);
 void SW_DOM_SetProgress(Bool isFailure, const char* domType, int progFileID,
                         int progVarID, unsigned long ncSuid[],
