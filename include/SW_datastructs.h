/********************************************************/
/********************************************************/
/*  Source file: SW_datastructs.h
  Type: header
  Purpose: Contain all structs SOILWAT2 uses (SW_SOILWAT, SW_WEATHER, etc.)
        to prevent circular dependencies when requesting a custom datatype,
        which used to be contained in respective header files.
 */
/********************************************************/
/********************************************************/

#ifndef DATATYPES_H
#define DATATYPES_H

#include "include/generic.h"    // for Bool
#include "include/SW_Defines.h" // for MAX_NYEAR, MAX_ST_RGR, MAX_LAYERS, M...
#include <stdio.h>              // for FILENAME_MAX, FILE


// Array-based output:
#if defined(RSOILWAT) || defined(STEPWAT) || defined(SWNETCDF)
#define SW_OUTARRAY
#endif

// Text-based output:
#if (defined(SOILWAT) || defined(STEPWAT)) && !defined(SWNETCDF)
#define SW_OUTTEXT
#endif

#define SW_NFILES 27 // For `txtInFiles`
#define SW_NVARDOM 2 // For `InFilesNC`

/* KD-tree related defines */
#define KD_NDIMS 2    /* Number of dimensions the nodes will contain */
#define KD_NINDICES 2 /* Number of indices that will be stored in nodes */

/* Declare SW_RUN & SW_OUT_DOM structs for SW_OUT_DOM and SW_DOMAIN to see */
typedef struct SW_RUN SW_RUN;
typedef struct SW_OUT_DOM SW_OUT_DOM;

typedef struct SW_KD_NODE SW_KD_NODE;

/* =================================================== */
/*                   Carbon structs                    */
/* --------------------------------------------------- */

/**
@brief The main structure holding all CO2-related data.
*/
typedef struct {
    int use_wue_mult, /**< A boolean integer indicating if WUE multipliers
                         should be calculated. */
        use_bio_mult; /**< A boolean integer indicating if biomass multipliers
                         should be calculated. */

    char scenario[64]; /**< A 64-char array holding the scenario name for which
                          we are extracting CO2 data from the carbon.in file. */

    double ppm[MAX_NYEAR]; /**< A 1D array holding atmospheric CO2 concentration
                              values (units ppm) that are indexed by calendar
                              year. Is typically only populated for the years
                              that are being simulated. `ppm[index]` is the CO2
                              value for the calendar year `index + 1` */

} SW_CARBON;

/* =================================================== */
/*                  Flowlib structs                    */
/* --------------------------------------------------- */

// this structure is for keeping track of the variables used in the
// soil_temperature function (mainly the regressions)
typedef struct {

    double depthsR[MAX_ST_RGR], // evenly spaced depths of soil temperature
                                // layer profile
        fcR[MAX_ST_RGR], // field capacity of soil temperature layer profile,
                         // i.e., at `depthsR[]`
        wpR[MAX_ST_RGR], // wilting point of soil temperature layer profile,
                         // i.e., at `depthsR[]`
        bDensityR[MAX_ST_RGR], // bulk density of the whole soil of soil
                               // temperature layer profile, i.e., at
                               // `depthsR[]`
        oldsFusionPool_actual[MAX_LAYERS],
        oldavgLyrTempR[MAX_ST_RGR]; // yesterdays soil temperature of soil
                                    // temperature layer profile, i.e., at
                                    // `depthsR[]`; Note: index 0 is surface
                                    // temperature

    double tlyrs_by_slyrs[MAX_ST_RGR][MAX_LAYERS + 1];
    // array of soil depth correspondance between soil
    // profile layers and soil temperature layers;
    // last column has negative values and indicates
    // use of deepest soil layer values copied for
    // deeper soil temperature layers

    Bool soil_temp_init; // simply keeps track of whether or not the values for
                         // the soil_temperature function have been initialized.
    Bool do_once_at_soiltempError;
    Bool
        fusion_pool_init; // simply keeps track of whether or not the values for
                          // the soil fusion (thawing/freezing) section of the
                          // soil_temperature function have been initialized.

    double delta_time; // last successful time step in seconds; start out with 1
                       // day

    /*unsigned int x1BoundsR[MAX_ST_RGR],
                 x2BoundsR[MAX_ST_RGR],
                             x1Bounds[MAX_LAYERS],
                             x2Bounds[MAX_LAYERS];*/
} ST_RGR_VALUES;

/* =================================================== */
/*                FlowlibPET struct                    */
/* --------------------------------------------------- */
typedef struct {
    double memoized_G_o[MAX_DAYS][TWO_DAYS], msun_angles[MAX_DAYS][7],
        memoized_int_cos_theta[MAX_DAYS][TWO_DAYS],
        memoized_int_sin_beta[MAX_DAYS][TWO_DAYS];
} SW_ATMD;

/* =================================================== */
/*                Spin-up struct                    */
/* --------------------------------------------------- */
typedef struct {
    // data for the (optional) spinup before simulation loop

    TimeInt
        scope, /**< Scope (N): use first N years of simulation for the spinup */
        duration; /**< Duration (M): sample M years out of the first N years */

    int mode, /**< Mode: (1) repeated random resample; (2) construct sequence of
                 M years */
        rng_seed; /**< Seed for generating random years for mode 1 */

    sw_random_t spinup_rng; /**< Random number generator used for mode 1 */

    Bool spinup; /**< Whether the spinup is currently running - used to disable
                    outputs */
} SW_SPINUP;

/* =================================================== */
/*                    Model structs                    */
/* --------------------------------------------------- */

typedef struct {
    TimeInt /* controlling dates for model run */
        /* current year dates */
        firstdoy, /* start day for this year */
        lastdoy,  /* 366 if leapyear or endend if endyr */
        doy, week, month, year, simyear, /* current model time */
        prevweek,                        /* check for new week */
        prevmonth,                       /* check for new month */
        prevyear;                        /* check for new year */
    /* however, week and month are base0 because they
     * are used as array indices, so take care.
     * doy and year are base1. */
    /* simyear = year + addtl_yr */

    // Create a copy of SW_DOMAIN's time & spinup information
    // to use instead of passing around SW_DOMAIN
    TimeInt startyr, /* beginning year for a set of simulation run */
        endyr,       /* ending year for a set of simulation run */
        startstart,  /* startday in start year */
        endend;      /* end day in end year */

    // Data for (optional) spinup (copied from SW_DOMAIN)
    SW_SPINUP SW_SpinUp;

    // ********** END of copying SW_DOMAIN's data *************

    double longitude, /* longitude of the site (radians) */
        latitude,     /* latitude of the site (radians) */
        elevation,    /* elevation a.s.l (m) of the site */
        slope, /* slope of the site (radians): between 0 (horizontal) and pi / 2
                  (vertical) */
        aspect; /* aspect of the site (radians): A value of \ref SW_MISSING
                   indicates no data, ie., treat it as if slope = 0; South
                   facing slope: aspect = 0, East = -pi / 2, West = pi / 2,
                   North = ±pi */

    TimeInt days_in_month[MAX_MONTHS], /* number of days per month for "current"
                                          year */
        cum_monthdays[MAX_MONTHS];     /* monthly cumulative number of days for
                                          "current" year */

    int addtl_yr; /**< An integer representing how many years in the future we
                     are simulating. Currently, only used to support rSFSW2
                     functionality where scenario runs are based on an 'ambient'
                     run plus number of years in the future*/

    /* first day of new week/month is checked for
     * printing and summing weekly/monthly values */
    Bool newperiod[SW_OUTNPERIODS];
    Bool isnorth;
    Bool doOutput; /**< Flag to indicate if output should be produced (TRUE) or
                      not (FALSE); set to FALSE for spinup and tests */

    int ncSuid[2]; // First element used for domain "s", both used for "xy"

#ifdef STEPWAT
    /* Variables from GlobalType (STEPWAT2) used in SOILWAT2 */
    IntUS runModelIterations, runModelYears;
#endif

} SW_MODEL;

/* =================================================== */
/*                 Output text structs                 */
/* --------------------------------------------------- */

typedef struct {
    Bool make_soil[SW_OUTNPERIODS], make_regular[SW_OUTNPERIODS];

#ifdef STEPWAT
    // average/sd across iteration/repetitions
    FILE *fp_reg_agg[SW_OUTNPERIODS];
    char buf_reg_agg[SW_OUTNPERIODS][OUTSTRLEN];
    // output file for variables with values for each soil layer
    FILE *fp_soil_agg[SW_OUTNPERIODS];
    char buf_soil_agg[SW_OUTNPERIODS][MAX_LAYERS * OUTSTRLEN];
#endif

    // if SOILWAT: "regular" output file
    // if STEPWAT: "regular" output file; new file for each iteration/repetition
    FILE *fp_reg[SW_OUTNPERIODS];
    char buf_reg[SW_OUTNPERIODS][OUTSTRLEN];
    // if SOILWAT: output file for variables with values for each soil layer
    // if STEPWAT: new file for each iteration/repetition of STEPWAT
    FILE *fp_soil[SW_OUTNPERIODS];
    char buf_soil[SW_OUTNPERIODS][MAX_LAYERS * OUTSTRLEN];

#if defined(SWNETCDF)
    char **ncOutFiles[SW_OUTNKEYS][SW_OUTNPERIODS];
    unsigned int numOutFiles;
#endif

} SW_PATH_OUTPUTS;

/* =================================================== */
/*                     Site structs                    */
/* --------------------------------------------------- */

typedef struct {
    double width[MAX_LAYERS],         /**< width of the soil layer (cm) */
        depths[MAX_LAYERS],           /**< soil layer depths of SoilWat soil */
        soilDensityInput[MAX_LAYERS], /**< soil density [g / cm3]: either of
                                           the matric component or bulk soil */
        evap_coeff[MAX_LAYERS],       /**< prop. of total soil evap from
                                           this layer */
        transp_coeff[NVEGTYPES][MAX_LAYERS],

        /* prop. of total transp from this layer    */
        fractionVolBulk_gravel[MAX_LAYERS],    /* gravel content (> 2 mm) as
                                                  volume-fraction of bulk soil
                                                  (g/cm3) */
        fractionWeightMatric_sand[MAX_LAYERS], /* sand content (< 2 mm & > . mm)
                                                  as weight-fraction of matric
                                                  soil (g/g) */
        fractionWeightMatric_clay[MAX_LAYERS], /* clay content (< . mm & > . mm)
                                                  as weight-fraction of matric
                                                  soil (g/g) */
        /** Organic matter content as weight fraction of bulk soil [g g-1] */
        fractionWeight_om[MAX_LAYERS],
        impermeability[MAX_LAYERS], /* fraction of how impermeable a layer is
                                       (0=permeable, 1=impermeable)    */
        avgLyrTempInit[MAX_LAYERS]; /* initial soil temperature for each soil
                                       layer */
    /** SWRC parameters of the bulk soil
        (weighted average of mineral and organic SWRC).

        Note: parameter interpretation varies with selected SWRC,
        see `SWRC_check_parameters()`
    */
    double swrcp[MAX_LAYERS][SWRC_PARAM_NMAX];
} SW_SOILS;

typedef struct {

    Bool reset_yr,     /* 1: reset values at start of each year */
        deepdrain,     /* 1: allow drainage into deepest layer  */
        use_soil_temp; /* whether or not to do soil_temperature calculations */

    unsigned int
        type_soilDensityInput; /* Encodes whether `soilDensityInput` represent
                                  matric density (type = SW_MATRIC = 0) or bulk
                                  density (type = SW_BULK = 1) */

    LyrIndex n_layers, /* total number of soil layers */
        n_transp_rgn,  /* soil layers are grouped into n transp. regions */
        n_evap_lyrs,   /* number of layers in which evap is possible */
        n_transp_lyrs[NVEGTYPES], /* layer index of deepest transp. region */
        deep_lyr; /* index of deep drainage layer if deepdrain, 0 otherwise */

    double slow_drain_coeff, /* low soil water drainage coefficient   */
        pet_scale,           /* changes relative effect of PET calculation */
        /* SWAT2K model parameters : Neitsch S, Arnold J, Kiniry J, Williams J.
           2005. Soil and water assessment tool (SWAT) theoretical
           documentation. version 2005. Blackland Research Center, Texas
           Agricultural Experiment Station: Temple, TX. */
        TminAccu2,  /* Avg. air temp below which ppt is snow ( C) */
        TmaxCrit,   /* Snow temperature at which snow melt starts ( C) */
        lambdasnow, /* Relative contribution of avg. air temperature to todays
                       snow temperture vs. yesterday's snow temperature (0-1) */
        RmeltMin,   /* Minimum snow melt rate on winter solstice (cm/day/C) */
        RmeltMax,   /* Maximum snow melt rate on summer solstice (cm/day/C) */
        t1Param1,   /* Soil temperature constants */
        t1Param2,   /* t1Params are the parameters for the avg daily temperature
                       at the top of the soil (T1) equation */
        t1Param3, csParam1, /* csParams are the parameters for the soil thermal
                               conductivity (cs) equation */
        csParam2, shParam,  /* shParam is the parameter for the specific heat
                               capacity equation */
        bmLimiter, /* bmLimiter is the biomass limiter constant, for use in the
                      T1 equation */
        Tsoil_constant, /* soil temperature at a depth where soil temperature is
                           (mostly) constant in time; for instance, approximated
                           as the mean air temperature */
        stDeltaX,   /* for the soil_temperature function, deltaX is the distance
                       between profile points (default: 15) */
        stMaxDepth, /* for the soil_temperature function, the maxDepth of the
                       interpolation function */
        percentRunoff, /* the percentage of surface water lost daily */
        percentRunon; /* the percentage of water that is added to surface gained
                         daily */

    unsigned int stNRGR; /* number of interpolations, for the soil_temperature
                            function */
    /* params for tanfunc rate calculations for evap and transp. */
    /* tanfunc() creates a logistic-type graph if shift is positive,
     * the graph has a negative slope, if shift is 0, slope is positive.
     */
    tanfunc_t evap, transp;

    /* Soil water retention curve (SWRC), see `SW_LAYER_INFO` */
    unsigned int site_swrc_type, site_ptf_type;

    char site_swrc_name[64], site_ptf_name[64];

    /** Are `swrcp` of the mineral soil already (TRUE) or not yet estimated
        (FALSE)? */
    Bool site_has_swrcpMineralSoil;

    /* transpiration regions  shallow, moderately shallow,  */
    /* deep and very deep. units are in layer numbers. */
    LyrIndex TranspRgnBounds[MAX_TRANSP_REGIONS];
    double SWCInitVal, /* initialization value for swc */
        SWCWetVal,     /* value for a "wet" day,       */
        SWCMinVal;     /* lower bound on swc.          */

    /* Soil components
            * bulk = relating to the whole soil
              i.e., matric + coarse fragment (gravel)
            * matric component = relating to the < 2 mm fraction of the soil
            * mineral component = sand, clay, silt
            * organic component = organic matter
     */

    double
<<<<<<< HEAD
=======
        /* Inputs */
        width[MAX_LAYERS],            /* width of the soil layer (cm) */
        soilDensityInput[MAX_LAYERS], /* soil density [g / cm3]: either of the
                                         matric component or bulk soil */
        evap_coeff[MAX_LAYERS], /* prop. of total soil evap from this layer */
        transp_coeff[NVEGTYPES][MAX_LAYERS],
        /* prop. of total transp from this layer    */
        fractionVolBulk_gravel[MAX_LAYERS],    /* gravel content (> 2 mm) as
                                                  volume-fraction of bulk soil
                                                  (g/cm3) */
        fractionWeightMatric_sand[MAX_LAYERS], /* sand content (< 2 mm & > . mm)
                                                  as weight-fraction of matric
                                                  soil (g/g) */
        fractionWeightMatric_clay[MAX_LAYERS], /* clay content (< . mm & > . mm)
                                                  as weight-fraction of matric
                                                  soil (g/g) */
        impermeability[MAX_LAYERS], /* fraction of how impermeable a layer is
                                       (0=permeable, 1=impermeable)    */
        avgLyrTempInit[MAX_LAYERS], /* initial soil temperature for each soil
                                       layer */
        /** Organic matter content as weight fraction of bulk soil [g g-1] */
        fractionWeight_om[MAX_LAYERS],

>>>>>>> f254f40d
        /* Derived soil characteristics */
        soilMatric_density[MAX_LAYERS], /* matric soil density of the < 2 mm
                                           fraction, i.e., gravel component
                                           excluded, (g/cm3) */
        soilBulk_density[MAX_LAYERS],   /* bulk soil density of the whole soil,
                                           i.e., including rock/gravel component,
                                           (g/cm3) */
        swcBulk_fieldcap[MAX_LAYERS], /* Soil water content (SWC) corresponding
                                         to field capacity (SWP = -0.033 MPa)
                                         [cm] */
        swcBulk_wiltpt[MAX_LAYERS], /* SWC corresponding to wilting point (SWP =
                                       -1.5 MPa) [cm] */
        swcBulk_halfwiltpt[MAX_LAYERS], /* Adjusted half-wilting point used as
                                           SWC limit for bare-soil evaporation
                                         */
        swcBulk_min[MAX_LAYERS],        /* Minimal SWC [cm] */
        swcBulk_wet[MAX_LAYERS],        /* SWC considered "wet" [cm] */
        swcBulk_init[MAX_LAYERS], /* Initial SWC for first day of simulation
                                     [cm] */
        swcBulk_atSWPcrit[NVEGTYPES][MAX_LAYERS],
        /* SWC corresponding to critical SWP for transpiration */

        /* Saxton et al. 2006 */
        swcBulk_saturated[MAX_LAYERS]; /* saturated bulk SWC [cm] */

    /** Saturated hydraulic conductivity of the bulk soil */
    double ksat[MAX_LAYERS];

    // currently, not used;
    // Saxton2006_K_sat_matric, /* saturated matric conductivity [cm / day] */
    // Saxton2006_K_sat_bulk, /* saturated bulk conductivity [cm / day] */
    // Saxton2006_fK_gravel, /* gravel-correction factor for conductivity [1] */
    // Saxton2006_lambda; /* Slope of logarithmic tension-moisture curve */

    /** Depth [cm] at which soil properties reach values of sapric peat */
    double depthSapric;

    /** Depth [cm] at which soil properties reach values of sapric peat */
    double depthSapric;

    /* Soil water retention curve (SWRC) */
    unsigned int swrc_type[MAX_LAYERS], /**< Type of SWRC (see #swrc2str) */
        ptf_type[MAX_LAYERS];           /**< Type of PTF (see #ptf2str) */

    /*
            Note: We loop over SWRC_PARAM_NMAX for every soil layer in
                     `swrcp` but we need to loop over soil layers for every
                     vegetation type in `my_transp_rng`
    */
<<<<<<< HEAD

=======
    /** SWRC parameters of the bulk soil
        (weighted average of mineral and organic SWRC).

        Note: parameter interpretation varies with selected SWRC,
        see `SWRC_check_parameters()`
    */
    double swrcp[MAX_LAYERS][SWRC_PARAM_NMAX];
>>>>>>> f254f40d
    /** SWRC parameters of the mineral soil component */
    double swrcpMineralSoil[MAX_LAYERS][SWRC_PARAM_NMAX];
    /** SWRC parameters of the organic soil component
        for (1) fibric and (2) sapric peat. */
    double swrcpOM[2][SWRC_PARAM_NMAX];

    LyrIndex my_transp_rgn[NVEGTYPES][MAX_LAYERS]; /* which transp zones from
                                                      Site am I in? */

    /* Inputs */
    SW_SOILS soils;
} SW_SITE;

/* =================================================== */
/*                    VegProd structs                  */
/* --------------------------------------------------- */

/** Data type that describes cover attributes of a surface type */
typedef struct {
    double
        /** The cover contribution to the total plot [0-1];
          user input from file `Input/veg.in` */
        fCover,
        /** The surface albedo [0-1];
          user input from file `Input/veg.in` */
        albedo;
} CoverType;

/** Data type that describes a vegetation type: currently, one of
  \ref NVEGTYPES available types:
  \ref SW_TREES, \ref SW_SHRUB, \ref SW_FORBS, and \ref SW_GRASS */
typedef struct {
    /** Surface cover attributes of the vegetation type */
    CoverType cov;

    tanfunc_t
        /** Parameters to calculate canopy height based on biomass;
          user input from file `Input/veg.in` */
        cnpy;
    /** Constant canopy height: if > 0 then constant canopy height [cm] and
      overriding cnpy-tangens = f(biomass);
      user input from file `Input/veg.in` */
    double canopy_height_constant;

    tanfunc_t
        /** Shading effect on transpiration based on live and dead biomass;
          user input from file `Input/veg.in` */
        tr_shade_effects;

    double
        /** Parameter of live and dead biomass shading effects;
          user input from file `Input/veg.in` */
        shade_scale,
        /** Maximal dead biomass for shading effects;
          user input from file `Input/veg.in` */
        shade_deadmax;

    double
        /** Monthly litter amount [g / m2] as if this vegetation type covers
          100% of the simulated surface; user input from file `Input/veg.in` */
        litter[MAX_MONTHS],
        /** Monthly aboveground biomass [g / m2] as if this vegetation type
          covers 100% of the simulated surface;
          user input from file `Input/veg.in` */
        biomass[MAX_MONTHS],
        /** Monthly live biomass in percent of aboveground biomass;
          user input from file `Input/veg.in` */
        pct_live[MAX_MONTHS],
        /** Parameter to translate biomass to LAI = 1 [g / m2];
          user input from file `Input/veg.in` */
        lai_conv[MAX_MONTHS];

    double
        /** Daily litter amount [g / m2] */
        litter_daily[MAX_DAYS + 1],
        /** Daily aboveground biomass [g / m2] */
        biomass_daily[MAX_DAYS + 1],
        /** Daily live biomass in percent of aboveground biomass */
        pct_live_daily[MAX_DAYS + 1],
        /** Daily height of vegetation canopy [cm] */
        veg_height_daily[MAX_DAYS + 1],
        /** Daily parameter value to translate biomass to LAI = 1 [g / m2] */
        lai_conv_daily[MAX_DAYS + 1],
        /** Daily LAI of live biomass [m2 / m2]*/
        lai_live_daily[MAX_DAYS + 1],
        /** Daily total "compound" leaf area index [m2 / m2]*/
        bLAI_total_daily[MAX_DAYS + 1],
        /** Daily live biomass [g / m2] */
        biolive_daily[MAX_DAYS + 1],
        /** Daily dead standing biomass [g / m2] */
        biodead_daily[MAX_DAYS + 1],
        /** Daily sum of aboveground biomass & litter [g / m2] */
        total_agb_daily[MAX_DAYS + 1];

    Bool
        /** Flag for hydraulic redistribution/lift:
          1, simulate; 0, don't simulate;
          user input from file `Input/veg.in` */
        flagHydraulicRedistribution;

    double
        /** Parameter for hydraulic redistribution: maximum radial soil-root
          conductance of the entire active root system for water
          [cm / (-bar * day)];
          user input from file `Input/veg.in` */
        maxCondroot,
        /** Parameter for hydraulic redistribution: soil water potential [-bar]
          where conductance is reduced by 50%;
          user input from file `Input/veg.in` */
        swpMatric50,
        /** Parameter for hydraulic redistribution: shape parameter for the
          empirical relationship from van Genuchten to model relative soil-root
          conductance for water;
          user input from file `Input/veg.in` */
        shapeCond;

    double
        /** Critical soil water potential below which vegetation cannot sustain
          transpiration [-bar];
          user input from file `Input/veg.in` */
        SWPcrit;

    double
        /** Parameter for vegetation interception;
          user input from file `Input/veg.in` */
        veg_kSmax,
        /** Parameter for vegetation interception parameter;
          user input from file `Input/veg.in` */
        veg_kdead,
        /** Parameter for litter interception;
          user input from file `Input/veg.in` */
        lit_kSmax;

    double
        /** Parameter for partitioning potential rates of bare-soil evaporation
          and transpiration;
          user input from file `Input/veg.in` */
        EsTpartitioning_param,
        /** Parameter for scaling and limiting bare soil evaporation rate;
          user input from file `Input/veg.in` */
        Es_param_limit;

    double
        /** Parameter for CO2-effects on biomass;
          user input from file `Input/veg.in` */
        co2_bio_coeff1,
        /** Parameter for CO2-effects on biomass;
          user input from file `Input/veg.in` */
        co2_bio_coeff2,
        /** Parameter for CO2-effects on water-use-efficiency;
          user input from file `Input/veg.in` */
        co2_wue_coeff1,
        /** Parameter for CO2-effects on water-use-efficiency;
          user input from file `Input/veg.in` */
        co2_wue_coeff2;

    double
        /** Calculated multipliers for CO2-effects:
          - column \ref BIO_INDEX holds biomass multipliers
          - column \ref WUE_INDEX holds water-use-efficiency multipliers
          - rows represent years */
        co2_multipliers[2][MAX_NYEAR];

} VegType;

typedef struct {
    // biomass [g/m2] per vegetation type as observed in total vegetation
    // (reduced from 100% cover per vegtype (inputs) to actual cover
    // (simulated))
    double biomass_inveg, biolive_inveg, litter_inveg;
} VegTypeOut;

typedef struct {
    // biomass [g/m2] per vegetation type as observed in total vegetation
    VegTypeOut veg[NVEGTYPES];
    // biomass [g/m2] of total vegetation
    double biomass_total, biolive_total, litter_total, LAI;
} SW_VEGPROD_OUTPUTS;

/** Data type to describe the surface cover of a SOILWAT2 simulation run */
typedef struct {
    /** Data for each vegetation type */
    VegType veg[NVEGTYPES];
    /** Bare-ground cover of plot that is not occupied by vegetation;
        user input from file `Input/veg.in` */
    CoverType bare_cov;

    Bool
        /** Flag that determines whether vegetation-type specific soil water
          availability should be calculated;
          user input from file `Input/outsetup.in` */
        use_SWA;

    double
        // storing values in same order as defined in STEPWAT2/rgroup.in
        // (0=tree, 1=shrub, 2=grass, 3=forb)
        critSoilWater[NVEGTYPES];

    int
        // `rank_SWPcrits[k]` hold the vegetation type at rank `k` of
        // decreasingly sorted critical SWP values
        rank_SWPcrits[NVEGTYPES],
        veg_method;

    SW_VEGPROD_OUTPUTS
    /** output accumulator: summed values for each output time period */
    *p_accu[SW_OUTNPERIODS],
        /** output aggregator: mean or sum for each output time periods */
        *p_oagg[SW_OUTNPERIODS];
} SW_VEGPROD;

/* =================================================== */
/*                     Time struct                     */
/* --------------------------------------------------- */

typedef struct {
    TimeInt first, last, total;
} SW_TIMES;

typedef struct {
    Bool
        has_walltime; /**< Flag indicating whether timing functionality works */
    WallTimeSpec timeStart; /**< Time stamp at start of main() */

    double wallTimeLimit, /**< User provided wall time limit in seconds */
        timeSimSet, /**< Wall time [seconds] of the loop over the simulation set
                     */
        timeMean, /**< Mean time [seconds] across simulation runs - defined as a
                     call to SW_CTL_run_sw() */
        timeSS,   /**< Sum of squared time - helper for calculating running
                     standard deviation */
        timeSD, /**< Standard deviation of time [seconds] across simulation runs
                 */
        timeMin, /**< Minimum time [seconds] of a simulation run */
        timeMax; /**< Maximum time [seconds] of a simulation run */

    unsigned long
        nTimedRuns,   /**< Number of simulation runs with timing information */
        nUntimedRuns; /**< Number of simulation runs for which timing failed */
} SW_WALLTIME;

/* =================================================== */
/*                   Weather structs                   */
/* --------------------------------------------------- */

typedef struct {
    /* Weather values of the current simulation day */
    double temp_avg, temp_max, temp_min, ppt, rain, cloudCover, windSpeed,
        relHumidity, shortWaveRad, actualVaporPressure;
} SW_WEATHER_NOW;

typedef struct {
    /* Daily weather values for one year */
    double temp_max[MAX_DAYS], temp_min[MAX_DAYS], temp_avg[MAX_DAYS],
        ppt[MAX_DAYS], cloudcov_daily[MAX_DAYS], windspeed_daily[MAX_DAYS],
        r_humidity_daily[MAX_DAYS], shortWaveRad[MAX_DAYS],
        actualVaporPressure[MAX_DAYS];
    // double temp_month_avg[MAX_MONTHS], temp_year_avg; // currently not used
} SW_WEATHER_HIST;

/* accumulators for output values hold only the */
/* current period's values (eg, weekly or monthly) */
typedef struct {
    double temp_max, temp_min, temp_avg, ppt, rain, snow, snowmelt,
        snowloss, /* 20091015 (drs) ppt is divided into rain and snow */
        snowRunoff, surfaceRunoff, surfaceRunon, soil_inf, et, aet, pet,
        surfaceAvg, surfaceMax, surfaceMin;
} SW_WEATHER_OUTPUTS;

/**
@brief Annual time-series of climate variables

Output of the function `calcSiteClimate()`

@note 2D array dimensions represent month (1st D) and year (2nd D); 1D array
dimension represents year.

@note Number of years is variable and determined at runtime.
*/
typedef struct {
    double *
        *PPTMon_cm, /**< 2D array containing monthly amount precipitation [cm]*/
        *PPT_cm,    /**< Array containing annual precipitation amount [cm]*/
        *PPT7thMon_mm, /**< Array containing July precipitation amount in July
                          (northern hemisphere) or January (southern hemisphere)
                          [mm]*/

        **meanTempMon_C, /**< 2D array containing monthly mean average daily air
                            temperature [C]*/
        **maxTempMon_C,  /**< 2D array containing monthly mean max daily air
                            temperature [C]*/
        **minTempMon_C,  /**< 2D array containing monthly mean min daily air
                            temperature [C]*/
        *meanTemp_C,     /**< Array containing annual mean temperatures [C]*/
        *meanTempDriestQtr_C, /**< Array containing the average temperatureof
                                 the driest quarter of the year [C]*/
        *minTemp2ndMon_C,     /**< Array containing the mean daily minimum
                               temperature in August (southern hemisphere)     or
                               February (northern hemisphere) [C]*/
        *minTemp7thMon_C,     /**< Array containing minimum July temperatures in
                               July (northern hisphere)     or Janurary (southern
                               hemisphere) [C]*/

        *frostFree_days,    /**< Array containing the maximum consecutive days
                               without frost [days]*/
        *ddAbove65F_degday; /**< Array containing the amount of degree days [C x
                               day] above 65 F*/
} SW_CLIMATE_YEARLY;

/**
@brief A structure holding all variables that are output to the function
`averageClimateAcrossYears()` #SW_CLIMATE_YEARLY

@note Values are across-year averages of #SW_CLIMATE_YEARLY and 1D array
dimension represents month. The exceptions are `sdC4` and `sdCheatgrass` which
represent across-year standard devations and the 1D array dimension represents
different variables, see `averageClimateAcrossYears()`.
*/
typedef struct {
    double *meanTempMon_C, /**< Array of size MAX_MONTHS containing sum of
                             monthly mean temperatures [C]*/
        *maxTempMon_C, /**< Array of size MAX_MONTHS containing sum of monthly
                          maximum temperatures [C]*/
        *minTempMon_C, /**< Array of size MAX_MONTHS containing sum of monthly
                          minimum temperatures [C]*/
        *PPTMon_cm, /**< Array of size MAX_MONTHS containing sum of monthly mean
                       precipitation [cm]*/
        *sdC4, /**< Array of size three holding the standard deviations of: 0)
                minimum July (northern hisphere) or Janurary (southern
                hemisphere) temperature [C], 1) frost free days [days], 2)
                number of days above 65F [C x day]*/

        *sdCheatgrass, /**< Array of size three holding: 0) the standard
                        deviations of July (northern hisphere) or Janurary
                        (southern hemisphere) [cm], 1) mean temperature of dry
                        quarter [C], 2) mean minimum temperature of February
                        (northern hemisphere) or August (southern hemisphere)
                        [C]*/
        meanTemp_C,    /**< Value containing the average of yearly temperatures
                          [C]*/
        PPT_cm, /**< Value containing the average of yearly precipitation [cm]*/
        PPT7thMon_mm,        /**< Value containing average precipitation in July
                               (northern hemisphere)        or January (southern
                               hemisphere)        [mm]*/
        meanTempDriestQtr_C, /**< Value containing average of mean temperatures
                                in the driest quarters of years [C]*/
        minTemp2ndMon_C,   /**< Value containing average of minimum temperatures
                            in August (southern hemisphere) or   February
                            (northern   hemisphere) [C]*/
        ddAbove65F_degday, /**< Value containing average of total degrees above
                              65F (18.33C) throughout the year [C x day]*/
        frostFree_days,  /**< Value containing average of most consectutive days
                            in a year without frost [days]*/
        minTemp7thMon_C; /**< Value containing the average of lowest temperature
                          in July (northern hisphere) or Janurary (southern
                          hemisphere) [C]*/
} SW_CLIMATE_CLIM;

typedef struct {
    double **meanMonthlyTemp_C, **maxMonthlyTemp_C, **minMonthlyTemp_C,
        **monthlyPPT_cm, *annualPPT_cm, *meanAnnualTemp_C, *JulyMinTemp,
        *frostFreeDays_days, *ddAbove65F_degday, *JulyPPT_mm,
        *meanTempDriestQuarter_C, *minTempFebruary_C;
} SW_CLIMATE_CALC;

typedef struct {
    double *meanMonthlyTempAnn, *maxMonthlyTempAnn, *minMonthlyTempAnn,
        *meanMonthlyPPTAnn, *sdC4, *sdCheatgrass, MAT_C, MAP_cm, JulyPPTAnn_mm,
        meanTempDriestQuarterAnn_C, minTempFebruaryAnn_C, ddAbove65F_degdayAnn,
        frostFreeAnn, JulyMinTempAnn;
} SW_CLIMATE_AVERAGES;

typedef struct {

    Bool use_snow, use_weathergenerator_only;
    // swTRUE: use weather generator and ignore weather inputs

    unsigned int generateWeatherMethod;
    // see `generateMissingWeather()`
    // 0 : pass through missing values
    // 1 : LOCF (temp) + 0 (ppt)
    // 2 : weather generator (previously, `use_weathergenerator`)

    int rng_seed; // initial state for `mark

    double pct_snowdrift, pct_snowRunoff;
    double scale_precip[MAX_MONTHS], scale_temp_max[MAX_MONTHS],
        scale_temp_min[MAX_MONTHS], scale_skyCover[MAX_MONTHS],
        scale_wind[MAX_MONTHS], scale_rH[MAX_MONTHS],
        scale_actVapPress[MAX_MONTHS], scale_shortWaveRad[MAX_MONTHS];
    char name_prefix[MAX_FILENAMESIZE - 5]; // subtract 4-digit 'year' file type
                                            // extension
    double snowRunoff, surfaceRunoff, surfaceRunon, soil_inf, surfaceAvg;
    double snow, snowmelt, snowloss, surfaceMax, surfaceMin;
    double temp_snow; // Snow temperature

    Bool use_cloudCoverMonthly, use_windSpeedMonthly, use_humidityMonthly;
    Bool dailyInputFlags[MAX_INPUT_COLUMNS];

    unsigned int dailyInputIndices[MAX_INPUT_COLUMNS],
        n_input_forcings, // Number of input columns found in weath.YYYY
        desc_rsds; /**< Description of units and definition of daily inputs of
                      observed shortwave radiation, see `solar_radiation()` */

    /* This section is required for computing the output quantities.  */
    SW_WEATHER_OUTPUTS
    *p_accu[SW_OUTNPERIODS], // output accumulator: summed values for each time
                             // period
        *p_oagg[SW_OUTNPERIODS]; // output aggregator: mean or sum for each time
                                 // periods


    /* Daily weather record */
    SW_WEATHER_HIST *
        *allHist; /**< Daily weather values; array of length `n_years` of
                     pointers to struct #SW_WEATHER_HIST where the first
                     represents values for calendar year `startYear` */
    unsigned int n_years;   /**< Length of `allHist`, i.e., number of years of
                               daily weather */
    unsigned int startYear; /**< Calendar year corresponding to first year of
                               `allHist` */

    SW_WEATHER_NOW now; /**< Weather values of the current simulation day */

} SW_WEATHER;

/* =================================================== */
/*                   Soilwat structs                   */
/* --------------------------------------------------- */

/* parameters for historical (measured) swc values */
typedef struct {
    int method; /* method: 1=average; 2=hist+/- stderr */
    SW_TIMES yr;
    char *file_prefix; /* prefix to historical swc filenames */
    double swc[MAX_DAYS][MAX_LAYERS], std_err[MAX_DAYS][MAX_LAYERS];

} SW_SOILWAT_HIST;

/* accumulators for output values hold only the */
/* current period's values (eg, weekly or monthly) */
typedef struct {
    double wetdays[MAX_LAYERS],
        vwcBulk[MAX_LAYERS], /* soil water content cm/cm */
        vwcMatric[MAX_LAYERS],
        swcBulk[MAX_LAYERS],   /* soil water content cm/layer */
        swpMatric[MAX_LAYERS], /* soil water potential */
        swaBulk[MAX_LAYERS],   /* available soil water cm/layer, swc-(wilting
                                  point) */
        SWA_VegType[NVEGTYPES][MAX_LAYERS], swaMatric[MAX_LAYERS],
        transp_total[MAX_LAYERS], transp[NVEGTYPES][MAX_LAYERS],
        evap_baresoil[MAX_LAYERS], /* bare-soil evaporation [cm/layer] */
        lyrdrain[MAX_LAYERS], hydred_total[MAX_LAYERS],
        hydred[NVEGTYPES][MAX_LAYERS], /* hydraulic redistribution cm/layer */
        surfaceWater, surfaceWater_evap, total_evap, evap_veg[NVEGTYPES],
        litter_evap, total_int, int_veg[NVEGTYPES], litter_int, snowpack,
        snowdepth, et, aet, tran, esoil, ecnw, esurf, esnow, pet, H_oh, H_ot,
        H_gh, H_gt, deep,
        avgLyrTemp[MAX_LAYERS], // average soil temperature in celcius for each
                                // layer
        lyrFrozen[MAX_LAYERS],
        minLyrTemperature[MAX_LAYERS], // Holds the minimum temperature
                                       // estimation of each layer
        maxLyrTemperature[MAX_LAYERS]; // Holds the maximum temperature
                                       // estimation of each layer
} SW_SOILWAT_OUTPUTS;

#ifdef SWDEBUG
#define N_WBCHECKS 9 // number of water balance checks
#endif

typedef struct {
    /* current daily soil water related values */
    Bool is_wet[MAX_LAYERS]; /* swc sufficient to count as wet today */
    double swcBulk[TWO_DAYS][MAX_LAYERS], SWA_VegType[TWO_DAYS][MAX_LAYERS],
        snowpack[TWO_DAYS], /* swe of snowpack, if accumulation flag set */
        snowdepth, transpiration[NVEGTYPES][MAX_LAYERS],
        evap_baresoil[MAX_LAYERS], /* bare-soil evaporation [cm/layer] */
        drain[MAX_LAYERS], /** drain[i] = total net (saturated + unsaturated)
                              percolation [cm/day] from layer i into layer i +
                              1; last value is equal to deep drainage */
        hydred[NVEGTYPES][MAX_LAYERS], /* hydraulic redistribution cm/layer */
        surfaceWater, surfaceWater_evap, pet, H_oh, H_ot, H_gh, H_gt, aet,
        litter_evap, evap_veg[NVEGTYPES], litter_int,
        int_veg[NVEGTYPES], // todays intercepted rain by litter and by
                            // vegetation
        avgLyrTemp[MAX_LAYERS], lyrFrozen[MAX_LAYERS],
        minLyrTemperature[MAX_LAYERS], // Holds the minimum temperature
                                       // estimation of each layer
        maxLyrTemperature[MAX_LAYERS]; // Holds the maximum temperature
                                       // estimation of each layer

    double veg_int_storage[NVEGTYPES], // storage of intercepted rain by the
                                       // vegetation
        litter_int_storage, // storage of intercepted rain by the litter layer
        standingWater[TWO_DAYS]; /* water on soil surface if layer below is
                                    saturated */

    double swa_master[NVEGTYPES][NVEGTYPES]
                     [MAX_LAYERS]; // veg_type, crit_val, layer
    double dSWA_repartitioned_sum[NVEGTYPES][MAX_LAYERS];

    Bool soiltempError; // soil temperature error indicator
#ifdef SWDEBUG
    int wbError[N_WBCHECKS]; /* water balance and water cycling error indicators
        (currently 8) 0, no error detected; > 0, number of errors detected */
    char *wbErrorNames[N_WBCHECKS];
    Bool is_wbError_init;
#endif

    SW_SOILWAT_OUTPUTS
    *p_accu[SW_OUTNPERIODS], // output accumulator: summed values for each time
                             // period
        *p_oagg[SW_OUTNPERIODS]; // output aggregator: mean or sum for each time
                                 // periods
    Bool hist_use;
    SW_SOILWAT_HIST hist;

} SW_SOILWAT;

typedef struct {
    FILE *logfp;
    // This is the pointer to the log file.

    char errorMsg[MAX_LOG_SIZE], // Holds the message for a fatal error
        warningMsgs[MAX_MSGS][MAX_LOG_SIZE]; // Holds up to MAX_MSGS warning
                                             // messages to report

    int numWarnings; // Number of total warnings thrown
    unsigned long
        numDomainWarnings, /**< Number of suids with at least one warning */
        numDomainErrors;   /**< Number of suids with an error */

    Bool stopRun; // Specifies if an error has occurred and
                  // the program needs to stop early (backtrack)

    Bool QuietMode, /**< Don't print version, error message, or notify user
                       about logfile (only used by SOILWAT2) */
        printProgressMsg; /**< Do/don't print progress messages to the console
                           */
} LOG_INFO;

typedef struct {
    char *txtInFiles[SW_NFILES];
    char SW_ProjDir[FILENAME_MAX]; // SW_ProjDir
    char txtWeatherPrefix[FILENAME_MAX];
    char outputPrefix[FILENAME_MAX];

#if defined(SWNETCDF)
    char **ncInFiles[SW_NINKEYSNC]; /**< Names of all the input netCDF files;
                                           dynamically allocated 2-d array
                                           `[varNum][fileNum]` */

    char ***ncWeatherInFiles; /**< Generated weather file names to read input
                               from; dynamically allocated for every weather
                               variable and a list of file names */

    unsigned int ncNumWeatherInFiles; /**< Only capture the number of weather
                                        files generated given the stride input
                                        information */

    unsigned int **ncWeatherInStartEndYrs; /**< Start/end years of each weather
                                        input netCDF; dynamically allocated for
                                        every number of files within every
                                        variable, and 2 values for start/end */

    unsigned int **ncWeatherStartEndIndices;

    int *inVarIDs[SW_NINKEYSNC]; /**< Store the identifier of the
                                        variables within the input
                                        files; dynamically allocated
                                        1-d array `[varNum]` */

    int *inVarTypes[SW_NINKEYSNC]; /**< Store the variable type within
                                          each input file; dynamically
                                          allocated 1-d array `[varNum]` */

    Bool
        *hasScaleAndAddFact[SW_NINKEYSNC]; /**< Store if the input variables
                                                have the attributes
                                                'scale_factor' and 'add_factor';
                                                dynamically allocated 1-d array
                                                `[varNum]` */

    double **scaleAndAddFactVals[SW_NINKEYSNC]; /**< Store scale/add factors
                                                    for every variable if
                                                    it they are both provided;
                                                    dynamically allocated 2-d
                                                    array `[varNum][scale/add]`
                                                    */

    /*
        Store the flags of different methods to know a missing value when
        reading input; there are multiple attributes (5) which, in order
        of priority, are:
            - General flag if there exists a missing value specifier
            - missing_value
            - _FillValue
            - valid_max
            - valid_min (must have both min and max)
            - valid_range
        it is expected that the user will provide these, if none are given,
        we will use the default nc-provided NC_FILL_<type> to detect missing
        values;
        dynamically allocated 2-d array `[varNum][flag]` (6 flags)
    */
    Bool **missValFlags[SW_NINKEYSNC];
    double **doubleMissVals[SW_NINKEYSNC];

    LyrIndex *numSoilVarLyrs;

    /* NC information that will stay constant through program run
       domain information - domain and progress file IDs */
    int ncDomFileIDs[SW_NVARDOM];
#endif
} SW_PATH_INPUTS;

/* =================================================== */
/*                    Sky structs                      */
/* --------------------------------------------------- */

typedef struct {
    double cloudcov[MAX_MONTHS],    /* monthly cloud cover (frac) */
        windspeed[MAX_MONTHS],      /* windspeed (m/s) */
        r_humidity[MAX_MONTHS],     /* relative humidity (%) */
        snow_density[MAX_MONTHS],   /* snow density (kg/m3) */
        n_rain_per_day[MAX_MONTHS]; /* number of precipitation events per month
                                       (currently used in interception
                                       functions) */

    double snow_density_daily[MAX_DAYS + 1]; /* interpolated daily snow density
                                               (kg/m3) */

} SW_SKY;

/* =================================================== */
/*                  VegEstab structs                   */
/* --------------------------------------------------- */

typedef struct {

    /* see COMMENT-1 below for more information on these vars */

    /* THESE VARIABLES CAN CHANGE VALUE IN THE MODEL */
    TimeInt estab_doy,    /* day of establishment for this plant */
        germ_days,        /* elapsed days since germination with no estab */
        drydays_postgerm, /* did sprout get too dry for estab? */
        wetdays_for_germ, /* keep track of consecutive wet days */
        wetdays_for_estab;
    Bool germd,   /* has this plant germinated yet?  */
        no_estab; /* if swTRUE, can't attempt estab for remainder of year */

    /* THESE VARIABLES DO NOT CHANGE DURING THE NORMAL MODEL RUN */
    char sppFileName[MAX_FILENAMESIZE]; /* Store the file Name and Path, Mostly
                                           for Rsoilwat */
    char sppname[MAX_SPECIESNAMELEN + 1]; /* one set of parms per species */
    unsigned int vegType;     /**< Vegetation type of species (see "Indices to
                                 vegetation types") */
    TimeInt min_pregerm_days, /* first possible day of germination */
        max_pregerm_days,     /* last possible day of germination */
        min_wetdays_for_germ, /* number of consecutive days top layer must be */
                              /* "wet" in order for germination to occur. */
        max_drydays_postgerm, /* maximum number of consecutive dry days after */
        /* germination before establishment can no longer occur. */
        min_wetdays_for_estab, /* minimum number of consecutive days the top
                                  layer */
                               /* must be "wet" in order to establish */
        min_days_germ2estab, /* minimum number of days to wait after germination
                              */
                             /* and seminal roots wet before check for estab. */
        max_days_germ2estab; /* maximum number of days after germination to wait
                              */
                             /* for establishment */

    unsigned int
        estab_lyrs;   /* estab could conceivably need more than one layer */
                      /* swc is averaged over these top layers to compare to */
                      /* the converted value from min_swc_estab */
    double bars[2],   /* read from input, saved for reporting */
        min_swc_germ, /* wetting point required for germination converted from
                       */
        /* bars to cm per layer for efficiency in the loop */
        min_swc_estab, /* same as min_swc_germ but for establishment */
        /* this is the average of the swc of the first estab_lyrs */
        min_temp_germ,  /* min avg daily temp req't for germination */
        max_temp_germ,  /* max temp for germ in degC */
        min_temp_estab, /* min avg daily temp req't for establishment */
        max_temp_estab; /* max temp for estab in degC */

} SW_VEGESTAB_INFO;

typedef struct {
    TimeInt
        *days; /* only output the day of estab for each species in the input */
               /* this array is allocated via `SW_VegEstab_alloc_outptrs()` */
    /* each day in the array corresponds to the ordered species list */
} SW_VEGESTAB_OUTPUTS;

typedef struct {
    Bool use;   /* if swTRUE use establishment parms and chkestab() */
    IntU count; /* number of species to check */
    SW_VEGESTAB_INFO **parms;    /* dynamic array of parms for each species */
    SW_VEGESTAB_OUTPUTS          /* only yearly element will be used */
        *p_accu[SW_OUTNPERIODS], // output accumulator: summed values for each
                                 // time period
        *p_oagg[SW_OUTNPERIODS]; // output aggregator: mean or sum for each time
                                 // periods

} SW_VEGESTAB;

/* =================================================== */
/*                   Markov struct                     */
/* --------------------------------------------------- */

typedef struct {

    /* pointers to arrays of probabilities for each day saves some space */
    /* by not being allocated if markov weather not requested by user */
    /* alas, multi-dimensional arrays aren't so convenient */
    double *wetprob, /* probability of being wet today given a wet yesterday */
        *dryprob,    /* probability of being wet today given a dry yesterday */
        *avg_ppt,    /* mean precip (cm) of wet days */
        *std_ppt,    /* std dev. for precip of wet days */
        *cfxw,       /*correction factor for tmax for wet days */
        *cfxd,       /*correction factor for tmax for dry days */
        *cfnw,       /*correction factor for tmin for wet days */
        *cfnd,       /*correction factor for tmin for dry days */
        u_cov[MAX_WEEKS][2], /* mean weekly maximum and minimum temperature in
                                degree Celsius */
        v_cov[MAX_WEEKS][2][2]; /* covariance matrix */
    int ppt_events;             /* number of ppt events generated this year */
    sw_random_t markov_rng;     // used by STEPWAT2

} SW_MARKOV;

/* =================================================== */
/*                 Output struct/enums                 */
/* --------------------------------------------------- */

typedef enum { eSW_Off, eSW_Sum, eSW_Avg, eSW_Fnl } OutSum;

/* these are the code analog of the above */
/* see also key2str[] in Output.c */
/* take note of boundary conditions in ForEach...() loops below */
typedef enum {
    eSW_NoKey = -1,
    /* weather/atmospheric quantities */
    eSW_AllWthr, /* includes all weather vars */
    eSW_Temp,
    eSW_Precip,
    eSW_SoilInf,
    eSW_Runoff,
    /* soil related water quantities */
    eSW_AllH2O,
    eSW_VWCBulk,
    eSW_VWCMatric,
    eSW_SWCBulk,
    eSW_SWABulk,
    eSW_SWAMatric,
    eSW_SWA,
    eSW_SWPMatric,
    eSW_SurfaceWater,
    eSW_Transp,
    eSW_EvapSoil,
    eSW_EvapSurface,
    eSW_Interception,
    eSW_LyrDrain,
    eSW_HydRed,
    eSW_ET,
    eSW_AET,
    eSW_PET, /* really belongs in wth, but for historical reasons we'll keep it
                here */
    eSW_WetDays,
    eSW_SnowPack,
    eSW_DeepSWC,
    eSW_SoilTemp,
    eSW_Frozen,
    /* vegetation quantities */
    eSW_AllVeg,
    eSW_Estab,
    // vegetation other */
    eSW_CO2Effects,
    eSW_Biomass,
    eSW_LastKey /* make sure this is the last one */
} OutKey;

/* =================================================== */
/*         Coordinate Reference System struct          */
/* --------------------------------------------------- */

typedef struct {
    char *long_name, *grid_mapping_name, *crs_wkt;
    double longitude_of_prime_meridian, semi_major_axis, inverse_flattening;

    // Possible attributes if the type is "projected"
    char *datum, *units;
    double standard_parallel[2]; // first and second standard parallels; 2nd may
                                 // be missing (NAN)
    double longitude_of_central_meridian, latitude_of_projection_origin,
        false_easting, false_northing;
} SW_CRS;

/* =================================================== */
/*            SOILWAT2 netCDF structs/enums            */
/* --------------------------------------------------- */

typedef struct {

    char *title, *author, *institution, *comment, *coordinate_system;
    Bool primary_crs_is_geographic;

    SW_CRS crs_geogsc, crs_projsc;

    int strideOutYears;   /**< How many years to write out in a single output
                             netCDF -- 1, X (e.g., 10) or Inf (-1) */
    int baseCalendarYear; /**< Calendar year that is the reference basis of the
                             time units (e.g., days since YYYY-01-01) of every
                             output netCDFs */

    /* Specify the deflation level for when creating the output variables */
    int deflateLevel;

    char *geo_XAxisName;
    char *geo_YAxisName;
    char *proj_XAxisName;
    char *proj_YAxisName;
    char *siteName;

#if defined(SWNETCDF)
    /** offset positions of output variables for indexing p_OUT */
    size_t iOUToffset[SW_OUTNKEYS][SW_OUTNPERIODS][SW_OUTNMAXVARS];

    Bool *reqOutputVars[SW_OUTNKEYS]; /**< Do/don't output a variable in the
                            netCDF output files (dynamically allocated array
                            over output variables) */
    char **
        *outputVarInfo[SW_OUTNKEYS]; /**< Attributes of output variables in
                           netCDF output files (dynamically allcoated 2-d array:
                           `[varIndex][attIndex]`) */
    char *
        *units_sw[SW_OUTNKEYS]; /**< Units internally utilized by SOILWAT2
                      (dynamically    allocated array over output variables) */
    sw_converter_t *
        *uconv[SW_OUTNKEYS]; /**< udunits2 unit converter from internal SOILWAT2
                   units to user-requested units (dynamically
                   allocated array over output variables) */
#endif

} SW_NETCDF_OUT;

typedef struct {

    /* NC information that will stay constant through program run
       domain information - domain and progress variables */
    int ncDomVarIDs[SW_NVARDOM];

    Bool *readInVars[SW_NINKEYSNC]; /**< Do/don't read a variable from input
                                         netCDFs (dynamically allocated array
                                         over input variables) */

    char **weathCalOverride; /**< Calendars that the user may provide for
                                  the program to use (dynamically allocated
                                  for the number of variables in weather) */

    char ***inVarInfo[SW_NINKEYSNC]; /**< Attributes of input variables in
                                           netCDF input files (dynamically
                                           allocated 2-d array) */

    char **units_sw[SW_NINKEYSNC]; /**< Units internally utilized by SOILWAT2
                      (dynamically allocated array over output variables) */

    sw_converter_t **
        uconv[SW_NINKEYSNC]; /**< udunits2 unit converter from internal SOILWAT2
                                 units to user-requested units (dynamically
                                 allocated array over output variables) */

    double *domYCoordsGeo;
    double *domXCoordsGeo;
    double *domYCoordsProj;
    double *domXCoordsProj;

    size_t domYCoordGeoSize;
    size_t domXCoordGeoSize;
    size_t domYCoordProjSize;
    size_t domXCoordProjSize;

    Bool useIndexFile[SW_NINKEYSNC];

    /*
        Pre-calculate the location of dimensions within variable headers
        to rearrange start/count indices/values so we can match the current
        dimension read/count size;
        The program by default expects the variable dimension order
            variable(y, x, vertical, time, pft) or
            variable(site, vertical, time, pft)
        where these will not always be true, so we need to be able to
        read any order of or variation (less) dimensions compared to
        the example above;
        Example:
            variable(pft=4, time=12, vertical=8, y=1, x=1) the array would be
            [3, 4, 2, 1, 0] this will result in the count values to be
            shifted from (example numbers)
            [1, 1, 8, 12, 4] to [4, 12, 8, 1, 1] and start is similar,
            the values are not expected to be as explicit as count
            (i.e., start will contain mostly if not all zeroes)
    */
    int **dimOrderInVar[SW_NINKEYSNC];
} SW_NETCDF_IN;

struct SW_OUT_DOM {

    /* Output information */

    // Variables describing output periods:
    /** `timeSteps` is the array that keeps track of the output time periods
       that are required for `text` and/or `array`-based output for each output
       key. */
    OutPeriod timeSteps[SW_OUTNKEYS][SW_OUTNPERIODS];

    /** The number of different time steps/periods that are used/requested
                    Note: Under STEPWAT2, this may be larger than the sum of
       `use_OutPeriod` because it also incorporates information from
       `timeSteps_SXW`. */
    IntUS used_OUTNPERIODS;

    /** TRUE if time step/period is active for any output key. */
    Bool use_OutPeriod[SW_OUTNPERIODS];

    // Variables describing size and names of output
    /** names of output columns for each output key; number is an expensive
     * guess */
    char *colnames_OUT[SW_OUTNKEYS][5 * NVEGTYPES + MAX_LAYERS];

    /* number of outputs */
    IntUS ncol_OUT[SW_OUTNKEYS]; /**< number of output combinations across
                                    variables - soil layer - vegtype */
    IntUS nvar_OUT[SW_OUTNKEYS]; /**< number of output variables */
    IntUS nsl_OUT[SW_OUTNKEYS]
                 [SW_OUTNMAXVARS]; /**< number of output soil layers */
    IntUS npft_OUT[SW_OUTNKEYS]
                  [SW_OUTNMAXVARS]; /**< number of output plant functional types
                                       (vegtype) */


#if defined(STEPWAT)
    Bool print_IterationSummary;
#endif
    Bool print_SW_Output;

#if defined(STEPWAT)
    /** `timeSteps_SXW` is the array that keeps track of the output time periods
            that are required for `SXW` in-memory output for each output key.
            Compare with `timeSteps` */
    OutPeriod timeSteps_SXW[SW_OUTNKEYS][SW_OUTNPERIODS];

    /** `storeAllIterations` is set to TRUE if STEPWAT2 is called with `-i` flag
             if TRUE, then write to disk the SOILWAT2 output
            for each STEPWAT2 iteration/repeat to separate files */
    Bool storeAllIterations;

    /** `prepare_IterationSummary` is set to TRUE if STEPWAT2 is called with
             `-o` flag; if TRUE, then calculate/write to disk the running mean
       and sd across iterations/repeats */
    Bool prepare_IterationSummary;
#endif

#if defined(SW_OUTARRAY)
    size_t nrow_OUT[SW_OUTNPERIODS]; /**< number of output time steps */
#endif

    OutKey mykey[SW_OUTNKEYS];
    ObjType myobj[SW_OUTNKEYS];
    OutSum sumtype[SW_OUTNKEYS];
    Bool use[SW_OUTNKEYS],   // TRUE if output is requested
        has_sl[SW_OUTNKEYS]; // TRUE if output key/type produces output for each
                             // soil layer
    TimeInt first_orig[SW_OUTNKEYS],
        last_orig[SW_OUTNKEYS]; /* first/last doy that were originally requested
                                 */

#if defined(RSOILWAT)
    char *outfile[SW_OUTNKEYS];
    /* name of output */ // could probably be removed
#endif


    /* Output function pointers */

#if defined(SW_OUTTEXT)
    /** pointer to output routine for text output */
    void (*pfunc_text[SW_OUTNKEYS])(OutPeriod, SW_RUN *);
#endif

#if defined(RSOILWAT) || defined(SWNETCDF)
    /** pointer to output routine for array output */
    void (*pfunc_mem[SW_OUTNKEYS])(OutPeriod, SW_RUN *, SW_OUT_DOM *);

#elif defined(STEPWAT)
    /** pointer to output routine for aggregated output across STEPWAT
     * iterations */
    void (*pfunc_agg[SW_OUTNKEYS])(OutPeriod, SW_RUN *, SW_OUT_DOM *);
    /** pointer to output routine for STEPWAT in-memory output */
    void (*pfunc_SXW[SW_OUTNKEYS])(OutPeriod, SW_RUN *, SW_OUT_DOM *);
#endif

    SW_NETCDF_OUT netCDFOutput;
};

typedef enum {
    eSW_NoInKey = -1,
    eSW_InDomain,
    eSW_InSpatial,
    eSW_InTopo,
    eSW_InSoil,
    eSW_InVeg,
    eSW_InWeather,
    eSW_InClimate,
    eSW_LastInKey
} InKeys;

/* =================================================== */
/*                    Domain structs                   */
/* --------------------------------------------------- */

typedef struct {
    // Spatial domain information
    // SUID = simulation unit identifier

    /** Type of domain: 'xy' (grid), 's' (sites) (3 = 2 characters + '\0') */
    char DomainType[3];

    unsigned long // to clarify, "long" = "long int", not double
        nDimX,  /**< Number of grid cells along x dimension (used if domainType
                   is 'xy') */
        nDimY,  /**< Number of grid cells along y dimension (used if domainType
                   is 'xy') */
        nDimS,  /**< Number of sites (used if domainType is 's') */
        nSUIDs, /**< Total size of domain, i.e., total number of grid cells (if
                   domainType is 'xy') or number of sites (if domainType is 's')
                 */

        startSimSet, /**< First SUID in simulation set within domain to simulate
                      */
        endSimSet; /**< Last SUID in simulation set within domain to simulate */

    char crs_bbox[27]; /**< Input name/CRS type (domain.in) - holds up to "World
                          Geodetic System 1984" (26) */
    double min_x,      /**< Minimum x coordinate of the bounding box */
        min_y,         /**< Minimum y coordinate of the bounding box */
        max_x,         /**< Maximum x coordinate of the bounding box */
        max_y;         /**< Maximum y coordinate of the bounding box */

    // Temporal domain information
    TimeInt startyr, /**< First calendar year of the simulation runs */
        endyr,       /**< Last calendar year of the simulation runs */
        startstart, /**< First day in first calendar year of the simulation runs
                     */
        endend; /**< Last day in last calendar year of the simulation runs */

    // Vertical domain information
    Bool hasConsistentSoilLayerDepths; /**< Flag indicating if all simulation
                                          run within domain have identical soil
                                          layer depths (though potentially
                                          variable number of soil layers) */
    LyrIndex nMaxSoilLayers,           /**< Largest number of soil layers across
                                          simulation domain */
        nMaxEvapLayers; /**< Largest number of soil layers from which bare-soil
                           evaporation may extract water across simulation
                           domain */
    double depthsAllSoilLayers[MAX_LAYERS]; /**< Lower soil layer depths [cm] if
                                               consistent across simulation
                                               domain */

    double spatialTol; /**< Tolerence when comparing domain coordinates
                             between nc input files and the nc domain file */

    // Information on input files
    SW_PATH_INPUTS SW_PathInputs;

    // Data for (optional) spinup
    SW_SPINUP SW_SpinUp;

    // Information dealing with netCDFs
    SW_NETCDF_IN netCDFInput;

    // Information that is constant through simulation runs
    SW_OUT_DOM OutDom;
} SW_DOMAIN;

/* =================================================== */
/*               Simulation Run Structs               */
/* --------------------------------------------------- */

typedef struct {

#if defined(SW_OUTTEXT)
    char sw_outstr[MAX_LAYERS * OUTSTRLEN];
#endif

    TimeInt tOffset; /* 1 or 0 means we're writing previous or current period */

    /* Output first/last days of current year i.e., updated for each year */
    TimeInt first[SW_OUTNKEYS], last[SW_OUTNKEYS];

#ifdef SW_OUTARRAY
    /**
    @brief A 2-dim array of pointers to output arrays.

    The variable p_OUT used by rSOILWAT2 for output, by STEPWAT2 for
    mean aggregation, and by SOILWAT2 when user requests netCDF output files.
    */
    double *p_OUT[SW_OUTNKEYS][SW_OUTNPERIODS];

    size_t irow_OUT[SW_OUTNPERIODS]; /**< current output time step index */
#endif

#ifdef STEPWAT
    double *p_OUTsd[SW_OUTNKEYS][SW_OUTNPERIODS];

    char sw_outstr_agg[MAX_LAYERS * OUTSTRLEN];

    /** Variable from ModelType (STEPWAT2) used in SOILWAT2 */
    IntUS currIter;

    /* Variables from SXW_t (STEPWAT2) used in SOILWAT2 */
    // transpXXX: monthly sum of soilwat's transpiration by soil layer
    // * these are dynamic arrays that are indexed by Ilp()
    double transpTotal[MAX_LAYERS][MAX_MONTHS], // total transpiration, i.e.,
                                                // sum across vegetation types
        transpVeg[NVEGTYPES][MAX_LAYERS]
                 [MAX_MONTHS]; // transpiration as contributed by vegetation
                               // types
    double swc[MAX_LAYERS]
              [MAX_MONTHS]; // monthly mean SWCbulk for each soil layer

    // fixed monthly array:
    double ppt_monthly[MAX_MONTHS];  // monthly sum of soilwat's precipitation
    double temp_monthly[MAX_MONTHS]; // monthly mean soilwat's air temperature

    // annual values:
    double temp, // annual mean soilwat's air temperature
        ppt,     // annual sum of soilwat's precipitation
        aet;     // annual sum of soilwat's evapotranspiration
#endif
} SW_OUT_RUN;

struct SW_RUN {
    SW_VEGPROD VegProd;
    SW_WEATHER Weather;
    SW_SOILWAT SoilWat;
    SW_MODEL Model;
    SW_SITE Site;
    SW_VEGESTAB VegEstab;
    SW_SKY Sky;
    SW_CARBON Carbon;
    ST_RGR_VALUES StRegValues;
    SW_PATH_OUTPUTS SW_PathOutputs;
    SW_MARKOV Markov;
    SW_OUT_RUN OutRun;

    SW_ATMD AtmDemand;
};

/* =================================================== */
/*                KD-tree Functionality                */
/* --------------------------------------------------- */

void SW_DATA_create_tree(
    SW_KD_NODE **treeRoot,
    double *yCoords,
    double *xCoords,
    size_t ySize,
    size_t xSize,
    Bool inIsGridded,
    Bool has2DCoordVars,
    Bool inPrimCRSIsGeo,
    LOG_INFO *LogInfo
);

SW_KD_NODE *SW_DATA_addNode(
    SW_KD_NODE *currNode,
    double coords[],
    unsigned int indices[],
    double maxDist,
    int level,
    LOG_INFO *LogInfo
);

SW_KD_NODE *SW_DATA_destroyTree(SW_KD_NODE *currNode);

void SW_DATA_queryTree(
    SW_KD_NODE *currNode,
    double queryCoords[],
    int level,
    Bool primCRSIsGeo,
    SW_KD_NODE **bestNode,
    double *bestDist
);

struct SW_KD_NODE {
    double coords[KD_NDIMS];
    unsigned int indices[KD_NINDICES];

    double maxDist;

    SW_KD_NODE *left, *right;
};

#endif // DATATYPES_H<|MERGE_RESOLUTION|>--- conflicted
+++ resolved
@@ -358,32 +358,6 @@
      */
 
     double
-<<<<<<< HEAD
-=======
-        /* Inputs */
-        width[MAX_LAYERS],            /* width of the soil layer (cm) */
-        soilDensityInput[MAX_LAYERS], /* soil density [g / cm3]: either of the
-                                         matric component or bulk soil */
-        evap_coeff[MAX_LAYERS], /* prop. of total soil evap from this layer */
-        transp_coeff[NVEGTYPES][MAX_LAYERS],
-        /* prop. of total transp from this layer    */
-        fractionVolBulk_gravel[MAX_LAYERS],    /* gravel content (> 2 mm) as
-                                                  volume-fraction of bulk soil
-                                                  (g/cm3) */
-        fractionWeightMatric_sand[MAX_LAYERS], /* sand content (< 2 mm & > . mm)
-                                                  as weight-fraction of matric
-                                                  soil (g/g) */
-        fractionWeightMatric_clay[MAX_LAYERS], /* clay content (< . mm & > . mm)
-                                                  as weight-fraction of matric
-                                                  soil (g/g) */
-        impermeability[MAX_LAYERS], /* fraction of how impermeable a layer is
-                                       (0=permeable, 1=impermeable)    */
-        avgLyrTempInit[MAX_LAYERS], /* initial soil temperature for each soil
-                                       layer */
-        /** Organic matter content as weight fraction of bulk soil [g g-1] */
-        fractionWeight_om[MAX_LAYERS],
-
->>>>>>> f254f40d
         /* Derived soil characteristics */
         soilMatric_density[MAX_LAYERS], /* matric soil density of the < 2 mm
                                            fraction, i.e., gravel component
@@ -421,9 +395,6 @@
     /** Depth [cm] at which soil properties reach values of sapric peat */
     double depthSapric;
 
-    /** Depth [cm] at which soil properties reach values of sapric peat */
-    double depthSapric;
-
     /* Soil water retention curve (SWRC) */
     unsigned int swrc_type[MAX_LAYERS], /**< Type of SWRC (see #swrc2str) */
         ptf_type[MAX_LAYERS];           /**< Type of PTF (see #ptf2str) */
@@ -433,17 +404,6 @@
                      `swrcp` but we need to loop over soil layers for every
                      vegetation type in `my_transp_rng`
     */
-<<<<<<< HEAD
-
-=======
-    /** SWRC parameters of the bulk soil
-        (weighted average of mineral and organic SWRC).
-
-        Note: parameter interpretation varies with selected SWRC,
-        see `SWRC_check_parameters()`
-    */
-    double swrcp[MAX_LAYERS][SWRC_PARAM_NMAX];
->>>>>>> f254f40d
     /** SWRC parameters of the mineral soil component */
     double swrcpMineralSoil[MAX_LAYERS][SWRC_PARAM_NMAX];
     /** SWRC parameters of the organic soil component
