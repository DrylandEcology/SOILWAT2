/********************************************************/
/********************************************************/
/*  Source file: SW_datastructs.h
  Type: header
  Purpose: Contain all structs SOILWAT2 uses (SW_SOILWAT, SW_WEATHER, etc.)
        to prevent circular dependencies when requesting a custom datatype,
        which used to be contained in respective header files.
 */
/********************************************************/
/********************************************************/

#ifndef DATATYPES_H
#define DATATYPES_H

#include "include/generic.h"    // for Bool
#include "include/SW_Defines.h" // for MAX_NYEAR, MAX_ST_RGR, MAX_LAYERS, M...
#include <stdio.h>              // for FILENAME_MAX, FILE


// Array-based output:
#if defined(RSOILWAT) || defined(STEPWAT) || defined(SWNETCDF)
#define SW_OUTARRAY
#endif

// Text-based output:
#if (defined(SOILWAT) || defined(STEPWAT)) && !defined(SWNETCDF)
#define SW_OUTTEXT
#endif

#define SW_NINFILES 19                       // For input `txtInFiles`
#define SW_NOUTFILES 8                       // For output `txtInFiles`
#define SW_NFILES SW_NINFILES + SW_NOUTFILES // For `txtInFiles`
#define SW_NVARDOM 2                         // For `InFilesNC`

/* KD-tree related defines */
#define KD_NDIMS 2    /* Number of dimensions the nodes will contain */
#define KD_NINDICES 2 /* Number of indices that will be stored in nodes */

/* Declare SW_RUN & SW_OUT_DOM structs for SW_OUT_DOM and SW_DOMAIN to see */
typedef struct SW_RUN SW_RUN;
typedef struct SW_OUT_DOM SW_OUT_DOM;

typedef struct SW_KD_NODE SW_KD_NODE;

/* =================================================== */
/*                   Carbon structs                    */
/* --------------------------------------------------- */

/**
@brief The main structure holding all CO2-related data.
*/
typedef struct {
    int use_wue_mult, /**< A boolean integer indicating if WUE multipliers
                         should be calculated. */
        use_bio_mult; /**< A boolean integer indicating if biomass multipliers
                         should be calculated. */

    char scenario[64]; /**< A 64-char array holding the scenario name for which
                          we are extracting CO2 data from the carbon.in file. */

    double ppm[MAX_NYEAR]; /**< A 1D array holding atmospheric CO2 concentration
                              values (units ppm) that are indexed by calendar
                              year. Is typically only populated for the years
                              that are being simulated. `ppm[index]` is the CO2
                              value for the calendar year `index + 1` */

} SW_CARBON_INPUTS;

/* =================================================== */
/*                  Flowlib structs                    */
/* --------------------------------------------------- */

// this structure is for keeping track of the variables used in the
// soil_temperature function (mainly the regressions)
typedef struct {

    double depthsR[MAX_ST_RGR], // evenly spaced depths of soil temperature
                                // layer profile
        fcR[MAX_ST_RGR], // field capacity of soil temperature layer profile,
                         // i.e., at `depthsR[]`
        wpR[MAX_ST_RGR], // wilting point of soil temperature layer profile,
                         // i.e., at `depthsR[]`
        bDensityR[MAX_ST_RGR], // bulk density of the whole soil of soil
                               // temperature layer profile, i.e., at
                               // `depthsR[]`
        oldsFusionPool_actual[MAX_LAYERS],
        oldavgLyrTempR[MAX_ST_RGR]; // yesterdays soil temperature of soil
                                    // temperature layer profile, i.e., at
                                    // `depthsR[]`; Note: index 0 is surface
                                    // temperature

    double tlyrs_by_slyrs[MAX_ST_RGR][MAX_LAYERS + 1];
    // array of soil depth correspondance between soil
    // profile layers and soil temperature layers;
    // last column has negative values and indicates
    // use of deepest soil layer values copied for
    // deeper soil temperature layers

    Bool soil_temp_init; // simply keeps track of whether or not the values for
                         // the soil_temperature function have been initialized.
    Bool
        fusion_pool_init; // simply keeps track of whether or not the values for
                          // the soil fusion (thawing/freezing) section of the
                          // soil_temperature function have been initialized.

    double delta_time; // last successful time step in seconds; start out with 1
                       // day

    /*unsigned int x1BoundsR[MAX_ST_RGR],
                 x2BoundsR[MAX_ST_RGR],
                             x1Bounds[MAX_LAYERS],
                             x2Bounds[MAX_LAYERS];*/
} SW_ST_SIM;

/* =================================================== */
/*                FlowlibPET struct                    */
/* --------------------------------------------------- */
typedef struct {
    double memoized_G_o[MAX_DAYS][TWO_DAYS], msun_angles[MAX_DAYS][7],
        memoized_int_cos_theta[MAX_DAYS][TWO_DAYS],
        memoized_int_sin_beta[MAX_DAYS][TWO_DAYS];
} SW_ATMD_SIM;

/* =================================================== */
/*                Spin-up struct                    */
/* --------------------------------------------------- */
typedef struct {
    // data for the (optional) spinup before simulation loop

    TimeInt
        scope, /**< Scope (N): use first N years of simulation for the spinup */
        duration; /**< Duration (M): sample M years out of the first N years */

    int mode, /**< Mode: (1) repeated random resample; (2) construct sequence of
                 M years */
        rng_seed; /**< Seed for generating random years for mode 1 */

    sw_random_t spinup_rng; /**< Random number generator used for mode 1 */

    Bool spinup; /**< Whether the spinup is currently running - used to disable
                    outputs */
} SW_SPINUP;

/* =================================================== */
/*                    Model structs                    */
/* --------------------------------------------------- */

typedef struct {
    TimeInt /* controlling dates for model run */
        /* current year dates */
        firstdoy, /* start day for this year */
        lastdoy,  /* 366 if leapyear or endend if endyr */
        doy, week, month, year, simyear, /* current model time */
        prevweek,                        /* check for new week */
        prevmonth,                       /* check for new month */
        prevyear;                        /* check for new year */
    /* however, week and month are base0 because they
     * are used as array indices, so take care.
     * doy and year are base1. */
    /* simyear = year + addtl_yr */

    TimeInt days_in_month[MAX_MONTHS], /* number of days per month for "current"
                                          year */
        cum_monthdays[MAX_MONTHS];     /* monthly cumulative number of days for
                                          "current" year */

    int addtl_yr; /**< An integer representing how many years in the future we
                     are simulating. Currently, only used to support rSFSW2
                     functionality where scenario runs are based on an 'ambient'
                     run plus number of years in the future*/

    /* first day of new week/month is checked for
     * printing and summing weekly/monthly values */
    Bool newperiod[SW_OUTNPERIODS];
    Bool doOutput; /**< Flag to indicate if output should be produced (TRUE) or
                      not (FALSE); set to FALSE for spinup and tests */

    int ncSuid[2]; // First element used for domain "s", both used for "xy"

#ifdef STEPWAT
    /* Variables from GlobalType (STEPWAT2) used in SOILWAT2 */
    IntUS runModelIterations;
#endif

} SW_MODEL_SIM;

typedef struct {
    // Data for (optional) spinup (copied from SW_DOMAIN)
    SW_SPINUP SW_SpinUp;

    // Create a copy of SW_DOMAIN's time & spinup information
    // to use instead of passing around SW_DOMAIN
    TimeInt startyr, /* beginning year for a set of simulation run */
        endyr,       /* ending year for a set of simulation run */
        startstart,  /* startday in start year */
        endend;      /* end day in end year */

#ifdef STEPWAT
    /* Variables from GlobalType (STEPWAT2) used in SOILWAT2 */
    IntUS runModelYears;
#endif
} SW_MODEL_INPUTS;

typedef struct {
    double longitude, /* longitude of the site (radians) */
        latitude,     /* latitude of the site (radians) */
        elevation,    /* elevation a.s.l (m) of the site */
        slope, /* slope of the site (radians): between 0 (horizontal) and pi / 2
                      (vertical) */
        aspect; /* aspect of the site (radians): A value of \ref SW_MISSING
        indicates no data, ie., treat it as if slope = 0; South
                   facing slope: aspect = 0, East = -pi / 2, West = pi / 2,
                   North = ±pi */

    Bool isnorth;
} SW_MODEL_RUN_INPUTS;

/* =================================================== */
/*                 Output text structs                 */
/* --------------------------------------------------- */

typedef struct {
    Bool make_soil[SW_OUTNPERIODS], make_regular[SW_OUTNPERIODS];

#ifdef STEPWAT
    // average/sd across iteration/repetitions
    FILE *fp_reg_agg[SW_OUTNPERIODS];
    char buf_reg_agg[SW_OUTNPERIODS][OUTSTRLEN];
    // output file for variables with values for each soil layer
    FILE *fp_soil_agg[SW_OUTNPERIODS];
    char buf_soil_agg[SW_OUTNPERIODS][MAX_LAYERS * OUTSTRLEN];
#endif

    // if SOILWAT: "regular" output file
    // if STEPWAT: "regular" output file; new file for each iteration/repetition
    FILE *fp_reg[SW_OUTNPERIODS];
    char buf_reg[SW_OUTNPERIODS][OUTSTRLEN];
    // if SOILWAT: output file for variables with values for each soil layer
    // if STEPWAT: new file for each iteration/repetition of STEPWAT
    FILE *fp_soil[SW_OUTNPERIODS];
    char buf_soil[SW_OUTNPERIODS][MAX_LAYERS * OUTSTRLEN];

#if defined(SWNETCDF)
    char **ncOutFiles[SW_OUTNKEYS][SW_OUTNPERIODS];
    unsigned int numOutFiles;
#endif

} SW_PATH_OUTPUTS;

/* =================================================== */
/*                     Site structs                    */
/* --------------------------------------------------- */

typedef struct {
    double width[MAX_LAYERS],         /**< width of the soil layer (cm) */
        depths[MAX_LAYERS],           /**< soil layer depths of SoilWat soil */
        soilDensityInput[MAX_LAYERS], /**< soil density [g / cm3]: either of
                                           the matric component or bulk soil */
        evap_coeff[MAX_LAYERS],       /**< prop. of total soil evap from
                                           this layer */
        transp_coeff[NVEGTYPES][MAX_LAYERS],

        /* prop. of total transp from this layer    */
        fractionVolBulk_gravel[MAX_LAYERS],    /* gravel content (> 2 mm) as
                                                  volume-fraction of bulk soil
                                                  (g/cm3) */
        fractionWeightMatric_sand[MAX_LAYERS], /* sand content (< 2 mm & > . mm)
                                                  as weight-fraction of matric
                                                  soil (g/g) */
        fractionWeightMatric_clay[MAX_LAYERS], /* clay content (< . mm & > . mm)
                                                  as weight-fraction of matric
                                                  soil (g/g) */
        /** Organic matter content as weight fraction of bulk soil [g g-1] */
        fractionWeight_om[MAX_LAYERS],
        impermeability[MAX_LAYERS], /* fraction of how impermeable a layer is
                                       (0=permeable, 1=impermeable)    */
        avgLyrTempInit[MAX_LAYERS]; /* initial soil temperature for each soil
                                       layer */

    /** SWRC parameters of the mineral soil component */
    double swrcpMineralSoil[MAX_LAYERS][SWRC_PARAM_NMAX];
} SW_SOIL_RUN_INPUTS;

typedef struct {
<<<<<<< HEAD
    LyrIndex n_transp_rgn, /* soil layers are grouped into n transp. regions */
        n_evap_lyrs,       /* number of layers in which evap is possible */
        n_transp_lyrs[NVEGTYPES], /* layer index of deepest transp. region */
        deep_lyr; /* index of deep drainage layer if deepdrain, 0 otherwise */
=======

    Bool reset_yr,     /* 1: reset values at start of each year */
        deepdrain,     /* 1: allow drainage into deepest layer  */
        use_soil_temp; /* whether or not to do soil_temperature calculations */

    unsigned int
        type_soilDensityInput; /* Encodes whether `soilDensityInput` represent
                                  matric density (type = SW_MATRIC = 0) or bulk
                                  density (type = SW_BULK = 1) */

    /** Number of soil layers (max = \ref MAX_LAYERS)*/
    LyrIndex n_layers;

    /** Number of transpiration regions (max = \ref MAX_TRANSP_REGIONS) */
    LyrIndex n_transp_rgn;

    /** Number of soil layers from which bare-soil evaporation is possible */
    LyrIndex n_evap_lyrs;

    /** Number of soil layers with roots per plant functional type */
    LyrIndex n_transp_lyrs[NVEGTYPES];

    /* Soil layer index of deep drainage layer if deepdrain, 0 otherwise */
    LyrIndex deep_lyr;
>>>>>>> dd3655e7

    /* Constants for surface and soil temperature */

    /** number of layers used by soil temperatur */
    unsigned int stNRGR;

    /** Are `swrcp` of the mineral soil already (TRUE) or not yet estimated
        (FALSE)? */
    Bool site_has_swrcpMineralSoil;

    /** Lower bounds of transpiration regions [layers]

    Possible levels are: shallow, moderately shallow, deep and very deep.
    Calculated as the number of the deepest soil layer (base1)
    that still is within the corresponding soil depth #TranspRgnDepths.

    For instance, #TranspRgnDepths of 20, 40, and 100 cm define
    three transpiration regions; then,
    region 1 contains soil layers 5, 10 and 20 cm (bound = 3),
    region 2 contains soil layers 30 and 40 cm (bound = 5), and
    region 3 contains soil layers 60, 80 and 100 cm (bound = 8).
    */
    LyrIndex TranspRgnBounds[MAX_TRANSP_REGIONS];

    /** Lower bounds of transpiration regions [cm]

    There are up to four transpiration regions:
        shallow, moderately shallow, deep and very deep.
    They are defined by soil depths [cm] that are equal to or deeper than
    the lower bounds of those soil layers that they contain.

    For instance, #TranspRgnDepths of 20, 40, and 100 cm define
    three transpiration regions; then,
    region 1 contains soil layers 5, 10 and 20 cm,
    region 2 contains soil layers 30 and 40 cm, and
    region 3 contains soil layers 60, 80 and 100 cm.
    */
    double TranspRgnDepths[MAX_TRANSP_REGIONS];

    /* Soil components
            * bulk = relating to the whole soil
              i.e., matric + coarse fragment (gravel)
            * matric component = relating to the < 2 mm fraction of the soil
            * mineral component = sand, clay, silt
            * organic component = organic matter
     */

    double
        /* Derived soil characteristics */
        soilMatric_density[MAX_LAYERS], /* matric soil density of the < 2 mm
                                           fraction, i.e., gravel component
                                           excluded, (g/cm3) */
        soilBulk_density[MAX_LAYERS],   /* bulk soil density of the whole soil,
                                           i.e., including rock/gravel component,
                                           (g/cm3) */
        swcBulk_fieldcap[MAX_LAYERS], /* Soil water content (SWC) corresponding
                                         to field capacity (SWP = -0.033 MPa)
                                         [cm] */
        swcBulk_wiltpt[MAX_LAYERS], /* SWC corresponding to wilting point (SWP =
                                       -1.5 MPa) [cm] */
        swcBulk_halfwiltpt[MAX_LAYERS], /* Adjusted half-wilting point used as
                                           SWC limit for bare-soil evaporation
                                         */
        swcBulk_min[MAX_LAYERS],        /* Minimal SWC [cm] */
        swcBulk_wet[MAX_LAYERS],        /* SWC considered "wet" [cm] */
        swcBulk_init[MAX_LAYERS], /* Initial SWC for first day of simulation
                                     [cm] */
        swcBulk_atSWPcrit[NVEGTYPES][MAX_LAYERS],
        /* SWC corresponding to critical SWP for transpiration */

        /* Saxton et al. 2006 */
        swcBulk_saturated[MAX_LAYERS]; /* saturated bulk SWC [cm] */

    /** Saturated hydraulic conductivity of the bulk soil */
    double ksat[MAX_LAYERS];

    // currently, not used;
    // Saxton2006_K_sat_matric, /* saturated matric conductivity [cm / day] */
    // Saxton2006_K_sat_bulk, /* saturated bulk conductivity [cm / day] */
    // Saxton2006_fK_gravel, /* gravel-correction factor for conductivity [1] */
    // Saxton2006_lambda; /* Slope of logarithmic tension-moisture curve */

    /* Soil water retention curve (SWRC) */
    unsigned int swrc_type[MAX_LAYERS], /**< Type of SWRC (see #swrc2str) */
        ptf_type[MAX_LAYERS];           /**< Type of PTF (see #ptf2str) */

    /*
            Note: We loop over SWRC_PARAM_NMAX for every soil layer in
                     `swrcp` but we need to loop over soil layers for every
                     vegetation type in `my_transp_rng`
    */
    /** SWRC parameters of the bulk soil
        (weighted average of mineral and organic SWRC).

        Note: parameter interpretation varies with selected SWRC,
        see `SWRC_check_parameters()`
    */
    double swrcp[MAX_LAYERS][SWRC_PARAM_NMAX];

    /** SWRC parameters of the organic soil component
        for (1) fibric and (2) sapric peat. */
    double swrcpOM[2][SWRC_PARAM_NMAX];

<<<<<<< HEAD
    LyrIndex my_transp_rgn[NVEGTYPES][MAX_LAYERS]; /* which transp zones from
                                                      Site am I in? */
} SW_SITE_SIM;

typedef struct {
    char site_swrc_name[64], site_ptf_name[64];

    /* whether or not to do soil_temperature calculations */
    Bool use_soil_temp;

    /** Method for average surface temperature:
        0 (Parton 1978); 1 (Parton 1984) */
    unsigned int methodSurfaceTemperature;

    /* Soil water retention curve (SWRC), see `SW_LAYER_INFO` */
    unsigned int site_swrc_type, site_ptf_type;

    double t1Param1,
        t1Param2, /* t1Params are the parameters for the avg daily temperature
                     at the top of the soil (T1) equation */
        t1Param3, csParam1, /* csParams are the parameters for the soil thermal
                               conductivity (cs) equation */
        csParam2, shParam,  /* shParam is the parameter for the specific heat
                               capacity equation */
        bmLimiter,  /* bmLimiter is the biomass limiter constant, for use in the
                       T1 equation */
        stDeltaX,   /* for the soil_temperature function, deltaX is the distance
                       between profile points (default: 15) */
        stMaxDepth; /* for the soil_temperature function, the maxDepth of the
                       interpolation function */

    /** Depth [cm] at which soil properties reach values of sapric peat */
    double depthSapric;
    unsigned int
        type_soilDensityInput; /* Encodes whether `soilDensityInput` represent
                                  matric density (type = SW_MATRIC = 0) or bulk
                                  density (type = SW_BULK = 1) */

    Bool reset_yr,          /* 1: reset values at start of each year */
        deepdrain,          /* 1: allow drainage into deepest layer  */
        inputsProvideSWRCp; /** Are `swrcp` provided as inputs (TRUE) or
                               estimated via a PTF? (FALSE) */

    /* params for tanfunc rate calculations for evap and transp. */
    /* tanfunc() creates a logistic-type graph if shift is positive,
     * the graph has a negative slope, if shift is 0, slope is positive.
     */
    tanfunc_t evap, transp;
=======
    /** Array for plant functional types and soil layers with assigned
        transpiration region ID */
    LyrIndex my_transp_rgn[NVEGTYPES][MAX_LAYERS];
>>>>>>> dd3655e7

    double slow_drain_coeff, /* low soil water drainage coefficient   */
        pet_scale,           /* changes relative effect of PET calculation */
        /* SWAT2K model parameters : Neitsch S, Arnold J, Kiniry J, Williams J.
           2005. Soil and water assessment tool (SWAT) theoretical
           documentation. version 2005. Blackland Research Center, Texas
           Agricultural Experiment Station: Temple, TX. */
        TminAccu2,  /* Avg. air temp below which ppt is snow ( C) */
        TmaxCrit,   /* Snow temperature at which snow melt starts ( C) */
        lambdasnow, /* Relative contribution of avg. air temperature to todays
                       snow temperture vs. yesterday's snow temperature (0-1) */
        RmeltMin,   /* Minimum snow melt rate on winter solstice (cm/day/C) */
        RmeltMax;   /* Maximum snow melt rate on summer solstice (cm/day/C) */

    double percentRunoff; /* the percentage of surface water lost daily */
    double percentRunon;  /* the percentage of water that is added to surface
                          gained  daily */

    double SWCInitVal, /* initialization value for swc */
        SWCWetVal,     /* value for a "wet" day,       */
        SWCMinVal;     /* lower bound on swc.          */
} SW_SITE_INPUTS;

typedef struct {
    double Tsoil_constant; /* Soil temperature at a depth where soil temperature
                              is (mostly) constant in time; for instance,
                              approximated as the mean air temperature */
    LyrIndex n_layers;     /* total number of soil layers */
} SW_SITE_RUN_INPUTS;

/* =================================================== */
/*                    VegProd structs                  */
/* --------------------------------------------------- */

/** Data type that describes cover attributes of a surface type
    that is static through all simulation runs */
typedef struct {
    double
        /** The surface albedo [0-1];
          user input from file `Input/veg.in` */
        albedo;
} CoverTypeIn;

/** Data type that describes cover attributes of a surface type
    that can be changed before every simulation run */
typedef struct {
    double
        /** The cover contribution to the total plot [0-1];
          user input from file `Input/veg.in` */
        fCover;
} CoverTypeRunIn;

/** Data type that can change before every simulation run describing
    a vegetation type: currently, one of
  \ref NVEGTYPES available types:
  \ref SW_TREES, \ref SW_SHRUB, \ref SW_FORBS, and \ref SW_GRASS */
typedef struct {
    /** Data type that describes cover attributes of a surface type
        that can be changed before every simulation run */
    CoverTypeRunIn cov;

    double
        /** Monthly litter amount [g / m2];
            user input from file `Input/veg.in` */
        litter[MAX_MONTHS],
        /** Monthly aboveground biomass [g / m2];
          user input from file `Input/veg.in` */
        biomass[MAX_MONTHS],
        /** Monthly live biomass in percent of aboveground biomass;
          user input from file `Input/veg.in` */
        pct_live[MAX_MONTHS],
        /** Parameter to translate biomass to LAI = 1 [g / m2];
          user input from file `Input/veg.in` */
        lai_conv[MAX_MONTHS];
} VegTypeRunIn;

/** Data type that stores values set and used purely for simulation purposes
    describing a vegetation type: currently, one of
  \ref NVEGTYPES available types:
  \ref SW_TREES, \ref SW_SHRUB, \ref SW_FORBS, and \ref SW_GRASS */
typedef struct {
    double
        /** Daily litter amount [g / m2]
            as if this vegetation type covers 100% of the simulated surface */
        litter_daily[MAX_DAYS + 1],
        /** Daily aboveground biomass [g / m2]
            as if this vegetation type covers 100% of the simulated surface */
        biomass_daily[MAX_DAYS + 1],
        /** Daily live biomass in percent of aboveground biomass */
        pct_live_daily[MAX_DAYS + 1],
        /** Daily height of vegetation canopy [cm] */
        veg_height_daily[MAX_DAYS + 1],
        /** Daily parameter value to translate biomass to LAI = 1 [g / m2] */
        lai_conv_daily[MAX_DAYS + 1],
        /** Daily LAI of live biomass [m2 / m2]
            as if this vegetation type covers 100% of the simulated surface */
        lai_live_daily[MAX_DAYS + 1],
        /** Daily total "compound" leaf area index [m2 / m2]
            as if this vegetation type covers 100% of the simulated surface */
        bLAI_total_daily[MAX_DAYS + 1],
        /** Daily live biomass [g / m2]
            as if this vegetation type covers 100% of the simulated surface */
        biolive_daily[MAX_DAYS + 1],
        /** Daily dead standing biomass [g / m2]
            as if this vegetation type covers 100% of the simulated surface */
        biodead_daily[MAX_DAYS + 1],
        /** Daily sum of aboveground biomass & litter [g / m2]
            as if this vegetation type covers 100% of the simulated surface */
        total_agb_daily[MAX_DAYS + 1];

    double
        /** Calculated multipliers for CO2-effects:
          - column \ref BIO_INDEX holds biomass multipliers
          - column \ref WUE_INDEX holds water-use-efficiency multipliers
          - rows represent years */
        co2_multipliers[2][MAX_NYEAR];
} VegTypeSim;

/** Data type that is static through every simulation run describing
    a vegetation type: currently, one of
  \ref NVEGTYPES available types:
  \ref SW_TREES, \ref SW_SHRUB, \ref SW_FORBS, and \ref SW_GRASS */
typedef struct {
    /** Data type that describes cover attributes of a surface type
        that is static through all simulation runs */
    CoverTypeIn cov;

    tanfunc_t
        /** Parameters to calculate canopy height based on biomass;
          user input from file `Input/veg.in` */
        cnpy;
    /** Constant canopy height: if > 0 then constant canopy height [cm] and
      overriding cnpy-tangens = f(biomass);
      user input from file `Input/veg.in` */
    double canopy_height_constant;

    tanfunc_t
        /** Shading effect on transpiration based on live and dead biomass;
          user input from file `Input/veg.in` */
        tr_shade_effects;

    double
        /** Parameter of live and dead biomass shading effects;
             user input from file `Input/veg.in` */
        shade_scale,
        /** Maximal dead biomass for shading effects;
             user input from file `Input/veg.in` */
        shade_deadmax;

    Bool
        /** Flag for hydraulic redistribution/lift:
          1, simulate; 0, don't simulate;
          user input from file `Input/veg.in` */
        flagHydraulicRedistribution;

    double
        /** Parameter for hydraulic redistribution: maximum radial soil-root
          conductance of the entire active root system for water
          [cm / (-bar * day)];
          user input from file `Input/veg.in` */
        maxCondroot,
        /** Parameter for hydraulic redistribution: soil water potential [-bar]
          where conductance is reduced by 50%;
          user input from file `Input/veg.in` */
        swpMatric50,
        /** Parameter for hydraulic redistribution: shape parameter for the
          empirical relationship from van Genuchten to model relative soil-root
          conductance for water;
          user input from file `Input/veg.in` */
        shapeCond;

    double
        /** Critical soil water potential below which vegetation cannot sustain
          transpiration [-bar];
          user input from file `Input/veg.in` */
        SWPcrit;

    double
        /** Parameter for vegetation interception;
          user input from file `Input/veg.in` */
        veg_kSmax,
        /** Parameter for vegetation interception parameter;
          user input from file `Input/veg.in` */
        veg_kdead,
        /** Parameter for litter interception;
          user input from file `Input/veg.in` */
        lit_kSmax;

    double
        /** Parameter for partitioning potential rates of bare-soil evaporation
          and transpiration;
          user input from file `Input/veg.in` */
        EsTpartitioning_param,
        /** Parameter for scaling and limiting bare soil evaporation rate;
          user input from file `Input/veg.in` */
        Es_param_limit;

    double
        /** Parameter for CO2-effects on biomass;
          user input from file `Input/veg.in` */
        co2_bio_coeff1,
        /** Parameter for CO2-effects on biomass;
          user input from file `Input/veg.in` */
        co2_bio_coeff2,
        /** Parameter for CO2-effects on water-use-efficiency;
          user input from file `Input/veg.in` */
        co2_wue_coeff1,
        /** Parameter for CO2-effects on water-use-efficiency;
          user input from file `Input/veg.in` */
        co2_wue_coeff2;
} VegTypeIn;

typedef struct {
    // biomass [g/m2] per vegetation type as observed in total vegetation
    // (reduced from 100% cover per vegtype (inputs) to actual cover
    // (simulated))
    double biomass_inveg, biolive_inveg, litter_inveg;
} VegTypeOut;

typedef struct {
    // biomass [g/m2] per vegetation type as observed in total vegetation
    VegTypeOut veg[NVEGTYPES];
    // biomass [g/m2] of total vegetation
    double biomass_total, biolive_total, litter_total, LAI;
} SW_VEGPROD_OUTPUTS;

typedef struct {
    VegTypeSim veg[NVEGTYPES];
} SW_VEGPROD_SIM;

/** Data type to describe the surface cover of a SOILWAT2 simulation run */
typedef struct {
    VegTypeIn veg[NVEGTYPES];
    CoverTypeIn bare_cov;

    /** Calendar year corresponding to vegetation inputs */
    TimeInt vegYear;

    /** Spatial reference of biomass inputs (are inputs as if 100% cover)
        - false (0): values as is (at given cover)
        - true (1), values as if cover was 100% */
    Bool isBiomAsIf100Cover;

    /** Flag that determines whether vegetation-type specific soil water
      availability should be calculated;
      user input from file `Input/outsetup.in` */
    Bool use_SWA;

    double
        // storing values in same order as defined in STEPWAT2/rgroup.in
        // (0=tree, 1=shrub, 2=grass, 3=forb)
        critSoilWater[NVEGTYPES];

    int
        // `rank_SWPcrits[k]` hold the vegetation type at rank `k` of
        // decreasingly sorted critical SWP values
        rank_SWPcrits[NVEGTYPES],
        veg_method;
} SW_VEGPROD_INPUTS;

typedef struct {
    /** Data for each vegetation type */
    VegTypeRunIn veg[NVEGTYPES];

    /** Bare-ground cover of plot that is not occupied by vegetation;
        user input from file `Input/veg.in` */
    CoverTypeRunIn bare_cov;
} SW_VEGPROD_RUN_INPUTS;

/* =================================================== */
/*                     Time struct                     */
/* --------------------------------------------------- */

typedef struct {
    TimeInt first, last, total;
} SW_TIMES;

typedef struct {
    Bool
        has_walltime; /**< Flag indicating whether timing functionality works */
    WallTimeSpec timeStart; /**< Time stamp at start of main() */

    double wallTimeLimit, /**< User provided wall time limit in seconds */
        timeSimSet, /**< Wall time [seconds] of the loop over the simulation set
                     */
        timeMean, /**< Mean time [seconds] across simulation runs - defined as a
                     call to SW_CTL_run_sw() */
        timeSS,   /**< Sum of squared time - helper for calculating running
                     standard deviation */
        timeSD, /**< Standard deviation of time [seconds] across simulation runs
                 */
        timeMin, /**< Minimum time [seconds] of a simulation run */
        timeMax; /**< Maximum time [seconds] of a simulation run */

    unsigned long
        nTimedRuns,   /**< Number of simulation runs with timing information */
        nUntimedRuns; /**< Number of simulation runs for which timing failed */
} SW_WALLTIME;

/* =================================================== */
/*                   Weather structs                   */
/* --------------------------------------------------- */

typedef struct {
    /** Weather values of the current simulation day */

    /** Daily near-surface average air temperature [C] */
    double temp_avg;
    /** Daily near-surface maximum air temperature [C] */
    double temp_max;
    /** Daily near-surface minimum air temperature [C] */
    double temp_min;
    /** Daily precipitation amount [cm] */
    double ppt;
    /** Daily precipitation amount that falls as rain [cm] */
    double rain;
    /** Daily cloud cover [%] */
    double cloudCover;
    /** Daily mean near-surface wind speed [m s-1] */
    double windSpeed;
    /** Daily mean near-surface relative humidity [%] */
    double relHumidity;
    /** Daily downward surface shortwave radiation:
        global horizontal irradiation [MJ / m2] or flux density [W / m2],
        see #SW_WEATHER_INPUTS.desc_rsds
    */
    double shortWaveRad;
    /** Daily mean near-surface actual vapor pressure [kPa] */
    double actualVaporPressure;

    /** Weather values used throughout the simulation */
    double snowRunoff, surfaceRunoff, surfaceRunon, soil_inf, surfaceAvg;
    double snow, snowmelt, snowloss, surfaceMax, surfaceMin;
    double temp_snow; // Snow temperature
} SW_WEATHER_SIM;

/** Daily weather values for one calendar year */
typedef struct {
    /** Daily maximum near-surface air temperature [C] */
    double temp_max[MAX_DAYS];
    /** Daily minimum near-surface air temperature [C] */
    double temp_min[MAX_DAYS];
    /** Daily average near-surface air temperature [C] */
    double temp_avg[MAX_DAYS];
    /** Daily precipitation amount [cm] */
    double ppt[MAX_DAYS];
    /** Daily cloud cover [%] */
    double cloudcov_daily[MAX_DAYS];
    /** Daily mean near-surface wind speed [m s-1] */
    double windspeed_daily[MAX_DAYS];
    /** Daily mean near-surface relative humidity [%] */
    double r_humidity_daily[MAX_DAYS];
    /** Daily downward surface shortwave radiation:
        global horizontal irradiation [MJ / m2] or flux density [W / m2],
        see #SW_WEATHER_INPUTS.desc_rsds
    */
    double shortWaveRad[MAX_DAYS];
    /** Daily mean near-surface actual vapor pressure [kPa] */
    double actualVaporPressure[MAX_DAYS];

    // double temp_month_avg[MAX_MONTHS], temp_year_avg; // currently not used
} SW_WEATHER_HIST;

/* accumulators for output values hold only the */
/* current period's values (eg, weekly or monthly) */
typedef struct {
    double temp_max, temp_min, temp_avg, ppt, rain, snow, snowmelt,
        snowloss, /* 20091015 (drs) ppt is divided into rain and snow */
        snowRunoff, surfaceRunoff, surfaceRunon, soil_inf, et, aet, pet,
        surfaceAvg, surfaceMax, surfaceMin;
} SW_WEATHER_OUTPUTS;

/**
@brief Annual time-series of climate variables

Output of the function `calcSiteClimate()`

@note 2D array dimensions represent month (1st D) and year (2nd D); 1D array
dimension represents year.

@note Number of years is variable and determined at runtime.
*/
typedef struct {
    double *
        *PPTMon_cm, /**< 2D array containing monthly amount precipitation [cm]*/
        *PPT_cm,    /**< Array containing annual precipitation amount [cm]*/
        *PPT7thMon_mm, /**< Array containing July precipitation amount in July
                          (northern hemisphere) or January (southern hemisphere)
                          [mm]*/

        **meanTempMon_C, /**< 2D array containing monthly mean average daily air
                            temperature [C]*/
        **maxTempMon_C,  /**< 2D array containing monthly mean max daily air
                            temperature [C]*/
        **minTempMon_C,  /**< 2D array containing monthly mean min daily air
                            temperature [C]*/
        *meanTemp_C,     /**< Array containing annual mean temperatures [C]*/
        *meanTempDriestQtr_C, /**< Array containing the average temperatureof
                                 the driest quarter of the year [C]*/
        *minTemp2ndMon_C,     /**< Array containing the mean daily minimum
                               temperature in August (southern hemisphere)     or
                               February (northern hemisphere) [C]*/
        *minTemp7thMon_C,     /**< Array containing minimum July temperatures in
                               July (northern hisphere)     or Janurary (southern
                               hemisphere) [C]*/

        *frostFree_days,    /**< Array containing the maximum consecutive days
                               without frost [days]*/
        *ddAbove65F_degday; /**< Array containing the amount of degree days [C x
                               day] above 65 F*/
} SW_CLIMATE_YEARLY;

/**
@brief A structure holding all variables that are output to the function
`averageClimateAcrossYears()` #SW_CLIMATE_YEARLY

@note Values are across-year averages of #SW_CLIMATE_YEARLY and 1D array
dimension represents month. The exceptions are `sdC4` and `sdCheatgrass` which
represent across-year standard devations and the 1D array dimension represents
different variables, see `averageClimateAcrossYears()`.
*/
typedef struct {
    double *meanTempMon_C, /**< Array of size MAX_MONTHS containing sum of
                             monthly mean temperatures [C]*/
        *maxTempMon_C, /**< Array of size MAX_MONTHS containing sum of monthly
                          maximum temperatures [C]*/
        *minTempMon_C, /**< Array of size MAX_MONTHS containing sum of monthly
                          minimum temperatures [C]*/
        *PPTMon_cm, /**< Array of size MAX_MONTHS containing sum of monthly mean
                       precipitation [cm]*/
        *sdC4, /**< Array of size three holding the standard deviations of: 0)
                minimum July (northern hisphere) or Janurary (southern
                hemisphere) temperature [C], 1) frost free days [days], 2)
                number of days above 65F [C x day]*/

        *sdCheatgrass, /**< Array of size three holding: 0) the standard
                        deviations of July (northern hisphere) or Janurary
                        (southern hemisphere) [cm], 1) mean temperature of dry
                        quarter [C], 2) mean minimum temperature of February
                        (northern hemisphere) or August (southern hemisphere)
                        [C]*/
        meanTemp_C,    /**< Value containing the average of yearly temperatures
                          [C]*/
        PPT_cm, /**< Value containing the average of yearly precipitation [cm]*/
        PPT7thMon_mm,        /**< Value containing average precipitation in July
                               (northern hemisphere)        or January (southern
                               hemisphere)        [mm]*/
        meanTempDriestQtr_C, /**< Value containing average of mean temperatures
                                in the driest quarters of years [C]*/
        minTemp2ndMon_C,   /**< Value containing average of minimum temperatures
                            in August (southern hemisphere) or   February
                            (northern   hemisphere) [C]*/
        ddAbove65F_degday, /**< Value containing average of total degrees above
                              65F (18.33C) throughout the year [C x day]*/
        frostFree_days,  /**< Value containing average of most consectutive days
                            in a year without frost [days]*/
        minTemp7thMon_C; /**< Value containing the average of lowest temperature
                          in July (northern hisphere) or Janurary (southern
                          hemisphere) [C]*/
} SW_CLIMATE_CLIM;

typedef struct {
    double **meanMonthlyTemp_C, **maxMonthlyTemp_C, **minMonthlyTemp_C,
        **monthlyPPT_cm, *annualPPT_cm, *meanAnnualTemp_C, *JulyMinTemp,
        *frostFreeDays_days, *ddAbove65F_degday, *JulyPPT_mm,
        *meanTempDriestQuarter_C, *minTempFebruary_C;
} SW_CLIMATE_CALC;

typedef struct {
    double *meanMonthlyTempAnn, *maxMonthlyTempAnn, *minMonthlyTempAnn,
        *meanMonthlyPPTAnn, *sdC4, *sdCheatgrass, MAT_C, MAP_cm, JulyPPTAnn_mm,
        meanTempDriestQuarterAnn_C, minTempFebruaryAnn_C, ddAbove65F_degdayAnn,
        frostFreeAnn, JulyMinTempAnn;
} SW_CLIMATE_AVERAGES;

typedef struct {
    Bool use_snow, use_weathergenerator_only;
    // swTRUE: use weather generator and ignore weather inputs

    unsigned int generateWeatherMethod;
    // see `generateMissingWeather()`
    // 0 : pass through missing values
    // 1 : LOCF (temp) + 0 (ppt)
    // 2 : weather generator (previously, `use_weathergenerator`)

    double pct_snowdrift, pct_snowRunoff;
    double scale_precip[MAX_MONTHS], scale_temp_max[MAX_MONTHS],
        scale_temp_min[MAX_MONTHS], scale_skyCover[MAX_MONTHS],
        scale_wind[MAX_MONTHS], scale_rH[MAX_MONTHS],
        scale_actVapPress[MAX_MONTHS], scale_shortWaveRad[MAX_MONTHS];

    char name_prefix[MAX_FILENAMESIZE - 5]; // subtract 4-digit 'year' file type
                                            // extension

    int rng_seed; // initial state for `mark`

    /** Array of options to fix daily weather inputs, see #FixWeatherType */
    Bool fixWeatherData[NFIXWEATHER];

    Bool use_cloudCoverMonthly, use_windSpeedMonthly, use_humidityMonthly;

    Bool dailyInputFlags[MAX_INPUT_COLUMNS];

    unsigned int dailyInputIndices[MAX_INPUT_COLUMNS],
        n_input_forcings, // Number of input columns found in weath.YYYY
        desc_rsds; /**< Description of units and definition of daily inputs of
                      observed shortwave radiation, see `solar_radiation()` */

    /* This section is required for computing the output quantities.  */
    SW_WEATHER_OUTPUTS
    p_accu[SW_OUTNPERIODS], // output accumulator: summed values for each time
                            // period
        p_oagg[SW_OUTNPERIODS]; // output aggregator: mean or sum for each time
                                // periods

    unsigned int n_years;   /**< Length of `allHist`, i.e., number of years of
                               daily weather */
    unsigned int startYear; /**< Calendar year corresponding to first year of
                               `allHist` */
} SW_WEATHER_INPUTS;

/* =================================================== */
/*                   Soilwat structs                   */
/* --------------------------------------------------- */

/* parameters for historical (measured) swc values */
typedef struct {
    int method; /* method: 1=average; 2=hist+/- stderr */
    SW_TIMES yr;
    char *file_prefix; /* prefix to historical swc filenames */
    double swc[MAX_DAYS][MAX_LAYERS], std_err[MAX_DAYS][MAX_LAYERS];

} SW_SOILWAT_HIST;

/* accumulators for output values hold only the */
/* current period's values (eg, weekly or monthly) */
typedef struct {
    double wetdays[MAX_LAYERS],
        vwcBulk[MAX_LAYERS], /* soil water content cm/cm */
        vwcMatric[MAX_LAYERS],
        swcBulk[MAX_LAYERS],   /* soil water content cm/layer */
        swpMatric[MAX_LAYERS], /* soil water potential */
        swaBulk[MAX_LAYERS],   /* available soil water cm/layer, swc-(wilting
                                  point) */
        SWA_VegType[NVEGTYPES][MAX_LAYERS], swaMatric[MAX_LAYERS],
        transp_total[MAX_LAYERS], transp[NVEGTYPES][MAX_LAYERS],
        evap_baresoil[MAX_LAYERS], /* bare-soil evaporation [cm/layer] */
        lyrdrain[MAX_LAYERS], hydred_total[MAX_LAYERS],
        hydred[NVEGTYPES][MAX_LAYERS], /* hydraulic redistribution cm/layer */
        surfaceWater, surfaceWater_evap, total_evap, evap_veg[NVEGTYPES],
        litter_evap, total_int, int_veg[NVEGTYPES], litter_int, snowpack,
        snowdepth, et, aet, tran, esoil, ecnw, esurf, esnow, pet, H_oh, H_ot,
        H_gh, H_gt, deep,
        avgLyrTemp[MAX_LAYERS], // average soil temperature in celcius for each
                                // layer
        lyrFrozen[MAX_LAYERS],
        minLyrTemperature[MAX_LAYERS], // Holds the minimum temperature
                                       // estimation of each layer
        maxLyrTemperature[MAX_LAYERS]; // Holds the maximum temperature
                                       // estimation of each layer
} SW_SOILWAT_OUTPUTS;

#ifdef SWDEBUG
#define N_WBCHECKS 10 // number of water balance checks
#endif

typedef struct {
    /* current daily soil water related values */
    Bool is_wet[MAX_LAYERS]; /* swc sufficient to count as wet today */
    double swcBulk[TWO_DAYS][MAX_LAYERS], SWA_VegType[TWO_DAYS][MAX_LAYERS],
        snowpack[TWO_DAYS], /* swe of snowpack, if accumulation flag set */
        snowdepth, transpiration[NVEGTYPES][MAX_LAYERS],
        evap_baresoil[MAX_LAYERS], /* bare-soil evaporation [cm/layer] */
        drain[MAX_LAYERS], /** drain[i] = total net (saturated + unsaturated)
                              percolation [cm/day] from layer i into layer i +
                              1; last value is equal to deep drainage */
        hydred[NVEGTYPES][MAX_LAYERS], /* hydraulic redistribution cm/layer */
        surfaceWater, surfaceWater_evap, pet, H_oh, H_ot, H_gh, H_gt, aet,
        litter_evap, evap_veg[NVEGTYPES], litter_int,
        int_veg[NVEGTYPES], // todays intercepted rain by litter and by
                            // vegetation
        avgLyrTemp[MAX_LAYERS], lyrFrozen[MAX_LAYERS],
        minLyrTemperature[MAX_LAYERS], // Holds the minimum temperature
                                       // estimation of each layer
        maxLyrTemperature[MAX_LAYERS]; // Holds the maximum temperature
                                       // estimation of each layer

    double veg_int_storage[NVEGTYPES], // storage of intercepted rain by the
                                       // vegetation
        litter_int_storage, // storage of intercepted rain by the litter layer
        standingWater[TWO_DAYS]; /* water on soil surface if layer below is
                                    saturated */

    double swa_master[NVEGTYPES][NVEGTYPES]
                     [MAX_LAYERS]; // veg_type, crit_val, layer
    double dSWA_repartitioned_sum[NVEGTYPES][MAX_LAYERS];

    Bool soiltempError; // soil temperature error indicator
#ifdef SWDEBUG
    int wbError[N_WBCHECKS]; /* water balance and water cycling error indicators
        (currently 8) 0, no error detected; > 0, number of errors detected */
    char *wbErrorNames[N_WBCHECKS];
    Bool is_wbError_init;
#endif
} SW_SOILWAT_SIM;

typedef struct {
    Bool hist_use;
    SW_SOILWAT_HIST hist;
} SW_SOILWAT_INPUTS;

typedef struct {
    FILE *logfp;
    // This is the pointer to the log file.

    char errorMsg[MAX_LOG_SIZE], // Holds the message for a fatal error
        warningMsgs[MAX_MSGS][MAX_LOG_SIZE]; // Holds up to MAX_MSGS warning
                                             // messages to report

    int numWarnings; // Number of total warnings thrown
    unsigned long
        numDomainWarnings, /**< Number of suids with at least one warning */
        numDomainErrors;   /**< Number of suids with an error */

    Bool stopRun; // Specifies if an error has occurred and
                  // the program needs to stop early (backtrack)

    Bool QuietMode, /**< Don't print version, error message, or notify user
                       about logfile (only used by SOILWAT2) */
        printProgressMsg; /**< Do/don't print progress messages to the console
                           */
} LOG_INFO;

typedef struct {
    char *txtInFiles[SW_NFILES];
    char SW_ProjDir[FILENAME_MAX]; // SW_ProjDir
    char txtWeatherPrefix[FILENAME_MAX];
    char outputPrefix[FILENAME_MAX];

#if defined(SWNETCDF)
    char **ncInFiles[SW_NINKEYSNC]; /**< Names of all the input netCDF files;
                                           dynamically allocated 2-d array
                                           `[varNum][fileNum]` */

    char ***ncWeatherInFiles; /**< Generated weather file names to read input
                               from; dynamically allocated for every weather
                               variable and a list of file names */

    unsigned int ncNumWeatherInFiles; /**< Only capture the number of weather
                                        files generated given the stride input
                                        information */

    unsigned int **ncWeatherInStartEndYrs; /**< Start/end years of each weather
                                        input netCDF; dynamically allocated for
                                        every number of files within every
                                        variable, and 2 values for start/end */

    unsigned int **ncWeatherStartEndIndices;
    unsigned int weathStartFileIndex;
    unsigned int *numDaysInYear;

    int *inVarIDs[SW_NINKEYSNC]; /**< Store the identifier of the
                                        variables within the input
                                        files; dynamically allocated
                                        1-d array `[varNum]` */

    int *inVarTypes[SW_NINKEYSNC]; /**< Store the variable type within
                                          each input file; dynamically
                                          allocated 1-d array `[varNum]` */

    Bool
        *hasScaleAndAddFact[SW_NINKEYSNC]; /**< Store if the input variables
                                                have the attributes
                                                'scale_factor' and 'add_factor';
                                                dynamically allocated 1-d array
                                                `[varNum]` */

    double **scaleAndAddFactVals[SW_NINKEYSNC]; /**< Store scale/add factors
                                                    for every variable if
                                                    it they are both provided;
                                                    dynamically allocated 2-d
                                                    array `[varNum][scale/add]`
                                                    */

    /*
        Store the flags of different methods to know a missing value when
        reading input; there are multiple attributes (5) which, in order
        of priority, are:
            - General flag if there exists a missing value specifier
            - missing_value
            - _FillValue
            - valid_max
            - valid_min (must have both min and max)
            - valid_range
        it is expected that the user will provide these, if none are given,
        we will use the default nc-provided NC_FILL_<type> to detect missing
        values;
        dynamically allocated 2-d array `[varNum][flag]` (6 flags)
    */
    Bool **missValFlags[SW_NINKEYSNC];
    double **doubleMissVals[SW_NINKEYSNC];

    size_t *numSoilVarLyrs;

    /* NC information that will stay constant through program run
       domain information - domain and progress file IDs */
    int ncDomFileIDs[SW_NVARDOM];
#endif
} SW_PATH_INPUTS;

/* =================================================== */
/*                    Sky structs                      */
/* --------------------------------------------------- */

/** Across-year mean monthly climate variables */
typedef struct {
    /** Across-year mean monthly mean cloud cover [%] */
    double cloudcov[MAX_MONTHS];
    /** Across-year mean mean monthly mean near-surface wind speed [m s-1] */
    double windspeed[MAX_MONTHS];
    /** Across-year mean monthly mean near-surface relative humidity [%] */
    double r_humidity[MAX_MONTHS];
    /** Across-year mean monthly mean snow density [kg m-3] */
    double snow_density[MAX_MONTHS];
    /** Across-year mean monthly count of precipitation events */
    /* currently used in interception functions */
    double n_rain_per_day[MAX_MONTHS];

    /** Across-year mean daily snow density [kg m-3],
        interpolated from monthly values */
    double snow_density_daily[MAX_DAYS + 1];
} SW_SKY_INPUTS;

/* =================================================== */
/*                  VegEstab structs                   */
/* --------------------------------------------------- */

typedef struct {
    /* see COMMENT-1 below for more information on these vars */

    /* THESE VARIABLES CAN CHANGE VALUE IN THE MODEL */
    TimeInt estab_doy,    /* day of establishment for this plant */
        germ_days,        /* elapsed days since germination with no estab */
        drydays_postgerm, /* did sprout get too dry for estab? */
        wetdays_for_germ, /* keep track of consecutive wet days */
        wetdays_for_estab;
    Bool germd,   /* has this plant germinated yet?  */
        no_estab; /* if swTRUE, can't attempt estab for remainder of year */
} SW_VEGESTAB_INFO_SIM;

typedef struct {
    /* see COMMENT-1 below for more information on these vars */

    /* THESE VARIABLES DO NOT CHANGE DURING THE NORMAL MODEL RUN */
    char sppFileName[MAX_FILENAMESIZE]; /* Store the file Name and Path, Mostly
                                           for Rsoilwat */
    char sppname[MAX_SPECIESNAMELEN + 1]; /* one set of parms per species */
    unsigned int vegType;     /**< Vegetation type of species (see "Indices to
                                 vegetation types") */
    TimeInt min_pregerm_days, /* first possible day of germination */
        max_pregerm_days,     /* last possible day of germination */
        min_wetdays_for_germ, /* number of consecutive days top layer must be */
                              /* "wet" in order for germination to occur. */
        max_drydays_postgerm, /* maximum number of consecutive dry days after */
        /* germination before establishment can no longer occur. */
        min_wetdays_for_estab, /* minimum number of consecutive days the top
                                  layer */
                               /* must be "wet" in order to establish */
        min_days_germ2estab, /* minimum number of days to wait after germination
                              */
                             /* and seminal roots wet before check for estab. */
        max_days_germ2estab; /* maximum number of days after germination to wait
                              */
                             /* for establishment */

    unsigned int
        estab_lyrs;   /* estab could conceivably need more than one layer */
                      /* swc is averaged over these top layers to compare to */
                      /* the converted value from min_swc_estab */
    double bars[2],   /* read from input, saved for reporting */
        min_swc_germ, /* wetting point required for germination converted from
                       */
        /* bars to cm per layer for efficiency in the loop */
        min_swc_estab, /* same as min_swc_germ but for establishment */
        /* this is the average of the swc of the first estab_lyrs */
        min_temp_germ,  /* min avg daily temp req't for germination */
        max_temp_germ,  /* max temp for germ in degC */
        min_temp_estab, /* min avg daily temp req't for establishment */
        max_temp_estab; /* max temp for estab in degC */
} SW_VEGESTAB_INFO_INPUTS;

typedef struct {
    TimeInt
        *days; /* only output the day of estab for each species in the input */
               /* this array is allocated via `SW_VegEstab_alloc_outptrs()` */
    /* each day in the array corresponds to the ordered species list */
} SW_VEGESTAB_OUTPUTS;

typedef struct {
    Bool use;   /* if swTRUE use establishment parms and chkestab() */
    IntU count; /* number of species to check */

    SW_VEGESTAB_INFO_INPUTS
    parms[MAX_NSPECIES]; /* array of input parms for each species */
} SW_VEGESTAB_INPUTS;

typedef struct {
    SW_VEGESTAB_INFO_SIM
    parms[MAX_NSPECIES]; /* array of changing parms for each species */
} SW_VEGESTAB_SIM;

/* =================================================== */
/*                   Markov struct                     */
/* --------------------------------------------------- */

typedef struct {

    /* pointers to arrays of probabilities for each day saves some space */
    /* by not being allocated if markov weather not requested by user */
    /* alas, multi-dimensional arrays aren't so convenient */
    double *wetprob, /* probability of being wet today given a wet yesterday */
        *dryprob,    /* probability of being wet today given a dry yesterday */
        *avg_ppt,    /* mean precip (cm) of wet days */
        *std_ppt,    /* std dev. for precip of wet days */
        *cfxw,       /*correction factor for tmax for wet days */
        *cfxd,       /*correction factor for tmax for dry days */
        *cfnw,       /*correction factor for tmin for wet days */
        *cfnd,       /*correction factor for tmin for dry days */
        u_cov[MAX_WEEKS][2], /* mean weekly maximum and minimum temperature in
                                degree Celsius */
        v_cov[MAX_WEEKS][2][2]; /* covariance matrix */
    int ppt_events;             /* number of ppt events generated this year */
    sw_random_t markov_rng;     // used by STEPWAT2

} SW_MARKOV_INPUTS;

/* =================================================== */
/*                 Output struct/enums                 */
/* --------------------------------------------------- */

typedef enum { eSW_Off, eSW_Sum, eSW_Avg, eSW_Fnl } OutSum;

/* these are the code analog of the above */
/* see also key2str[] in Output.c */
/* take note of boundary conditions in ForEach...() loops below */
typedef enum {
    eSW_NoKey = -1,
    /* weather/atmospheric quantities */
    eSW_AllWthr, /* includes all weather vars */
    eSW_Temp,
    eSW_Precip,
    eSW_SoilInf,
    eSW_Runoff,
    /* soil related water quantities */
    eSW_AllH2O,
    eSW_VWCBulk,
    eSW_VWCMatric,
    eSW_SWCBulk,
    eSW_SWABulk,
    eSW_SWAMatric,
    eSW_SWA,
    eSW_SWPMatric,
    eSW_SurfaceWater,
    eSW_Transp,
    eSW_EvapSoil,
    eSW_EvapSurface,
    eSW_Interception,
    eSW_LyrDrain,
    eSW_HydRed,
    eSW_ET,
    eSW_AET,
    eSW_PET, /* really belongs in wth, but for historical reasons we'll keep it
                here */
    eSW_WetDays,
    eSW_SnowPack,
    eSW_DeepSWC,
    eSW_SoilTemp,
    eSW_Frozen,
    /* vegetation quantities */
    eSW_AllVeg,
    eSW_Estab,
    // vegetation other */
    eSW_CO2Effects,
    eSW_Biomass,
    eSW_LastKey /* make sure this is the last one */
} OutKey;

/* =================================================== */
/*         Coordinate Reference System struct          */
/* --------------------------------------------------- */

typedef struct {
    char *long_name, *grid_mapping_name, *crs_wkt;
    double longitude_of_prime_meridian, semi_major_axis, inverse_flattening;

    // Possible attributes if the type is "projected"
    char *datum, *units;
    double standard_parallel[2]; // first and second standard parallels; 2nd may
                                 // be missing (NAN)
    double longitude_of_central_meridian, latitude_of_projection_origin,
        false_easting, false_northing;
    char *crs_name;
} SW_CRS;

/* =================================================== */
/*            SOILWAT2 netCDF structs/enums            */
/* --------------------------------------------------- */

typedef struct {

    char *title, *author, *institution, *comment, *coordinate_system;
    Bool primary_crs_is_geographic;

    SW_CRS crs_geogsc, crs_projsc;

    int strideOutYears;   /**< How many years to write out in a single output
                             netCDF -- 1, X (e.g., 10) or Inf (-1) */
    int baseCalendarYear; /**< Calendar year that is the reference basis of the
                             time units (e.g., days since YYYY-01-01) of every
                             output netCDFs */

    /* Specify the deflation level for when creating the output variables */
    int deflateLevel;

    char *geo_XAxisName;
    char *geo_YAxisName;
    char *proj_XAxisName;
    char *proj_YAxisName;
    char *siteName;

#if defined(SWNETCDF)
    /** offset positions of output variables for indexing p_OUT */
    size_t iOUToffset[SW_OUTNKEYS][SW_OUTNPERIODS][SW_OUTNMAXVARS];

    Bool *reqOutputVars[SW_OUTNKEYS]; /**< Do/don't output a variable in the
                            netCDF output files (dynamically allocated array
                            over output variables) */
    char **
        *outputVarInfo[SW_OUTNKEYS]; /**< Attributes of output variables in
                           netCDF output files (dynamically allcoated 2-d array:
                           `[varIndex][attIndex]`) */
    char *
        *units_sw[SW_OUTNKEYS]; /**< Units internally utilized by SOILWAT2
                      (dynamically    allocated array over output variables) */
    sw_converter_t *
        *uconv[SW_OUTNKEYS]; /**< udunits2 unit converter from internal SOILWAT2
                   units to user-requested units (dynamically
                   allocated array over output variables) */
#endif

} SW_NETCDF_OUT;

typedef struct {

    /* NC information that will stay constant through program run
       domain information - domain and progress variables */
    int ncDomVarIDs[SW_NVARDOM];

    /** Indicates which variables are provided by netCDF inputs

    This is an array over the `inkey` #SW_NINKEYSNC, and each element is
    a pointer to a dynamically allocated array of length 1 + numVarsInKey.

    The element 0 summarizes whether any variable of an `inkey` is provided
    by netCDF inputs.
    The element 1 indicates whether the index of that `inkey`
    is used (if that `inkey` contains an index, i.e., all but #eSW_InDomain).
    The remaining elements indicate if each input variables
    (see possVarNames) is provided by netCDF inputs or not.
    */
    Bool *readInVars[SW_NINKEYSNC];

    char **weathCalOverride; /**< Calendars that the user may provide for
                                  the program to use (dynamically allocated
                                  for the number of variables in weather) */

    char ***inVarInfo[SW_NINKEYSNC]; /**< Attributes of input variables in
                                           netCDF input files (dynamically
                                           allocated 2-d array) */

    char **units_sw[SW_NINKEYSNC]; /**< Units internally utilized by SOILWAT2
                      (dynamically allocated array over output variables) */

    sw_converter_t **
        uconv[SW_NINKEYSNC]; /**< udunits2 unit converter from internal SOILWAT2
                                 units to user-requested units (dynamically
                                 allocated array over output variables) */

    double *domYCoordsGeo;
    double *domXCoordsGeo;
    double *domYCoordsProj;
    double *domXCoordsProj;

    size_t domYCoordGeoSize;
    size_t domXCoordGeoSize;
    size_t domYCoordProjSize;
    size_t domXCoordProjSize;

    Bool useIndexFile[SW_NINKEYSNC];

    sw_converter_t *projCoordConvs[SW_NINKEYSNC][2];

    /*
        Pre-calculate the location of dimensions within variable headers
        to rearrange start/count indices/values so we can match the current
        dimension read/count size;
        The program by default expects the variable dimension order
            variable(y, x, vertical, time, pft) or
            variable(site, vertical, time, pft)
        where these will not always be true, so we need to be able to
        read any order of or variation (less) dimensions compared to
        the example above;
        Example:
            variable(pft=4, time=12, vertical=8, y=1, x=1) the array would be
            [3, 4, 2, 1, 0] this will result in the count values to be
            shifted from (example numbers)
            [1, 1, 8, 12, 4] to [4, 12, 8, 1, 1] and start is similar,
            the values are not expected to be as explicit as count
            (i.e., start will contain mostly if not all zeroes)
    */
    int **dimOrderInVar[SW_NINKEYSNC];
} SW_NETCDF_IN;

struct SW_OUT_DOM {

    /* Output information */

    // Variables describing output periods:
    /** `timeSteps` is the array that keeps track of the output time periods
       that are required for `text` and/or `array`-based output for each output
       key. */
    OutPeriod timeSteps[SW_OUTNKEYS][SW_OUTNPERIODS];

    /** The number of different time steps/periods that are used/requested
                    Note: Under STEPWAT2, this may be larger than the sum of
       `use_OutPeriod` because it also incorporates information from
       `timeSteps_SXW`. */
    IntUS used_OUTNPERIODS;

    /** TRUE if time step/period is active for any output key. */
    Bool use_OutPeriod[SW_OUTNPERIODS];

    // Variables describing size and names of output
    /** names of output columns for each output key; number is an expensive
     * guess */
    char *colnames_OUT[SW_OUTNKEYS][5 * NVEGTYPES + MAX_LAYERS];

    /* number of outputs */
    IntUS ncol_OUT[SW_OUTNKEYS]; /**< number of output combinations across
                                    variables - soil layer - vegtype */
    IntUS nvar_OUT[SW_OUTNKEYS]; /**< number of output variables */
    IntUS nsl_OUT[SW_OUTNKEYS]
                 [SW_OUTNMAXVARS]; /**< number of output soil layers */
    IntUS npft_OUT[SW_OUTNKEYS]
                  [SW_OUTNMAXVARS]; /**< number of output plant functional types
                                       (vegtype) */


#if defined(STEPWAT)
    Bool print_IterationSummary;
#endif
    Bool print_SW_Output;

#if defined(STEPWAT)
    /** `timeSteps_SXW` is the array that keeps track of the output time periods
            that are required for `SXW` in-memory output for each output key.
            Compare with `timeSteps` */
    OutPeriod timeSteps_SXW[SW_OUTNKEYS][SW_OUTNPERIODS];

    /** `storeAllIterations` is set to TRUE if STEPWAT2 is called with `-i` flag
             if TRUE, then write to disk the SOILWAT2 output
            for each STEPWAT2 iteration/repeat to separate files */
    Bool storeAllIterations;

    /** `prepare_IterationSummary` is set to TRUE if STEPWAT2 is called with
             `-o` flag; if TRUE, then calculate/write to disk the running mean
       and sd across iterations/repeats */
    Bool prepare_IterationSummary;
#endif

#if defined(SW_OUTARRAY)
    size_t nrow_OUT[SW_OUTNPERIODS]; /**< number of output time steps */
#endif

    OutKey mykey[SW_OUTNKEYS];
    ObjType myobj[SW_OUTNKEYS];
    OutSum sumtype[SW_OUTNKEYS];
    Bool use[SW_OUTNKEYS],   // TRUE if output is requested
        has_sl[SW_OUTNKEYS]; // TRUE if output key/type produces output for each
                             // soil layer
    TimeInt first_orig[SW_OUTNKEYS],
        last_orig[SW_OUTNKEYS]; /* first/last doy that were originally requested
                                 */

#if defined(RSOILWAT)
    char *outfile[SW_OUTNKEYS];
    /* name of output */ // could probably be removed
#endif


    /* Output function pointers */

#if defined(SW_OUTTEXT)
    /** pointer to output routine for text output */
    void (*pfunc_text[SW_OUTNKEYS])(OutPeriod, SW_RUN *, LOG_INFO *);
#endif

#if defined(RSOILWAT) || defined(SWNETCDF)
    /** pointer to output routine for array output */
    void (*pfunc_mem[SW_OUTNKEYS])(OutPeriod, SW_RUN *, SW_OUT_DOM *);

#elif defined(STEPWAT)
    /** pointer to output routine for aggregated output across STEPWAT
     * iterations */
    void (*pfunc_agg
              [SW_OUTNKEYS])(OutPeriod, SW_RUN *, SW_OUT_DOM *, LOG_INFO *);
    /** pointer to output routine for STEPWAT in-memory output */
    void (*pfunc_SXW
              [SW_OUTNKEYS])(OutPeriod, SW_RUN *, SW_OUT_DOM *, LOG_INFO *);
#endif

    SW_NETCDF_OUT netCDFOutput;
};

typedef enum {
    eSW_NoInKey = -1,
    eSW_InDomain,
    eSW_InSpatial,
    eSW_InTopo,
    eSW_InSoil,
    eSW_InSite,
    eSW_InVeg,
    eSW_InWeather,
    eSW_InClimate,
    eSW_LastInKey
} InKeys;

/* =================================================== */
/*                    Domain structs                   */
/* --------------------------------------------------- */

typedef struct {
    // Spatial domain information
    // SUID = simulation unit identifier

    /** Type of domain: 'xy' (grid), 's' (sites) (3 = 2 characters + '\0') */
    char DomainType[3];

    unsigned long // to clarify, "long" = "long int", not double
        nDimX,  /**< Number of grid cells along x dimension (used if domainType
                   is 'xy') */
        nDimY,  /**< Number of grid cells along y dimension (used if domainType
                   is 'xy') */
        nDimS,  /**< Number of sites (used if domainType is 's') */
        nSUIDs, /**< Total size of domain, i.e., total number of grid cells (if
                   domainType is 'xy') or number of sites (if domainType is 's')
                 */

        startSimSet, /**< First SUID in simulation set within domain to simulate
                      */
        endSimSet; /**< Last SUID in simulation set within domain to simulate */

    char crs_bbox[27]; /**< Input name/CRS type (domain.in) - holds up to "World
                          Geodetic System 1984" (26) */
    double min_x,      /**< Minimum x coordinate of the bounding box */
        min_y,         /**< Minimum y coordinate of the bounding box */
        max_x,         /**< Maximum x coordinate of the bounding box */
        max_y;         /**< Maximum y coordinate of the bounding box */

    // Temporal domain information
    TimeInt startyr, /**< First calendar year of the simulation runs */
        endyr,       /**< Last calendar year of the simulation runs */
        startstart, /**< First day in first calendar year of the simulation runs
                     */
        endend; /**< Last day in last calendar year of the simulation runs */

    // Vertical domain information

    /** Indicator of depths/thickness of soil layers among sites/gridcells:

        - `swTRUE` if depths/thickness of soil layers are equal among
          sites/gridcells (even if they have varying numbers of soil layers);
        - `swFALSE` if depth/thickness of soil layers vary among sites/gridcells
    */
    Bool hasConsistentSoilLayerDepths;

    /** Largest number of soil layers across domain */
    LyrIndex nMaxSoilLayers;

    /** Largest number of soil layers from which bare-soil evaporation may
    extract water across simulation domain */
    LyrIndex nMaxEvapLayers;

    /** Soil layer depths profile

    Values represent the bottom depth of soil layers [cm].
    Used if #hasConsistentSoilLayerDepths.
    */
    double depthsAllSoilLayers[MAX_LAYERS];

    double spatialTol; /**< Tolerence when comparing domain coordinates
                             between nc input files and the nc domain file */

    // Information on input files
    SW_PATH_INPUTS SW_PathInputs;

    // Data for (optional) spinup
    SW_SPINUP SW_SpinUp;

    // Information dealing with netCDFs
    SW_NETCDF_IN netCDFInput;

    // Information that is constant through simulation runs
    SW_OUT_DOM OutDom;
} SW_DOMAIN;

/* =================================================== */
/*               Simulation Run Structs               */
/* --------------------------------------------------- */

typedef struct {

#if defined(SW_OUTTEXT)
    char sw_outstr[MAX_LAYERS * OUTSTRLEN];
#endif

    TimeInt tOffset; /* 1 or 0 means we're writing previous or current period */

    /* Output first/last days of current year i.e., updated for each year */
    TimeInt first[SW_OUTNKEYS], last[SW_OUTNKEYS];

#ifdef SW_OUTARRAY
    /**
    @brief A 2-dim array of pointers to output arrays.

    The variable p_OUT used by rSOILWAT2 for output, by STEPWAT2 for
    mean aggregation, and by SOILWAT2 when user requests netCDF output files.
    */
    double *p_OUT[SW_OUTNKEYS][SW_OUTNPERIODS];

    size_t irow_OUT[SW_OUTNPERIODS]; /**< current output time step index */
#endif

#ifdef STEPWAT
    double *p_OUTsd[SW_OUTNKEYS][SW_OUTNPERIODS];

    char sw_outstr_agg[MAX_LAYERS * OUTSTRLEN];

    /** Variable from ModelType (STEPWAT2) used in SOILWAT2 */
    IntUS currIter;

    /* Variables from SXW_t (STEPWAT2) used in SOILWAT2 */
    // transpXXX: monthly sum of soilwat's transpiration by soil layer
    // * these are dynamic arrays that are indexed by Ilp()
    double transpTotal[MAX_LAYERS][MAX_MONTHS], // total transpiration, i.e.,
                                                // sum across vegetation types
        transpVeg[NVEGTYPES][MAX_LAYERS]
                 [MAX_MONTHS]; // transpiration as contributed by vegetation
                               // types
    double swc[MAX_LAYERS]
              [MAX_MONTHS]; // monthly mean SWCbulk for each soil layer

    // fixed monthly array:
    double ppt_monthly[MAX_MONTHS];  // monthly sum of soilwat's precipitation
    double temp_monthly[MAX_MONTHS]; // monthly mean soilwat's air temperature

    // annual values:
    double temp, // annual mean soilwat's air temperature
        ppt,     // annual sum of soilwat's precipitation
        aet;     // annual sum of soilwat's evapotranspiration
#endif
} SW_OUT_RUN;

typedef struct {
    /*
        This struct holds input values that can be read in/different
        between simulation runs;
        Only netCDF inputs have the ability to change throughout
        the domain, otherwise these values will remain the same;
        The variables much match those shown in
        `SW2_netCDF_input_variables.tsv`
    */

    SW_SKY_INPUTS SkyRunIn;
    SW_MODEL_RUN_INPUTS ModelRunIn;
    SW_SOIL_RUN_INPUTS SoilRunIn;
    SW_VEGPROD_RUN_INPUTS VegProdRunIn;
    SW_SITE_RUN_INPUTS SiteRunIn;

    /* Daily weather record */
    SW_WEATHER_HIST
    *weathRunAllHist; /**< Daily weather values; array of length `n_years`
                    holding instances of the struct #SW_WEATHER_HIST where the
                    first represents values for calendar year `startYear` */
} SW_RUN_INPUTS;

struct SW_RUN {

    /* Input information */
    SW_WEATHER_INPUTS WeatherIn;
    SW_CARBON_INPUTS CarbonIn;
    SW_MARKOV_INPUTS MarkovIn;
    SW_VEGPROD_INPUTS VegProdIn;
    SW_MODEL_INPUTS ModelIn;
    SW_VEGESTAB_INPUTS VegEstabIn;
    SW_SOILWAT_INPUTS SoilWatIn;
    SW_SITE_INPUTS SiteIn;
    SW_RUN_INPUTS RunIn;

    /* Values used/modified during simulation that's not strictly inputs */
    SW_WEATHER_SIM WeatherSim;
    SW_ST_SIM StRegSimVals;
    SW_ATMD_SIM AtmDemSim;
    SW_MODEL_SIM ModelSim;
    SW_VEGESTAB_SIM VegEstabSim;
    SW_VEGPROD_SIM VegProdSim;
    SW_SOILWAT_SIM SoilWatSim;
    SW_SITE_SIM SiteSim;

    /* Output information */
    SW_OUT_RUN OutRun;
    SW_PATH_OUTPUTS SW_PathOutputs;

    /* This section contains values for computing the output quantities
       for all types of outputs.
       *_accu = output accumulator: summed values for each time period
       *_oagg = output aggregator: mean or sum for each time periods */
    SW_WEATHER_OUTPUTS weath_p_accu[SW_OUTNPERIODS],
        weath_p_oagg[SW_OUTNPERIODS];
    SW_VEGPROD_OUTPUTS vp_p_accu[SW_OUTNPERIODS], vp_p_oagg[SW_OUTNPERIODS];
    SW_SOILWAT_OUTPUTS sw_p_accu[SW_OUTNPERIODS], sw_p_oagg[SW_OUTNPERIODS];

    /* only yearly element will be used */
    SW_VEGESTAB_OUTPUTS ves_p_accu[SW_OUTNPERIODS], ves_p_oagg[SW_OUTNPERIODS];
};

/* =================================================== */
/*                KD-tree Functionality                */
/* --------------------------------------------------- */

void SW_DATA_create_tree(
    SW_KD_NODE **treeRoot,
    double *yCoords,
    double *xCoords,
    size_t ySize,
    size_t xSize,
    Bool inIsGridded,
    Bool has2DCoordVars,
    Bool inPrimCRSIsGeo,
    sw_converter_t *yxConvs[],
    LOG_INFO *LogInfo
);

SW_KD_NODE *SW_DATA_addNode(
    SW_KD_NODE *currNode,
    double coords[],
    const unsigned int indices[],
    double maxDist,
    int level,
    LOG_INFO *LogInfo
);

SW_KD_NODE *SW_DATA_destroyTree(SW_KD_NODE *currNode);

void SW_DATA_queryTree(
    SW_KD_NODE *currNode,
    double queryCoords[],
    int level,
    Bool primCRSIsGeo,
    SW_KD_NODE **bestNode,
    double *bestDist
);

struct SW_KD_NODE {
    double coords[KD_NDIMS];
    unsigned int indices[KD_NINDICES];

    double maxDist;

    SW_KD_NODE *left, *right;
};

#endif // DATATYPES_H<|MERGE_RESOLUTION|>--- conflicted
+++ resolved
@@ -282,12 +282,6 @@
 } SW_SOIL_RUN_INPUTS;
 
 typedef struct {
-<<<<<<< HEAD
-    LyrIndex n_transp_rgn, /* soil layers are grouped into n transp. regions */
-        n_evap_lyrs,       /* number of layers in which evap is possible */
-        n_transp_lyrs[NVEGTYPES], /* layer index of deepest transp. region */
-        deep_lyr; /* index of deep drainage layer if deepdrain, 0 otherwise */
-=======
 
     Bool reset_yr,     /* 1: reset values at start of each year */
         deepdrain,     /* 1: allow drainage into deepest layer  */
@@ -298,9 +292,6 @@
                                   matric density (type = SW_MATRIC = 0) or bulk
                                   density (type = SW_BULK = 1) */
 
-    /** Number of soil layers (max = \ref MAX_LAYERS)*/
-    LyrIndex n_layers;
-
     /** Number of transpiration regions (max = \ref MAX_TRANSP_REGIONS) */
     LyrIndex n_transp_rgn;
 
@@ -312,7 +303,6 @@
 
     /* Soil layer index of deep drainage layer if deepdrain, 0 otherwise */
     LyrIndex deep_lyr;
->>>>>>> dd3655e7
 
     /* Constants for surface and soil temperature */
 
@@ -416,9 +406,9 @@
         for (1) fibric and (2) sapric peat. */
     double swrcpOM[2][SWRC_PARAM_NMAX];
 
-<<<<<<< HEAD
-    LyrIndex my_transp_rgn[NVEGTYPES][MAX_LAYERS]; /* which transp zones from
-                                                      Site am I in? */
+    /** Array for plant functional types and soil layers with assigned
+        transpiration region ID */
+    LyrIndex my_transp_rgn[NVEGTYPES][MAX_LAYERS];
 } SW_SITE_SIM;
 
 typedef struct {
@@ -465,11 +455,6 @@
      * the graph has a negative slope, if shift is 0, slope is positive.
      */
     tanfunc_t evap, transp;
-=======
-    /** Array for plant functional types and soil layers with assigned
-        transpiration region ID */
-    LyrIndex my_transp_rgn[NVEGTYPES][MAX_LAYERS];
->>>>>>> dd3655e7
 
     double slow_drain_coeff, /* low soil water drainage coefficient   */
         pet_scale,           /* changes relative effect of PET calculation */
@@ -497,7 +482,9 @@
     double Tsoil_constant; /* Soil temperature at a depth where soil temperature
                               is (mostly) constant in time; for instance,
                               approximated as the mean air temperature */
-    LyrIndex n_layers;     /* total number of soil layers */
+
+    /** Number of soil layers (max = \ref MAX_LAYERS)*/
+    LyrIndex n_layers;
 } SW_SITE_RUN_INPUTS;
 
 /* =================================================== */
