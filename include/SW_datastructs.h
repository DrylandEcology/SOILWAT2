/********************************************************/
/********************************************************/
/*  Source file: SW_datastructs.h
  Type: header
  Purpose: Contain all structs SOILWAT2 uses (SW_SOILWAT, SW_WEATHER, etc.)
	to prevent circular dependencies when requesting a custom datatype,
	which used to be contained in respective header files.
 */
/********************************************************/
/********************************************************/

#ifndef DATATYPES_H
#define DATATYPES_H

#include "include/SW_Defines.h"


// Array-based output:
#if defined(RSOILWAT) || defined(STEPWAT)
#define SW_OUTARRAY
#endif

// Text-based output:
#if defined(SOILWAT) || defined(STEPWAT)
#define SW_OUTTEXT
#endif

#define SW_NFILES 26 // For `InFiles`
#define SW_NVARNC 2 // For `InFilesNC`


/* =================================================== */
/*                   Carbon structs                    */
/* --------------------------------------------------- */

/**
 * @brief The main structure holding all CO2-related data.
 */
typedef struct {
  int
    use_wue_mult,                      /**< A boolean integer indicating if WUE multipliers should be calculated. */
    use_bio_mult;                      /**< A boolean integer indicating if biomass multipliers should be calculated. */

  char
    scenario[64];                      /**< A 64-char array holding the scenario name for which we are extracting CO2 data from the carbon.in file. */

  double
    ppm[MAX_NYEAR];                 /**< A 1D array holding atmospheric CO2 concentration values (units ppm) that are indexed by calendar year.
										Is typically only populated for the years that are being simulated. `ppm[index]` is the CO2 value for the calendar year `index + 1` */

} SW_CARBON;

/* =================================================== */
/*                  Flowlib structs                    */
/* --------------------------------------------------- */

// this structure is for keeping track of the variables used in the soil_temperature function (mainly the regressions)
typedef struct {

	double depths[MAX_LAYERS],  //soil layer depths of SoilWat soil
	       depthsR[MAX_ST_RGR],//evenly spaced depths of soil temperature layer profile
		   	 fcR[MAX_ST_RGR],//field capacity of soil temperature layer profile, i.e., at `depthsR[]`
		   	 wpR[MAX_ST_RGR], //wilting point of soil temperature layer profile, i.e., at `depthsR[]`
		   	 bDensityR[MAX_ST_RGR],//bulk density of the whole soil of soil temperature layer profile, i.e., at `depthsR[]`
		   	 oldsFusionPool_actual[MAX_LAYERS],
             oldavgLyrTempR[MAX_ST_RGR];//yesterdays soil temperature of soil temperature layer profile, i.e., at `depthsR[]`; Note: index 0 is surface temperature

	double tlyrs_by_slyrs[MAX_ST_RGR][MAX_LAYERS + 1]; // array of soil depth correspondance between soil profile layers and soil temperature layers; last column has negative values and indicates use of deepest soil layer values copied for deeper soil temperature layers

	Bool soil_temp_init;  // simply keeps track of whether or not the values for the soil_temperature function have been initialized.
	Bool do_once_at_soiltempError;
	Bool fusion_pool_init;  // simply keeps track of whether or not the values for the soil fusion (thawing/freezing) section of the soil_temperature function have been initialized.

	double delta_time; // last successful time step in seconds; start out with 1 day

	/*unsigned int x1BoundsR[MAX_ST_RGR],
	             x2BoundsR[MAX_ST_RGR],
				 x1Bounds[MAX_LAYERS],
				 x2Bounds[MAX_LAYERS];*/
} ST_RGR_VALUES;

/* =================================================== */
/*                FlowlibPET struct                    */
/* --------------------------------------------------- */
typedef struct {
	double
		memoized_G_o[MAX_DAYS][TWO_DAYS],
		msun_angles[MAX_DAYS][7],
		memoized_int_cos_theta[MAX_DAYS][TWO_DAYS],
		memoized_int_sin_beta[MAX_DAYS][TWO_DAYS];
} SW_ATMD;

/* =================================================== */
/*                    Model structs                    */
/* --------------------------------------------------- */

typedef struct {
	TimeInt /* controlling dates for model run */
	/* current year dates */
	firstdoy, /* start day for this year */
	lastdoy, /* 366 if leapyear or endend if endyr */
	doy, week, month, year, simyear, /* current model time */
	_prevweek, /* check for new week */
  	_prevmonth, /* check for new month */
  	_prevyear; /* check for new year */
	/* however, week and month are base0 because they
	 * are used as array indices, so take care.
	 * doy and year are base1. */
	/* simyear = year + addtl_yr */

	// Create a copy of SW_DOMAIN's time & spinup information
	// to use instead of passing around SW_DOMAIN
	TimeInt startyr,			/* beginning year for a set of simulation run */
			endyr,				/* ending year for a set of simulation run */
			startstart,			/* startday in start year */
			endend,				/* end day in end year */
			spinup_scope, 		/* scope of spinup */
			spinup_duration;	/* duration of spinup */

	int spinup_mode, 	 /* mode used for spinup */
		spinup_rng_seed; /* RNG seed for spinup */

	sw_random_t spinup_rng; /* RNG to use for spinup */

	Bool spinup_active; /* flag used for enabling spinup capabilites */
	
	// ********** END of copying SW_DOMAIN's data *************

	RealD longitude,	/* longitude of the site (radians)        */
		  latitude,		/* latitude of the site (radians)        */
		  elevation,	/* elevation a.s.l (m) of the site */
		  slope,		/* slope of the site (radians): between 0 (horizontal) and pi / 2 (vertical) */
		  aspect;		/* aspect of the site (radians): A value of \ref SW_MISSING indicates no data, ie., treat it as if slope = 0; South facing slope: aspect = 0, East = -pi / 2, West = pi / 2, North = ±pi */

	TimeInt
		days_in_month[MAX_MONTHS], /* number of days per month for "current" year */
		cum_monthdays[MAX_MONTHS]; /* monthly cumulative number of days for "current" year */

  int addtl_yr; /**< An integer representing how many years in the future we are simulating. Currently, only used to support rSFSW2 functionality where scenario runs are based on an 'ambient' run plus number of years in the future*/

	/* first day of new week/month is checked for
	 * printing and summing weekly/monthly values */
	Bool newperiod[SW_OUTNPERIODS];
	Bool isnorth;

    int ncSuid[2]; // First element used for domain "s", both used for "xy"

	#ifdef STEPWAT
	/* Variables from GlobalType (STEPWAT2) used in SOILWAT2 */
	IntUS runModelIterations, runModelYears;
	#endif

} SW_MODEL;

/* =================================================== */
/*                 Output text structs                 */
/* --------------------------------------------------- */

typedef struct {
	Bool make_soil[SW_OUTNPERIODS], make_regular[SW_OUTNPERIODS];

	#ifdef STEPWAT
	// average/sd across iteration/repetitions
	FILE *fp_reg_agg[SW_OUTNPERIODS];
	char buf_reg_agg[SW_OUTNPERIODS][OUTSTRLEN];
	// output file for variables with values for each soil layer
	FILE *fp_soil_agg[SW_OUTNPERIODS];
	char buf_soil_agg[SW_OUTNPERIODS][MAX_LAYERS * OUTSTRLEN];
	#endif

	// if SOILWAT: "regular" output file
	// if STEPWAT: "regular" output file; new file for each iteration/repetition
	FILE *fp_reg[SW_OUTNPERIODS];
	char buf_reg[SW_OUTNPERIODS][OUTSTRLEN];
	// if SOILWAT: output file for variables with values for each soil layer
	// if STEPWAT: new file for each iteration/repetition of STEPWAT
	FILE *fp_soil[SW_OUTNPERIODS];
	char buf_soil[SW_OUTNPERIODS][MAX_LAYERS * OUTSTRLEN];

} SW_FILE_STATUS;

/* =================================================== */
/*                     Site structs                    */
/* --------------------------------------------------- */


typedef struct {

	Bool reset_yr, /* 1: reset values at start of each year */
		deepdrain, /* 1: allow drainage into deepest layer  */
		use_soil_temp; /* whether or not to do soil_temperature calculations */

	unsigned int type_soilDensityInput; /* Encodes whether `soilDensityInput` represent matric density (type = SW_MATRIC = 0) or bulk density (type = SW_BULK = 1) */

	LyrIndex n_layers, /* total number of soil layers */
		n_transp_rgn, /* soil layers are grouped into n transp. regions */
		n_evap_lyrs, /* number of layers in which evap is possible */
		n_transp_lyrs[NVEGTYPES], /* layer index of deepest transp. region       */
		deep_lyr; /* index of deep drainage layer if deepdrain, 0 otherwise */

	RealD
		slow_drain_coeff, /* low soil water drainage coefficient   */
		pet_scale,	/* changes relative effect of PET calculation */
					/* SWAT2K model parameters : Neitsch S, Arnold J, Kiniry J, Williams J. 2005. Soil and water assessment tool (SWAT) theoretical documentation. version 2005. Blackland Research Center, Texas Agricultural Experiment Station: Temple, TX. */
		TminAccu2,	/* Avg. air temp below which ppt is snow ( C) */
		TmaxCrit,	/* Snow temperature at which snow melt starts ( C) */
		lambdasnow,	/* Relative contribution of avg. air temperature to todays snow temperture vs. yesterday's snow temperature (0-1) */
		RmeltMin,	/* Minimum snow melt rate on winter solstice (cm/day/C) */
		RmeltMax,	/* Maximum snow melt rate on summer solstice (cm/day/C) */
		t1Param1,	/* Soil temperature constants */
		t1Param2,	/* t1Params are the parameters for the avg daily temperature at the top of the soil (T1) equation */
		t1Param3,
		csParam1,	/* csParams are the parameters for the soil thermal conductivity (cs) equation */
		csParam2,
		shParam,	/* shParam is the parameter for the specific heat capacity equation */
		bmLimiter,	/* bmLimiter is the biomass limiter constant, for use in the T1 equation */
		Tsoil_constant, 	/* soil temperature at a depth where soil temperature is (mostly) constant in time; for instance, approximated as the mean air temperature */
		stDeltaX,		/* for the soil_temperature function, deltaX is the distance between profile points (default: 15) */
		stMaxDepth,		/* for the soil_temperature function, the maxDepth of the interpolation function */
		percentRunoff,	/* the percentage of surface water lost daily */
		percentRunon;	/* the percentage of water that is added to surface gained daily */

	unsigned int stNRGR; /* number of interpolations, for the soil_temperature function */
	/* params for tanfunc rate calculations for evap and transp. */
	/* tanfunc() creates a logistic-type graph if shift is positive,
	 * the graph has a negative slope, if shift is 0, slope is positive.
	 */
	tanfunc_t evap, transp;

	/* Soil water retention curve (SWRC), see `SW_LAYER_INFO` */
	unsigned int
		site_swrc_type,
		site_ptf_type;

	char
		site_swrc_name[64],
		site_ptf_name[64];

	Bool site_has_swrcp; /**< Are `swrcp` already (TRUE) or not yet estimated (FALSE)? */

	/* transpiration regions  shallow, moderately shallow,  */
	/* deep and very deep. units are in layer numbers. */
	LyrIndex _TranspRgnBounds[MAX_TRANSP_REGIONS];
	RealD
		_SWCInitVal, /* initialization value for swc */
		_SWCWetVal, /* value for a "wet" day,       */
		_SWCMinVal; /* lower bound on swc.          */

	/* bulk = relating to the whole soil, i.e., matric + rock/gravel/coarse fragments */
	/* matric = relating to the < 2 mm fraction of the soil, i.e., sand, clay, and silt */

	RealD
		/* Inputs */
		width[MAX_LAYERS], /* width of the soil layer (cm) */
		soilDensityInput[MAX_LAYERS], /* soil density [g / cm3]: either of the matric component or bulk soil */
		evap_coeff[MAX_LAYERS], /* prop. of total soil evap from this layer */
		transp_coeff[NVEGTYPES][MAX_LAYERS], /* prop. of total transp from this layer    */
		fractionVolBulk_gravel[MAX_LAYERS], /* gravel content (> 2 mm) as volume-fraction of bulk soil (g/cm3) */
		fractionWeightMatric_sand[MAX_LAYERS], /* sand content (< 2 mm & > . mm) as weight-fraction of matric soil (g/g) */
		fractionWeightMatric_clay[MAX_LAYERS], /* clay content (< . mm & > . mm) as weight-fraction of matric soil (g/g) */
		impermeability[MAX_LAYERS], /* fraction of how impermeable a layer is (0=permeable, 1=impermeable)    */
		avgLyrTempInit[MAX_LAYERS], /* initial soil temperature for each soil layer */

		/* Derived soil characteristics */
		soilMatric_density[MAX_LAYERS], /* matric soil density of the < 2 mm fraction, i.e., gravel component excluded, (g/cm3) */
		soilBulk_density[MAX_LAYERS], /* bulk soil density of the whole soil, i.e., including rock/gravel component, (g/cm3) */
		swcBulk_fieldcap[MAX_LAYERS], /* Soil water content (SWC) corresponding to field capacity (SWP = -0.033 MPa) [cm] */
		swcBulk_wiltpt[MAX_LAYERS], /* SWC corresponding to wilting point (SWP = -1.5 MPa) [cm] */
		swcBulk_halfwiltpt[MAX_LAYERS], /* Adjusted half-wilting point used as SWC limit for bare-soil evaporation */
		swcBulk_min[MAX_LAYERS], /* Minimal SWC [cm] */
		swcBulk_wet[MAX_LAYERS], /* SWC considered "wet" [cm] */
		swcBulk_init[MAX_LAYERS], /* Initial SWC for first day of simulation [cm] */
		swcBulk_atSWPcrit[NVEGTYPES][MAX_LAYERS], /* SWC corresponding to critical SWP for transpiration */

		/* Saxton et al. 2006 */
		swcBulk_saturated[MAX_LAYERS]; /* saturated bulk SWC [cm] */
		// currently, not used;
		//Saxton2006_K_sat_matric, /* saturated matric conductivity [cm / day] */
		//Saxton2006_K_sat_bulk, /* saturated bulk conductivity [cm / day] */
		//Saxton2006_fK_gravel, /* gravel-correction factor for conductivity [1] */
		//Saxton2006_lambda; /* Slope of logarithmic tension-moisture curve */


	/* Soil water retention curve (SWRC) */
	unsigned int
		swrc_type[MAX_LAYERS], /**< Type of SWRC (see #swrc2str) */
		ptf_type[MAX_LAYERS]; /**< Type of PTF (see #ptf2str) */

	/*
		Note: We loop over SWRC_PARAM_NMAX for every soil layer in
			 `swrcp` but we need to loop over soil layers for every
			 vegetation type in `my_transp_rng`
	*/
	RealD swrcp[MAX_LAYERS][SWRC_PARAM_NMAX]; /**< Parameters of SWRC: parameter interpretation varies with selected SWRC, see `SWRC_check_parameters()` */
	LyrIndex my_transp_rgn[NVEGTYPES][MAX_LAYERS]; /* which transp zones from Site am I in? */

} SW_SITE;

/* =================================================== */
/*                    VegProd structs                  */
/* --------------------------------------------------- */

/** Data type that describes cover attributes of a surface type */
typedef struct {
  RealD
    /** The cover contribution to the total plot [0-1];
      user input from file `Input/veg.in` */
    fCover,
    /** The surface albedo [0-1];
      user input from file `Input/veg.in` */
    albedo;
} CoverType;


/** Data type that describes a vegetation type: currently, one of
  \ref NVEGTYPES available types:
  \ref SW_TREES, \ref SW_SHRUB, \ref SW_FORBS, and \ref SW_GRASS */
typedef struct {
  /** Surface cover attributes of the vegetation type */
  CoverType cov;

  tanfunc_t
    /** Parameters to calculate canopy height based on biomass;
      user input from file `Input/veg.in` */
    cnpy;
  /** Constant canopy height: if > 0 then constant canopy height [cm] and
    overriding cnpy-tangens = f(biomass);
    user input from file `Input/veg.in` */
  RealD canopy_height_constant;

  tanfunc_t
    /** Shading effect on transpiration based on live and dead biomass;
      user input from file `Input/veg.in` */
    tr_shade_effects;

  RealD
    /** Parameter of live and dead biomass shading effects;
      user input from file `Input/veg.in` */
    shade_scale,
    /** Maximal dead biomass for shading effects;
      user input from file `Input/veg.in` */
    shade_deadmax;

  RealD
    /** Monthly litter amount [g / m2] as if this vegetation type covers 100%
      of the simulated surface;
      user input from file `Input/veg.in` */
    litter[MAX_MONTHS],
    /** Monthly aboveground biomass [g / m2] as if this vegetation type
      covers 100% of the simulated surface;
      user input from file `Input/veg.in` */
    biomass[MAX_MONTHS],
    /** Monthly live biomass in percent of aboveground biomass;
      user input from file `Input/veg.in` */
    pct_live[MAX_MONTHS],
    /** Parameter to translate biomass to LAI = 1 [g / m2];
      user input from file `Input/veg.in` */
    lai_conv[MAX_MONTHS];

  RealD
    /** Daily litter amount [g / m2] */
    litter_daily[MAX_DAYS + 1],
    /** Daily aboveground biomass [g / m2] */
    biomass_daily[MAX_DAYS + 1],
    /** Daily live biomass in percent of aboveground biomass */
    pct_live_daily[MAX_DAYS + 1],
    /** Daily height of vegetation canopy [cm] */
    veg_height_daily[MAX_DAYS + 1],
    /** Daily parameter value to translate biomass to LAI = 1 [g / m2] */
    lai_conv_daily[MAX_DAYS + 1],
    /** Daily LAI of live biomass [m2 / m2]*/
    lai_live_daily[MAX_DAYS + 1],
    /** Daily total "compound" leaf area index [m2 / m2]*/
    bLAI_total_daily[MAX_DAYS + 1],
    /** Daily live biomass [g / m2] */
    biolive_daily[MAX_DAYS + 1],
    /** Daily dead standing biomass [g / m2] */
    biodead_daily[MAX_DAYS + 1],
    /** Daily sum of aboveground biomass & litter [g / m2] */
    total_agb_daily[MAX_DAYS + 1];

  Bool
    /** Flag for hydraulic redistribution/lift:
      1, simulate; 0, don't simulate;
      user input from file `Input/veg.in` */
    flagHydraulicRedistribution;

  RealD
    /** Parameter for hydraulic redistribution: maximum radial soil-root
      conductance of the entire active root system for water
      [cm / (-bar * day)];
      user input from file `Input/veg.in` */
    maxCondroot,
    /** Parameter for hydraulic redistribution: soil water potential [-bar]
      where conductance is reduced by 50%;
      user input from file `Input/veg.in` */
    swpMatric50,
    /** Parameter for hydraulic redistribution: shape parameter for the
      empirical relationship from van Genuchten to model relative soil-root
      conductance for water;
      user input from file `Input/veg.in` */
    shapeCond;

  RealD
    /** Critical soil water potential below which vegetation cannot sustain
      transpiration [-bar];
      user input from file `Input/veg.in` */
    SWPcrit;

  RealD
    /** Parameter for vegetation interception;
      user input from file `Input/veg.in` */
    veg_kSmax,
    /** Parameter for vegetation interception parameter;
      user input from file `Input/veg.in` */
    veg_kdead,
    /** Parameter for litter interception;
      user input from file `Input/veg.in` */
    lit_kSmax;

  RealD
    /** Parameter for partitioning potential rates of bare-soil evaporation
      and transpiration;
      user input from file `Input/veg.in` */
    EsTpartitioning_param,
    /** Parameter for scaling and limiting bare soil evaporation rate;
      user input from file `Input/veg.in` */
    Es_param_limit;

  RealD
    /** Parameter for CO2-effects on biomass;
      user input from file `Input/veg.in` */
    co2_bio_coeff1,
    /** Parameter for CO2-effects on biomass;
      user input from file `Input/veg.in` */
    co2_bio_coeff2,
    /** Parameter for CO2-effects on water-use-efficiency;
      user input from file `Input/veg.in` */
    co2_wue_coeff1,
    /** Parameter for CO2-effects on water-use-efficiency;
      user input from file `Input/veg.in` */
    co2_wue_coeff2;

  RealD
    /** Calculated multipliers for CO2-effects:
      - column \ref BIO_INDEX holds biomass multipliers
      - column \ref WUE_INDEX holds water-use-efficiency multipliers
      - rows represent years */
    co2_multipliers[2][MAX_NYEAR];

} VegType;


typedef struct {
  // biomass [g/m2] per vegetation type as observed in total vegetation
  // (reduced from 100% cover per vegtype (inputs) to actual cover (simulated))
  RealD biomass_inveg, biolive_inveg, litter_inveg;
} VegTypeOut;


typedef struct {
  // biomass [g/m2] per vegetation type as observed in total vegetation
  VegTypeOut veg[NVEGTYPES];
  // biomass [g/m2] of total vegetation
  RealD biomass_total, biolive_total, litter_total, LAI;
} SW_VEGPROD_OUTPUTS;


/** Data type to describe the surface cover of a SOILWAT2 simulation run */
typedef struct {
  /** Data for each vegetation type */
  VegType veg[NVEGTYPES];
  /** Bare-ground cover of plot that is not occupied by vegetation;
      user input from file `Input/veg.in` */
  CoverType bare_cov;

  Bool
    /** Flag that determines whether vegetation-type specific soil water
      availability should be calculated;
      user input from file `Input/outsetup.in` */
    use_SWA;

  RealD
    // storing values in same order as defined in STEPWAT2/rgroup.in (0=tree, 1=shrub, 2=grass, 3=forb)
    critSoilWater[NVEGTYPES];

  int
    // `rank_SWPcrits[k]` hold the vegetation type at rank `k` of decreasingly
    // sorted critical SWP values
    rank_SWPcrits[NVEGTYPES],
    veg_method;

  SW_VEGPROD_OUTPUTS
    /** output accumulator: summed values for each output time period */
    *p_accu[SW_OUTNPERIODS],
    /** output aggregator: mean or sum for each output time periods */
    *p_oagg[SW_OUTNPERIODS];
} SW_VEGPROD;

/* =================================================== */
/*                     Time struct                     */
/* --------------------------------------------------- */

typedef struct {
	TimeInt first, last, total;
} SW_TIMES;

typedef struct {
  Bool has_walltime; /**< Flag indicating whether timing functionality works */
  WallTimeSpec timeStart; /**< Time stamp at start of main() */

  double
    wallTimeLimit, /**< User provided wall time limit in seconds */
    timeSimSet,    /**< Wall time [seconds] of the loop over the simulation set */
    timeMean,      /**< Mean time [seconds] across simulation runs - defined as a call to SW_CTL_run_sw() */
    timeSS,        /**< Sum of squared time - helper for calculating running standard deviation */
    timeSD,        /**< Standard deviation of time [seconds] across simulation runs */
    timeMin,       /**< Minimum time [seconds] of a simulation run */
    timeMax;       /**< Maximum time [seconds] of a simulation run */

  unsigned long
    nTimedRuns,   /**< Number of simulation runs with timing information */
    nUntimedRuns; /**< Number of simulation runs for which timing failed */
} SW_WALLTIME;

/* =================================================== */
/*                   Weather structs                   */
/* --------------------------------------------------- */

typedef struct {
	/* Weather values of the current simulation day */
	RealD temp_avg, temp_max, temp_min, ppt, rain, cloudCover, windSpeed, relHumidity,
    shortWaveRad, actualVaporPressure;
} SW_WEATHER_NOW;

typedef struct {
	/* Daily weather values for one year */
	RealD temp_max[MAX_DAYS], temp_min[MAX_DAYS], temp_avg[MAX_DAYS], ppt[MAX_DAYS],
    cloudcov_daily[MAX_DAYS], windspeed_daily[MAX_DAYS], r_humidity_daily[MAX_DAYS],
    shortWaveRad[MAX_DAYS], actualVaporPressure[MAX_DAYS];
	// RealD temp_month_avg[MAX_MONTHS], temp_year_avg; // currently not used
} SW_WEATHER_HIST;

/* accumulators for output values hold only the */
/* current period's values (eg, weekly or monthly) */
typedef struct {
	RealD temp_max, temp_min, temp_avg, ppt, rain, snow, snowmelt, snowloss, /* 20091015 (drs) ppt is divided into rain and snow */
	snowRunoff, surfaceRunoff, surfaceRunon, soil_inf, et, aet, pet, surfaceAvg, surfaceMax, surfaceMin;
} SW_WEATHER_OUTPUTS;

/**
 @brief Annual time-series of climate variables

 Output of the function `calcSiteClimate()`

 @note 2D array dimensions represent month (1st D) and year (2nd D); 1D array dimension represents year.
 @note Number of years is variable and determined at runtime.
 */
typedef struct {
    RealD **PPTMon_cm,                      /**< 2D array containing monthly amount precipitation [cm]*/
    *PPT_cm,                                /**< Array containing annual precipitation amount [cm]*/
    *PPT7thMon_mm,                          /**< Array containing July precipitation amount in July (northern hemisphere)
                                               or January (southern hemisphere) [mm]*/

    **meanTempMon_C,                        /**< 2D array containing monthly mean average daily air temperature [C]*/
    **maxTempMon_C,                         /**< 2D array containing monthly mean max daily air temperature [C]*/
    **minTempMon_C,                         /**< 2D array containing monthly mean min daily air temperature [C]*/
    *meanTemp_C,                            /**< Array containing annual mean temperatures [C]*/
    *meanTempDriestQtr_C,                   /**< Array containing the average temperatureof the driest quarter of the year [C]*/
    *minTemp2ndMon_C,                       /**< Array containing the mean daily minimum temperature in August (southern hemisphere)
                                             or February (northern hemisphere) [C]*/
    *minTemp7thMon_C,                       /**< Array containing minimum July temperatures in July (northern hisphere)
                                             or Janurary (southern hemisphere) [C]*/

    *frostFree_days,                        /**< Array containing the maximum consecutive days without frost [days]*/
    *ddAbove65F_degday;                     /**< Array containing the amount of degree days [C x day] above 65 F*/
} SW_CLIMATE_YEARLY;

/**
 @brief A structure holding all variables that are output to the function `averageClimateAcrossYears()` #SW_CLIMATE_YEARLY

 @note Values are across-year averages of #SW_CLIMATE_YEARLY and 1D array dimension represents month.
 The exceptions are `sdC4` and `sdCheatgrass` which represent across-year standard devations and the 1D array dimension
 represents different variables, see `averageClimateAcrossYears()`.
 */
typedef struct {
    RealD *meanTempMon_C,                   /**< Array of size MAX_MONTHS containing sum of monthly mean temperatures [C]*/
    *maxTempMon_C,                          /**< Array of size MAX_MONTHS containing sum of monthly maximum temperatures [C]*/
    *minTempMon_C,                          /**< Array of size MAX_MONTHS containing sum of monthly minimum temperatures [C]*/
    *PPTMon_cm,                             /**< Array of size MAX_MONTHS containing sum of monthly mean precipitation [cm]*/
    *sdC4,                                  /**< Array of size three holding the standard deviations of: 0) minimum July (northern hisphere)
                                             or Janurary (southern hemisphere) temperature [C],
                                             1) frost free days [days], 2) number of days above 65F [C x day]*/

    *sdCheatgrass,                          /**< Array of size three holding: 0) the standard deviations of July (northern hisphere)
                                             or Janurary (southern hemisphere) [cm],
                                             1) mean temperature of dry quarter [C], 2) mean minimum temperature of February
                                             (northern hemisphere) or August (southern hemisphere) [C]*/
    meanTemp_C,                             /**< Value containing the average of yearly temperatures [C]*/
    PPT_cm,                                 /**< Value containing the average of yearly precipitation [cm]*/
    PPT7thMon_mm,                           /**< Value containing average precipitation in July (northern hemisphere)
                                              or January (southern hemisphere) [mm]*/
    meanTempDriestQtr_C,                    /**< Value containing average of mean temperatures in the driest quarters of years [C]*/
    minTemp2ndMon_C,                        /**< Value containing average of minimum temperatures in August (southern hemisphere) or
                                             February (northern hemisphere) [C]*/
    ddAbove65F_degday,                      /**< Value containing average of total degrees above 65F (18.33C) throughout the year [C x day]*/
    frostFree_days,                         /**< Value containing average of most consectutive days in a year without frost [days]*/
    minTemp7thMon_C;                        /**< Value containing the average of lowest temperature in July (northern hisphere)
                                             or Janurary (southern hemisphere) [C]*/
} SW_CLIMATE_CLIM;

typedef struct {
    RealD **meanMonthlyTemp_C, **maxMonthlyTemp_C, **minMonthlyTemp_C, **monthlyPPT_cm,
    *annualPPT_cm, *meanAnnualTemp_C, *JulyMinTemp, *frostFreeDays_days, *ddAbove65F_degday,
    *JulyPPT_mm, *meanTempDriestQuarter_C, *minTempFebruary_C;
} SW_CLIMATE_CALC;

typedef struct {
    RealD *meanMonthlyTempAnn, *maxMonthlyTempAnn, *minMonthlyTempAnn, *meanMonthlyPPTAnn,
    *sdC4, *sdCheatgrass, MAT_C, MAP_cm, JulyPPTAnn_mm, meanTempDriestQuarterAnn_C, minTempFebruaryAnn_C,
    ddAbove65F_degdayAnn, frostFreeAnn, JulyMinTempAnn;
} SW_CLIMATE_AVERAGES;

typedef struct {

	Bool
		use_snow,
		use_weathergenerator_only;
			// swTRUE: use weather generator and ignore weather inputs

	unsigned int
		generateWeatherMethod;
			// see `generateMissingWeather()`
			// 0 : pass through missing values
			// 1 : LOCF (temp) + 0 (ppt)
			// 2 : weather generator (previously, `use_weathergenerator`)

	int rng_seed; // initial state for `mark

	RealD pct_snowdrift, pct_snowRunoff;
  RealD
    scale_precip[MAX_MONTHS],
    scale_temp_max[MAX_MONTHS],
    scale_temp_min[MAX_MONTHS],
    scale_skyCover[MAX_MONTHS],
    scale_wind[MAX_MONTHS],
    scale_rH[MAX_MONTHS],
    scale_actVapPress[MAX_MONTHS],
    scale_shortWaveRad[MAX_MONTHS];
	char name_prefix[MAX_FILENAMESIZE - 5]; // subtract 4-digit 'year' file type extension
	RealD snowRunoff, surfaceRunoff, surfaceRunon, soil_inf, surfaceAvg;
	RealD snow, snowmelt, snowloss, surfaceMax, surfaceMin;
	RealD temp_snow; // Snow temperature

  Bool use_cloudCoverMonthly, use_windSpeedMonthly, use_humidityMonthly;
  Bool dailyInputFlags[MAX_INPUT_COLUMNS];

  unsigned int dailyInputIndices[MAX_INPUT_COLUMNS],
 			   n_input_forcings, // Number of input columns found in weath.YYYY
    desc_rsds; /**< Description of units and definition of daily inputs of observed shortwave radiation, see `solar_radiation()` */

	/* This section is required for computing the output quantities.  */
	SW_WEATHER_OUTPUTS
		*p_accu[SW_OUTNPERIODS], // output accumulator: summed values for each time period
		*p_oagg[SW_OUTNPERIODS]; // output aggregator: mean or sum for each time periods


  /* Daily weather record */
  SW_WEATHER_HIST **allHist; /**< Daily weather values; array of length `n_years` of pointers to struct #SW_WEATHER_HIST where the first represents values for calendar year `startYear` */
  unsigned int n_years; /**< Length of `allHist`, i.e., number of years of daily weather */
  unsigned int startYear; /**< Calendar year corresponding to first year of `allHist` */

  SW_WEATHER_NOW now; /**< Weather values of the current simulation day */

} SW_WEATHER;

/* =================================================== */
/*                   Soilwat structs                   */
/* --------------------------------------------------- */

/* parameters for historical (measured) swc values */
typedef struct {
	int method; /* method: 1=average; 2=hist+/- stderr */
	SW_TIMES yr;
	char *file_prefix; /* prefix to historical swc filenames */
	RealD swc[MAX_DAYS][MAX_LAYERS], std_err[MAX_DAYS][MAX_LAYERS];

} SW_SOILWAT_HIST;

/* accumulators for output values hold only the */
/* current period's values (eg, weekly or monthly) */
typedef struct {
	RealD wetdays[MAX_LAYERS], vwcBulk[MAX_LAYERS], /* soil water content cm/cm */
	vwcMatric[MAX_LAYERS], swcBulk[MAX_LAYERS], /* soil water content cm/layer */
	swpMatric[MAX_LAYERS], /* soil water potential */
	swaBulk[MAX_LAYERS], /* available soil water cm/layer, swc-(wilting point) */
	SWA_VegType[NVEGTYPES][MAX_LAYERS],
	swaMatric[MAX_LAYERS],
	transp_total[MAX_LAYERS], transp[NVEGTYPES][MAX_LAYERS],
	evap_baresoil[MAX_LAYERS], /* bare-soil evaporation [cm/layer] */
	lyrdrain[MAX_LAYERS],
	hydred_total[MAX_LAYERS], hydred[NVEGTYPES][MAX_LAYERS], /* hydraulic redistribution cm/layer */
	surfaceWater, surfaceWater_evap,
	total_evap, evap_veg[NVEGTYPES],
	litter_evap,
	total_int, int_veg[NVEGTYPES], litter_int,
			snowpack,
			snowdepth,
			et,
			aet, tran, esoil, ecnw, esurf, esnow,
			pet, H_oh, H_ot, H_gh, H_gt,
			deep,
			avgLyrTemp[MAX_LAYERS], // average soil temperature in celcius for each layer
            lyrFrozen[MAX_LAYERS],
            minLyrTemperature[MAX_LAYERS], // Holds the minimum temperature estimation of each layer
            maxLyrTemperature[MAX_LAYERS]; // Holds the maximum temperature estimation of each layer
} SW_SOILWAT_OUTPUTS;

#ifdef SWDEBUG
  #define N_WBCHECKS 9 // number of water balance checks
#endif

typedef struct {
	/* current daily soil water related values */
	Bool is_wet[MAX_LAYERS]; /* swc sufficient to count as wet today */
	RealD swcBulk[TWO_DAYS][MAX_LAYERS],
		SWA_VegType[TWO_DAYS][MAX_LAYERS],
		snowpack[TWO_DAYS], /* swe of snowpack, if accumulation flag set */
		snowdepth,
		transpiration[NVEGTYPES][MAX_LAYERS],
		evap_baresoil[MAX_LAYERS], /* bare-soil evaporation [cm/layer] */
		drain[MAX_LAYERS], /** drain[i] = total net (saturated + unsaturated) percolation [cm/day] from layer i into layer i + 1; last value is equal to deep drainage */
		hydred[NVEGTYPES][MAX_LAYERS], /* hydraulic redistribution cm/layer */
		surfaceWater, surfaceWater_evap,
		pet, H_oh, H_ot, H_gh, H_gt,
		aet,
		litter_evap, evap_veg[NVEGTYPES],
		litter_int, int_veg[NVEGTYPES], // todays intercepted rain by litter and by vegetation
		avgLyrTemp[MAX_LAYERS],
        lyrFrozen[MAX_LAYERS],
        minLyrTemperature[MAX_LAYERS], // Holds the minimum temperature estimation of each layer
        maxLyrTemperature[MAX_LAYERS]; // Holds the maximum temperature estimation of each layer

	RealD
		veg_int_storage[NVEGTYPES], // storage of intercepted rain by the vegetation
		litter_int_storage, // storage of intercepted rain by the litter layer
		standingWater[TWO_DAYS]; /* water on soil surface if layer below is saturated */

	RealF swa_master[NVEGTYPES][NVEGTYPES][MAX_LAYERS]; // veg_type, crit_val, layer
	RealF dSWA_repartitioned_sum[NVEGTYPES][MAX_LAYERS];

	Bool soiltempError; // soil temperature error indicator
	#ifdef SWDEBUG
	int wbError[N_WBCHECKS]; /* water balance and water cycling error indicators (currently 8)
	    0, no error detected; > 0, number of errors detected */
  char *wbErrorNames[N_WBCHECKS];
  Bool is_wbError_init;
  #endif

	SW_SOILWAT_OUTPUTS
		*p_accu[SW_OUTNPERIODS], // output accumulator: summed values for each time period
		*p_oagg[SW_OUTNPERIODS]; // output aggregator: mean or sum for each time periods
	Bool hist_use;
	SW_SOILWAT_HIST hist;

} SW_SOILWAT;

typedef struct {
	FILE *logfp;
	// This is the pointer to the log file.

	char errorMsg[MAX_LOG_SIZE],              // Holds the message for a fatal error
		 warningMsgs[MAX_MSGS][MAX_LOG_SIZE]; // Holds up to MAX_MSGS warning messages to report

	int numWarnings;        // Number of total warnings thrown
	unsigned long
	  numDomainWarnings,  /**< Number of suids with at least one warning */
	  numDomainErrors;    /**< Number of suids with an error */

	Bool stopRun;           // Specifies if an error has occurred and
                            // the program needs to stop early (backtrack)

  Bool QuietMode, /**< Don't print version, error message, or notify user about logfile (only used by SOILWAT2) */
    printProgressMsg; /**< Do/don't print progress messages to the console */
} LOG_INFO;

typedef struct {
	char *InFiles[SW_NFILES];
	char _ProjDir[FILENAME_MAX];
	char weather_prefix[FILENAME_MAX];
	char output_prefix[FILENAME_MAX];
} PATH_INFO;

/* =================================================== */
/*                    Sky structs                      */
/* --------------------------------------------------- */

typedef struct {
    RealD cloudcov     [MAX_MONTHS], /* monthly cloud cover (frac) */
          windspeed    [MAX_MONTHS], /* windspeed (m/s) */
          r_humidity   [MAX_MONTHS], /* relative humidity (%) */
          snow_density [MAX_MONTHS], /* snow density (kg/m3) */
          n_rain_per_day[MAX_MONTHS]; /* number of precipitation events per month (currently used in interception functions) */

    RealD snow_density_daily	[MAX_DAYS+1];	/* interpolated daily snow density (kg/m3) */

} SW_SKY;

/* =================================================== */
/*                  VegEstab structs                   */
/* --------------------------------------------------- */

typedef struct {

	/* see COMMENT-1 below for more information on these vars */

	/* THESE VARIABLES CAN CHANGE VALUE IN THE MODEL */
	TimeInt estab_doy, /* day of establishment for this plant */
			germ_days, /* elapsed days since germination with no estab */
			drydays_postgerm, /* did sprout get too dry for estab? */
			wetdays_for_germ, /* keep track of consecutive wet days */
			wetdays_for_estab;
	Bool germd, /* has this plant germinated yet?  */
		no_estab; /* if swTRUE, can't attempt estab for remainder of year */

	/* THESE VARIABLES DO NOT CHANGE DURING THE NORMAL MODEL RUN */
	char sppFileName[MAX_FILENAMESIZE]; /* Store the file Name and Path, Mostly for Rsoilwat */
	char sppname[MAX_SPECIESNAMELEN + 1]; /* one set of parms per species */
	unsigned int vegType; /**< Vegetation type of species (see "Indices to vegetation types") */
	TimeInt min_pregerm_days, /* first possible day of germination */
			max_pregerm_days, /* last possible day of germination */
			min_wetdays_for_germ, 	/* number of consecutive days top layer must be */
									/* "wet" in order for germination to occur. */
			max_drydays_postgerm, 	/* maximum number of consecutive dry days after */
									/* germination before establishment can no longer occur. */
			min_wetdays_for_estab, 	/* minimum number of consecutive days the top layer */
									/* must be "wet" in order to establish */
			min_days_germ2estab, 	/* minimum number of days to wait after germination */
									/* and seminal roots wet before check for estab. */
			max_days_germ2estab; 	/* maximum number of days after germination to wait */
									/* for establishment */

	unsigned int estab_lyrs;	/* estab could conceivably need more than one layer */
								/* swc is averaged over these top layers to compare to */
								/* the converted value from min_swc_estab */
	RealF bars[2], 			/* read from input, saved for reporting */
			min_swc_germ, 	/* wetting point required for germination converted from */
							/* bars to cm per layer for efficiency in the loop */
			min_swc_estab, 	/* same as min_swc_germ but for establishment */
							/* this is the average of the swc of the first estab_lyrs */
			min_temp_germ, 	/* min avg daily temp req't for germination */
			max_temp_germ, 	/* max temp for germ in degC */
			min_temp_estab, /* min avg daily temp req't for establishment */
			max_temp_estab; /* max temp for estab in degC */

} SW_VEGESTAB_INFO;

typedef struct {
	TimeInt *days;	/* only output the day of estab for each species in the input */
					/* this array is allocated via `SW_VegEstab_alloc_outptrs()` */
					/* each day in the array corresponds to the ordered species list */
} SW_VEGESTAB_OUTPUTS;

typedef struct {
  Bool use;      /* if swTRUE use establishment parms and chkestab() */
  IntU count;  /* number of species to check */
  SW_VEGESTAB_INFO **parms;  /* dynamic array of parms for each species */
  SW_VEGESTAB_OUTPUTS  /* only yearly element will be used */
		*p_accu[SW_OUTNPERIODS], // output accumulator: summed values for each time period
		*p_oagg[SW_OUTNPERIODS]; // output aggregator: mean or sum for each time periods

} SW_VEGESTAB;

/* =================================================== */
/*                   Markov struct                     */
/* --------------------------------------------------- */

typedef struct {

	/* pointers to arrays of probabilities for each day saves some space */
	/* by not being allocated if markov weather not requested by user */
	/* alas, multi-dimensional arrays aren't so convenient */
  RealD
    *wetprob, /* probability of being wet today given a wet yesterday */
    *dryprob, /* probability of being wet today given a dry yesterday */
    *avg_ppt, /* mean precip (cm) of wet days */
    *std_ppt, /* std dev. for precip of wet days */
    *cfxw, /*correction factor for tmax for wet days */
    *cfxd, /*correction factor for tmax for dry days */
    *cfnw, /*correction factor for tmin for wet days */
    *cfnd, /*correction factor for tmin for dry days */
    u_cov[MAX_WEEKS][2], /* mean weekly maximum and minimum temperature in degree Celsius */
    v_cov[MAX_WEEKS][2][2]; /* covariance matrix */
  int ppt_events; /* number of ppt events generated this year */
  sw_random_t markov_rng; // used by STEPWAT2

} SW_MARKOV;

/* =================================================== */
/*                 Output struct/enums                 */
/* --------------------------------------------------- */

typedef enum {
	eSW_Off, eSW_Sum, eSW_Avg, eSW_Fnl
} OutSum;

/* these are the code analog of the above */
/* see also key2str[] in Output.c */
/* take note of boundary conditions in ForEach...() loops below */
typedef enum {
	eSW_NoKey = -1,
	/* weather/atmospheric quantities */
	eSW_AllWthr, /* includes all weather vars */
	eSW_Temp,
	eSW_Precip,
	eSW_SoilInf,
	eSW_Runoff,
	/* soil related water quantities */
	eSW_AllH2O,
	eSW_VWCBulk,
	eSW_VWCMatric,
	eSW_SWCBulk,
	eSW_SWABulk,
	eSW_SWAMatric,
	eSW_SWA,
	eSW_SWPMatric,
	eSW_SurfaceWater,
	eSW_Transp,
	eSW_EvapSoil,
	eSW_EvapSurface,
	eSW_Interception,
	eSW_LyrDrain,
	eSW_HydRed,
	eSW_ET,
	eSW_AET,
	eSW_PET, /* really belongs in wth, but for historical reasons we'll keep it here */
	eSW_WetDays,
	eSW_SnowPack,
	eSW_DeepSWC,
	eSW_SoilTemp,
    eSW_Frozen,
	/* vegetation quantities */
	eSW_AllVeg,
	eSW_Estab,
	// vegetation other */
	eSW_CO2Effects,
	eSW_Biomass,
	eSW_LastKey /* make sure this is the last one */
} OutKey;

typedef struct {
	OutKey mykey;
	ObjType myobj;
	OutSum sumtype;
	Bool
		use,		// TRUE if output is requested
		has_sl;	// TRUE if output key/type produces output for each soil layer
	TimeInt
		first, last, 			/* first/last doy of current year, i.e., updated for each year */
		first_orig, last_orig; /* first/last doy that were originally requested */

	#if defined(RSOILWAT)
	char *outfile; /* name of output */ //could probably be removed
	#endif
} SW_OUTPUT;

typedef struct {
	TimeInt tOffset; /* 1 or 0 means we're writing previous or current period */


	// Variables describing output periods:
	/** `timeSteps` is the array that keeps track of the output time periods that
		are required for `text` and/or `array`-based output for each output key. */
	OutPeriod timeSteps[SW_OUTNKEYS][SW_OUTNPERIODS];

	/** The number of different time steps/periods that are used/requested
			Note: Under STEPWAT2, this may be larger than the sum of `use_OutPeriod`
				because it also incorporates information from `timeSteps_SXW`. */
	IntUS used_OUTNPERIODS;

	/** TRUE if time step/period is active for any output key. */
	Bool use_OutPeriod[SW_OUTNPERIODS];


	// Variables describing size and names of output
	/** names of output columns for each output key; number is an expensive guess */
	char *colnames_OUT[SW_OUTNKEYS][5 * NVEGTYPES + MAX_LAYERS];

	/** number of output columns for each output key */
	IntUS ncol_OUT[SW_OUTNKEYS];

	Bool print_IterationSummary;
	Bool print_SW_Output;
	char sw_outstr[MAX_LAYERS * OUTSTRLEN];

	#if defined(RSOILWAT) || defined(STEPWAT)
	/** \brief A 2-dim array of pointers to output arrays.

	The variable p_OUT used by rSOILWAT2 for output and by STEPWAT2 for
	mean aggregation.
	*/
	RealD *p_OUT[SW_OUTNKEYS][SW_OUTNPERIODS];

	size_t nrow_OUT[SW_OUTNPERIODS];
	size_t irow_OUT[SW_OUTNPERIODS];
	#endif

	#ifdef STEPWAT
	RealD *p_OUTsd[SW_OUTNKEYS][SW_OUTNPERIODS];

	char sw_outstr_agg[MAX_LAYERS * OUTSTRLEN];

	/** `timeSteps_SXW` is the array that keeps track of the output time periods
		that are required for `SXW` in-memory output for each output key.
		Compare with `timeSteps` */
	OutPeriod timeSteps_SXW[SW_OUTNKEYS][SW_OUTNPERIODS];

	/** `storeAllIterations` is set to TRUE if STEPWAT2 is called with `-i` flag
		 if TRUE, then write to disk the SOILWAT2 output
		for each STEPWAT2 iteration/repeat to separate files */
	Bool storeAllIterations;

	/** `prepare_IterationSummary` is set to TRUE if STEPWAT2 is called with
		 `-o` flag; if TRUE, then calculate/write to disk the running mean and sd
		across iterations/repeats */
	Bool prepare_IterationSummary;

	/* Variable from ModelType (STEPWAT2) used in SOILWAT2 */
	IntUS currIter;

	/* Variables from SXW_t (STEPWAT2) used in SOILWAT2 */
	// transpXXX: monthly sum of soilwat's transpiration by soil layer
	// * these are dynamic arrays that are indexed by Ilp()
	RealD transpTotal[MAX_LAYERS][MAX_MONTHS], // total transpiration, i.e., sum across vegetation types
		  transpVeg[NVEGTYPES][MAX_LAYERS][MAX_MONTHS]; // transpiration as contributed by vegetation types
	RealF swc[MAX_LAYERS][MAX_MONTHS]; // monthly mean SWCbulk for each soil layer

	// fixed monthly array:
	RealF ppt_monthly[MAX_MONTHS];  // monthly sum of soilwat's precipitation
	RealF temp_monthly[MAX_MONTHS];  // monthly mean soilwat's air temperature

	// annual values:
	RealF temp,   // annual mean soilwat's air temperature
		  ppt,    // annual sum of soilwat's precipitation
		  aet;    // annual sum of soilwat's evapotranspiration
	#endif
} SW_GEN_OUT;

/* =================================================== */
<<<<<<< HEAD
/*                    Domain structs                   */
=======
/*         Coordinate Reference System struct          */
/* --------------------------------------------------- */

typedef struct {
    char *long_name, *grid_mapping_name, *crs_wkt;
    double longitude_of_prime_meridian, semi_major_axis, inverse_flattening;

    // Possible attributes if the type is "projected"
    char *datum, *units;
    double standard_parallel[2]; // first and second standard parallels; 2nd may be missing (NAN)
    double longitude_of_central_meridian,
           latitude_of_projection_origin,
           false_easting,
           false_northing;
} SW_CRS;

/* =================================================== */
/*                SOILWAT2 netCDF struct               */
/* --------------------------------------------------- */

typedef struct {

    char *title, *author, *institution, *comment, *coordinate_system;
    Bool primary_crs_is_geographic;

    SW_CRS crs_geogsc, crs_projsc;

    char *varNC[SW_NVARNC];
    char *InFilesNC[SW_NVARNC];

    int ncFileIDs[SW_NVARNC];
    int ncVarIDs[SW_NVARNC];
} SW_NETCDF;

/* =================================================== */
/*                    Domain struct                    */
>>>>>>> 07ba5343
/* --------------------------------------------------- */

typedef struct {
	// data for the (optional) spinup before simulation loop
	
	TimeInt scope,			/**< Scope (N): use first N years of simulation for the spinup */
			duration;		/**< Duration (M): sample M years out of the first N years */

	int mode,				/**< Mode: (1) repeated random resample; (2) construct sequence of M years */
		rng_seed;			/**< Seed for generating random years for mode 1 */

	sw_random_t spinup_rng; /**< Random number generator used for mode 1 */

	Bool spinup;			/**< Whether the spinup is currently running - used to disable outputs */
} SW_SPINUP;

typedef struct {
	// Spatial domain information
	// SUID = simulation unit identifier

	char DomainType[3];  /**< Type of domain: 'xy' (grid), 's' (sites) */ // (3 = 2 characters + '\0')

	unsigned long // to clarify, "long" = "long int", not double
		nDimX,             /**< Number of grid cells along x dimension (used if domainType is 'xy') */
		nDimY,             /**< Number of grid cells along y dimension (used if domainType is 'xy') */
		nDimS,             /**< Number of sites (used if domainType is 's') */
		nSUIDs,            /**< Total size of domain, i.e., total number of grid cells (if domainType is 'xy') or number of sites (if domainType is 's') */

		startSimSet,       /**< First SUID in simulation set within domain to simulate */
		endSimSet;         /**< Last SUID in simulation set within domain to simulate */

    char crs_bbox[27];     /**< Input name/CRS type (domain.in) - holds up to "World Geodetic System 1984" (26) */
    double min_x,          /**< Minimum x coordinate of the bounding box */
           min_y,          /**< Minimum y coordinate of the bounding box */
           max_x,          /**< Maximum x coordinate of the bounding box */
           max_y;          /**< Maximum y coordinate of the bounding box */

	// Temporal domain information
	TimeInt startyr,     /**< First calendar year of the simulation runs */
			endyr,           /**< Last calendar year of the simulation runs */
			startstart,      /**< First day in first calendar year of the simulation runs */
			endend;          /**< Last day in last calendar year of the simulation runs */

	// Information on input files
	PATH_INFO PathInfo;

<<<<<<< HEAD
	// Data for (optional) spinup
	SW_SPINUP SW_SpinUp;
=======
    // Information dealing with netCDFs
    SW_NETCDF netCDFInfo;
>>>>>>> 07ba5343
} SW_DOMAIN;

/* =================================================== */
/*                 Comprehensive struct                */
/* --------------------------------------------------- */

typedef struct {
	SW_VEGPROD VegProd;
	SW_WEATHER Weather;
	SW_SOILWAT SoilWat;
	SW_MODEL Model;
	SW_SITE Site;
	SW_VEGESTAB VegEstab;
	SW_SKY Sky;
	SW_CARBON Carbon;
	ST_RGR_VALUES StRegValues;
	SW_FILE_STATUS FileStatus;
	SW_MARKOV Markov;
	SW_OUTPUT Output[SW_OUTNKEYS];

	SW_ATMD AtmDemand;
	SW_GEN_OUT GenOutput;

} SW_ALL;

/* =================================================== */
/*                 Output struct/enums                 */
/* --------------------------------------------------- */

typedef struct {

	#ifdef SW_OUTTEXT
	void (*pfunc_text)(OutPeriod, SW_ALL*); /* pointer to output routine for text output */
	#endif

	#if defined(RSOILWAT)
	void (*pfunc_mem)(OutPeriod, SW_ALL*); /* pointer to output routine for array output */

	#elif defined(STEPWAT)
	void (*pfunc_agg)(OutPeriod, SW_ALL*); /* pointer to output routine for aggregated output across STEPWAT iterations */
	void (*pfunc_SXW)(OutPeriod, SW_ALL*); /* pointer to output routine for STEPWAT in-memory output */
	#endif
} SW_OUTPUT_POINTERS;

#endif // DATATYPES_H<|MERGE_RESOLUTION|>--- conflicted
+++ resolved
@@ -123,7 +123,7 @@
 	sw_random_t spinup_rng; /* RNG to use for spinup */
 
 	Bool spinup_active; /* flag used for enabling spinup capabilites */
-	
+
 	// ********** END of copying SW_DOMAIN's data *************
 
 	RealD longitude,	/* longitude of the site (radians)        */
@@ -1047,9 +1047,6 @@
 } SW_GEN_OUT;
 
 /* =================================================== */
-<<<<<<< HEAD
-/*                    Domain structs                   */
-=======
 /*         Coordinate Reference System struct          */
 /* --------------------------------------------------- */
 
@@ -1084,14 +1081,14 @@
     int ncVarIDs[SW_NVARNC];
 } SW_NETCDF;
 
-/* =================================================== */
-/*                    Domain struct                    */
->>>>>>> 07ba5343
+
+/* =================================================== */
+/*                    Domain structs                   */
 /* --------------------------------------------------- */
 
 typedef struct {
 	// data for the (optional) spinup before simulation loop
-	
+
 	TimeInt scope,			/**< Scope (N): use first N years of simulation for the spinup */
 			duration;		/**< Duration (M): sample M years out of the first N years */
 
@@ -1133,13 +1130,11 @@
 	// Information on input files
 	PATH_INFO PathInfo;
 
-<<<<<<< HEAD
 	// Data for (optional) spinup
 	SW_SPINUP SW_SpinUp;
-=======
+
     // Information dealing with netCDFs
     SW_NETCDF netCDFInfo;
->>>>>>> 07ba5343
 } SW_DOMAIN;
 
 /* =================================================== */
