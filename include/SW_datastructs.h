--- conflicted
+++ resolved
@@ -642,11 +642,6 @@
 
 /** Weather values of the current simulation day */
 typedef struct {
-<<<<<<< HEAD
-    /* Weather values of the current simulation day */
-    double temp_avg, temp_max, temp_min, ppt, rain, cloudCover, windSpeed,
-        relHumidity, shortWaveRad, actualVaporPressure;
-=======
     /** Daily near-surface average air temperature [C] */
     double temp_avg;
     /** Daily near-surface maximum air temperature [C] */
@@ -670,18 +665,10 @@
     double shortWaveRad;
     /** Daily mean near-surface actual vapor pressure [kPa] */
     double actualVaporPressure;
->>>>>>> ccce5644
 } SW_WEATHER_NOW;
 
 /** Daily weather values for one calendar year */
 typedef struct {
-<<<<<<< HEAD
-    /* Daily weather values for one year */
-    double temp_max[MAX_DAYS], temp_min[MAX_DAYS], temp_avg[MAX_DAYS],
-        ppt[MAX_DAYS], cloudcov_daily[MAX_DAYS], windspeed_daily[MAX_DAYS],
-        r_humidity_daily[MAX_DAYS], shortWaveRad[MAX_DAYS],
-        actualVaporPressure[MAX_DAYS];
-=======
     /** Daily maximum near-surface air temperature [C] */
     double temp_max[MAX_DAYS];
     /** Daily minimum near-surface air temperature [C] */
@@ -704,7 +691,6 @@
     /** Daily mean near-surface actual vapor pressure [kPa] */
     double actualVaporPressure[MAX_DAYS];
 
->>>>>>> ccce5644
     // double temp_month_avg[MAX_MONTHS], temp_year_avg; // currently not used
 } SW_WEATHER_HIST;
 
@@ -1003,19 +989,6 @@
 
 /** Across-year mean monthly climate variables */
 typedef struct {
-<<<<<<< HEAD
-    double cloudcov[MAX_MONTHS],    /* monthly cloud cover (frac) */
-        windspeed[MAX_MONTHS],      /* windspeed (m/s) */
-        r_humidity[MAX_MONTHS],     /* relative humidity (%) */
-        snow_density[MAX_MONTHS],   /* snow density (kg/m3) */
-        n_rain_per_day[MAX_MONTHS]; /* number of precipitation events per month
-                                       (currently used in interception
-                                       functions) */
-
-    double snow_density_daily[MAX_DAYS + 1]; /* interpolated daily snow density
-                                               (kg/m3) */
-
-=======
     /** Across-year mean monthly mean cloud cover [%] */
     double cloudcov[MAX_MONTHS];
     /** Across-year mean mean monthly mean near-surface wind speed [m s-1] */
@@ -1031,7 +1004,6 @@
     /** Across-year mean daily snow density [kg m-3],
         interpolated from monthly values */
     double snow_density_daily[MAX_DAYS + 1];
->>>>>>> ccce5644
 } SW_SKY;
 
 /* =================================================== */
