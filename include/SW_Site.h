--- conflicted
+++ resolved
@@ -1,408 +1,403 @@
-/********************************************************/
-/********************************************************/
-/*  Source file: SW_Site.h
-Type: header
-Application: SOILWAT - soilwater dynamics simulator
-Purpose: Define a structure to hold parameters that
-are read in Site::read() and passed to
-Layers::init(*).  There are a couple of
-parameters that belong at the site level
-but it also makes sense to keep the layer
-parms in the same site input file.
-History:
-
-(8/28/01) -- INITIAL CODING - cwb
-
-1-Oct-03  (cwb) Removed variables sum_evap_coeff and
-             *sum_transp_coeff.  sum_evap_coeff doesn't
-             do anything since it's always 1.0 (due
-             to normalization) and sum_transp_coeff[]
-             can easily be calculated in the only
-             function where it applies: transp_weighted_avg().
-
-(10/12/2009) - (drs) added altitude
-
-11/02/2010	(drs) added snow parameters to SW_SITE to be read in from
-siteparam.in
-
-10/19/2010	(drs) added Bool HydraulicRedistribution flag and RealD
-maxCondroot, swp50, and shapeCond parameters to the structure SW_SITE
-
-07/20/2011	(drs) added RealD impermeability to struct SW_LAYER_INFO:
-fraction of how impermeable a layer is (0=permeable, 1=impermeable) added RealD
-swc_saturated to struct SW_LAYER_INFO: saturated soil water content (cm) * width
-
-09/08/2011	(drs) moved all hydraulic redistribution parameters to
-SW_VegProd.h struct VegType
-
-09/09/2011	(drs) added RealD transp_coeff_xx for each vegetation type
-(tree, shrub, grass) to struct SW_LAYER_INFO
-
-09/09/2011	(drs) added RealD my_transp_rgn_xx for each vegetation type
-(tree, shrub, grass) to struct SW_LAYER_INFO added RealD n_transp_lyrs_xx for
-each vegetation type (tree, shrub, grass) to struct SW_SITE
-
-09/15/2011	(drs)	deleted RealD albedo in struct SW_SITE and moved it to
-SW_VegProd.h to make input vegetation type dependent
-
-02/04/2012	(drs)	added Reald swc_atSWPcrit_xx for each vegetation type
-(tree, shrub, grass) to struct SW_LAYER_INFO: swc at the critical soil water
-potential
-
-05/24/2012  (DLM) added variables for Soil Temperature constants to SW_SITE
-struct
-
-05/25/2012  (DLM) added variable avgLyrTemp to SW_LAYER_INFO struct to keep
-track of the soil temperature for each soil layer
-
-05/30/2012  (DLM) added stDeltaX variable for soil_temperature function to
-SW_SITE struct
-
-05/31/2012  (DLM) added use_soil_temp, stMaxDepth, stNRGR variables to
-SW_SITE struct
-
-11/06/2012	(clk)	added slope and aspect to SW_SITE struct
-
-11/30/2010	(clk)	added the variable 'percentRunoff' which is the percent
-of surface water that is lost do to surface runoff
-
-04/16/2013	(clk)	added the variables soilMatric_density and
-fractionVolBulk_gravel soilMatric_density is the soil density excluding the
-gravel component fractionVolBulk_gravel is the gravel content as a fraction of
-the bulk soil renamed many of the of the variables in SW_LAYER_INFO to better
-reflect BULK and MATRIC values due to the renaming, also had to update the use
-of these variables in the other files.
-
-07/09/2013	(clk)	added the variables transp_coeff[SW_FORBS],
-swcBulk_atSWPcrit[SW_FORBS], and my_transp_rgn[SW_FORBS] to SW_LAYER_INFO
-
-07/09/2013	(clk)	added the variable n_transp_lyrs_forb to SW_SITE
-*/
-/********************************************************/
-/********************************************************/
-#ifndef SW_SITE_H
-#define SW_SITE_H
-
-#include "include/generic.h"        // for Bool
-#include "include/SW_datastructs.h" // for SW_SITE_*, SW_VEGPROD_INPUTS, LOG_INFO
-#include "include/SW_Defines.h"     // for LyrIndex
-
-#ifdef __cplusplus
-extern "C" {
-#endif
-
-#define SW_MATRIC 0
-#define SW_BULK 1
-
-
-/**
-  @defgroup swrc_ptf Soil Water Retention Curves
-
-  __Soil Water Retention Curves (SWRCs) -- Pedotransfer functions (PTFs)__
-
-  __Overview__
-
-  Historically (before v7.0.0), `SOILWAT2` utilized a hard-coded SWRC
-  by Campbell 1974 (\cite Campbell1974) and estimated SWRC parameters at
-  run-time from soil texture using PTFs by Cosby et al. 1984 (\cite Cosby1984).
-  This behavior can be reproduced with "Campbell1974" and "Cosby1984AndOthers"
-  (see input file `siteparam.in`).
-
-  Now, users of `SOILWAT2` can choose from a range of implemented SWRCs
-  (see input file `siteparam.in`);
-  SWRC parameters can be estimated at run-time from soil properties by
-  selecting a matching PTF (see input file `siteparam.in`) or,
-  alternatively (`has_swrcp`), provide adequate SWRC parameter values
-  (see input file `swrc_params.in`).
-  Please note that `rSOILWAT2` may provide additional PTF functionality.
-
-
-  __Approach__
-
-  -# User selections of SWRC and PTF are read in from input file `siteparam.in`
-    by `SW_SIT_read()` and, if `has_swrcp`, SWRC parameters are read from
-    input file `swrc_params.in` by `SW_SWRC_read()`.
-
-  -# `SW_SIT_init_run()`
-    - if not `has_swrcp`
-      - calls `check_SWRC_vs_PTF()` to check that selected SWRC and PTF are
-        compatible
-      - calls `SWRC_PTF_estimate_parameters()` to estimate
-        SWRC parameter values from soil properties based on selected PTF
-    - calls `SWRC_check_parameters()` to check that SWRC parameter values
-      are resonable for the selected SWRC.
-
-  -# `SW_SWRC_SWCtoSWP()` and `SW_SWRC_SWPtoSWC()` are used during simulation
-    runs to convert between soil water content and soil water potential.
-
-  -# These high-level "wrapper" functions hide details of any specific SWRC/PTF
-    implementations and are used by SOILWAT2 simulation code.
-    Thus, most of SOILWAT2 is "unaware" about the selected SWRC/PTF
-    and how to interpret SWRC parameters. Instead, these "wrapper" functions
-    know how to call the appropriate SWRC and/or PTF specific functions
-    which implement SWRC and/or PTF specific details.
-
-
-  __Steps to implement a new SWRC "XXX" and corresponding PTF "YYY"__
-
-  -# Update #N_SWRCs and #N_PTFs
-
-  -# Add new names to #swrc2str and #ptf2str and
-     add corresponding macros of indices
-
-  -# Update input files `siteparam.in` and `swrc_params.in`
-
-  -# Implement new XXX/YYY-specific functions
-    - `SWRC_check_parameters_for_XXX()` to validate parameter values,
-      e.g., `SWRC_check_parameters_for_Campbell1974()`
-    - `SWRC_PTF_YYY_for_XXX()` to estimate parameter values (if implemented),
-      e.g., `SWRC_PTF_Cosby1984_for_Campbell1974()`
-    - `SWRC_SWCtoSWP_XXX()` to translate moisture content to water potential,
-      e.g., `SWRC_SWCtoSWP_Campbell1974()`
-    - `SWRC_SWPtoSWC_XXX()` to translate water potential to moisture content,
-      e.g., `SWRC_SWPtoSWC_Campbell1974()`
-
-  -# Update "wrapper" functions that select and call XXX/YYY-specific functions
-    and/or parameters
-    - `check_SWRC_vs_PTF()`
-    - `SWRC_PTF_estimate_parameters()` (if PTF is implemented)
-    - `SWRC_check_parameters()`
-    - `SWRC_SWCtoSWP()`
-    - `SWRC_SWPtoSWC()`
-    - `SW_swcBulk_minimum()`
-    - `SW_swcBulk_saturated()`
-
-  -# Expand existing unit tests and add new unit tests
-    to utilize new XXX/YYY functions
-*/
-
-#define N_SWRCs 3 /**< Number of SWRCs implemented by SOILWAT2 */
-#define N_PTFs 2  /**< Number of PTFs implemented by SOILWAT2 */
-
-// Indices of #swrc2str (for code readability)
-#define sw_Campbell1974 0
-#define sw_vanGenuchten1980 1
-#define sw_FXW 2
-
-// Indices of #swrc2str (for code readability)
-#define sw_Cosby1984AndOthers 0
-#define sw_Cosby1984 1
-
-/* =================================================== */
-/*            Externed Global Variables                */
-/* --------------------------------------------------- */
-extern const char *const swrc2str[];
-extern const char *const ptf2str[];
-
-
-/* =================================================== */
-/*             Global Function Declarations            */
-/* --------------------------------------------------- */
-
-unsigned int encode_str2swrc(char *swrc_name, LOG_INFO *LogInfo);
-
-unsigned int encode_str2ptf(char *ptf_name);
-
-void SWRC_PTF_estimate_parameters(
-    unsigned int ptf_type,
-    double *swrcpMineralSoil,
-    double sand,
-    double clay,
-    double gravel,
-    double bdensity,
-    LOG_INFO *LogInfo
-);
-
-void SWRC_PTF_Cosby1984_for_Campbell1974(
-    double *swrcpMineralSoil, double sand, double clay
-);
-
-
-Bool check_SWRC_vs_PTF(char *swrc_name, char *ptf_name);
-
-Bool SWRC_check_parameters(
-    unsigned int swrc_type, double *swrcp, LOG_INFO *LogInfo
-);
-
-Bool SWRC_check_parameters_for_Campbell1974(double *swrcp, LOG_INFO *LogInfo);
-
-Bool SWRC_check_parameters_for_vanGenuchten1980(
-    double *swrcp, LOG_INFO *LogInfo
-);
-
-Bool SWRC_check_parameters_for_FXW(double *swrcp, LOG_INFO *LogInfo);
-
-double SW_swcBulk_saturated(
-    unsigned int swrc_type,
-    const double *swrcp,
-    double gravel,
-    double width,
-    unsigned int ptf_type,
-    double sand,
-    double clay,
-    double fom,
-    LOG_INFO *LogInfo
-);
-
-double SW_swcBulk_minimum(
-    unsigned int swrc_type,
-    double *swrcp,
-    double gravel,
-    double width,
-    unsigned int ptf_type,
-    double ui_sm_min,
-    double sand,
-    double clay,
-    double fom,
-    double swcBulk_sat,
-    double SWCMinVal,
-    LOG_INFO *LogInfo
-);
-
-
-void PTF_Saxton2006(
-    double *theta_sat, double sand, double clay, double fom, LOG_INFO *LogInfo
-);
-
-void PTF_RawlsBrakensiek1985(
-    double *theta_min,
-    double sand,
-    double clay,
-    double fom,
-    double porosity,
-    LOG_INFO *LogInfo
-);
-
-void SWRC_bulkSoilParameters(
-    unsigned int swrc_type,
-    double *swrcp,
-    const double *swrcpMS,
-    double swrcpOM[][SWRC_PARAM_NMAX],
-    double fom,
-    double depthSapric,
-    double depthT,
-    double depthB
-);
-
-double calculate_soilBulkDensity(double matricDensity, double fractionGravel);
-
-double calculate_soilMatricDensity(
-    double bulkDensity, double fractionGravel, LOG_INFO *LogInfo
-);
-
-LyrIndex nlayers_bsevap(double *evap_coeff, LyrIndex n_layers);
-
-void nlayers_vegroots(
-    LyrIndex n_layers,
-    LyrIndex n_transp_lyrs[],
-    double transp_coeff[][MAX_LAYERS]
-);
-
-void SW_SOIL_construct(SW_SOIL_RUN_INPUTS *SW_Soils);
-
-void SW_SIT_construct(
-    SW_SITE_INPUTS *SW_SiteIn, SW_SITE_SIM *SW_SiteSim, LyrIndex *n_layers
-);
-
-void SW_SIT_init_counts(LyrIndex *n_layers, SW_SITE_SIM *SW_SiteSim);
-
-void SW_SIT_read(
-    SW_SITE_INPUTS *SW_SiteIn,
-    SW_SITE_SIM *SW_SiteSim,
-    char *txtInFiles[],
-    SW_CARBON_INPUTS *SW_CarbonIn,
-    Bool *hasConsistentSoilLayerDepths,
-    double *Tsoil_constant,
-    LOG_INFO *LogInfo
-);
-
-void SW_SIT_init_run(
-    SW_VEGPROD_INPUTS *SW_VegProdIn,
-    SW_SITE_INPUTS *SW_SiteIn,
-    SW_SITE_SIM *SW_SiteSim,
-    SW_SOIL_RUN_INPUTS *SW_SoilRunIn,
-    VegTypeIn veg[],
-    LyrIndex n_layers,
-    LOG_INFO *LogInfo
-);
-
-void echo_inputs(
-    SW_SITE_INPUTS *SW_SiteIn,
-    SW_SITE_SIM *SW_SiteSim,
-    SW_MODEL_RUN_INPUTS *ModelRunIn,
-    SW_SOIL_RUN_INPUTS *SW_SoilRunIn,
-    LyrIndex n_layers,
-    double Tsoil_constant
-);
-
-
-/* these used to be in Layers */
-void SW_LYR_read(
-    SW_SOIL_RUN_INPUTS *SW_SoilRunIn,
-    LyrIndex *n_evap_lyrs,
-    LyrIndex *n_layers,
-    char *txtInFiles[],
-    LOG_INFO *LogInfo
-);
-
-void SW_SWRC_read(
-    SW_SITE_SIM *SW_SiteSim,
-    LyrIndex n_layers,
-    char *txtInFiles[],
-    Bool inputsProvideSWRCp,
-    double swrcpMineralSoil[][SWRC_PARAM_NMAX],
-    LOG_INFO *LogInfo
-);
-
-void add_deepdrain_layer(
-    SW_SITE_SIM *SW_SiteSim, LyrIndex n_layers, Bool deepdrain
-);
-
-void set_soillayers(
-    SW_VEGPROD_INPUTS *SW_VegProdIn,
-    SW_SITE_INPUTS *SW_SiteIn,
-    SW_SITE_SIM *SW_SiteSim,
-    SW_SOIL_RUN_INPUTS *SW_SoilRunIn,
-    VegTypeIn veg[],
-    LyrIndex nlyrs,
-    const double *dmax,
-    const double *bd,
-    const double *f_gravel,
-    const double *evco,
-    const double *trco_grass,
-    const double *trco_shrub,
-    const double *trco_tree,
-    const double *trco_forb,
-    const double *psand,
-    const double *pclay,
-    const double *imperm,
-    const double *soiltemp,
-    const double *pom,
-<<<<<<< HEAD
-    int nRegions,
-    double *regionLowerBounds,
-    LyrIndex *n_layers,
-=======
-    LyrIndex nRegions,
-    const double *regionLowerBounds,
->>>>>>> dd3655e7
-    LOG_INFO *LogInfo
-);
-
-void derive_TranspRgnBounds(
-    LyrIndex *n_transp_rgn,
-    LyrIndex TranspRgnBounds[],
-    const LyrIndex nRegions,
-    const double TranspRgnDepths[],
-    const LyrIndex n_layers,
-    const double width[],
-    double transp_coeff[][MAX_LAYERS],
-    LOG_INFO *LogInfo
-);
-
-
-#ifdef __cplusplus
-}
-#endif
-
-#endif
+/********************************************************/
+/********************************************************/
+/*  Source file: SW_Site.h
+Type: header
+Application: SOILWAT - soilwater dynamics simulator
+Purpose: Define a structure to hold parameters that
+are read in Site::read() and passed to
+Layers::init(*).  There are a couple of
+parameters that belong at the site level
+but it also makes sense to keep the layer
+parms in the same site input file.
+History:
+
+(8/28/01) -- INITIAL CODING - cwb
+
+1-Oct-03  (cwb) Removed variables sum_evap_coeff and
+             *sum_transp_coeff.  sum_evap_coeff doesn't
+             do anything since it's always 1.0 (due
+             to normalization) and sum_transp_coeff[]
+             can easily be calculated in the only
+             function where it applies: transp_weighted_avg().
+
+(10/12/2009) - (drs) added altitude
+
+11/02/2010	(drs) added snow parameters to SW_SITE to be read in from
+siteparam.in
+
+10/19/2010	(drs) added Bool HydraulicRedistribution flag and RealD
+maxCondroot, swp50, and shapeCond parameters to the structure SW_SITE
+
+07/20/2011	(drs) added RealD impermeability to struct SW_LAYER_INFO:
+fraction of how impermeable a layer is (0=permeable, 1=impermeable) added RealD
+swc_saturated to struct SW_LAYER_INFO: saturated soil water content (cm) * width
+
+09/08/2011	(drs) moved all hydraulic redistribution parameters to
+SW_VegProd.h struct VegType
+
+09/09/2011	(drs) added RealD transp_coeff_xx for each vegetation type
+(tree, shrub, grass) to struct SW_LAYER_INFO
+
+09/09/2011	(drs) added RealD my_transp_rgn_xx for each vegetation type
+(tree, shrub, grass) to struct SW_LAYER_INFO added RealD n_transp_lyrs_xx for
+each vegetation type (tree, shrub, grass) to struct SW_SITE
+
+09/15/2011	(drs)	deleted RealD albedo in struct SW_SITE and moved it to
+SW_VegProd.h to make input vegetation type dependent
+
+02/04/2012	(drs)	added Reald swc_atSWPcrit_xx for each vegetation type
+(tree, shrub, grass) to struct SW_LAYER_INFO: swc at the critical soil water
+potential
+
+05/24/2012  (DLM) added variables for Soil Temperature constants to SW_SITE
+struct
+
+05/25/2012  (DLM) added variable avgLyrTemp to SW_LAYER_INFO struct to keep
+track of the soil temperature for each soil layer
+
+05/30/2012  (DLM) added stDeltaX variable for soil_temperature function to
+SW_SITE struct
+
+05/31/2012  (DLM) added use_soil_temp, stMaxDepth, stNRGR variables to
+SW_SITE struct
+
+11/06/2012	(clk)	added slope and aspect to SW_SITE struct
+
+11/30/2010	(clk)	added the variable 'percentRunoff' which is the percent
+of surface water that is lost do to surface runoff
+
+04/16/2013	(clk)	added the variables soilMatric_density and
+fractionVolBulk_gravel soilMatric_density is the soil density excluding the
+gravel component fractionVolBulk_gravel is the gravel content as a fraction of
+the bulk soil renamed many of the of the variables in SW_LAYER_INFO to better
+reflect BULK and MATRIC values due to the renaming, also had to update the use
+of these variables in the other files.
+
+07/09/2013	(clk)	added the variables transp_coeff[SW_FORBS],
+swcBulk_atSWPcrit[SW_FORBS], and my_transp_rgn[SW_FORBS] to SW_LAYER_INFO
+
+07/09/2013	(clk)	added the variable n_transp_lyrs_forb to SW_SITE
+*/
+/********************************************************/
+/********************************************************/
+#ifndef SW_SITE_H
+#define SW_SITE_H
+
+#include "include/generic.h"        // for Bool
+#include "include/SW_datastructs.h" // for SW_SITE_*, SW_VEGPROD_INPUTS, LOG_INFO
+#include "include/SW_Defines.h"     // for LyrIndex
+
+#ifdef __cplusplus
+extern "C" {
+#endif
+
+#define SW_MATRIC 0
+#define SW_BULK 1
+
+
+/**
+  @defgroup swrc_ptf Soil Water Retention Curves
+
+  __Soil Water Retention Curves (SWRCs) -- Pedotransfer functions (PTFs)__
+
+  __Overview__
+
+  Historically (before v7.0.0), `SOILWAT2` utilized a hard-coded SWRC
+  by Campbell 1974 (\cite Campbell1974) and estimated SWRC parameters at
+  run-time from soil texture using PTFs by Cosby et al. 1984 (\cite Cosby1984).
+  This behavior can be reproduced with "Campbell1974" and "Cosby1984AndOthers"
+  (see input file `siteparam.in`).
+
+  Now, users of `SOILWAT2` can choose from a range of implemented SWRCs
+  (see input file `siteparam.in`);
+  SWRC parameters can be estimated at run-time from soil properties by
+  selecting a matching PTF (see input file `siteparam.in`) or,
+  alternatively (`has_swrcp`), provide adequate SWRC parameter values
+  (see input file `swrc_params.in`).
+  Please note that `rSOILWAT2` may provide additional PTF functionality.
+
+
+  __Approach__
+
+  -# User selections of SWRC and PTF are read in from input file `siteparam.in`
+    by `SW_SIT_read()` and, if `has_swrcp`, SWRC parameters are read from
+    input file `swrc_params.in` by `SW_SWRC_read()`.
+
+  -# `SW_SIT_init_run()`
+    - if not `has_swrcp`
+      - calls `check_SWRC_vs_PTF()` to check that selected SWRC and PTF are
+        compatible
+      - calls `SWRC_PTF_estimate_parameters()` to estimate
+        SWRC parameter values from soil properties based on selected PTF
+    - calls `SWRC_check_parameters()` to check that SWRC parameter values
+      are resonable for the selected SWRC.
+
+  -# `SW_SWRC_SWCtoSWP()` and `SW_SWRC_SWPtoSWC()` are used during simulation
+    runs to convert between soil water content and soil water potential.
+
+  -# These high-level "wrapper" functions hide details of any specific SWRC/PTF
+    implementations and are used by SOILWAT2 simulation code.
+    Thus, most of SOILWAT2 is "unaware" about the selected SWRC/PTF
+    and how to interpret SWRC parameters. Instead, these "wrapper" functions
+    know how to call the appropriate SWRC and/or PTF specific functions
+    which implement SWRC and/or PTF specific details.
+
+
+  __Steps to implement a new SWRC "XXX" and corresponding PTF "YYY"__
+
+  -# Update #N_SWRCs and #N_PTFs
+
+  -# Add new names to #swrc2str and #ptf2str and
+     add corresponding macros of indices
+
+  -# Update input files `siteparam.in` and `swrc_params.in`
+
+  -# Implement new XXX/YYY-specific functions
+    - `SWRC_check_parameters_for_XXX()` to validate parameter values,
+      e.g., `SWRC_check_parameters_for_Campbell1974()`
+    - `SWRC_PTF_YYY_for_XXX()` to estimate parameter values (if implemented),
+      e.g., `SWRC_PTF_Cosby1984_for_Campbell1974()`
+    - `SWRC_SWCtoSWP_XXX()` to translate moisture content to water potential,
+      e.g., `SWRC_SWCtoSWP_Campbell1974()`
+    - `SWRC_SWPtoSWC_XXX()` to translate water potential to moisture content,
+      e.g., `SWRC_SWPtoSWC_Campbell1974()`
+
+  -# Update "wrapper" functions that select and call XXX/YYY-specific functions
+    and/or parameters
+    - `check_SWRC_vs_PTF()`
+    - `SWRC_PTF_estimate_parameters()` (if PTF is implemented)
+    - `SWRC_check_parameters()`
+    - `SWRC_SWCtoSWP()`
+    - `SWRC_SWPtoSWC()`
+    - `SW_swcBulk_minimum()`
+    - `SW_swcBulk_saturated()`
+
+  -# Expand existing unit tests and add new unit tests
+    to utilize new XXX/YYY functions
+*/
+
+#define N_SWRCs 3 /**< Number of SWRCs implemented by SOILWAT2 */
+#define N_PTFs 2  /**< Number of PTFs implemented by SOILWAT2 */
+
+// Indices of #swrc2str (for code readability)
+#define sw_Campbell1974 0
+#define sw_vanGenuchten1980 1
+#define sw_FXW 2
+
+// Indices of #swrc2str (for code readability)
+#define sw_Cosby1984AndOthers 0
+#define sw_Cosby1984 1
+
+/* =================================================== */
+/*            Externed Global Variables                */
+/* --------------------------------------------------- */
+extern const char *const swrc2str[];
+extern const char *const ptf2str[];
+
+
+/* =================================================== */
+/*             Global Function Declarations            */
+/* --------------------------------------------------- */
+
+unsigned int encode_str2swrc(char *swrc_name, LOG_INFO *LogInfo);
+
+unsigned int encode_str2ptf(char *ptf_name);
+
+void SWRC_PTF_estimate_parameters(
+    unsigned int ptf_type,
+    double *swrcpMineralSoil,
+    double sand,
+    double clay,
+    double gravel,
+    double bdensity,
+    LOG_INFO *LogInfo
+);
+
+void SWRC_PTF_Cosby1984_for_Campbell1974(
+    double *swrcpMineralSoil, double sand, double clay
+);
+
+
+Bool check_SWRC_vs_PTF(char *swrc_name, char *ptf_name);
+
+Bool SWRC_check_parameters(
+    unsigned int swrc_type, double *swrcp, LOG_INFO *LogInfo
+);
+
+Bool SWRC_check_parameters_for_Campbell1974(double *swrcp, LOG_INFO *LogInfo);
+
+Bool SWRC_check_parameters_for_vanGenuchten1980(
+    double *swrcp, LOG_INFO *LogInfo
+);
+
+Bool SWRC_check_parameters_for_FXW(double *swrcp, LOG_INFO *LogInfo);
+
+double SW_swcBulk_saturated(
+    unsigned int swrc_type,
+    const double *swrcp,
+    double gravel,
+    double width,
+    unsigned int ptf_type,
+    double sand,
+    double clay,
+    double fom,
+    LOG_INFO *LogInfo
+);
+
+double SW_swcBulk_minimum(
+    unsigned int swrc_type,
+    double *swrcp,
+    double gravel,
+    double width,
+    unsigned int ptf_type,
+    double ui_sm_min,
+    double sand,
+    double clay,
+    double fom,
+    double swcBulk_sat,
+    double SWCMinVal,
+    LOG_INFO *LogInfo
+);
+
+
+void PTF_Saxton2006(
+    double *theta_sat, double sand, double clay, double fom, LOG_INFO *LogInfo
+);
+
+void PTF_RawlsBrakensiek1985(
+    double *theta_min,
+    double sand,
+    double clay,
+    double fom,
+    double porosity,
+    LOG_INFO *LogInfo
+);
+
+void SWRC_bulkSoilParameters(
+    unsigned int swrc_type,
+    double *swrcp,
+    const double *swrcpMS,
+    double swrcpOM[][SWRC_PARAM_NMAX],
+    double fom,
+    double depthSapric,
+    double depthT,
+    double depthB
+);
+
+double calculate_soilBulkDensity(double matricDensity, double fractionGravel);
+
+double calculate_soilMatricDensity(
+    double bulkDensity, double fractionGravel, LOG_INFO *LogInfo
+);
+
+LyrIndex nlayers_bsevap(double *evap_coeff, LyrIndex n_layers);
+
+void nlayers_vegroots(
+    LyrIndex n_layers,
+    LyrIndex n_transp_lyrs[],
+    double transp_coeff[][MAX_LAYERS]
+);
+
+void SW_SOIL_construct(SW_SOIL_RUN_INPUTS *SW_Soils);
+
+void SW_SIT_construct(
+    SW_SITE_INPUTS *SW_SiteIn, SW_SITE_SIM *SW_SiteSim, LyrIndex *n_layers
+);
+
+void SW_SIT_init_counts(LyrIndex *n_layers, SW_SITE_SIM *SW_SiteSim);
+
+void SW_SIT_read(
+    SW_SITE_INPUTS *SW_SiteIn,
+    SW_SITE_SIM *SW_SiteSim,
+    char *txtInFiles[],
+    SW_CARBON_INPUTS *SW_CarbonIn,
+    Bool *hasConsistentSoilLayerDepths,
+    double *Tsoil_constant,
+    LOG_INFO *LogInfo
+);
+
+void SW_SIT_init_run(
+    SW_VEGPROD_INPUTS *SW_VegProdIn,
+    SW_SITE_INPUTS *SW_SiteIn,
+    SW_SITE_SIM *SW_SiteSim,
+    SW_SOIL_RUN_INPUTS *SW_SoilRunIn,
+    VegTypeIn veg[],
+    LyrIndex n_layers,
+    LOG_INFO *LogInfo
+);
+
+void echo_inputs(
+    SW_SITE_INPUTS *SW_SiteIn,
+    SW_SITE_SIM *SW_SiteSim,
+    SW_MODEL_RUN_INPUTS *ModelRunIn,
+    SW_SOIL_RUN_INPUTS *SW_SoilRunIn,
+    LyrIndex n_layers,
+    double Tsoil_constant
+);
+
+
+/* these used to be in Layers */
+void SW_LYR_read(
+    SW_SOIL_RUN_INPUTS *SW_SoilRunIn,
+    LyrIndex *n_evap_lyrs,
+    LyrIndex *n_layers,
+    char *txtInFiles[],
+    LOG_INFO *LogInfo
+);
+
+void SW_SWRC_read(
+    SW_SITE_SIM *SW_SiteSim,
+    LyrIndex n_layers,
+    char *txtInFiles[],
+    Bool inputsProvideSWRCp,
+    double swrcpMineralSoil[][SWRC_PARAM_NMAX],
+    LOG_INFO *LogInfo
+);
+
+void add_deepdrain_layer(
+    SW_SITE_SIM *SW_SiteSim, LyrIndex n_layers, Bool deepdrain
+);
+
+void set_soillayers(
+    SW_VEGPROD_INPUTS *SW_VegProdIn,
+    SW_SITE_INPUTS *SW_SiteIn,
+    SW_SITE_SIM *SW_SiteSim,
+    SW_SOIL_RUN_INPUTS *SW_SoilRunIn,
+    VegTypeIn veg[],
+    LyrIndex nlyrs,
+    const double *dmax,
+    const double *bd,
+    const double *f_gravel,
+    const double *evco,
+    const double *trco_grass,
+    const double *trco_shrub,
+    const double *trco_tree,
+    const double *trco_forb,
+    const double *psand,
+    const double *pclay,
+    const double *imperm,
+    const double *soiltemp,
+    const double *pom,
+    LyrIndex nRegions,
+    const double *regionLowerBounds,
+    LyrIndex *n_layers,
+    LOG_INFO *LogInfo
+);
+
+void derive_TranspRgnBounds(
+    LyrIndex *n_transp_rgn,
+    LyrIndex TranspRgnBounds[],
+    const LyrIndex nRegions,
+    const double TranspRgnDepths[],
+    const LyrIndex n_layers,
+    const double width[],
+    double transp_coeff[][MAX_LAYERS],
+    LOG_INFO *LogInfo
+);
+
+
+#ifdef __cplusplus
+}
+#endif
+
+#endif