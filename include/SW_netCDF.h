--- conflicted
+++ resolved
@@ -11,12 +11,8 @@
 /*                  Local Definitions                  */
 /* --------------------------------------------------- */
 
-<<<<<<< HEAD
-#define DOMAIN_NC 0 // Domain netCDF index within `InFilesNC` and `varNC` (SW_NETCDF)
-#define PROG_NC 1 // Progress netCDF index within `InFilesNC` and `varNC` (SW_NETCDF)
-=======
 #define vNCdom 0 // Domain netCDF index within `InFilesNC` and `varNC` (SW_NETCDF)
->>>>>>> 8e3adf3c
+#define vNCprog 1 // Progress netCDF index within `InFilesNC` and `varNC` (SW_NETCDF)
 
 #define DOMAIN_TEMP "Input_nc/domain_template.nc"
 
