#include "gtest/gtest.h"
#include <assert.h>
#include <ctype.h>
#include <dirent.h>
#include <errno.h>
#include <float.h>
#include <math.h>
#include <memory.h>
#include <stdarg.h>
#include <stdio.h>
#include <stdlib.h>
#include <string.h>
#include <sys/stat.h>
#include <sys/types.h>
#include <time.h>
#include <unistd.h>

#include <typeinfo>  // for 'typeid'

#include "../generic.h"
#include "../myMemory.h"
#include "../filefuncs.h"
#include "../rands.h"
#include "../Times.h"
#include "../SW_Defines.h"
#include "../SW_Times.h"
#include "../SW_Files.h"
#include "../SW_Carbon.h"
#include "../SW_Site.h" // externs `_TranspRgnBounds`
#include "../SW_VegProd.h"
#include "../SW_VegEstab.h"
#include "../SW_Model.h"
#include "../SW_SoilWater.h"
#include "../SW_Weather.h"
#include "../SW_Markov.h"
#include "../SW_Sky.h"

#include "sw_testhelpers.h"



namespace {
  // Test pedotransfer functions
  TEST(SWSiteTest, PDFs) {
    // inputs
    RealD
      swrcp[SWRC_PARAM_NMAX],
      swc_sat,
      sand = 0.33,
      clay = 0.33,
      gravel = 0.1,
      width = 10.;
    unsigned int swrc_type, pdf_type;


    //--- Test Cosby et al. 1984 PDF for Campbell's 1974 SWRC
    swrc_type = 1;
    pdf_type = 1;

    SWRC_PDF_estimate_parameters(
      swrc_type, pdf_type,
      swrcp,
      sand, clay, gravel
    );

    EXPECT_EQ(
      SWRC_check_parameters(swrc_type, swrcp),
      swTRUE
    );

    // Test thetasMatric
    EXPECT_GT(swrcp[0], 36.3); /* Value should always be greater
    than 36.3 based upon complete consideration of potential range of sand and clay values */
    EXPECT_LT(swrcp[0], 46.8); /* Value should always be less
    than 46.8 based upon complete consideration of potential range of sand and clay values */
    EXPECT_DOUBLE_EQ(swrcp[0],  44.593); /* If sand is .33 and
    clay is .33, thetasMatric should be 44.593 */

    // Test psisMatric
    EXPECT_GT(swrcp[1], 3.890451); /* Value should always be greater
    than 3.890451 based upon complete consideration of potential range of sand and clay values */
    EXPECT_LT(swrcp[1],  34.67369); /* Value should always be less
    than 34.67369 based upon complete consideration of potential range of sand and clay values */
    EXPECT_DOUBLE_EQ(swrcp[1], 27.586715750763947); /* If sand is
    .33 and clay is .33, psisMatric should be 27.5867 */

    // Test bMatric
    EXPECT_GT(swrcp[2], 2.8); /* Value should always be greater than
    2.8 based upon complete consideration of potential range of sand and clay values */
    EXPECT_LT(swrcp[2], 18.8); /* Value should always be less
    than 18.8 based upon complete consideration of potential range of sand and clay values */
    EXPECT_DOUBLE_EQ(swrcp[2], 8.182); /* If sand is .33 and clay is .33,
    thetasMatric should be 8.182 */


    //--- Test `swcBulk_saturated`
    PDF_Saxton2006(&swc_sat, sand, clay, gravel, width);

    // The swcBulk_saturated should be greater than 0
    EXPECT_GT(swc_sat, 0.);
    // The swcBulk_saturated can't be greater than the width of the layer
    EXPECT_LT(swc_sat, width);



    //--- Test bad parameters: Cosby et al. 1984 PDF for Campbell's 1974 SWRC
    swrc_type = 1;
    pdf_type = 1;

    sand = 10. + 1./3.; // unrealistic but forces `bmatric` to become 0

    SWRC_PDF_estimate_parameters(
      swrc_type, pdf_type,
      swrcp,
      sand, clay, gravel
    );

    EXPECT_EQ(
      SWRC_check_parameters(swrc_type, swrcp),
      swFALSE
    );
  }

<<<<<<< HEAD
=======
  // Test that water equation function 'water_eqn' fails
  TEST(SWSiteDeathTest, WaterEquation) {
>>>>>>> 929f146c

  // Test fatal failures of SWRC parameter checks
  TEST(SWSiteTest, PDFsDeathTest) {

    // inputs
    unsigned int swrc_type;
    RealD swrcp[SWRC_PARAM_NMAX];

<<<<<<< HEAD
    //--- Test unimplemented SWRC
    swrc_type = 255;

    EXPECT_DEATH_IF_SUPPORTED(
      SWRC_check_parameters(swrc_type, swrcp),
=======
    EXPECT_DEATH_IF_SUPPORTED(
      water_eqn(fractionGravel, sand, clay, n),
>>>>>>> 929f146c
      "@ generic.c LogError"
    );
  }


  // Test that `SW_SIT_init_run` fails on bad soil inputs
  TEST(SWSiteDeathTest, SoilParameters) {
    LyrIndex n1 = 0, n2 = 1, k = 2;
    RealD help;

    // Check error for bad bare-soil evaporation coefficient (should be [0-1])
    help = SW_Site.lyr[n1]->evap_coeff;
    SW_Site.lyr[n1]->evap_coeff = -0.5;
    EXPECT_DEATH_IF_SUPPORTED(SW_SIT_init_run(), "@ generic.c LogError");
    SW_Site.lyr[n1]->evap_coeff = help;

    // Check error for bad transpiration coefficient (should be [0-1])
    SW_Site.lyr[n2]->transp_coeff[k] = 1.5;
    EXPECT_DEATH_IF_SUPPORTED(SW_SIT_init_run(), "@ generic.c LogError");

    // Reset to previous global states
    Reset_SOILWAT2_after_UnitTest();
  }


  // Test that soil transpiration regions are derived well
  TEST(SWSiteTest, SoilTranspirationRegions) {
    /* Notes:
        - SW_Site.n_layers is base1
        - soil layer information in _TranspRgnBounds is base0
    */

    LyrIndex
      i, id,
      nRegions,
      prev_TranspRgnBounds[MAX_TRANSP_REGIONS] = {0};
    RealD
      soildepth;

    for (i = 0; i < MAX_TRANSP_REGIONS; ++i) {
      prev_TranspRgnBounds[i] = _TranspRgnBounds[i];
    }


    // Check that "default" values do not change region bounds
    nRegions = 3;
    RealD regionLowerBounds1[] = {20., 40., 100.};
    derive_soilRegions(nRegions, regionLowerBounds1);

    for (i = 0; i < nRegions; ++i) {
      // Quickly calculate soil depth for current region as output information
      soildepth = 0.;
      for (id = 0; id <= _TranspRgnBounds[i]; ++id) {
        soildepth += SW_Site.lyr[id]->width;
      }

      EXPECT_EQ(prev_TranspRgnBounds[i], _TranspRgnBounds[i]) <<
        "for transpiration region = " << i + 1 <<
        " at a soil depth of " << soildepth << " cm";
    }


    // Check that setting one region for all soil layers works
    nRegions = 1;
    RealD regionLowerBounds2[] = {100.};
    derive_soilRegions(nRegions, regionLowerBounds2);

    for (i = 0; i < nRegions; ++i) {
      EXPECT_EQ(SW_Site.n_layers - 1, _TranspRgnBounds[i]) <<
        "for a single transpiration region across all soil layers";
    }


    // Check that setting one region for one soil layer works
    nRegions = 1;
    RealD regionLowerBounds3[] = {SW_Site.lyr[0]->width};
    derive_soilRegions(nRegions, regionLowerBounds3);

    for (i = 0; i < nRegions; ++i) {
      EXPECT_EQ(0, _TranspRgnBounds[i]) <<
        "for a single transpiration region for the shallowest soil layer";
    }


    // Check that setting the maximal number of regions works
    nRegions = MAX_TRANSP_REGIONS;
    RealD *regionLowerBounds4 = new RealD[nRegions];
    // Example: one region each for the topmost soil layers
    soildepth = 0.;
    for (i = 0; i < nRegions; ++i) {
      soildepth += SW_Site.lyr[i]->width;
      regionLowerBounds4[i] = soildepth;
    }
    derive_soilRegions(nRegions, regionLowerBounds4);

    for (i = 0; i < nRegions; ++i) {
      EXPECT_EQ(i, _TranspRgnBounds[i]) <<
        "for transpiration region for the " << i + 1 << "-th soil layer";
    }

    delete[] regionLowerBounds4;

    // Reset to previous global states
    Reset_SOILWAT2_after_UnitTest();
  }

} // namespace
<|MERGE_RESOLUTION|>--- conflicted
+++ resolved
@@ -1,253 +1,243 @@
-#include "gtest/gtest.h"
-#include <assert.h>
-#include <ctype.h>
-#include <dirent.h>
-#include <errno.h>
-#include <float.h>
-#include <math.h>
-#include <memory.h>
-#include <stdarg.h>
-#include <stdio.h>
-#include <stdlib.h>
-#include <string.h>
-#include <sys/stat.h>
-#include <sys/types.h>
-#include <time.h>
-#include <unistd.h>
-
-#include <typeinfo>  // for 'typeid'
-
-#include "../generic.h"
-#include "../myMemory.h"
-#include "../filefuncs.h"
-#include "../rands.h"
-#include "../Times.h"
-#include "../SW_Defines.h"
-#include "../SW_Times.h"
-#include "../SW_Files.h"
-#include "../SW_Carbon.h"
-#include "../SW_Site.h" // externs `_TranspRgnBounds`
-#include "../SW_VegProd.h"
-#include "../SW_VegEstab.h"
-#include "../SW_Model.h"
-#include "../SW_SoilWater.h"
-#include "../SW_Weather.h"
-#include "../SW_Markov.h"
-#include "../SW_Sky.h"
-
-#include "sw_testhelpers.h"
-
-
-
-namespace {
-  // Test pedotransfer functions
-  TEST(SWSiteTest, PDFs) {
-    // inputs
-    RealD
-      swrcp[SWRC_PARAM_NMAX],
-      swc_sat,
-      sand = 0.33,
-      clay = 0.33,
-      gravel = 0.1,
-      width = 10.;
-    unsigned int swrc_type, pdf_type;
-
-
-    //--- Test Cosby et al. 1984 PDF for Campbell's 1974 SWRC
-    swrc_type = 1;
-    pdf_type = 1;
-
-    SWRC_PDF_estimate_parameters(
-      swrc_type, pdf_type,
-      swrcp,
-      sand, clay, gravel
-    );
-
-    EXPECT_EQ(
-      SWRC_check_parameters(swrc_type, swrcp),
-      swTRUE
-    );
-
-    // Test thetasMatric
-    EXPECT_GT(swrcp[0], 36.3); /* Value should always be greater
-    than 36.3 based upon complete consideration of potential range of sand and clay values */
-    EXPECT_LT(swrcp[0], 46.8); /* Value should always be less
-    than 46.8 based upon complete consideration of potential range of sand and clay values */
-    EXPECT_DOUBLE_EQ(swrcp[0],  44.593); /* If sand is .33 and
-    clay is .33, thetasMatric should be 44.593 */
-
-    // Test psisMatric
-    EXPECT_GT(swrcp[1], 3.890451); /* Value should always be greater
-    than 3.890451 based upon complete consideration of potential range of sand and clay values */
-    EXPECT_LT(swrcp[1],  34.67369); /* Value should always be less
-    than 34.67369 based upon complete consideration of potential range of sand and clay values */
-    EXPECT_DOUBLE_EQ(swrcp[1], 27.586715750763947); /* If sand is
-    .33 and clay is .33, psisMatric should be 27.5867 */
-
-    // Test bMatric
-    EXPECT_GT(swrcp[2], 2.8); /* Value should always be greater than
-    2.8 based upon complete consideration of potential range of sand and clay values */
-    EXPECT_LT(swrcp[2], 18.8); /* Value should always be less
-    than 18.8 based upon complete consideration of potential range of sand and clay values */
-    EXPECT_DOUBLE_EQ(swrcp[2], 8.182); /* If sand is .33 and clay is .33,
-    thetasMatric should be 8.182 */
-
-
-    //--- Test `swcBulk_saturated`
-    PDF_Saxton2006(&swc_sat, sand, clay, gravel, width);
-
-    // The swcBulk_saturated should be greater than 0
-    EXPECT_GT(swc_sat, 0.);
-    // The swcBulk_saturated can't be greater than the width of the layer
-    EXPECT_LT(swc_sat, width);
-
-
-
-    //--- Test bad parameters: Cosby et al. 1984 PDF for Campbell's 1974 SWRC
-    swrc_type = 1;
-    pdf_type = 1;
-
-    sand = 10. + 1./3.; // unrealistic but forces `bmatric` to become 0
-
-    SWRC_PDF_estimate_parameters(
-      swrc_type, pdf_type,
-      swrcp,
-      sand, clay, gravel
-    );
-
-    EXPECT_EQ(
-      SWRC_check_parameters(swrc_type, swrcp),
-      swFALSE
-    );
-  }
-
-<<<<<<< HEAD
-=======
-  // Test that water equation function 'water_eqn' fails
-  TEST(SWSiteDeathTest, WaterEquation) {
->>>>>>> 929f146c
-
-  // Test fatal failures of SWRC parameter checks
-  TEST(SWSiteTest, PDFsDeathTest) {
-
-    // inputs
-    unsigned int swrc_type;
-    RealD swrcp[SWRC_PARAM_NMAX];
-
-<<<<<<< HEAD
-    //--- Test unimplemented SWRC
-    swrc_type = 255;
-
-    EXPECT_DEATH_IF_SUPPORTED(
-      SWRC_check_parameters(swrc_type, swrcp),
-=======
-    EXPECT_DEATH_IF_SUPPORTED(
-      water_eqn(fractionGravel, sand, clay, n),
->>>>>>> 929f146c
-      "@ generic.c LogError"
-    );
-  }
-
-
-  // Test that `SW_SIT_init_run` fails on bad soil inputs
-  TEST(SWSiteDeathTest, SoilParameters) {
-    LyrIndex n1 = 0, n2 = 1, k = 2;
-    RealD help;
-
-    // Check error for bad bare-soil evaporation coefficient (should be [0-1])
-    help = SW_Site.lyr[n1]->evap_coeff;
-    SW_Site.lyr[n1]->evap_coeff = -0.5;
-    EXPECT_DEATH_IF_SUPPORTED(SW_SIT_init_run(), "@ generic.c LogError");
-    SW_Site.lyr[n1]->evap_coeff = help;
-
-    // Check error for bad transpiration coefficient (should be [0-1])
-    SW_Site.lyr[n2]->transp_coeff[k] = 1.5;
-    EXPECT_DEATH_IF_SUPPORTED(SW_SIT_init_run(), "@ generic.c LogError");
-
-    // Reset to previous global states
-    Reset_SOILWAT2_after_UnitTest();
-  }
-
-
-  // Test that soil transpiration regions are derived well
-  TEST(SWSiteTest, SoilTranspirationRegions) {
-    /* Notes:
-        - SW_Site.n_layers is base1
-        - soil layer information in _TranspRgnBounds is base0
-    */
-
-    LyrIndex
-      i, id,
-      nRegions,
-      prev_TranspRgnBounds[MAX_TRANSP_REGIONS] = {0};
-    RealD
-      soildepth;
-
-    for (i = 0; i < MAX_TRANSP_REGIONS; ++i) {
-      prev_TranspRgnBounds[i] = _TranspRgnBounds[i];
-    }
-
-
-    // Check that "default" values do not change region bounds
-    nRegions = 3;
-    RealD regionLowerBounds1[] = {20., 40., 100.};
-    derive_soilRegions(nRegions, regionLowerBounds1);
-
-    for (i = 0; i < nRegions; ++i) {
-      // Quickly calculate soil depth for current region as output information
-      soildepth = 0.;
-      for (id = 0; id <= _TranspRgnBounds[i]; ++id) {
-        soildepth += SW_Site.lyr[id]->width;
-      }
-
-      EXPECT_EQ(prev_TranspRgnBounds[i], _TranspRgnBounds[i]) <<
-        "for transpiration region = " << i + 1 <<
-        " at a soil depth of " << soildepth << " cm";
-    }
-
-
-    // Check that setting one region for all soil layers works
-    nRegions = 1;
-    RealD regionLowerBounds2[] = {100.};
-    derive_soilRegions(nRegions, regionLowerBounds2);
-
-    for (i = 0; i < nRegions; ++i) {
-      EXPECT_EQ(SW_Site.n_layers - 1, _TranspRgnBounds[i]) <<
-        "for a single transpiration region across all soil layers";
-    }
-
-
-    // Check that setting one region for one soil layer works
-    nRegions = 1;
-    RealD regionLowerBounds3[] = {SW_Site.lyr[0]->width};
-    derive_soilRegions(nRegions, regionLowerBounds3);
-
-    for (i = 0; i < nRegions; ++i) {
-      EXPECT_EQ(0, _TranspRgnBounds[i]) <<
-        "for a single transpiration region for the shallowest soil layer";
-    }
-
-
-    // Check that setting the maximal number of regions works
-    nRegions = MAX_TRANSP_REGIONS;
-    RealD *regionLowerBounds4 = new RealD[nRegions];
-    // Example: one region each for the topmost soil layers
-    soildepth = 0.;
-    for (i = 0; i < nRegions; ++i) {
-      soildepth += SW_Site.lyr[i]->width;
-      regionLowerBounds4[i] = soildepth;
-    }
-    derive_soilRegions(nRegions, regionLowerBounds4);
-
-    for (i = 0; i < nRegions; ++i) {
-      EXPECT_EQ(i, _TranspRgnBounds[i]) <<
-        "for transpiration region for the " << i + 1 << "-th soil layer";
-    }
-
-    delete[] regionLowerBounds4;
-
-    // Reset to previous global states
-    Reset_SOILWAT2_after_UnitTest();
-  }
-
-} // namespace
+#include "gtest/gtest.h"
+#include <assert.h>
+#include <ctype.h>
+#include <dirent.h>
+#include <errno.h>
+#include <float.h>
+#include <math.h>
+#include <memory.h>
+#include <stdarg.h>
+#include <stdio.h>
+#include <stdlib.h>
+#include <string.h>
+#include <sys/stat.h>
+#include <sys/types.h>
+#include <time.h>
+#include <unistd.h>
+
+#include <typeinfo>  // for 'typeid'
+
+#include "../generic.h"
+#include "../myMemory.h"
+#include "../filefuncs.h"
+#include "../rands.h"
+#include "../Times.h"
+#include "../SW_Defines.h"
+#include "../SW_Times.h"
+#include "../SW_Files.h"
+#include "../SW_Carbon.h"
+#include "../SW_Site.h" // externs `_TranspRgnBounds`
+#include "../SW_VegProd.h"
+#include "../SW_VegEstab.h"
+#include "../SW_Model.h"
+#include "../SW_SoilWater.h"
+#include "../SW_Weather.h"
+#include "../SW_Markov.h"
+#include "../SW_Sky.h"
+
+#include "sw_testhelpers.h"
+
+
+
+namespace {
+  // Test pedotransfer functions
+  TEST(SWSiteTest, PDFs) {
+    // inputs
+    RealD
+      swrcp[SWRC_PARAM_NMAX],
+      swc_sat,
+      sand = 0.33,
+      clay = 0.33,
+      gravel = 0.1,
+      width = 10.;
+    unsigned int swrc_type, pdf_type;
+
+
+    //--- Test Cosby et al. 1984 PDF for Campbell's 1974 SWRC
+    swrc_type = 1;
+    pdf_type = 1;
+
+    SWRC_PDF_estimate_parameters(
+      swrc_type, pdf_type,
+      swrcp,
+      sand, clay, gravel
+    );
+
+    EXPECT_EQ(
+      SWRC_check_parameters(swrc_type, swrcp),
+      swTRUE
+    );
+
+    // Test thetasMatric
+    EXPECT_GT(swrcp[0], 36.3); /* Value should always be greater
+    than 36.3 based upon complete consideration of potential range of sand and clay values */
+    EXPECT_LT(swrcp[0], 46.8); /* Value should always be less
+    than 46.8 based upon complete consideration of potential range of sand and clay values */
+    EXPECT_DOUBLE_EQ(swrcp[0],  44.593); /* If sand is .33 and
+    clay is .33, thetasMatric should be 44.593 */
+
+    // Test psisMatric
+    EXPECT_GT(swrcp[1], 3.890451); /* Value should always be greater
+    than 3.890451 based upon complete consideration of potential range of sand and clay values */
+    EXPECT_LT(swrcp[1],  34.67369); /* Value should always be less
+    than 34.67369 based upon complete consideration of potential range of sand and clay values */
+    EXPECT_DOUBLE_EQ(swrcp[1], 27.586715750763947); /* If sand is
+    .33 and clay is .33, psisMatric should be 27.5867 */
+
+    // Test bMatric
+    EXPECT_GT(swrcp[2], 2.8); /* Value should always be greater than
+    2.8 based upon complete consideration of potential range of sand and clay values */
+    EXPECT_LT(swrcp[2], 18.8); /* Value should always be less
+    than 18.8 based upon complete consideration of potential range of sand and clay values */
+    EXPECT_DOUBLE_EQ(swrcp[2], 8.182); /* If sand is .33 and clay is .33,
+    thetasMatric should be 8.182 */
+
+
+    //--- Test `swcBulk_saturated`
+    PDF_Saxton2006(&swc_sat, sand, clay, gravel, width);
+
+    // The swcBulk_saturated should be greater than 0
+    EXPECT_GT(swc_sat, 0.);
+    // The swcBulk_saturated can't be greater than the width of the layer
+    EXPECT_LT(swc_sat, width);
+
+
+
+    //--- Test bad parameters: Cosby et al. 1984 PDF for Campbell's 1974 SWRC
+    swrc_type = 1;
+    pdf_type = 1;
+
+    sand = 10. + 1./3.; // unrealistic but forces `bmatric` to become 0
+
+    SWRC_PDF_estimate_parameters(
+      swrc_type, pdf_type,
+      swrcp,
+      sand, clay, gravel
+    );
+
+    EXPECT_EQ(
+      SWRC_check_parameters(swrc_type, swrcp),
+      swFALSE
+    );
+  }
+
+
+  // Test fatal failures of SWRC parameter checks
+  TEST(SiteDeathTest, PDFs) {
+
+    // inputs
+    unsigned int swrc_type;
+    RealD swrcp[SWRC_PARAM_NMAX];
+
+    //--- Test unimplemented SWRC
+    swrc_type = 255;
+
+    EXPECT_DEATH_IF_SUPPORTED(
+      SWRC_check_parameters(swrc_type, swrcp),
+      "@ generic.c LogError"
+    );
+  }
+
+
+  // Test that `SW_SIT_init_run` fails on bad soil inputs
+  TEST(SiteDeathTest, SoilParameters) {
+    LyrIndex n1 = 0, n2 = 1, k = 2;
+    RealD help;
+
+    // Check error for bad bare-soil evaporation coefficient (should be [0-1])
+    help = SW_Site.lyr[n1]->evap_coeff;
+    SW_Site.lyr[n1]->evap_coeff = -0.5;
+    EXPECT_DEATH_IF_SUPPORTED(SW_SIT_init_run(), "@ generic.c LogError");
+    SW_Site.lyr[n1]->evap_coeff = help;
+
+    // Check error for bad transpiration coefficient (should be [0-1])
+    SW_Site.lyr[n2]->transp_coeff[k] = 1.5;
+    EXPECT_DEATH_IF_SUPPORTED(SW_SIT_init_run(), "@ generic.c LogError");
+
+    // Reset to previous global states
+    Reset_SOILWAT2_after_UnitTest();
+  }
+
+
+  // Test that soil transpiration regions are derived well
+  TEST(SWSiteTest, SoilTranspirationRegions) {
+    /* Notes:
+        - SW_Site.n_layers is base1
+        - soil layer information in _TranspRgnBounds is base0
+    */
+
+    LyrIndex
+      i, id,
+      nRegions,
+      prev_TranspRgnBounds[MAX_TRANSP_REGIONS] = {0};
+    RealD
+      soildepth;
+
+    for (i = 0; i < MAX_TRANSP_REGIONS; ++i) {
+      prev_TranspRgnBounds[i] = _TranspRgnBounds[i];
+    }
+
+
+    // Check that "default" values do not change region bounds
+    nRegions = 3;
+    RealD regionLowerBounds1[] = {20., 40., 100.};
+    derive_soilRegions(nRegions, regionLowerBounds1);
+
+    for (i = 0; i < nRegions; ++i) {
+      // Quickly calculate soil depth for current region as output information
+      soildepth = 0.;
+      for (id = 0; id <= _TranspRgnBounds[i]; ++id) {
+        soildepth += SW_Site.lyr[id]->width;
+      }
+
+      EXPECT_EQ(prev_TranspRgnBounds[i], _TranspRgnBounds[i]) <<
+        "for transpiration region = " << i + 1 <<
+        " at a soil depth of " << soildepth << " cm";
+    }
+
+
+    // Check that setting one region for all soil layers works
+    nRegions = 1;
+    RealD regionLowerBounds2[] = {100.};
+    derive_soilRegions(nRegions, regionLowerBounds2);
+
+    for (i = 0; i < nRegions; ++i) {
+      EXPECT_EQ(SW_Site.n_layers - 1, _TranspRgnBounds[i]) <<
+        "for a single transpiration region across all soil layers";
+    }
+
+
+    // Check that setting one region for one soil layer works
+    nRegions = 1;
+    RealD regionLowerBounds3[] = {SW_Site.lyr[0]->width};
+    derive_soilRegions(nRegions, regionLowerBounds3);
+
+    for (i = 0; i < nRegions; ++i) {
+      EXPECT_EQ(0, _TranspRgnBounds[i]) <<
+        "for a single transpiration region for the shallowest soil layer";
+    }
+
+
+    // Check that setting the maximal number of regions works
+    nRegions = MAX_TRANSP_REGIONS;
+    RealD *regionLowerBounds4 = new RealD[nRegions];
+    // Example: one region each for the topmost soil layers
+    soildepth = 0.;
+    for (i = 0; i < nRegions; ++i) {
+      soildepth += SW_Site.lyr[i]->width;
+      regionLowerBounds4[i] = soildepth;
+    }
+    derive_soilRegions(nRegions, regionLowerBounds4);
+
+    for (i = 0; i < nRegions; ++i) {
+      EXPECT_EQ(i, _TranspRgnBounds[i]) <<
+        "for transpiration region for the " << i + 1 << "-th soil layer";
+    }
+
+    delete[] regionLowerBounds4;
+
+    // Reset to previous global states
+    Reset_SOILWAT2_after_UnitTest();
+  }
+
+} // namespace