#include "gtest/gtest.h"
#include <assert.h>
#include <stdio.h>
#include <stdlib.h>
#include <string.h>
#include <math.h>
#include "../generic.h"
#include "../filefuncs.h"
#include "../myMemory.h"
#include "../SW_Defines.h"
#include "../SW_Files.h"
#include "../SW_Model.h"
#include "../SW_Site.h"
#include "../SW_SoilWater.h"
#include "../SW_VegProd.h"
#include "../SW_Site.h"
#include "../SW_Flow_lib.h"
#include "sw_testhelpers.h"

extern SW_MODEL SW_Model;
extern SW_SITE SW_Site;
extern SW_VEGPROD SW_VegProd;

namespace{
  // Test the 'SW_SoilWater' function 'SW_VWCBulkRes'
  TEST(SWSoilWaterTest, SWVWCBulkRes){
    //declare mock INPUTS
    RealD fractionGravel = .1;
    RealD clay = .7;
    RealD sand = .2;
    RealD porosity = 1;

    // test clay > .6, this is not within accepted values so it should return
    // SW_MISSING
    RealD res = SW_VWCBulkRes(fractionGravel, sand, clay, porosity);
    EXPECT_DOUBLE_EQ(res, SW_MISSING);

    // Reset to previous global states
    Reset_SOILWAT2_after_UnitTest();

    clay = .5;
    sand = .04;

    // test sand < .05, this is not within accepted values so it should return
    // SW_MISSING
    res = SW_VWCBulkRes(fractionGravel, sand, clay, porosity);
    EXPECT_DOUBLE_EQ(res, SW_MISSING);
    // Reset to previous global states
    Reset_SOILWAT2_after_UnitTest();
  }

  // Test the 'SW_SoilWater' function 'SW_SWC_adjust_snow'
  TEST(SWSoilWaterTest, SWSWCSdjustSnow){
    // setup mock variables
    SW_Site.TminAccu2 = 0;
<<<<<<< HEAD
    SW_Model.doy = 1;
    SW_Site.RmeltMax = 1;
    SW_Site.RmeltMin = 0;
    SW_Site.lambdasnow = .1;
    SW_Site.TmaxCrit = 1;

    RealD temp_min = 0, temp_max = 10, ppt = 1, rain = 1.5, snow = 1.5,
    snowmelt = 1.2;

    // Since TminAccu2 < temp_ave, we expect SnowAccu to be 0 and thus
    // rain is ppt - SnowAccu
    SW_SWC_adjust_snow(temp_min, temp_max, ppt, &rain, &snow, &snowmelt);
    EXPECT_EQ(rain, 1);
    EXPECT_EQ(snow, 0);
    EXPECT_EQ(snowmelt, 0);
    // Reset to previous global states
    Reset_SOILWAT2_after_UnitTest();

    // test TminAccu2 >= temp_ave
    SW_Site.TminAccu2 = 6;

    SW_SWC_adjust_snow(temp_min, temp_max, ppt, &rain, &snow, &snowmelt);
    EXPECT_EQ(rain, 0);
    EXPECT_EQ(snow, 1);
    EXPECT_EQ(snowmelt, 0);
    // Reset to previous global states
    Reset_SOILWAT2_after_UnitTest();

    // test temp_snow > TmaxCrit
    temp_max = 22;

    SW_SWC_adjust_snow(temp_min, temp_max, ppt, &rain, &snow, &snowmelt);
    EXPECT_EQ(rain, 1);
    EXPECT_EQ(snow, 0);
    EXPECT_EQ(snowmelt, 0);
=======
    RealD temp_min = 0;
    RealD temp_max = 10;
    RealD ppt = 1;
    RealD rain = 1.5;
    RealD snow = 1.5;
    RealD snowmelt = 1.2;
    // test 1, since TminAccu2 is < temp_ave, we expect SnowAccu to be 0 and thus rain is ppt - SnowAccu
    SW_SWC_adjust_snow(temp_min, temp_max, ppt, &rain, &snow, &snowmelt);
    EXPECT_EQ(rain, 1);
    EXPECT_EQ(snow, 0);
    Reset_SOILWAT2_after_UnitTest();

>>>>>>> 41e42897
  }

  // Test the 'SW_SoilWater' function 'SW_SWCbulk2SWPmatric'
  TEST(SWSoilWaterTest, SWSWCbulk2SWPmatric){
    RealD fractionGravel = 0.2;
    RealD swcBulk = 0;
    LyrIndex n = 1;
    // test missing and 0 for swc
    RealD res = SW_SWCbulk2SWPmatric(fractionGravel, swcBulk, n);
    EXPECT_EQ(res, 0.0);
    Reset_SOILWAT2_after_UnitTest();
    swcBulk = 999;
    res = SW_SWCbulk2SWPmatric(fractionGravel, swcBulk, n);
    EXPECT_EQ(res, 0.0);
    Reset_SOILWAT2_after_UnitTest();

    // test swp val
    swcBulk = 4;
    SW_Site.lyr[n] -> width = 1;
    SW_Site.lyr[n] -> psisMatric = 1;
    SW_Site.lyr[n] -> thetasMatric = 1;
    SW_Site.lyr[n] -> bMatric = 1;
    res = SW_SWCbulk2SWPmatric(fractionGravel, swcBulk, n);
    RealD resExpect = .00013310902; // did math by hand to get this value
    RealD actualExpectDiff = fabs(res - resExpect);
    EXPECT_LT(actualExpectDiff, .0002);
<<<<<<< HEAD
    // Reset to previous global states
    Reset_SOILWAT2_after_UnitTest();

    // test fractionGravel == 1, this should cause the main equation in the function
    // to not work
    fractionGravel = 1;

    res = SW_SWCbulk2SWPmatric(fractionGravel, swcBulk, n);
    EXPECT_DOUBLE_EQ(res, INFINITY);
    // Reset to previous global states
    Reset_SOILWAT2_after_UnitTest();
  }

  TEST(SWSoilWaterDeathTest, SWSWCbulk2SWPmatricDeathTest) {
    RealD fractionGravel = 0.2, swcBulk = -1;
    LyrIndex n = 1;
    SW_Site.lyr[n] -> width = 1;
    SW_Site.lyr[n] -> psisMatric = 1;
    SW_Site.lyr[n] -> thetasMatric = 1;
    SW_Site.lyr[n] -> bMatric = 1;

    // test swcBulk < 0, should cause the program to fail and write to log
    EXPECT_DEATH_IF_SUPPORTED(SW_SWCbulk2SWPmatric(fractionGravel, swcBulk, n),
    "@ generic.c LogError");
    // Reset to previous global states
    Reset_SOILWAT2_after_UnitTest();
=======
>>>>>>> 41e42897
  }

  // Test the 'SW_SoilWater' function 'SW_SWPmatric2VWCBulk'
  TEST(SWSoilWaterTest, SWSWPmatric2VWCBulk){
    // set up mock variables
    RealD fractionGravel = .1;
    RealD swpMatric = 15.0;
    RealD p;
    RealD tExpect;
    RealD t;
    RealD actualExpectDiff;
    RealD psisMatric = 18.608013;
    RealD binverseMatric = 0.188608;
    RealD thetaMatric = 41.37;
    RealD testNumber;
    LyrIndex n = 0;
    SW_Site.lyr[n]->thetasMatric = thetaMatric;
    SW_Site.lyr[n]->psisMatric = psisMatric;
    SW_Site.lyr[n]->bMatric = binverseMatric;
    p = 0.11656662532982573; // done by hand

    // run tests for gravel fractions on the interval [.0, .8], step .05
    for (i = 0; i <= 16; i++){
      fractionGravel = i / 20.;
      tExpect = p * (1 - fractionGravel);

      t = SW_SWPmatric2VWCBulk(fractionGravel, swpMatric, n);
      actualExpectDiff = fabs(t - tExpect);

      // Tolerance for error since division with RealD introcuces some error
      EXPECT_LT(actualExpectDiff, 0.0000001);

    }
    Reset_SOILWAT2_after_UnitTest();

    // test for when fractionGravel is 1, should return 0
    fractionGravel = 1;
    t = SW_SWPmatric2VWCBulk(fractionGravel, swpMatric, n);
    EXPECT_EQ(t, 0);
    // Reset to previous global states
    Reset_SOILWAT2_after_UnitTest();
  }
}<|MERGE_RESOLUTION|>--- conflicted
+++ resolved
@@ -53,7 +53,6 @@
   TEST(SWSoilWaterTest, SWSWCSdjustSnow){
     // setup mock variables
     SW_Site.TminAccu2 = 0;
-<<<<<<< HEAD
     SW_Model.doy = 1;
     SW_Site.RmeltMax = 1;
     SW_Site.RmeltMin = 0;
@@ -89,20 +88,6 @@
     EXPECT_EQ(rain, 1);
     EXPECT_EQ(snow, 0);
     EXPECT_EQ(snowmelt, 0);
-=======
-    RealD temp_min = 0;
-    RealD temp_max = 10;
-    RealD ppt = 1;
-    RealD rain = 1.5;
-    RealD snow = 1.5;
-    RealD snowmelt = 1.2;
-    // test 1, since TminAccu2 is < temp_ave, we expect SnowAccu to be 0 and thus rain is ppt - SnowAccu
-    SW_SWC_adjust_snow(temp_min, temp_max, ppt, &rain, &snow, &snowmelt);
-    EXPECT_EQ(rain, 1);
-    EXPECT_EQ(snow, 0);
-    Reset_SOILWAT2_after_UnitTest();
-
->>>>>>> 41e42897
   }
 
   // Test the 'SW_SoilWater' function 'SW_SWCbulk2SWPmatric'
@@ -110,11 +95,14 @@
     RealD fractionGravel = 0.2;
     RealD swcBulk = 0;
     LyrIndex n = 1;
+
     // test missing and 0 for swc
     RealD res = SW_SWCbulk2SWPmatric(fractionGravel, swcBulk, n);
     EXPECT_EQ(res, 0.0);
     Reset_SOILWAT2_after_UnitTest();
+
     swcBulk = 999;
+
     res = SW_SWCbulk2SWPmatric(fractionGravel, swcBulk, n);
     EXPECT_EQ(res, 0.0);
     Reset_SOILWAT2_after_UnitTest();
@@ -125,11 +113,10 @@
     SW_Site.lyr[n] -> psisMatric = 1;
     SW_Site.lyr[n] -> thetasMatric = 1;
     SW_Site.lyr[n] -> bMatric = 1;
+
     res = SW_SWCbulk2SWPmatric(fractionGravel, swcBulk, n);
-    RealD resExpect = .00013310902; // did math by hand to get this value
-    RealD actualExpectDiff = fabs(res - resExpect);
+    RealD actualExpectDiff = fabs(res - .00013310902);
     EXPECT_LT(actualExpectDiff, .0002);
-<<<<<<< HEAD
     // Reset to previous global states
     Reset_SOILWAT2_after_UnitTest();
 
@@ -156,28 +143,19 @@
     "@ generic.c LogError");
     // Reset to previous global states
     Reset_SOILWAT2_after_UnitTest();
-=======
->>>>>>> 41e42897
   }
 
   // Test the 'SW_SoilWater' function 'SW_SWPmatric2VWCBulk'
   TEST(SWSoilWaterTest, SWSWPmatric2VWCBulk){
     // set up mock variables
-    RealD fractionGravel = .1;
-    RealD swpMatric = 15.0;
-    RealD p;
-    RealD tExpect;
-    RealD t;
-    RealD actualExpectDiff;
-    RealD psisMatric = 18.608013;
-    RealD binverseMatric = 0.188608;
-    RealD thetaMatric = 41.37;
-    RealD testNumber;
+    RealD fractionGravel = .1, swpMatric = 15.0, p = 0.11656662532982573,
+    psisMatric = 18.608013, binverseMatric = 0.188608, thetaMatric = 41.37;
+    RealD tExpect, t, actualExpectDiff;
+    int i;
     LyrIndex n = 0;
     SW_Site.lyr[n]->thetasMatric = thetaMatric;
     SW_Site.lyr[n]->psisMatric = psisMatric;
     SW_Site.lyr[n]->bMatric = binverseMatric;
-    p = 0.11656662532982573; // done by hand
 
     // run tests for gravel fractions on the interval [.0, .8], step .05
     for (i = 0; i <= 16; i++){
@@ -195,6 +173,7 @@
 
     // test for when fractionGravel is 1, should return 0
     fractionGravel = 1;
+
     t = SW_SWPmatric2VWCBulk(fractionGravel, swpMatric, n);
     EXPECT_EQ(t, 0);
     // Reset to previous global states
