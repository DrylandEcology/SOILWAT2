--- conflicted
+++ resolved
@@ -32,7 +32,7 @@
 
     // test clay > .6
     RealD res = SW_VWCBulkRes(fractionGravel, sand, clay, porosity);
-    EXPECT_RealD_EQ(res, SW_MISSING);
+    EXPECT_DOUBLE_EQ(res, SW_MISSING);
 
     // Reset to previous global states
     Reset_SOILWAT2_after_UnitTest();
@@ -41,18 +41,10 @@
     sand = .04;
     // test sand < .05
     res = SW_VWCBulkRes(fractionGravel, sand, clay, porosity);
-    EXPECT_RealD_EQ(res, SW_MISSING);
+    EXPECT_DOUBLE_EQ(res, SW_MISSING);
 
     // Reset to previous global states
     Reset_SOILWAT2_after_UnitTest();
-
-    // test using ideal inputs
-    clay = .1;
-    sand = .1;
-    porosity = .35;
-    res = SW_VWCBulkRes(fractionGravel, sand, clay, porosity);
-    RealD expected = 0.03469862;
-    EXPECT_LT(fabs(res - expected), .00000001);
   }
 
   // Test the 'SW_SoilWater' function 'SW_SWC_adjust_snow'
@@ -65,12 +57,10 @@
     RealD rain = 1.5;
     RealD snow = 1.5;
     RealD snowmelt = 1.2;
-
-    // since TminAccu2 is < temp_ave, we expect SnowAccu to be 0 and thus rain is ppt - SnowAccu
+    // test 1, since TminAccu2 is < temp_ave, we expect SnowAccu to be 0 and thus rain is ppt - SnowAccu
     SW_SWC_adjust_snow(temp_min, temp_max, ppt, &rain, &snow, &snowmelt);
-    EXPECT_EQ(rain, ppt);
+    EXPECT_EQ(rain, 1);
     EXPECT_EQ(snow, 0);
-    EXPECT_EQ(snowmelt, 0);
     Reset_SOILWAT2_after_UnitTest();
 
   }
@@ -80,39 +70,25 @@
     RealD fractionGravel = 0.2;
     RealD swcBulk = 0;
     LyrIndex n = 1;
-
     // test missing and 0 for swc
     RealD res = SW_SWCbulk2SWPmatric(fractionGravel, swcBulk, n);
     EXPECT_EQ(res, 0.0);
     Reset_SOILWAT2_after_UnitTest();
-
-    res = SW_SWCbulk2SWPmatric(fractionGravel, SW_MISSING, n);
+    swcBulk = 999;
+    res = SW_SWCbulk2SWPmatric(fractionGravel, swcBulk, n);
     EXPECT_EQ(res, 0.0);
     Reset_SOILWAT2_after_UnitTest();
 
-    // test swp val when second conditional is true but third is false
+    // test swp val
     swcBulk = 4;
     SW_Site.lyr[n] -> width = 1;
     SW_Site.lyr[n] -> psisMatric = 1;
     SW_Site.lyr[n] -> thetasMatric = 1;
     SW_Site.lyr[n] -> bMatric = 1;
     res = SW_SWCbulk2SWPmatric(fractionGravel, swcBulk, n);
-<<<<<<< HEAD
-    RealD resExpect = .000001953; // value calculated in R
-    RealD actualExpectDiff = fabs(res - resExpect);
-    EXPECT_LT(actualExpectDiff, .0000002);
-    Reset_SOILWAT2_after_UnitTest();
-
-    // when second and third conditional are true
-    fractionGravel = 1;
-    res = SW_SWCbulk2SWPmatric(fractionGravel, swcBulk, n);
-    EXPECT_RealD_EQ(res, INFINITY);
-
-=======
     RealD resExpect = .00013310902; // did math by hand to get this value
     RealD actualExpectDiff = fabs(res - resExpect);
     EXPECT_LT(actualExpectDiff, .0002);
->>>>>>> b9360ba1
   }
 
   // Test the 'SW_SoilWater' function 'SW_SWPmatric2VWCBulk'
@@ -143,26 +119,8 @@
 
       // Tolerance for error since division with RealD introcuces some error
       EXPECT_LT(actualExpectDiff, 0.0000001);
+
     }
-
     Reset_SOILWAT2_after_UnitTest();
   }
-
-  // Death tests for SW_SWCbulk2SWPmatric function
-    TEST(SWSoilWaterTest, SW_SWCbulk2SWPmatricDeathTest) {
-      // test when swcBulk < 0
-      LyrIndex n = 1;
-      RealD swcBulk = -1;
-      RealD fractionGravel = 1;
-      SW_Site.lyr[n] -> width = 1;
-      SW_Site.lyr[n] -> psisMatric = 1;
-      SW_Site.lyr[n] -> thetasMatric = 1;
-      SW_Site.lyr[n] -> bMatric = 1;
-
-      EXPECT_DEATH_IF_SUPPORTED(SW_SWCbulk2SWPmatric(fractionGravel, swcBulk, n),"@ generic.c LogError"); // We expect death when max depth < last layer
-
-      // Reset to previous global state
-      Reset_SOILWAT2_after_UnitTest();
-    }
-
 }