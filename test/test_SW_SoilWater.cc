#include "gtest/gtest.h"
#include <assert.h>
#include <stdio.h>
#include <stdlib.h>
#include <string.h>
#include <math.h>
#include "../generic.h"
#include "../filefuncs.h"
#include "../myMemory.h"
#include "../SW_Defines.h"
#include "../SW_Files.h"
#include "../SW_Model.h"
#include "../SW_Site.h"
#include "../SW_SoilWater.h"
#include "../SW_VegProd.h"
#include "../SW_Site.h"
#include "../SW_Flow_lib.h"
#include "sw_testhelpers.h"

extern SW_MODEL SW_Model;
extern SW_SITE SW_Site;
extern SW_VEGPROD SW_VegProd;

namespace{
  // Test the 'SW_SoilWater' function 'SW_VWCBulkRes'
  TEST(SWSoilWaterTest, SWVWCBulkRes){
    //declare mock INPUTS
    RealD fractionGravel = .1;
    RealD clay = .7;
    RealD sand = .2;
    RealD porosity = 1;

    // test clay > .6, this is not within accepted values so it should return
    // SW_MISSING
    RealD res = SW_VWCBulkRes(fractionGravel, sand, clay, porosity);
    EXPECT_DOUBLE_EQ(res, SW_MISSING);

    // Reset to previous global states
    Reset_SOILWAT2_after_UnitTest();

    clay = .5;
    sand = .04;
<<<<<<< HEAD

    // test sand < .05, this is not within accepted values so it should return
    // SW_MISSING
=======
    // test sand < .05
>>>>>>> 9d29bdf7
    res = SW_VWCBulkRes(fractionGravel, sand, clay, porosity);
    EXPECT_DOUBLE_EQ(res, SW_MISSING);
    // Reset to previous global states
    Reset_SOILWAT2_after_UnitTest();
  }

  // Test the 'SW_SoilWater' function 'SW_SWC_adjust_snow'
  TEST(SWSoilWaterTest, SWSWCSdjustSnow){
    // setup mock variables
    SW_Site.TminAccu2 = 0;
    RealD temp_min = 0;
    RealD temp_max = 10;
    RealD ppt = 1;
    RealD rain = 1.5;
    RealD snow = 1.5;
    RealD snowmelt = 1.2;
    // test 1, since TminAccu2 is < temp_ave, we expect SnowAccu to be 0 and thus rain is ppt - SnowAccu
    SW_SWC_adjust_snow(temp_min, temp_max, ppt, &rain, &snow, &snowmelt);
    EXPECT_EQ(rain, 1);
    EXPECT_EQ(snow, 0);
    Reset_SOILWAT2_after_UnitTest();

  }

  // Test the 'SW_SoilWater' function 'SW_SWCbulk2SWPmatric'
  TEST(SWSoilWaterTest, SWSWCbulk2SWPmatric){
    RealD fractionGravel = 0.2;
    RealD swcBulk = 0;
    LyrIndex n = 1;
    // test missing and 0 for swc
    RealD res = SW_SWCbulk2SWPmatric(fractionGravel, swcBulk, n);
    EXPECT_EQ(res, 0.0);
    Reset_SOILWAT2_after_UnitTest();
    swcBulk = 999;
    res = SW_SWCbulk2SWPmatric(fractionGravel, swcBulk, n);
    EXPECT_EQ(res, 0.0);
    Reset_SOILWAT2_after_UnitTest();

    // test swp val
    swcBulk = 4;
    SW_Site.lyr[n] -> width = 1;
    SW_Site.lyr[n] -> psisMatric = 1;
    SW_Site.lyr[n] -> thetasMatric = 1;
    SW_Site.lyr[n] -> bMatric = 1;
    res = SW_SWCbulk2SWPmatric(fractionGravel, swcBulk, n);
    RealD resExpect = .00013310902; // did math by hand to get this value
    RealD actualExpectDiff = fabs(res - resExpect);
    EXPECT_LT(actualExpectDiff, .0002);
  }

  // Test the 'SW_SoilWater' function 'SW_SWPmatric2VWCBulk'
  TEST(SWSoilWaterTest, SWSWPmatric2VWCBulk){
    // set up mock variables
    RealD fractionGravel = .1;
    RealD swpMatric = 15.0;
    RealD p;
    RealD tExpect;
    RealD t;
    RealD actualExpectDiff;
    RealD psisMatric = 18.608013;
    RealD binverseMatric = 0.188608;
    RealD thetaMatric = 41.37;
    RealD testNumber;
    LyrIndex n = 0;
    SW_Site.lyr[n]->thetasMatric = thetaMatric;
<<<<<<< HEAD
    SW_Site.lyr[n]->psisMatric = psisMatric;
    SW_Site.lyr[n]->bMatric = binverseMatric;
    p = 0.11656662532982573; // done by hand

    // run tests for gravel fractions on the interval [.0, .8], step .05
    for (i = 0; i <= 16; i++){
      fractionGravel = i / 20.;
      tExpect = p * (1 - fractionGravel);

=======
  	SW_Site.lyr[n]->psisMatric = psisMatric;
  	SW_Site.lyr[n]->bMatric = binverseMatric;

    // run tests for gravel fractions on the interval [.05, .8], step .05
    for(testNumber = 1; testNumber <= 16; testNumber++){
      fractionGravel = (testNumber / 20);
      p = powe(psisMatric / (swpMatric * BARCONV), binverseMatric);
      tExpect = thetaMatric * p * 0.01 * (1 - fractionGravel);
>>>>>>> 9d29bdf7
      t = SW_SWPmatric2VWCBulk(fractionGravel, swpMatric, n);
      actualExpectDiff = fabs(t - tExpect);

      // Tolerance for error since division with RealD introcuces some error
      EXPECT_LT(actualExpectDiff, 0.0000001);

    }
    Reset_SOILWAT2_after_UnitTest();
  }
}<|MERGE_RESOLUTION|>--- conflicted
+++ resolved
@@ -40,13 +40,9 @@
 
     clay = .5;
     sand = .04;
-<<<<<<< HEAD
 
     // test sand < .05, this is not within accepted values so it should return
     // SW_MISSING
-=======
-    // test sand < .05
->>>>>>> 9d29bdf7
     res = SW_VWCBulkRes(fractionGravel, sand, clay, porosity);
     EXPECT_DOUBLE_EQ(res, SW_MISSING);
     // Reset to previous global states
@@ -112,7 +108,6 @@
     RealD testNumber;
     LyrIndex n = 0;
     SW_Site.lyr[n]->thetasMatric = thetaMatric;
-<<<<<<< HEAD
     SW_Site.lyr[n]->psisMatric = psisMatric;
     SW_Site.lyr[n]->bMatric = binverseMatric;
     p = 0.11656662532982573; // done by hand
@@ -122,16 +117,6 @@
       fractionGravel = i / 20.;
       tExpect = p * (1 - fractionGravel);
 
-=======
-  	SW_Site.lyr[n]->psisMatric = psisMatric;
-  	SW_Site.lyr[n]->bMatric = binverseMatric;
-
-    // run tests for gravel fractions on the interval [.05, .8], step .05
-    for(testNumber = 1; testNumber <= 16; testNumber++){
-      fractionGravel = (testNumber / 20);
-      p = powe(psisMatric / (swpMatric * BARCONV), binverseMatric);
-      tExpect = thetaMatric * p * 0.01 * (1 - fractionGravel);
->>>>>>> 9d29bdf7
       t = SW_SWPmatric2VWCBulk(fractionGravel, swpMatric, n);
       actualExpectDiff = fabs(t - tExpect);
 
