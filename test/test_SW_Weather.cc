--- conflicted
+++ resolved
@@ -161,7 +161,6 @@
 
     }
 
-<<<<<<< HEAD
     TEST(ClimateVariableTest, ClimateFromDefaultWeather) {
 
         // This test relies on allHist from `SW_WEATHER` being already filled
@@ -665,8 +664,6 @@
 
     }
 
-=======
->>>>>>> 9ac8a0c7
     TEST(WeatherReadTest, Initialization) {
 
         SW_WTH_read();
