--- conflicted
+++ resolved
@@ -291,30 +291,15 @@
     }
 
     EXPECT_GT(standingWater, 0); // standingWater should be above 0
-<<<<<<< HEAD
-
+    // deallocate pointers
+    double *array_list[] = { impermeability2, drain2, swc2, swcfc2, swcsat2,
+                           drain3, swc3, swcfc3, swcsat3,
+                           impermeability4, drain4, swc4, swcfc4, swcsat4,
+                           impermeability5, drain5, swc5, swcfc5, swcsat5 };
+    for (i = 0; i < length(array_list); i++){
+      delete[] array_list[i];
+    }
     // Reset to previous global states
-    Reset_SOILWAT2_after_UnitTest();
-  }
-
-  //Test svapor function by manipulating variable temp.
-  TEST(SWFlowTest, svapor){
-
-    //Declare INPUTS
-    double temp[] = {30,35,40,45,50,55,60,65,70,75,20,-35,-12.667,-1,0}; // These are test temperatures, in degrees Celcius.
-    double expOut[] = {32.171, 43.007, 56.963, 74.783, 97.353, 125.721, 161.113,
-      204.958, 258.912, 324.881, 17.475, 0.243, 1.716, 4.191, 4.509}; // These are the expected outputs for the svapor function.
-
-    //Declare OUTPUTS
-    double vapor;
-
-    //Begin TEST
-    for (int i = 0; i <15; i++){
-      vapor = svapor(temp[i]);
-
-      EXPECT_NEAR(expOut[i], vapor, 0.001); // Testing input array temp[], expected output is expOut[].
-    }
-    //Reset to previous global states.
     Reset_SOILWAT2_after_UnitTest();
   }
 
@@ -1400,17 +1385,4 @@
     //Reset to previous global states.
     Reset_SOILWAT2_after_UnitTest();
   }
-=======
-    // deallocate pointers
-    double *array_list[] = { impermeability2, drain2, swc2, swcfc2, swcsat2,
-                           drain3, swc3, swcfc3, swcsat3,
-                           impermeability4, drain4, swc4, swcfc4, swcsat4,
-                           impermeability5, drain5, swc5, swcfc5, swcsat5 };
-    for (i = 0; i < length(array_list); i++){
-      delete[] array_list[i];
-    }
-    // Reset to previous global states
-    Reset_SOILWAT2_after_UnitTest();
-  }
->>>>>>> 3212b074
 }