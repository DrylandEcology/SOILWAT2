--- conflicted
+++ resolved
@@ -93,7 +93,6 @@
       Reset_SOILWAT2_after_UnitTest();
     }
   }
-<<<<<<< HEAD
 
   // Test the litter interception function 'litter_intercepted_water'
   TEST(SWFlowTest, LitterInterceptedWater) {
@@ -118,38 +117,8 @@
       litter_intercepted_water(&pptleft, &wintlit, blitter, scale, a, b, c, d);
 
       EXPECT_EQ(0, wintlit); // When there is no blitter, interception should be 0
-=======
-
-  // Test the litter interception function 'litter_intercepted_water'
-  TEST(SWFlowTest, LitterInterceptedWater) {
-
-    ForEachVegType(k){
-      // declare inputs
-      double scale, blitter,pptleft = 5.0;
-      double wintlit;
-      double a = v->veg[k].litt_intPPT_a, b = v->veg[k].litt_intPPT_b,
-      c = v->veg[k].litt_intPPT_c, d = v->veg[k].litt_intPPT_d;
-
-      // Test expectation when scale (cover) is zero
-      pptleft = 5.0, scale = 0.0, blitter = 5.0;
-
-      litter_intercepted_water(&pptleft, &wintlit, blitter, scale, a, b, c, d);
-
-      EXPECT_EQ(0, wintlit); // When scale is 0, interception should be 0
-
-      // Test expectations when blitter is 0
-      pptleft = 5.0, scale = 0.5, blitter = 0.0;
-
-      litter_intercepted_water(&pptleft, &wintlit, blitter, scale, a, b, c, d);
-
-      EXPECT_EQ(0, wintlit); // When there is no blitter, interception should be 0
-
->>>>>>> d5aaf545
-
-      // Test expectations when pptleft is 0
-      pptleft = 0.0, scale = 0.5, blitter = 5.0;
-
-<<<<<<< HEAD
+
+
       // Test expectations when pptleft is 0
       pptleft = 0.0, scale = 0.5, blitter = 5.0;
 
@@ -169,24 +138,6 @@
       or equal to MAX_WINTLIT (blitter * .2) */
       EXPECT_GE(pptleft, 0); // The pptleft (for soil) should be greater than or equal to 0
 
-=======
-      litter_intercepted_water(&pptleft, &wintlit, blitter, scale, a, b, c, d);
-
-      EXPECT_EQ(0, pptleft); // When there is no ppt, pptleft should be 0
-      EXPECT_EQ(0, wintlit); // When there is no blitter, interception should be 0
-
-      // Test expectations when there pptleft, scale, and blitter are greater than 0
-      pptleft = 5.0, scale = 0.5, blitter = 5.0;
-
-      litter_intercepted_water(&pptleft, &wintlit, blitter, scale, a, b, c, d);
-
-      EXPECT_GT(wintlit, 0); // interception by litter should be greater than 0
-      EXPECT_LE(wintlit, pptleft); // interception by lit should be less than or equal to ppt
-      EXPECT_LE(wintlit, MAX_WINTLIT); /* interception by lit should be less than
-      or equal to MAX_WINTLIT (blitter * .2) */
-      EXPECT_GE(pptleft, 0); // The pptleft (for soil) should be greater than or equal to 0
-
->>>>>>> d5aaf545
       // Reset to previous global state
       Reset_SOILWAT2_after_UnitTest();
     }
@@ -355,8 +306,6 @@
     Reset_SOILWAT2_after_UnitTest();
   }
 
-<<<<<<< HEAD
-=======
 
   //Test svapor function by manipulating variable temp.
   TEST(SWFlowTest, svapor){
@@ -378,7 +327,6 @@
     Reset_SOILWAT2_after_UnitTest();
   }
 
->>>>>>> d5aaf545
   //Test petfunc by manipulating each input individually.
   TEST(SWFlowTest, petfunc){
     //Begin TEST for avgtemp input variable
@@ -394,10 +342,7 @@
       0.948, 1.137, 0.136, 0.01, 0.032, 0.057, 0.060}; // These are the expected outcomes for the variable arads.
 
     for (int i = 0; i <15; i++){
-<<<<<<< HEAD
-
-=======
->>>>>>> d5aaf545
+
       temp = avgtemps[i]; //Uses array of temperatures for testing for input into temp variable.
       check = petfunc(doy, temp, rlat, elev, slope, aspect, reflec, humid, windsp, cloudcov, transcoeff);
 
@@ -413,10 +358,7 @@
     double expReturnLats[] = {0.042, 0.420, 0.346, 0.134, 0.042}; //These are the expected returns for petfunc while manipulating the rlats input variable.
 
     for (int i = 0; i < 5; i++){
-<<<<<<< HEAD
-
-=======
->>>>>>> d5aaf545
+
       rlat = rlats[i]; //Uses array of latitudes initialized above.
       check = petfunc(doy, temp, rlat, elev, slope, aspect, reflec, humid, windsp, cloudcov, transcoeff);
 
@@ -431,18 +373,12 @@
     double expReturnElev[] = {0.181,0.176,0.165,0.130,0.096};
 
     for(int i = 0; i < 5; i++){
-<<<<<<< HEAD
-
-=======
->>>>>>> d5aaf545
+
       check = petfunc(doy, temp, rlat, elevT[i], slope, aspect, reflec, humid, windsp, cloudcov, transcoeff);
       //test = round(check* 1000 + 0.00001) / 1000; //Rounding is required for unit test.
 
       EXPECT_NEAR(check, expReturnElev[i], 0.001); //Tests the return of the petfunc against the expected return for the petfunc.
-<<<<<<< HEAD
-
-=======
->>>>>>> d5aaf545
+
     }
     //Begin TEST for slope input variable
     //INPUTS
@@ -454,17 +390,11 @@
       //Expected returns of 0.01 occur when the petfunc returns a negative number.
 
     for (int i = 0; i < 5; i++){
-<<<<<<< HEAD
 
       check = petfunc(doy, temp, rlat, elev, slopeT[i], aspect, reflec, humid, windsp, cloudcov, transcoeff);
 
       EXPECT_NEAR(check, expReturnSlope[i], 0.001); //Tests the return of the petfunc against the expected return for the petfunc.
 
-=======
-      check = petfunc(doy, temp, rlat, elev, slopeT[i], aspect, reflec, humid, windsp, cloudcov, transcoeff);
-
-      EXPECT_NEAR(check, expReturnSlope[i], 0.001); //Tests the return of the petfunc against the expected return for the petfunc.
->>>>>>> d5aaf545
     }
 
     //Begin TEST for aspect input variable
@@ -476,17 +406,11 @@
     double expReturnAspect[] = {0.138, 0.146, 0.175, 0.172, 0.138};
 
     for(int i = 0; i < 5; i++){
-<<<<<<< HEAD
 
       check = petfunc(doy, temp, rlat, elev, slope, aspectT[i], reflec, humid, windsp, cloudcov, transcoeff);
 
       EXPECT_NEAR(check, expReturnAspect[i], 0.001);
 
-=======
-      check = petfunc(doy, temp, rlat, elev, slope, aspectT[i], reflec, humid, windsp, cloudcov, transcoeff);
-
-      EXPECT_NEAR(check, expReturnAspect[i], 0.001);
->>>>>>> d5aaf545
     }
 
     //Begin TEST for reflec input variable
@@ -498,17 +422,11 @@
     double expReturnReflec[] = {0.172, 0.155, 0.120, 0.107, 0.045};
 
     for(int i = 0; i < 5; i++){
-<<<<<<< HEAD
 
       check = petfunc(doy, temp, rlat, elev, slope, aspect, reflecT[i], humid, windsp, cloudcov, transcoeff);
 
       EXPECT_NEAR(check, expReturnReflec[i], 0.001);
 
-=======
-      check = petfunc(doy, temp, rlat, elev, slope, aspect, reflecT[i], humid, windsp, cloudcov, transcoeff);
-
-      EXPECT_NEAR(check, expReturnReflec[i], 0.001);
->>>>>>> d5aaf545
     }
 
     //Begin TEST for humidity input varibable.
@@ -520,17 +438,11 @@
     double expReturnHumid[] = {0.242, 0.218, 0.176, 0.125, 0.102};
 
     for(int i = 0; i < 5; i++){
-<<<<<<< HEAD
 
       check = petfunc(doy, temp, rlat, elev, slope, aspect, reflec, humidT[i], windsp, cloudcov, transcoeff);
 
       EXPECT_NEAR(check, expReturnHumid[i], 0.001);
 
-=======
-      check = petfunc(doy, temp, rlat, elev, slope, aspect, reflec, humidT[i], windsp, cloudcov, transcoeff);
-
-      EXPECT_NEAR(check, expReturnHumid[i], 0.001);
->>>>>>> d5aaf545
     }
 
     //Begin TEST for windsp input variable.
@@ -542,10 +454,7 @@
       1.041, 1.134, 1.227, 1.320, 1.413, 1.506, 1.599, 1.692, 1.785, 1.878, 1.971, 2.064, 2.157};
 
     for(int i = 0; i < 23; i++){
-<<<<<<< HEAD
-
-=======
->>>>>>> d5aaf545
+
       check = petfunc(doy, temp, rlat, elev, slope, aspect, reflec, humid, windsp, cloudcov, transcoeff);
 
       EXPECT_NEAR(check, expReturnWindsp[i], 0.001);
@@ -562,10 +471,7 @@
     double expReturnCloudcov[] = {0.148, 0.151, 0.157, 0.166, 0.172};
 
     for(int i = 0; i < 5; i++){
-<<<<<<< HEAD
-
-=======
->>>>>>> d5aaf545
+
       check = petfunc(doy, temp, rlat, elev, slope, aspect, reflec, humid, windsp, cloudcovT[i], transcoeff);
 
       EXPECT_NEAR(check, expReturnCloudcov[i], 0.001);
@@ -583,17 +489,11 @@
     //The same value is returned for every tested transcoeff input.
 
     for(int i = 0; i < 5; i++){
-<<<<<<< HEAD
 
       check = petfunc(doy, temp, rlat, elev, slope, aspect, reflec, humid, windsp, cloudcov, transcoeffT[i]);
 
       EXPECT_NEAR(check, expReturnTranscoeff, 0.001);
 
-=======
-      check = petfunc(doy, temp, rlat, elev, slope, aspect, reflec, humid, windsp, cloudcov, transcoeffT[i]);
-
-      EXPECT_NEAR(check, expReturnTranscoeff, 0.001);
->>>>>>> d5aaf545
     }
 
     //Reset to previous global states.
@@ -633,7 +533,6 @@
     //INPUTS for expected OUTPUTS
     double swp_avgExpectedM = 0.0009799683;
 
-<<<<<<< HEAD
       //Pointer inputs for _set_layers.
 			RealF dmax[25] = {5, 6, 10, 11, 12, 20, 21, 22, 25, 30, 40, 41, 42, 50, 51, 52, 53, 54, 55, 60, 70, 80, 90, 110, 150}; //Can't have multiple layers with same max depth.
 			RealF matricd[25] = {1.430, 1.410, 1.390, 1.390, 1.380, 1.150, 1.130, 1.130, 1.430, 1.410, 1.390, 1.390, 1.380, 1.150, 1.130, 1.130,1.430, 1.410,
@@ -656,39 +555,12 @@
       _set_layers(n_layers, dmax, matricd, f_gravel,
         evco, trco_grass, trco_shrub, trco_tree,
         trco_forb, psand, pclay, imperm, soiltemp);
-=======
-    //Pointer inputs for _set_layers.
-		RealF dmax[25] = {5, 6, 10, 11, 12, 20, 21, 22, 25, 30, 40, 41, 42, 50, 51, 52, 53, 54, 55, 60, 70, 80, 90, 110, 150}; //Can't have multiple layers with same max depth.
-		RealF matricd[25] = {1.430, 1.410, 1.390, 1.390, 1.380, 1.150, 1.130, 1.130, 1.430, 1.410, 1.390, 1.390, 1.380, 1.150, 1.130, 1.130,1.430, 1.410,
-        1.390, 1.390, 1.380, 1.150, 1.130, 1.130, 1.4};
-		RealF f_gravel[25] = {0.1, 0.1, 0.1, 0.1, 0.2, 0.2, 0.2, 0.2, 0.2, 0.2, 0.2, 0.2, 0.2, 0.2, 0.2, 0.2, 0.2, 0.2, 0.2, 0.2, 0.2, 0.2, 0.2, 0.2, 0.2};
-    RealF evco[25] = {0.813, 0.153, 0.034, 0, 0, 0, 0, 0, 0, 0, 0, 0, 0, 0, 0, 0, 0, 0, 0, 0, 0, 0, 0, 0, 0};
-    RealF trco_grass[25] = {0.0496, 0.0495, 0.1006, 0.1006, 0.1006, 0.1997, 0.1997, 0.1997, 0.0496, 0.0495, 0.1006, 0.1006, 0.1006, 0.1997, 0.1997,
-        0.1997, 0.0496, 0.0495, 0.1006, 0.1006, 0.1006, 0.1997, 0.1997, 0.1997, 0.1999};
-    RealF trco_shrub[25] = {0.134, 0.094, 0.176, 0.175, 0.110, 0.109, 0.101, 0.101, 0.134, 0.094, 0.176, 0.175, 0.110, 0.109, 0.101, 0.101, 0.134,
-        0.094, 0.176, 0.175, 0.110, 0.109, 0.101, 0.101, 0.1999};
-    RealF trco_tree[25] = {0.0496, 0.0495, 0.1006, 0.1006, 0.1006, 0.1997, 0.1997, 0.1997, 0.0496, 0.0495, 0.1006, 0.1006, 0.1006, 0.1997, 0.1997,
-        0.1997, 0.0496, 0.0495, 0.1006, 0.1006, 0.1006, 0.1997, 0.1997, 0.1997, 0.1999};
-    RealF trco_forb[25] = {0.134, 0.094, 0.176, 0.175, 0.110, 0.109, 0.101, 0.101, 0.134, 0.094, 0.176, 0.175, 0.110, 0.109, 0.101, 0.101, 0.134,
-        0.094, 0.176, 0.175, 0.110, 0.109, 0.101, 0.101, 0.1999};
-    RealF psand[25] = {0.51, 0.44, 0.35, 0.32, 0.31, 0.32, 0.57, 0.57, 0.51, 0.44, 0.35, 0.32, 0.31, 0.32, 0.57, 0.57, 0.51, 0.44, 0.35, 0.32, 0.31, 0.32, 0.57, 0.57, 0.58};
-		RealF pclay[25] = {0.15, 0.26, 0.41, 0.45, 0.47, 0.47, 0.28, 0.28, 0.15, 0.26, 0.41, 0.45, 0.47, 0.47, 0.28, 0.28, 0.15, 0.26, 0.41, 0.45, 0.47, 0.47, 0.28, 0.28, 0.29};
-		RealF imperm[25] = {0, 0, 0, 0, 0, 0, 0, 0, 0, 0, 0, 0, 0, 0, 0, 0, 0, 0, 0, 0, 0, 0, 0, 0, 0};
-		RealF soiltemp[25] = {-1, -1, -1, -1, 0, 0, 1, 1, -1, -1, -1, -1, 0, 0, 1, 1, -1, -1, -1, -1, 0, 0, 1, 1, 2};
-
-    _set_layers(n_layers, dmax, matricd, f_gravel,
-      evco, trco_grass, trco_shrub, trco_tree,
-      trco_forb, psand, pclay, imperm, soiltemp);
->>>>>>> d5aaf545
 
 		transp_weighted_avg(&swp_avg, n_tr_rgns, n_layers, tr_regions2, tr_coeff2, swc2);
 
 		EXPECT_GE(swp_avg, 0); //Must always be non negative.
 
-<<<<<<< HEAD
-
-=======
->>>>>>> d5aaf545
+
 		EXPECT_NEAR(swp_avgExpectedM, swp_avg, 0.000001);
 
     //Reset to previous global states.
@@ -777,10 +649,7 @@
         7.63, 9.51, 9.52, 9.53, 11.41, 11.42, 11.43, 13.31, 13.32, 13.33};
     double width8[25] = {5,1,4,1,1,8,1,1,3,5,10,1,1,8,1,1,1,1,1,5,10,10,10,20,40};//Based on dmax in _set_layers
 
-<<<<<<< HEAD
-
-=======
->>>>>>> d5aaf545
+
     //Begin TEST for if(totagb >= Es_param_limit)
     totagb = 17000;
 
@@ -816,7 +685,6 @@
     //Begin TEST for if(totagb < Es_param_limit)
     SW_VEGPROD *v = &SW_VegProd; //The float Es_param_limit is being affected by the veg pointer.
     totagb = 0.5, bserateExpected = 0.02563948;
-<<<<<<< HEAD
 //      printf("1totagb: %f Es_param_limit: %f\n", totagb, Es_param_limit);
 	      _set_layers(nelyrs, dmax, matricd, f_gravel,
         evco, trco_grass, trco_shrub, trco_tree,
@@ -835,29 +703,12 @@
         EXPECT_GT(bserate, 0);
     EXPECT_NEAR(bserate, bserateExpected, 0.0001);  //bserate is expected to be 0.02561575
       }
-=======
-
-	  _set_layers(nelyrs, dmax, matricd, f_gravel,
-      evco, trco_grass, trco_shrub, trco_tree,
-      trco_forb, psand, pclay, imperm, soiltemp);
-
-    pot_soil_evap(&bserate, nelyrs, ecoeff8, totagb, fbse, petday, shift, shape, inflec, range,
-      width8, swc8, Es_param_limit);
-    for(unsigned int k = 1; k<5; k++){
-      if(v->veg[k].Es_param_limit > 600){  //Causing errors, k is out of bounds [1-4]
-        EXPECT_NEAR(bserate, bserateExpected, 0.1);  //bserate is expected to be near zero
-      }
-    }
->>>>>>> d5aaf545
     //Reset to previous global states.
     Reset_SOILWAT2_after_UnitTest();
   }
 
-<<<<<<< HEAD
-
-
-=======
->>>>>>> d5aaf545
+
+
   //TEST pot_soil_evap_bs for when nelyrs = 1 and nelyrs = MAX
   TEST(SWFlowTest, pot_soil_evap_bs){
     //INPUTS
@@ -918,10 +769,7 @@
     Reset_SOILWAT2_after_UnitTest();
   }
 
-<<<<<<< HEAD
-
-=======
->>>>>>> d5aaf545
+
   //Test pot_transp by manipulating biolive and biodead input variables
   TEST(SWFlowTest, pot_transp){
 
@@ -1145,15 +993,10 @@
     aetExpected = 0.95;
 
     for(unsigned int i = 0; i < 8; i++){
-<<<<<<< HEAD
 
       EXPECT_NEAR(qty[i], qtyExpectedF[i], 0.000001); //Values for qty[] are tested against array of expected Values
       EXPECT_NEAR(swc[i], swcExpectedF[i], 0.000001); //Values for swc[] are tested against array of expected values
 
-=======
-      EXPECT_NEAR(qty[i], qtyExpectedF[i], 0.000001); //Values for qty[] are tested against array of expected Values
-      EXPECT_NEAR(swc[i], swcExpectedF[i], 0.000001); //Values for swc[] are tested against array of expected values
->>>>>>> d5aaf545
     }
     EXPECT_DOUBLE_EQ(aet, aetExpected); //aet is expected to be 0.95
 
@@ -1177,10 +1020,7 @@
 
     remove_from_soil(swc1, qty1, &aet, nlyrs, coeff1, rate, swcmin1); //swcmin1 input
     for(unsigned int i = 0; i < nlyrs; i++){
-<<<<<<< HEAD
-
-=======
->>>>>>> d5aaf545
+
       EXPECT_DOUBLE_EQ(qty1[i], qtyExpected1[i]);
       EXPECT_DOUBLE_EQ(swc1[i], swcExpected1[i]);
       EXPECT_DOUBLE_EQ(aet, aetExpected);
@@ -1261,10 +1101,7 @@
     EXPECT_NEAR(standingWater, standingWaterExpected, 0.01); //standingWater is expected to be 0.02;  small precision is needed
 
     for(unsigned int i = 0; i < nlyrs; i++){
-<<<<<<< HEAD
-
-=======
->>>>>>> d5aaf545
+
       EXPECT_NEAR(swcmin[i], swcExpected2[i], 0.001); //swc is expected to match swcExpected, swcmin has replaced swc
       EXPECT_NEAR(drain[i], drainExpected2[i], 0.1); //drain is expected to match drainExpected. ASK about negative values
     }
@@ -1296,10 +1133,7 @@
     EXPECT_NEAR(standingWater, standingWaterExpected, 0.1); //standingWater is expected to be 62.2185
 
     for(unsigned int i = 0; i < nlyrs; i++){
-<<<<<<< HEAD
-
-=======
->>>>>>> d5aaf545
+
       EXPECT_NEAR(swc3[i], swcExpected4[i], 0.0000001); //swc is expected to match swcExpected
       EXPECT_NEAR(drain3[i], drainExpected4[i], 0.01); //drain is expected to match drainExpected
     }
@@ -1334,10 +1168,7 @@
     EXPECT_NEAR(standingWater, standingWaterExpected, 0.0000001); //standingWater is expected to be 0
 
     for(unsigned int i = 0; i < nlyrs; i++){
-<<<<<<< HEAD
-
-=======
->>>>>>> d5aaf545
+
       EXPECT_NEAR(swc4[i], swcExpected5[i], 0.01); //swc is expected to match swcExpected
       EXPECT_NEAR(drain4[i], drainExpected5[i], 0.1); //drain is expected to match drainExpected(near 1)
     }
@@ -1372,15 +1203,10 @@
     EXPECT_DOUBLE_EQ(standingWaterExpected, standingWater); //standingWater is expected to be 0.01
 
     for(unsigned int i = 0; i < nlyrs; i++){
-<<<<<<< HEAD
 
       EXPECT_DOUBLE_EQ(swcExpected_1[i], swc_1[i]); //swc is expected to match swcExpected
       EXPECT_DOUBLE_EQ(drainExpected_1[i], drain_1[i]); //drain is expected to match drainExpected
 
-=======
-      EXPECT_DOUBLE_EQ(swcExpected_1[i], swc_1[i]); //swc is expected to match swcExpected
-      EXPECT_DOUBLE_EQ(drainExpected_1[i], drain_1[i]); //drain is expected to match drainExpected
->>>>>>> d5aaf545
     }
 
     //Reset to previous global states.
@@ -1398,10 +1224,7 @@
     EXPECT_NEAR(standingWater, standingWaterExpected, 0.0000001); //standingWater is expected to be 0.0105
 
     for(unsigned int i = 0; i < nlyrs; i++){
-<<<<<<< HEAD
-
-=======
->>>>>>> d5aaf545
+
       EXPECT_NEAR(swc_1[i], swcExpected2_1[i], 0.0000001); //swc is expected to match swcExpected
       EXPECT_NEAR(drain_1[i], drainExpected2_1[i], 0.0000001); //drain is expected to match drainExpected
     }
@@ -1419,10 +1242,7 @@
 
     for(unsigned int i = 0; i < nlyrs; i++){
       if (st->lyrFrozen[i] == swTRUE){
-<<<<<<< HEAD
-
-=======
->>>>>>> d5aaf545
+
         EXPECT_NEAR(standingWater, standingWaterExpected, 0.0001); //standingWater is expected to be 0.011
         EXPECT_NEAR(drainoutExpectedf, drainout, 0.0001); //drainout is expected to be 0.1
         EXPECT_NEAR(swc_1[i], swcExpected3_1[i], 0.0001); //swc is expected to match swcExpected
@@ -1546,10 +1366,7 @@
 
     EXPECT_DOUBLE_EQ(hydred[0], 0); //no hydred in top layer
     for(unsigned int i = 0; i < nlyrs; i++){
-<<<<<<< HEAD
-
-=======
->>>>>>> d5aaf545
+
       EXPECT_NEAR(swc[i], swcExpected[i], 0.0000001); //swc is expected to match swcExpected
       EXPECT_NEAR(hydred[i], hydredExpected[i], 0.0000001); //hydred is expected to match hydredExpected
     }
@@ -1576,10 +1393,7 @@
 
     EXPECT_DOUBLE_EQ(hydred[0], 0); //no hydred in top layer
     for(unsigned int i = 0; i < nlyrs; i++){
-<<<<<<< HEAD
-
-=======
->>>>>>> d5aaf545
+
       EXPECT_NEAR(swc[i], swcExpected2[i], 0.0001); //swc is expected to match swcExpected
       EXPECT_NEAR(hydred[i], hydredExpected2[i], 0.0001); //hydred is expected to match hydredExpected
     }
@@ -1610,10 +1424,7 @@
 
     EXPECT_DOUBLE_EQ(hydred[0], 0); //no hydred in top layer
     for(unsigned int i = 0; i < nlyrs; i++){
-<<<<<<< HEAD
-
-=======
->>>>>>> d5aaf545
+
       EXPECT_NEAR(swc1[i], swcExpected11[i], 0.0000001); //swc is expected to match swcExpected
       EXPECT_NEAR(hydred1[i], hydredExpected11[i], 0.0000001); //hydred is expected to match hydredExpected
     }
@@ -1631,10 +1442,7 @@
     EXPECT_DOUBLE_EQ(hydred[0], 0); //no hydred in top layer
 
     for(unsigned int i = 0; i < nlyrs; i++){
-<<<<<<< HEAD
-
-=======
->>>>>>> d5aaf545
+
       EXPECT_NEAR(swc1[i], swcExpected21[i], 0.0000001); //swc is expected to match swcExpected
       EXPECT_NEAR(hydred1[i], hydredExpected21[i], 0.0000001); //hydred is expected to match hydredExpected
     }
