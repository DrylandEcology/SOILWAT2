--- conflicted
+++ resolved
@@ -1,2039 +1,2005 @@
-/********************************************************/
-/********************************************************/
-/**
-  @file
-  @brief Format user-specified output for text and/or in-memory processing
-
-  See the \ref out_algo "output algorithm documentation" for details.
-
-  History:
-  2018 June 04 (drs) moved output formatter `get_XXX` functions from
-     `SW_Output.c` to dedicated `SW_Output_get_functions.c`
-*/
-/********************************************************/
-/********************************************************/
-
-
-/* =================================================== */
-/*                INCLUDES / DEFINES                   */
-/* --------------------------------------------------- */
-
-#include <math.h>
-#include <stdio.h>
-#include <stdlib.h>
-#include <string.h>
-#include <ctype.h>
-
-#include "generic.h"
-#include "filefuncs.h"
-#include "myMemory.h"
-#include "Times.h"
-
-#include "SW_Carbon.h"
-#include "SW_Defines.h"
-#include "SW_Files.h"
-#include "SW_Model.h"
-#include "SW_Site.h"
-#include "SW_SoilWater.h"
-#include "SW_Times.h"
-#include "SW_Weather.h"
-#include "SW_VegEstab.h"
-#include "SW_VegProd.h"
-
-#include "SW_Output.h"
-
-#ifdef RSOILWAT
-#include <R.h>
-#include <Rdefines.h>
-#include <Rinternals.h>
-#endif
-
-#ifdef STEPWAT
-#include <math.h>
-#include "../sxw.h"
-#include "../ST_defines.h"
-#endif
-
-// Array-based output declarations:
-#ifdef SW_OUTARRAY
-#include "SW_Output_outarray.h"
-#endif
-
-// Text-based output declarations:
-#ifdef SW_OUTTEXT
-#include "SW_Output_outtext.h"
-#endif
-
-
-/* =================================================== */
-/*                  Global Variables                   */
-/* --------------------------------------------------- */
-extern SW_SITE SW_Site;
-extern SW_SOILWAT SW_Soilwat;
-extern SW_MODEL SW_Model;
-extern SW_WEATHER SW_Weather;
-extern SW_VEGPROD SW_VegProd;
-extern SW_VEGESTAB SW_VegEstab;
-extern SW_CARBON SW_Carbon;
-
-extern IntUS ncol_OUT[];
-
-#ifdef STEPWAT
-extern Bool prepare_IterationSummary;
-extern ModelType *Globals; // defined in `ST_Main.c`
-extern GlobalType SuperGlobals;
-extern SXW_t* SXW; // structure to store values in and pass back to STEPPE
-extern TimeInt tOffset; // defined in `SW_Output.c`
-#endif
-
-// Text-based output: defined in `SW_Output_outtext.c`:
-#ifdef SW_OUTTEXT
-extern SW_FILE_STATUS SW_OutFiles;
-extern char _Sep;
-extern char sw_outstr[];
-extern Bool print_IterationSummary;
-#endif
-#ifdef STEPWAT
-extern char sw_outstr_agg[];
-#endif
-
-
-// Array-based output: defined in `SW_Output_outarray.c`
-#ifdef SW_OUTARRAY
-extern RealD *p_OUT[SW_OUTNKEYS][SW_OUTNPERIODS];
-extern IntUS ncol_TimeOUT[];
-extern size_t nrow_OUT[];
-extern size_t irow_OUT[];
-#endif
-#ifdef STEPWAT
-extern RealD *p_OUTsd[SW_OUTNKEYS][SW_OUTNPERIODS];
-#endif
-
-
-/* =================================================== */
-/* =================================================== */
-/*             Private Function Declarations           */
-/* --------------------------------------------------- */
-
-#ifdef STEPWAT
-static void format_IterationSummary(RealD *p, RealD *psd, OutPeriod pd,
-	IntUS N);
-static void format_IterationSummary2(RealD *p, RealD *psd, OutPeriod pd,
-	IntUS N1, IntUS N2, IntUS offset);
-#endif
-
-/* =================================================== */
-/* =================================================== */
-/*             Private Function Definitions            */
-/* --------------------------------------------------- */
-
-#ifdef STEPWAT
-static void format_IterationSummary(RealD *p, RealD *psd, OutPeriod pd, IntUS N)
-{
-	IntUS i;
-	size_t n;
-	RealD sd;
-	char str[OUTSTRLEN];
-
-	for (i = 0; i < N; i++)
-	{
-		n = iOUT(i, pd);
-		sd = final_running_sd(SuperGlobals.runModelIterations, psd[n]);
-
-		sprintf(str, "%c%.*f%c%.*f",
-			_Sep, OUT_DIGITS, p[n], _Sep, OUT_DIGITS, sd);
-		strcat(sw_outstr_agg, str);
-	}
-}
-
-static void format_IterationSummary2(RealD *p, RealD *psd, OutPeriod pd,
-	IntUS N1, IntUS N2, IntUS offset)
-{
-	IntUS k, i;
-	size_t n;
-	RealD sd;
-	char str[OUTSTRLEN];
-
-	for (k = 0; k < N1; k++)
-	{
-		for (i = 0; i < N2; i++)
-		{
-			n = iOUT2(i, k + offset, pd);
-			sd = final_running_sd(SuperGlobals.runModelIterations, psd[n]);
-
-			sprintf(str, "%c%.*f%c%.*f",
-				_Sep, OUT_DIGITS, p[n], _Sep, OUT_DIGITS, sd);
-			strcat(sw_outstr_agg, str);
-		}
-	}
-}
-
-#endif
-
-
-/* =================================================== */
-/* =================================================== */
-/*             Function Definitions                    */
-/*             (declared in SW_Output.h)               */
-/* --------------------------------------------------- */
-
-void get_none(OutPeriod pd)
-{
-	/* --------------------------------------------------- */
-	/* output routine for quantities that aren't yet implemented
-	 * this just gives the main output loop something to call,
-	 * rather than an empty pointer.
-	 */
-	if (pd) {}
-}
-
-
-//------ eSW_CO2Effects
-#ifdef SW_OUTTEXT
-void get_co2effects_text(OutPeriod pd) {
-	int k;
-	SW_VEGPROD *v = &SW_VegProd;
-
-	char str[OUTSTRLEN];
-	sw_outstr[0] = '\0';
-
-	if (pd) {} // hack to silence "-Wunused-parameter"
-
-	ForEachVegType(k) {
-		sprintf(str, "%c%.*f", _Sep, OUT_DIGITS,
-			v->veg[k].co2_multipliers[BIO_INDEX][SW_Model.simyear]);
-		strcat(sw_outstr, str);
-	}
-	ForEachVegType(k) {
-		sprintf(str, "%c%.*f", _Sep, OUT_DIGITS,
-			v->veg[k].co2_multipliers[WUE_INDEX][SW_Model.simyear]);
-		strcat(sw_outstr, str);
-	}
-}
-#endif
-
-#if defined(RSOILWAT)
-void get_co2effects_mem(OutPeriod pd) {
-	int k;
-	SW_VEGPROD *v = &SW_VegProd;
-
-	RealD *p = p_OUT[eSW_CO2Effects][pd];
-	get_outvalleader(p, pd);
-
-	// No averaging or summing required:
-	ForEachVegType(k)
-	{
-		p[iOUT(k, pd)] = v->veg[k].co2_multipliers[BIO_INDEX][SW_Model.simyear];
-		p[iOUT(k + NVEGTYPES, pd)] = v->veg[k].co2_multipliers[WUE_INDEX][SW_Model.simyear];
-	}
-}
-
-#elif defined(STEPWAT)
-void get_co2effects_agg(OutPeriod pd) {
-	int k;
-	SW_VEGPROD *v = &SW_VegProd;
-
-	RealD
-		*p = p_OUT[eSW_CO2Effects][pd],
-		*psd = p_OUTsd[eSW_CO2Effects][pd];
-
-	ForEachVegType(k)
-	{
-		do_running_agg(p, psd, iOUT(k, pd), Globals.currIter,
-			v->veg[k].co2_multipliers[BIO_INDEX][SW_Model.simyear]);
-		do_running_agg(p, psd, iOUT(k + NVEGTYPES, pd), Globals.currIter,
-			v->veg[k].co2_multipliers[WUE_INDEX][SW_Model.simyear]);
-	}
-
-	if (print_IterationSummary) {
-		sw_outstr_agg[0] = '\0';
-		format_IterationSummary(p, psd, pd, ncol_OUT[eSW_CO2Effects]);
-	}
-}
-#endif
-
-
-//------ eSW_Biomass
-#ifdef SW_OUTTEXT
-void get_biomass_text(OutPeriod pd) {
-	int k;
-	RealD biomass_total = 0., litter_total = 0., biolive_total = 0.;
-	SW_VEGPROD *v = &SW_VegProd;
-	SW_VEGPROD_OUTPUTS *vo = SW_VegProd.p_oagg[pd];
-
-	// scale total biomass by fCover to obtain 100% total cover biomass
-	ForEachVegType(k)
-	{
-		biomass_total += vo->veg[k].biomass * v->veg[k].cov.fCover;
-		litter_total += vo->veg[k].litter * v->veg[k].cov.fCover;
-		biolive_total += vo->veg[k].biolive * v->veg[k].cov.fCover;
-	}
-
-	char str[OUTSTRLEN];
-	sw_outstr[0] = '\0';
-
-	// fCover for NVEGTYPES plus bare-ground
-	sprintf(str, "%c%.*f", _Sep, OUT_DIGITS, v->bare_cov.fCover);
-	strcat(sw_outstr, str);
-	ForEachVegType(k) {
-		sprintf(str, "%c%.*f", _Sep, OUT_DIGITS, v->veg[k].cov.fCover);
-		strcat(sw_outstr, str);
-	}
-
-	// biomass (g/m2 as component of total) for NVEGTYPES plus totals and litter
-	sprintf(str, "%c%.*f", _Sep, OUT_DIGITS, biomass_total);
-	strcat(sw_outstr, str);
-	ForEachVegType(k) {
-		sprintf(str, "%c%.*f", _Sep, OUT_DIGITS,
-			vo->veg[k].biomass * v->veg[k].cov.fCover);
-		strcat(sw_outstr, str);
-	}
-	sprintf(str, "%c%.*f", _Sep, OUT_DIGITS, litter_total);
-	strcat(sw_outstr, str);
-
-	// biolive (g/m2 as component of total) for NVEGTYPES plus totals
-	sprintf(str, "%c%.*f", _Sep, OUT_DIGITS, biolive_total);
-	strcat(sw_outstr, str);
-	ForEachVegType(k) {
-		sprintf(str, "%c%.*f", _Sep, OUT_DIGITS,
-			vo->veg[k].biolive * v->veg[k].cov.fCover);
-		strcat(sw_outstr, str);
-	}
-}
-#endif
-
-#if defined(RSOILWAT)
-void get_biomass_mem(OutPeriod pd) {
-	int k, i;
-	RealD biomass_total = 0., litter_total = 0., biolive_total = 0.;
-	SW_VEGPROD *v = &SW_VegProd;
-	SW_VEGPROD_OUTPUTS *vo = SW_VegProd.p_oagg[pd];
-
-	RealD *p = p_OUT[eSW_Biomass][pd];
-	get_outvalleader(p, pd);
-
-	// scale total biomass by fCover to obtain 100% total cover biomass
-	ForEachVegType(k)
-	{
-		biomass_total += vo->veg[k].biomass * v->veg[k].cov.fCover;
-		litter_total += vo->veg[k].litter * v->veg[k].cov.fCover;
-		biolive_total += vo->veg[k].biolive * v->veg[k].cov.fCover;
-	}
-
-	// fCover for NVEGTYPES plus bare-ground
-	p[iOUT(0, pd)] = v->bare_cov.fCover;
-	i = 1;
-	ForEachVegType(k)
-	{
-		p[iOUT(i + k, pd)] = v->veg[k].cov.fCover;
-	}
-
-	// biomass (g/m2 as component of total) for NVEGTYPES plus totals and litter
-	p[iOUT(i + NVEGTYPES, pd)] = biomass_total;
-	i += NVEGTYPES + 1;
-	ForEachVegType(k) {
-		p[iOUT(i + k, pd)] = vo->veg[k].biomass * v->veg[k].cov.fCover;
-	}
-	p[iOUT(i + NVEGTYPES, pd)] = litter_total;
-
-	// biolive (g/m2 as component of total) for NVEGTYPES plus totals
-	p[iOUT(i + NVEGTYPES + 1, pd)] = biolive_total;
-	i += NVEGTYPES + 2;
-	ForEachVegType(k) {
-		p[iOUT(i + k, pd)] = vo->veg[k].biolive * v->veg[k].cov.fCover;
-	}
-}
-
-#elif defined(STEPWAT)
-void get_biomass_agg(OutPeriod pd) {
-	int k, i;
-	RealD biomass_total = 0., litter_total = 0., biolive_total = 0.;
-	SW_VEGPROD *v = &SW_VegProd;
-	SW_VEGPROD_OUTPUTS *vo = SW_VegProd.p_oagg[pd];
-
-	RealD
-		*p = p_OUT[eSW_Biomass][pd],
-		*psd = p_OUTsd[eSW_Biomass][pd];
-
-	// scale total biomass by fCover to obtain 100% total cover biomass
-	ForEachVegType(k)
-	{
-<<<<<<< HEAD
-		biomass_total += vo->veg[k].biomass;
-		biolive_total += vo->veg[k].biolive;
-	}
-
-	do_running_agg(p, psd, iOUT(0, pd), Globals->currIter, vo->veg[SW_GRASS].biomass);
-	do_running_agg(p, psd, iOUT(1, pd), Globals->currIter, vo->veg[SW_SHRUB].biomass);
-	do_running_agg(p, psd, iOUT(2, pd), Globals->currIter, vo->veg[SW_TREES].biomass);
-	do_running_agg(p, psd, iOUT(3, pd), Globals->currIter, vo->veg[SW_FORBS].biomass);
-	do_running_agg(p, psd, iOUT(4, pd), Globals->currIter, biomass_total);
-	do_running_agg(p, psd, iOUT(5, pd), Globals->currIter, vo->veg[SW_GRASS].biolive);
-	do_running_agg(p, psd, iOUT(6, pd), Globals->currIter, vo->veg[SW_SHRUB].biolive);
-	do_running_agg(p, psd, iOUT(7, pd), Globals->currIter, vo->veg[SW_TREES].biolive);
-	do_running_agg(p, psd, iOUT(8, pd), Globals->currIter, vo->veg[SW_FORBS].biolive);
-	do_running_agg(p, psd, iOUT(9, pd), Globals->currIter, biolive_total);
-
-	do_running_agg(p, psd, iOUT(10, pd), Globals->currIter,
-		v->veg[SW_GRASS].co2_multipliers[BIO_INDEX][SW_Model.simyear]);
-	do_running_agg(p, psd, iOUT(11, pd), Globals->currIter,
-		v->veg[SW_SHRUB].co2_multipliers[BIO_INDEX][SW_Model.simyear]);
-	do_running_agg(p, psd, iOUT(12, pd), Globals->currIter,
-		v->veg[SW_TREES].co2_multipliers[BIO_INDEX][SW_Model.simyear]);
-	do_running_agg(p, psd, iOUT(13, pd), Globals->currIter,
-		v->veg[SW_FORBS].co2_multipliers[BIO_INDEX][SW_Model.simyear]);
-	do_running_agg(p, psd, iOUT(14, pd), Globals->currIter,
-		v->veg[SW_GRASS].co2_multipliers[WUE_INDEX][SW_Model.simyear]);
-	do_running_agg(p, psd, iOUT(15, pd), Globals->currIter,
-		v->veg[SW_SHRUB].co2_multipliers[WUE_INDEX][SW_Model.simyear]);
-	do_running_agg(p, psd, iOUT(16, pd), Globals->currIter,
-		v->veg[SW_TREES].co2_multipliers[WUE_INDEX][SW_Model.simyear]);
-	do_running_agg(p, psd, iOUT(17, pd), Globals->currIter,
-		v->veg[SW_FORBS].co2_multipliers[WUE_INDEX][SW_Model.simyear]);
-=======
-		biomass_total += vo->veg[k].biomass * v->veg[k].cov.fCover;
-		litter_total += vo->veg[k].litter * v->veg[k].cov.fCover;
-		biolive_total += vo->veg[k].biolive * v->veg[k].cov.fCover;
-	}
-
-	// fCover for NVEGTYPES plus bare-ground
-	do_running_agg(p, psd, iOUT(0, pd), Globals.currIter, v->bare_cov.fCover);
-	i = 1;
-	ForEachVegType(k)
-	{
-		do_running_agg(p, psd, iOUT(i + k, pd), Globals.currIter,
-			v->veg[k].cov.fCover);
-	}
-
-	// biomass (g/m2 as component of total) for NVEGTYPES plus totals and litter
-	do_running_agg(p, psd, iOUT(i + NVEGTYPES, pd), Globals.currIter,
-		biomass_total);
-	i += NVEGTYPES + 1;
-	ForEachVegType(k) {
-		do_running_agg(p, psd, iOUT(i + k, pd), Globals.currIter,
-			vo->veg[k].biomass * v->veg[k].cov.fCover);
-	}
-	do_running_agg(p, psd, iOUT(i + NVEGTYPES, pd), Globals.currIter,
-		litter_total);
-
-	// biolive (g/m2 as component of total) for NVEGTYPES plus totals
-	do_running_agg(p, psd, iOUT(i + NVEGTYPES + 1, pd), Globals.currIter,
-		biolive_total);
-	i += NVEGTYPES + 2;
-	ForEachVegType(k) {
-		do_running_agg(p, psd, iOUT(i + k, pd), Globals.currIter,
-			vo->veg[k].biolive * v->veg[k].cov.fCover);
-	}
->>>>>>> eeeac0d8
-
-	if (print_IterationSummary) {
-		sw_outstr_agg[0] = '\0';
-		format_IterationSummary(p, psd, pd, ncol_OUT[eSW_Biomass]);
-	}
-}
-#endif
-
-
-
-//------ eSW_Estab
-/* --------------------------------------------------- */
-/* the establishment check produces, for each species in
- * the given set, a day of year >=0 that the species
- * established itself in the current year.  The output
- * will be a single row of numbers for each year.  Each
- * column represents a species in the order it was entered
- * in the estabs.in file.  The value will be the day that
- * the species established, or 0 if it didn't establish
- * this year.
- */
-#ifdef SW_OUTTEXT
-void get_estab_text(OutPeriod pd)
-{
-	SW_VEGESTAB *v = &SW_VegEstab;
-	IntU i;
-
-	char str[OUTSTRLEN];
-	sw_outstr[0] = '\0';
-
-	i = (IntU) pd; // silence `-Wunused-parameter`
-
-	for (i = 0; i < v->count; i++)
-	{
-		sprintf(str, "%c%d", _Sep, v->parms[i]->estab_doy);
-		strcat(sw_outstr, str);
-	}
-}
-#endif
-
-#if defined(RSOILWAT)
-void get_estab_mem(OutPeriod pd)
-{
-	SW_VEGESTAB *v = &SW_VegEstab;
-	IntU i;
-
-	RealD *p = p_OUT[eSW_Estab][pd];
-	get_outvalleader(p, pd);
-
-	for (i = 0; i < v->count; i++)
-	{
-		p[iOUT(i, pd)] = v->parms[i]->estab_doy;
-	}
-}
-
-#elif defined(STEPWAT)
-void get_estab_agg(OutPeriod pd)
-{
-	SW_VEGESTAB *v = &SW_VegEstab;
-	IntU i;
-
-	RealD
-		*p = p_OUT[eSW_Estab][pd],
-		*psd = p_OUTsd[eSW_Estab][pd];
-
-	for (i = 0; i < v->count; i++)
-	{
-		do_running_agg(p, psd, iOUT(i, pd), Globals->currIter,
-			v->parms[i]->estab_doy);
-	}
-
-	if (print_IterationSummary) {
-		sw_outstr_agg[0] = '\0';
-		format_IterationSummary(p, psd, pd, ncol_OUT[eSW_Estab]);
-	}
-}
-#endif
-
-
-//------ eSW_Temp
-#ifdef SW_OUTTEXT
-void get_temp_text(OutPeriod pd)
-{
-	SW_WEATHER_OUTPUTS *vo = SW_Weather.p_oagg[pd];
-
-	sw_outstr[0] = '\0';
-	sprintf(sw_outstr, "%c%.*f%c%.*f%c%.*f%c%.*f",
-		_Sep, OUT_DIGITS, vo->temp_max,
-		_Sep, OUT_DIGITS, vo->temp_min,
-		_Sep, OUT_DIGITS, vo->temp_avg,
-		_Sep, OUT_DIGITS, vo->surfaceTemp);
-}
-#endif
-
-#if defined(RSOILWAT)
-void get_temp_mem(OutPeriod pd)
-{
-	SW_WEATHER_OUTPUTS *vo = SW_Weather.p_oagg[pd];
-
-	RealD *p = p_OUT[eSW_Temp][pd];
-	get_outvalleader(p, pd);
-
-	p[iOUT(0, pd)] = vo->temp_max;
-	p[iOUT(1, pd)] = vo->temp_min;
-	p[iOUT(2, pd)] = vo->temp_avg;
-	p[iOUT(3, pd)] = vo->surfaceTemp;
-}
-
-#elif defined(STEPWAT)
-void get_temp_agg(OutPeriod pd)
-{
-	SW_WEATHER_OUTPUTS *vo = SW_Weather.p_oagg[pd];
-
-	RealD
-		*p = p_OUT[eSW_Temp][pd],
-		*psd = p_OUTsd[eSW_Temp][pd];
-
-	do_running_agg(p, psd, iOUT(0, pd), Globals->currIter, vo->temp_max);
-	do_running_agg(p, psd, iOUT(1, pd), Globals->currIter, vo->temp_min);
-	do_running_agg(p, psd, iOUT(2, pd), Globals->currIter, vo->temp_avg);
-	do_running_agg(p, psd, iOUT(3, pd), Globals->currIter, vo->surfaceTemp);
-
-	if (print_IterationSummary) {
-		sw_outstr_agg[0] = '\0';
-		format_IterationSummary(p, psd, pd, ncol_OUT[eSW_Temp]);
-	}
-}
-
-// STEPWAT2 expects annual mean air temperature
-void get_temp_SXW(OutPeriod pd)
-{
-	if (pd == eSW_Month || pd == eSW_Year) {
-		SW_WEATHER_OUTPUTS *vo = SW_Weather.p_oagg[pd];
-
-		if (pd == eSW_Month) {
-			SXW->temp_monthly[SW_Model.month - tOffset] = vo->temp_avg;
-		}
-		else if (pd == eSW_Year) {
-			SXW->temp = vo->temp_avg;
-		}
-	}
-}
-#endif
-
-
-//------ eSW_Precip
-#ifdef SW_OUTTEXT
-void get_precip_text(OutPeriod pd)
-{
-	SW_WEATHER_OUTPUTS *vo = SW_Weather.p_oagg[pd];
-
-	sw_outstr[0] = '\0';
-	sprintf(sw_outstr, "%c%.*f%c%.*f%c%.*f%c%.*f%c%.*f",
-		_Sep, OUT_DIGITS, vo->ppt,
-		_Sep, OUT_DIGITS, vo->rain,
-		_Sep, OUT_DIGITS, vo->snow,
-		_Sep, OUT_DIGITS, vo->snowmelt,
-		_Sep, OUT_DIGITS, vo->snowloss);
-}
-#endif
-
-#if defined(RSOILWAT)
-void get_precip_mem(OutPeriod pd)
-{
-	SW_WEATHER_OUTPUTS *vo = SW_Weather.p_oagg[pd];
-
-	RealD *p = p_OUT[eSW_Precip][pd];
-	get_outvalleader(p, pd);
-
-	p[iOUT(0, pd)] = vo->ppt;
-	p[iOUT(1, pd)] = vo->rain;
-	p[iOUT(2, pd)] = vo->snow;
-	p[iOUT(3, pd)] = vo->snowmelt;
-	p[iOUT(4, pd)] = vo->snowloss;
-}
-
-#elif defined(STEPWAT)
-void get_precip_agg(OutPeriod pd)
-{
-	SW_WEATHER_OUTPUTS *vo = SW_Weather.p_oagg[pd];
-
-	RealD
-		*p = p_OUT[eSW_Precip][pd],
-		*psd = p_OUTsd[eSW_Precip][pd];
-
-	do_running_agg(p, psd, iOUT(0, pd), Globals->currIter, vo->ppt);
-	do_running_agg(p, psd, iOUT(1, pd), Globals->currIter, vo->rain);
-	do_running_agg(p, psd, iOUT(2, pd), Globals->currIter, vo->snow);
-	do_running_agg(p, psd, iOUT(3, pd), Globals->currIter, vo->snowmelt);
-	do_running_agg(p, psd, iOUT(4, pd), Globals->currIter, vo->snowloss);
-
-	if (print_IterationSummary) {
-		sw_outstr_agg[0] = '\0';
-		format_IterationSummary(p, psd, pd, ncol_OUT[eSW_Precip]);
-	}
-}
-
-// STEPWAT2 expects monthly and annual sum of precipitation
-void get_precip_SXW(OutPeriod pd)
-{
-	if (pd == eSW_Month || pd == eSW_Year) {
-		SW_WEATHER_OUTPUTS *vo = SW_Weather.p_oagg[pd];
-
-		if (pd == eSW_Month) {
-			SXW->ppt_monthly[SW_Model.month - tOffset] = vo->ppt;
-		}
-		else if (pd == eSW_Year) {
-			SXW->ppt = vo->ppt;
-		}
-	}
-}
-#endif
-
-
-//------ eSW_VWCBulk
-#ifdef SW_OUTTEXT
-void get_vwcBulk_text(OutPeriod pd)
-{
-	LyrIndex i;
-	SW_SOILWAT_OUTPUTS *vo = SW_Soilwat.p_oagg[pd];
-
-	char str[OUTSTRLEN];
-	sw_outstr[0] = '\0';
-
-	ForEachSoilLayer(i) {
-		/* vwcBulk at this point is identical to swcBulk */
-		sprintf(str, "%c%.*f",
-			_Sep, OUT_DIGITS, vo->vwcBulk[i] / SW_Site.lyr[i]->width);
-		strcat(sw_outstr, str);
-	}
-}
-#endif
-
-#if defined(RSOILWAT)
-void get_vwcBulk_mem(OutPeriod pd)
-{
-	LyrIndex i;
-	SW_SOILWAT_OUTPUTS *vo = SW_Soilwat.p_oagg[pd];
-
-	RealD *p = p_OUT[eSW_VWCBulk][pd];
-	get_outvalleader(p, pd);
-
-	ForEachSoilLayer(i) {
-		/* vwcBulk at this point is identical to swcBulk */
-		p[iOUT(i, pd)] = vo->vwcBulk[i] / SW_Site.lyr[i]->width;
-	}
-}
-
-#elif defined(STEPWAT)
-void get_vwcBulk_agg(OutPeriod pd)
-{
-	LyrIndex i;
-	SW_SOILWAT_OUTPUTS *vo = SW_Soilwat.p_oagg[pd];
-
-	RealD
-		*p = p_OUT[eSW_VWCBulk][pd],
-		*psd = p_OUTsd[eSW_VWCBulk][pd];
-
-	ForEachSoilLayer(i) {
-		/* vwcBulk at this point is identical to swcBulk */
-		do_running_agg(p, psd, iOUT(i, pd), Globals->currIter,
-			vo->vwcBulk[i] / SW_Site.lyr[i]->width);
-	}
-
-	if (print_IterationSummary) {
-		sw_outstr_agg[0] = '\0';
-		format_IterationSummary(p, psd, pd, ncol_OUT[eSW_VWCBulk]);
-	}
-}
-#endif
-
-
-//------ eSW_VWCMatric
-#ifdef SW_OUTTEXT
-void get_vwcMatric_text(OutPeriod pd)
-{
-	LyrIndex i;
-	RealD convert;
-	SW_SOILWAT_OUTPUTS *vo = SW_Soilwat.p_oagg[pd];
-
-	char str[OUTSTRLEN];
-	sw_outstr[0] = '\0';
-
-	ForEachSoilLayer(i) {
-		/* vwcMatric at this point is identical to swcBulk */
-		convert = 1. / (1. - SW_Site.lyr[i]->fractionVolBulk_gravel) / SW_Site.lyr[i]->width;
-
-		sprintf(str, "%c%.*f",
-			_Sep, OUT_DIGITS, vo->vwcMatric[i] * convert);
-		strcat(sw_outstr, str);
-	}
-}
-#endif
-
-#if defined(RSOILWAT)
-void get_vwcMatric_mem(OutPeriod pd)
-{
-	LyrIndex i;
-	RealD convert;
-	SW_SOILWAT_OUTPUTS *vo = SW_Soilwat.p_oagg[pd];
-
-	RealD *p = p_OUT[eSW_VWCMatric][pd];
-	get_outvalleader(p, pd);
-
-	ForEachSoilLayer(i) {
-		/* vwcMatric at this point is identical to swcBulk */
-		convert = 1. / (1. - SW_Site.lyr[i]->fractionVolBulk_gravel) / SW_Site.lyr[i]->width;
-		p[iOUT(i, pd)] = vo->vwcMatric[i] * convert;
-	}
-}
-
-#elif defined(STEPWAT)
-void get_vwcMatric_agg(OutPeriod pd)
-{
-	LyrIndex i;
-	RealD convert;
-	SW_SOILWAT_OUTPUTS *vo = SW_Soilwat.p_oagg[pd];
-
-	RealD
-		*p = p_OUT[eSW_VWCMatric][pd],
-		*psd = p_OUTsd[eSW_VWCMatric][pd];
-
-	ForEachSoilLayer(i) {
-		/* vwcMatric at this point is identical to swcBulk */
-		convert = 1. / (1. - SW_Site.lyr[i]->fractionVolBulk_gravel) / SW_Site.lyr[i]->width;
-
-		do_running_agg(p, psd, iOUT(i, pd), Globals->currIter,
-			vo->vwcMatric[i] * convert);
-	}
-
-	if (print_IterationSummary) {
-		sw_outstr_agg[0] = '\0';
-		format_IterationSummary(p, psd, pd, ncol_OUT[eSW_VWCMatric]);
-	}
-}
-#endif
-
-
-//------ eSW_SWA
-#ifdef SW_OUTTEXT
-void get_swa_text(OutPeriod pd)
-{
-	/* added 21-Oct-03, cwb */
-	LyrIndex i;
-	int k;
-	SW_SOILWAT_OUTPUTS *vo = SW_Soilwat.p_oagg[pd];
-
-	char str[OUTSTRLEN];
-	sw_outstr[0] = '\0';
-
-	ForEachVegType(k)
-	{
-		ForEachSoilLayer(i)
-		{
-			sprintf(str, "%c%.*f", _Sep, OUT_DIGITS, vo->SWA_VegType[k][i]);
-			strcat(sw_outstr, str);
-		}
-	}
-}
-#endif
-
-#if defined(RSOILWAT)
-void get_swa_mem(OutPeriod pd)
-{
-	LyrIndex i;
-	int k;
-	SW_SOILWAT_OUTPUTS *vo = SW_Soilwat.p_oagg[pd];
-
-	RealD *p = p_OUT[eSW_SWA][pd];
-	get_outvalleader(p, pd);
-
-	ForEachVegType(k)
-	{
-		ForEachSoilLayer(i)
-		{
-			p[iOUT2(i, k, pd)] = vo->SWA_VegType[k][i];
-		}
-	}
-}
-
-#elif defined(STEPWAT)
-void get_swa_agg(OutPeriod pd)
-{
-	LyrIndex i;
-	int k;
-	SW_SOILWAT_OUTPUTS *vo = SW_Soilwat.p_oagg[pd];
-
-	RealD
-		*p = p_OUT[eSW_SWA][pd],
-		*psd = p_OUTsd[eSW_SWA][pd];
-
-	ForEachVegType(k)
-	{
-		ForEachSoilLayer(i)
-		{
-			do_running_agg(p, psd, iOUT2(i, k, pd), Globals->currIter,
-				vo->SWA_VegType[k][i]);
-		}
-	}
-
-	if (print_IterationSummary) {
-		sw_outstr_agg[0] = '\0';
-		format_IterationSummary2(p, psd, pd, NVEGTYPES, SW_Site.n_layers, 0);
-	}
-}
-#endif
-
-
-//------ eSW_SWCBulk
-#ifdef SW_OUTTEXT
-void get_swcBulk_text(OutPeriod pd)
-{
-	/* added 21-Oct-03, cwb */
-	LyrIndex i;
-	SW_SOILWAT_OUTPUTS *vo = SW_Soilwat.p_oagg[pd];
-
-	char str[OUTSTRLEN];
-	sw_outstr[0] = '\0';
-
-	ForEachSoilLayer(i)
-	{
-		sprintf(str, "%c%.*f", _Sep, OUT_DIGITS, vo->swcBulk[i]);
-		strcat(sw_outstr, str);
-	}
-}
-#endif
-
-#if defined(RSOILWAT)
-void get_swcBulk_mem(OutPeriod pd)
-{
-	LyrIndex i;
-	SW_SOILWAT_OUTPUTS *vo = SW_Soilwat.p_oagg[pd];
-
-	RealD *p = p_OUT[eSW_SWCBulk][pd];
-	get_outvalleader(p, pd);
-
-	ForEachSoilLayer(i)
-	{
-		p[iOUT(i, pd)] = vo->swcBulk[i];
-	}
-}
-
-#elif defined(STEPWAT)
-void get_swcBulk_agg(OutPeriod pd)
-{
-	LyrIndex i;
-	SW_SOILWAT_OUTPUTS *vo = SW_Soilwat.p_oagg[pd];
-
-	RealD
-		*p = p_OUT[eSW_SWCBulk][pd],
-		*psd = p_OUTsd[eSW_SWCBulk][pd];
-
-	ForEachSoilLayer(i)
-	{
-		do_running_agg(p, psd, iOUT(i, pd), Globals->currIter, vo->swcBulk[i]);
-	}
-
-	if (print_IterationSummary) {
-		sw_outstr_agg[0] = '\0';
-		format_IterationSummary(p, psd, pd, ncol_OUT[eSW_SWCBulk]);
-	}
-}
-
-// STEPWAT2 expects monthly mean SWCbulk by soil layer
-void get_swcBulk_SXW(OutPeriod pd)
-{
-	if (pd == eSW_Month) {
-		LyrIndex i;
-		SW_SOILWAT_OUTPUTS *vo = SW_Soilwat.p_oagg[pd];
-
-		ForEachSoilLayer(i)
-		{
-			SXW->swc[Ilp(i, SW_Model.month - tOffset)] = vo->swcBulk[i];
-		}
-	}
-}
-#endif
-
-
-//------ eSW_SWPMatric
-/* can't take arithmetic average of swp because it's
- * exponential.  At this time (until I remember to look
- * up whether harmonic or some other average is better
- * and fix this) we're not averaging swp but converting
- * the averaged swc.  This also avoids converting for
- * each day.
- *
- * added 12-Oct-03, cwb */
-
-#ifdef SW_OUTTEXT
-void get_swpMatric_text(OutPeriod pd)
-{
-	RealD val;
-	LyrIndex i;
-	SW_SOILWAT_OUTPUTS *vo = SW_Soilwat.p_oagg[pd];
-
-	char str[OUTSTRLEN];
-	sw_outstr[0] = '\0';
-
-	ForEachSoilLayer(i)
-	{
-		/* swpMatric at this point is identical to swcBulk */
-		val = SW_SWCbulk2SWPmatric(SW_Site.lyr[i]->fractionVolBulk_gravel,
-			vo->swpMatric[i], i);
-
-		sprintf(str, "%c%.*f", _Sep, OUT_DIGITS, val);
-		strcat(sw_outstr, str);
-	}
-}
-#endif
-
-#if defined(RSOILWAT)
-void get_swpMatric_mem(OutPeriod pd)
-{
-	LyrIndex i;
-	SW_SOILWAT_OUTPUTS *vo = SW_Soilwat.p_oagg[pd];
-
-	RealD *p = p_OUT[eSW_SWPMatric][pd];
-	get_outvalleader(p, pd);
-
-	ForEachSoilLayer(i)
-	{
-		/* swpMatric at this point is identical to swcBulk */
-		p[iOUT(i, pd)] = SW_SWCbulk2SWPmatric(
-			SW_Site.lyr[i]->fractionVolBulk_gravel, vo->swpMatric[i], i);
-	}
-}
-
-#elif defined(STEPWAT)
-void get_swpMatric_agg(OutPeriod pd)
-{
-	RealD val;
-	LyrIndex i;
-	SW_SOILWAT_OUTPUTS *vo = SW_Soilwat.p_oagg[pd];
-
-	RealD
-		*p = p_OUT[eSW_SWPMatric][pd],
-		*psd = p_OUTsd[eSW_SWPMatric][pd];
-
-	ForEachSoilLayer(i)
-	{
-		/* swpMatric at this point is identical to swcBulk */
-		val = SW_SWCbulk2SWPmatric(
-			SW_Site.lyr[i]->fractionVolBulk_gravel, vo->swpMatric[i], i);
-		do_running_agg(p, psd, iOUT(i, pd), Globals->currIter, val);
-	}
-
-	if (print_IterationSummary) {
-		sw_outstr_agg[0] = '\0';
-		format_IterationSummary(p, psd, pd, ncol_OUT[eSW_SWPMatric]);
-	}
-}
-#endif
-
-
-//------ eSW_SWABulk
-#ifdef SW_OUTTEXT
-void get_swaBulk_text(OutPeriod pd)
-{
-	LyrIndex i;
-	SW_SOILWAT_OUTPUTS *vo = SW_Soilwat.p_oagg[pd];
-
-	char str[OUTSTRLEN];
-	sw_outstr[0] = '\0';
-
-	ForEachSoilLayer(i)
-	{
-		sprintf(str, "%c%.*f", _Sep, OUT_DIGITS, vo->swaBulk[i]);
-		strcat(sw_outstr, str);
-	}
-}
-#endif
-
-#if defined(RSOILWAT)
-void get_swaBulk_mem(OutPeriod pd)
-{
-	LyrIndex i;
-	SW_SOILWAT_OUTPUTS *vo = SW_Soilwat.p_oagg[pd];
-
-	RealD *p = p_OUT[eSW_SWABulk][pd];
-	get_outvalleader(p, pd);
-
-	ForEachSoilLayer(i)
-	{
-		p[iOUT(i, pd)] = vo->swaBulk[i];
-	}
-}
-
-#elif defined(STEPWAT)
-void get_swaBulk_agg(OutPeriod pd)
-{
-	LyrIndex i;
-	SW_SOILWAT_OUTPUTS *vo = SW_Soilwat.p_oagg[pd];
-
-	RealD
-		*p = p_OUT[eSW_SWABulk][pd],
-		*psd = p_OUTsd[eSW_SWABulk][pd];
-
-	ForEachSoilLayer(i)
-	{
-		do_running_agg(p, psd, iOUT(i, pd), Globals->currIter, vo->swaBulk[i]);
-	}
-
-	if (print_IterationSummary) {
-		sw_outstr_agg[0] = '\0';
-		format_IterationSummary(p, psd, pd, ncol_OUT[eSW_SWABulk]);
-	}
-}
-#endif
-
-
-//------ eSW_SWAMatric
-#ifdef SW_OUTTEXT
-void get_swaMatric_text(OutPeriod pd)
-{
-	LyrIndex i;
-	RealD convert;
-	SW_SOILWAT_OUTPUTS *vo = SW_Soilwat.p_oagg[pd];
-
-	char str[OUTSTRLEN];
-	sw_outstr[0] = '\0';
-
-	ForEachSoilLayer(i)
-	{
-		/* swaMatric at this point is identical to swaBulk */
-		convert = 1. / (1. - SW_Site.lyr[i]->fractionVolBulk_gravel);
-
-		sprintf(str, "%c%.*f", _Sep, OUT_DIGITS, vo->swaMatric[i] * convert);
-		strcat(sw_outstr, str);
-	}
-}
-#endif
-
-#if defined(RSOILWAT)
-void get_swaMatric_mem(OutPeriod pd)
-{
-	LyrIndex i;
-	RealD convert;
-	SW_SOILWAT_OUTPUTS *vo = SW_Soilwat.p_oagg[pd];
-
-	RealD *p = p_OUT[eSW_SWAMatric][pd];
-	get_outvalleader(p, pd);
-
-	ForEachSoilLayer(i)
-	{
-		/* swaMatric at this point is identical to swaBulk */
-		convert = 1. / (1. - SW_Site.lyr[i]->fractionVolBulk_gravel);
-		p[iOUT(i, pd)] = vo->swaMatric[i] * convert;
-	}
-}
-
-#elif defined(STEPWAT)
-void get_swaMatric_agg(OutPeriod pd)
-{
-	LyrIndex i;
-	RealD convert;
-	SW_SOILWAT_OUTPUTS *vo = SW_Soilwat.p_oagg[pd];
-
-	RealD
-		*p = p_OUT[eSW_SWAMatric][pd],
-		*psd = p_OUTsd[eSW_SWAMatric][pd];
-
-	ForEachSoilLayer(i)
-	{
-		/* swaMatric at this point is identical to swaBulk */
-		convert = 1. / (1. - SW_Site.lyr[i]->fractionVolBulk_gravel);
-		do_running_agg(p, psd, iOUT(i, pd), Globals->currIter,
-			vo->swaMatric[i] * convert);
-	}
-
-	if (print_IterationSummary) {
-		sw_outstr_agg[0] = '\0';
-		format_IterationSummary(p, psd, pd, ncol_OUT[eSW_SWAMatric]);
-	}
-}
-#endif
-
-
-//------ eSW_SurfaceWater
-#ifdef SW_OUTTEXT
-void get_surfaceWater_text(OutPeriod pd)
-{
-	SW_SOILWAT_OUTPUTS *vo = SW_Soilwat.p_oagg[pd];
-
-	sw_outstr[0] = '\0';
-	sprintf(sw_outstr, "%c%.*f", _Sep, OUT_DIGITS, vo->surfaceWater);
-}
-#endif
-
-#if defined(RSOILWAT)
-void get_surfaceWater_mem(OutPeriod pd)
-{
-	SW_SOILWAT_OUTPUTS *vo = SW_Soilwat.p_oagg[pd];
-
-	RealD *p = p_OUT[eSW_SurfaceWater][pd];
-	get_outvalleader(p, pd);
-
-	p[iOUT(0, pd)] = vo->surfaceWater;
-}
-
-#elif defined(STEPWAT)
-void get_surfaceWater_agg(OutPeriod pd)
-{
-	SW_SOILWAT_OUTPUTS *vo = SW_Soilwat.p_oagg[pd];
-
-	RealD
-		*p = p_OUT[eSW_SurfaceWater][pd],
-		*psd = p_OUTsd[eSW_SurfaceWater][pd];
-
-	do_running_agg(p, psd, iOUT(0, pd), Globals->currIter, vo->surfaceWater);
-
-	if (print_IterationSummary) {
-		sw_outstr_agg[0] = '\0';
-		format_IterationSummary(p, psd, pd, ncol_OUT[eSW_SurfaceWater]);
-	}
-}
-#endif
-
-
-//------ eSW_Runoff
-#ifdef SW_OUTTEXT
-void get_runoffrunon_text(OutPeriod pd)
-{
-	RealD net;
-	SW_WEATHER_OUTPUTS *vo = SW_Weather.p_oagg[pd];
-
-	net = vo->surfaceRunoff + vo->snowRunoff - vo->surfaceRunon;
-
-	sw_outstr[0] = '\0';
-	sprintf(sw_outstr, "%c%.*f%c%.*f%c%.*f%c%.*f",
-		_Sep, OUT_DIGITS, net,
-		_Sep, OUT_DIGITS, vo->surfaceRunoff,
-		_Sep, OUT_DIGITS, vo->snowRunoff,
-		_Sep, OUT_DIGITS, vo->surfaceRunon);
-}
-#endif
-
-#if defined(RSOILWAT)
-void get_runoffrunon_mem(OutPeriod pd)
-{
-	RealD net;
-	SW_WEATHER_OUTPUTS *vo = SW_Weather.p_oagg[pd];
-
-	RealD *p = p_OUT[eSW_Runoff][pd];
-	get_outvalleader(p, pd);
-
-	net = vo->surfaceRunoff + vo->snowRunoff - vo->surfaceRunon;
-
-	p[iOUT(0, pd)] = net;
-	p[iOUT(1, pd)] = vo->surfaceRunoff;
-	p[iOUT(2, pd)] = vo->snowRunoff;
-	p[iOUT(3, pd)] = vo->surfaceRunon;
-}
-
-#elif defined(STEPWAT)
-void get_runoffrunon_agg(OutPeriod pd)
-{
-	RealD net;
-	SW_WEATHER_OUTPUTS *vo = SW_Weather.p_oagg[pd];
-
-	RealD
-		*p = p_OUT[eSW_Runoff][pd],
-		*psd = p_OUTsd[eSW_Runoff][pd];
-
-	net = vo->surfaceRunoff + vo->snowRunoff - vo->surfaceRunon;
-
-	do_running_agg(p, psd, iOUT(0, pd), Globals->currIter, net);
-	do_running_agg(p, psd, iOUT(1, pd), Globals->currIter, vo->surfaceRunoff);
-	do_running_agg(p, psd, iOUT(2, pd), Globals->currIter, vo->snowRunoff);
-	do_running_agg(p, psd, iOUT(3, pd), Globals->currIter, vo->surfaceRunon);
-
-	if (print_IterationSummary) {
-		sw_outstr_agg[0] = '\0';
-		format_IterationSummary(p, psd, pd, ncol_OUT[eSW_Runoff]);
-	}
-}
-#endif
-
-
-//------ eSW_Transp
-#ifdef SW_OUTTEXT
-void get_transp_text(OutPeriod pd)
-{
-	LyrIndex i;
-	int k;
-	SW_SOILWAT_OUTPUTS *vo = SW_Soilwat.p_oagg[pd];
-
-	char str[OUTSTRLEN];
-	sw_outstr[0] = '\0';
-
-	/* total transpiration */
-	ForEachSoilLayer(i)
-	{
-		sprintf(str, "%c%.*f", _Sep, OUT_DIGITS, vo->transp_total[i]);
-		strcat(sw_outstr, str);
-	}
-
-	/* transpiration for each vegetation type */
-	ForEachVegType(k)
-	{
-		ForEachSoilLayer(i)
-		{
-			sprintf(str, "%c%.*f", _Sep, OUT_DIGITS, vo->transp[k][i]);
-			strcat(sw_outstr, str);
-		}
-	}
-}
-#endif
-
-#if defined(RSOILWAT)
-void get_transp_mem(OutPeriod pd)
-{
-	LyrIndex i;
-	int k;
-	SW_SOILWAT_OUTPUTS *vo = SW_Soilwat.p_oagg[pd];
-
-	RealD *p = p_OUT[eSW_Transp][pd];
-	get_outvalleader(p, pd);
-
-	/* total transpiration */
-	ForEachSoilLayer(i)
-	{
-		p[iOUT(i, pd)] = vo->transp_total[i];
-	}
-
-	/* transpiration for each vegetation type */
-	ForEachVegType(k)
-	{
-		ForEachSoilLayer(i)
-		{
-			p[iOUT2(i, k + 1, pd)] = vo->transp[k][i]; // k + 1 because of total transp.
-		}
-	}
-}
-
-#elif defined(STEPWAT)
-void get_transp_agg(OutPeriod pd)
-{
-	LyrIndex i;
-	int k;
-	SW_SOILWAT_OUTPUTS *vo = SW_Soilwat.p_oagg[pd];
-
-	RealD
-		*p = p_OUT[eSW_Transp][pd],
-		*psd = p_OUTsd[eSW_Transp][pd];
-
-	/* total transpiration */
-	ForEachSoilLayer(i)
-	{
-		do_running_agg(p, psd, iOUT(i, pd), Globals->currIter, vo->transp_total[i]);
-	}
-
-	if (print_IterationSummary) {
-		sw_outstr_agg[0] = '\0';
-		format_IterationSummary(p, psd, pd, SW_Site.n_layers);
-	}
-
-	/* transpiration for each vegetation type */
-	ForEachVegType(k)
-	{
-		ForEachSoilLayer(i)
-		{
-			// k + 1 because of total transp.
-			do_running_agg(p, psd, iOUT2(i, k + 1, pd), Globals->currIter,
-				vo->transp[k][i]);
-		}
-	}
-
-	if (print_IterationSummary) {
-		format_IterationSummary2(p, psd, pd, NVEGTYPES, SW_Site.n_layers, 1);
-	}
-}
-
-// STEPWAT2 expects monthly sum of transpiration by soil layer
-// see function `_transp_contribution_by_group`
-void get_transp_SXW(OutPeriod pd)
-{
-	if (pd == eSW_Month) {
-		LyrIndex i;
-		int k;
-		SW_SOILWAT_OUTPUTS *vo = SW_Soilwat.p_oagg[pd];
-
-		/* total transpiration */
-		ForEachSoilLayer(i)
-		{
-			SXW->transpTotal[Ilp(i, SW_Model.month - tOffset)] = vo->transp_total[i];
-		}
-
-		/* transpiration for each vegetation type */
-		ForEachVegType(k)
-		{
-			ForEachSoilLayer(i)
-			{
-				SXW->transpVeg[k][Ilp(i, SW_Model.month - tOffset)] = vo->transp[k][i];
-			}
-		}
-	}
-}
-#endif
-
-
-//------ eSW_EvapSoil
-#ifdef SW_OUTTEXT
-void get_evapSoil_text(OutPeriod pd)
-{
-	LyrIndex i;
-	SW_SOILWAT_OUTPUTS *vo = SW_Soilwat.p_oagg[pd];
-
-	char str[OUTSTRLEN];
-	sw_outstr[0] = '\0';
-
-	ForEachEvapLayer(i)
-	{
-		sprintf(str, "%c%.*f", _Sep, OUT_DIGITS, vo->evap[i]);
-		strcat(sw_outstr, str);
-	}
-}
-#endif
-
-#if defined(RSOILWAT)
-void get_evapSoil_mem(OutPeriod pd)
-{
-	LyrIndex i;
-	SW_SOILWAT_OUTPUTS *vo = SW_Soilwat.p_oagg[pd];
-
-	RealD *p = p_OUT[eSW_EvapSoil][pd];
-	get_outvalleader(p, pd);
-
-	ForEachEvapLayer(i)
-	{
-		p[iOUT(i, pd)] = vo->evap[i];
-	}
-}
-
-#elif defined(STEPWAT)
-void get_evapSoil_agg(OutPeriod pd)
-{
-	LyrIndex i;
-	SW_SOILWAT_OUTPUTS *vo = SW_Soilwat.p_oagg[pd];
-
-	RealD
-		*p = p_OUT[eSW_EvapSoil][pd],
-		*psd = p_OUTsd[eSW_EvapSoil][pd];
-
-	ForEachEvapLayer(i)
-	{
-		do_running_agg(p, psd, iOUT(i, pd), Globals->currIter, vo->evap[i]);
-	}
-
-	if (print_IterationSummary) {
-		sw_outstr_agg[0] = '\0';
-		format_IterationSummary(p, psd, pd, ncol_OUT[eSW_EvapSoil]);
-	}
-}
-#endif
-
-
-//------ eSW_EvapSurface
-#ifdef SW_OUTTEXT
-void get_evapSurface_text(OutPeriod pd)
-{
-	int k;
-	SW_SOILWAT_OUTPUTS *vo = SW_Soilwat.p_oagg[pd];
-
-	char str[OUTSTRLEN];
-	sw_outstr[0] = '\0';
-
-	sprintf(sw_outstr, "%c%.*f", _Sep, OUT_DIGITS, vo->total_evap);
-
-	ForEachVegType(k) {
-		sprintf(str, "%c%.*f", _Sep, OUT_DIGITS, vo->evap_veg[k]);
-		strcat(sw_outstr, str);
-	}
-
-	sprintf(str, "%c%.*f%c%.*f",
-		_Sep, OUT_DIGITS, vo->litter_evap,
-		_Sep, OUT_DIGITS, vo->surfaceWater_evap);
-	strcat(sw_outstr, str);
-}
-#endif
-
-#if defined(RSOILWAT)
-void get_evapSurface_mem(OutPeriod pd)
-{
-	int k;
-	SW_SOILWAT_OUTPUTS *vo = SW_Soilwat.p_oagg[pd];
-
-	RealD *p = p_OUT[eSW_EvapSurface][pd];
-	get_outvalleader(p, pd);
-
-	p[iOUT(0, pd)] = vo->total_evap;
-
-	ForEachVegType(k) {
-		p[iOUT(k + 1, pd)] = vo->evap_veg[k];
-	}
-
-	p[iOUT(NVEGTYPES + 1, pd)] = vo->litter_evap;
-	p[iOUT(NVEGTYPES + 2, pd)] = vo->surfaceWater_evap;
-}
-
-#elif defined(STEPWAT)
-void get_evapSurface_agg(OutPeriod pd)
-{
-	int k;
-	SW_SOILWAT_OUTPUTS *vo = SW_Soilwat.p_oagg[pd];
-
-	RealD
-		*p = p_OUT[eSW_EvapSurface][pd],
-		*psd = p_OUTsd[eSW_EvapSurface][pd];
-
-	do_running_agg(p, psd, iOUT(0, pd), Globals->currIter, vo->total_evap);
-
-	ForEachVegType(k) {
-		do_running_agg(p, psd, iOUT(k + 1, pd), Globals->currIter,
-			vo->evap_veg[k]);
-	}
-
-	do_running_agg(p, psd, iOUT(NVEGTYPES + 1, pd), Globals->currIter,
-		vo->litter_evap);
-	do_running_agg(p, psd, iOUT(NVEGTYPES + 2, pd), Globals->currIter,
-		vo->surfaceWater_evap);
-
-	if (print_IterationSummary) {
-		sw_outstr_agg[0] = '\0';
-		format_IterationSummary(p, psd, pd, ncol_OUT[eSW_EvapSurface]);
-	}
-}
-#endif
-
-
-//------ eSW_Interception
-#ifdef SW_OUTTEXT
-void get_interception_text(OutPeriod pd)
-{
-	int k;
-	SW_SOILWAT_OUTPUTS *vo = SW_Soilwat.p_oagg[pd];
-
-	char str[OUTSTRLEN];
-	sw_outstr[0] = '\0';
-
-	sprintf(sw_outstr, "%c%.*f", _Sep, OUT_DIGITS, vo->total_int);
-
-	ForEachVegType(k) {
-		sprintf(str, "%c%.*f", _Sep, OUT_DIGITS, vo->int_veg[k]);
-		strcat(sw_outstr, str);
-	}
-
-	sprintf(str, "%c%.*f", _Sep, OUT_DIGITS, vo->litter_int);
-	strcat(sw_outstr, str);
-}
-#endif
-
-#if defined(RSOILWAT)
-void get_interception_mem(OutPeriod pd)
-{
-	int k;
-	SW_SOILWAT_OUTPUTS *vo = SW_Soilwat.p_oagg[pd];
-
-	RealD *p = p_OUT[eSW_Interception][pd];
-	get_outvalleader(p, pd);
-
-	p[iOUT(0, pd)] = vo->total_int;
-
-	ForEachVegType(k) {
-		p[iOUT(k + 1, pd)] = vo->int_veg[k];
-	}
-
-	p[iOUT(NVEGTYPES + 1, pd)] = vo->litter_int;
-}
-
-#elif defined(STEPWAT)
-void get_interception_agg(OutPeriod pd)
-{
-	int k;
-	SW_SOILWAT_OUTPUTS *vo = SW_Soilwat.p_oagg[pd];
-
-	RealD
-		*p = p_OUT[eSW_Interception][pd],
-		*psd = p_OUTsd[eSW_Interception][pd];
-
-	do_running_agg(p, psd, iOUT(0, pd), Globals->currIter, vo->total_int);
-
-	ForEachVegType(k) {
-		do_running_agg(p, psd, iOUT(k + 1, pd), Globals->currIter, vo->int_veg[k]);
-	}
-
-	do_running_agg(p, psd, iOUT(NVEGTYPES + 1, pd), Globals->currIter,
-		vo->litter_int);
-
-	if (print_IterationSummary) {
-		sw_outstr_agg[0] = '\0';
-		format_IterationSummary(p, psd, pd, ncol_OUT[eSW_Interception]);
-	}
-}
-#endif
-
-
-//------ eSW_SoilInf
-#ifdef SW_OUTTEXT
-void get_soilinf_text(OutPeriod pd)
-{
-	/* 20100202 (drs) added */
-	/* 20110219 (drs) added runoff */
-	/* 12/13/2012	(clk)	moved runoff, now named snowRunoff, to get_runoffrunon(); */
-	SW_WEATHER_OUTPUTS *vo = SW_Weather.p_oagg[pd];
-
-	sw_outstr[0] = '\0';
-	sprintf(sw_outstr, "%c%.*f", _Sep, OUT_DIGITS, vo->soil_inf);
-}
-#endif
-
-#if defined(RSOILWAT)
-void get_soilinf_mem(OutPeriod pd)
-{
-	SW_WEATHER_OUTPUTS *vo = SW_Weather.p_oagg[pd];
-
-	RealD *p = p_OUT[eSW_SoilInf][pd];
-	get_outvalleader(p, pd);
-
-	p[iOUT(0, pd)] = vo->soil_inf;
-}
-
-#elif defined(STEPWAT)
-void get_soilinf_agg(OutPeriod pd)
-{
-	SW_WEATHER_OUTPUTS *vo = SW_Weather.p_oagg[pd];
-
-	RealD
-		*p = p_OUT[eSW_SoilInf][pd],
-		*psd = p_OUTsd[eSW_SoilInf][pd];
-
-	do_running_agg(p, psd, iOUT(0, pd), Globals->currIter, vo->soil_inf);
-
-	if (print_IterationSummary) {
-		sw_outstr_agg[0] = '\0';
-		format_IterationSummary(p, psd, pd, ncol_OUT[eSW_SoilInf]);
-	}
-}
-#endif
-
-
-//------ eSW_LyrDrain
-#ifdef SW_OUTTEXT
-void get_lyrdrain_text(OutPeriod pd)
-{
-	/* 20100202 (drs) added */
-	LyrIndex i;
-	SW_SOILWAT_OUTPUTS *vo = SW_Soilwat.p_oagg[pd];
-
-	char str[OUTSTRLEN];
-	sw_outstr[0] = '\0';
-
-	for (i = 0; i < SW_Site.n_layers - 1; i++)
-	{
-		sprintf(str, "%c%.*f", _Sep, OUT_DIGITS, vo->lyrdrain[i]);
-		strcat(sw_outstr, str);
-	}
-}
-#endif
-
-#if defined(RSOILWAT)
-void get_lyrdrain_mem(OutPeriod pd)
-{
-	LyrIndex i;
-	SW_SOILWAT_OUTPUTS *vo = SW_Soilwat.p_oagg[pd];
-
-	RealD *p = p_OUT[eSW_LyrDrain][pd];
-	get_outvalleader(p, pd);
-
-	for (i = 0; i < SW_Site.n_layers - 1; i++)
-	{
-		p[iOUT(i, pd)] = vo->lyrdrain[i];
-	}
-}
-
-#elif defined(STEPWAT)
-void get_lyrdrain_agg(OutPeriod pd)
-{
-	LyrIndex i;
-	SW_SOILWAT_OUTPUTS *vo = SW_Soilwat.p_oagg[pd];
-
-	RealD
-		*p = p_OUT[eSW_LyrDrain][pd],
-		*psd = p_OUTsd[eSW_LyrDrain][pd];
-
-	for (i = 0; i < SW_Site.n_layers - 1; i++)
-	{
-		do_running_agg(p, psd, iOUT(i, pd), Globals->currIter, vo->lyrdrain[i]);
-	}
-
-	if (print_IterationSummary) {
-		sw_outstr_agg[0] = '\0';
-		format_IterationSummary(p, psd, pd, ncol_OUT[eSW_LyrDrain]);
-	}
-}
-#endif
-
-
-//------ eSW_HydRed
-#ifdef SW_OUTTEXT
-void get_hydred_text(OutPeriod pd)
-{
-	/* 20101020 (drs) added */
-	LyrIndex i;
-	int k;
-	SW_SOILWAT_OUTPUTS *vo = SW_Soilwat.p_oagg[pd];
-
-	char str[OUTSTRLEN];
-	sw_outstr[0] = '\0';
-
-	/* total hydraulic redistribution */
-	ForEachSoilLayer(i)
-	{
-		sprintf(str, "%c%.*f", _Sep, OUT_DIGITS, vo->hydred_total[i]);
-		strcat(sw_outstr, str);
-	}
-
-	/* hydraulic redistribution for each vegetation type */
-	ForEachVegType(k)
-	{
-		ForEachSoilLayer(i)
-		{
-			sprintf(str, "%c%.*f", _Sep, OUT_DIGITS, vo->hydred[k][i]);
-			strcat(sw_outstr, str);
-		}
-	}
-}
-#endif
-
-#if defined(RSOILWAT)
-void get_hydred_mem(OutPeriod pd)
-{
-	LyrIndex i;
-	int k;
-	SW_SOILWAT_OUTPUTS *vo = SW_Soilwat.p_oagg[pd];
-
-	RealD *p = p_OUT[eSW_HydRed][pd];
-	get_outvalleader(p, pd);
-
-	/* total hydraulic redistribution */
-	ForEachSoilLayer(i)
-	{
-		p[iOUT(i, pd)] = vo->hydred_total[i];
-	}
-
-	/* hydraulic redistribution for each vegetation type */
-	ForEachVegType(k)
-	{
-		ForEachSoilLayer(i)
-		{
-			p[iOUT2(i, k + 1, pd)] = vo->hydred[k][i]; // k + 1 because of total hydred
-		}
-	}
-}
-
-#elif defined(STEPWAT)
-void get_hydred_agg(OutPeriod pd)
-{
-	LyrIndex i;
-	int k;
-	SW_SOILWAT_OUTPUTS *vo = SW_Soilwat.p_oagg[pd];
-
-	RealD
-		*p = p_OUT[eSW_HydRed][pd],
-		*psd = p_OUTsd[eSW_HydRed][pd];
-
-	/* total hydraulic redistribution */
-	ForEachSoilLayer(i)
-	{
-		do_running_agg(p, psd, iOUT(i, pd), Globals->currIter, vo->hydred_total[i]);
-	}
-
-	if (print_IterationSummary) {
-		sw_outstr_agg[0] = '\0';
-		format_IterationSummary(p, psd, pd, SW_Site.n_layers);
-	}
-
-	/* hydraulic redistribution for each vegetation type */
-	ForEachVegType(k)
-	{
-		ForEachSoilLayer(i)
-		{
-			// k + 1 because of total hydred
-			do_running_agg(p, psd, iOUT2(i, k + 1, pd), Globals->currIter,
-				vo->hydred[k][i]);
-		}
-	}
-
-	if (print_IterationSummary) {
-		format_IterationSummary2(p, psd, pd, NVEGTYPES, SW_Site.n_layers, 1);
-	}
-}
-#endif
-
-
-//------ eSW_AET
-#ifdef SW_OUTTEXT
-void get_aet_text(OutPeriod pd)
-{
-	SW_SOILWAT_OUTPUTS *vo = SW_Soilwat.p_oagg[pd];
-
-	sw_outstr[0] = '\0';
-	sprintf(sw_outstr, "%c%.*f", _Sep, OUT_DIGITS, vo->aet);
-}
-#endif
-
-#if defined(RSOILWAT)
-void get_aet_mem(OutPeriod pd)
-{
-	SW_SOILWAT_OUTPUTS *vo = SW_Soilwat.p_oagg[pd];
-
-	RealD *p = p_OUT[eSW_AET][pd];
-	get_outvalleader(p, pd);
-
-	p[iOUT(0, pd)] = vo->aet;
-}
-
-#elif defined(STEPWAT)
-void get_aet_agg(OutPeriod pd)
-{
-	SW_SOILWAT_OUTPUTS *vo = SW_Soilwat.p_oagg[pd];
-
-	RealD
-		*p = p_OUT[eSW_AET][pd],
-		*psd = p_OUTsd[eSW_AET][pd];
-
-	do_running_agg(p, psd, iOUT(0, pd), Globals->currIter, vo->aet);
-
-	if (print_IterationSummary) {
-		sw_outstr_agg[0] = '\0';
-		format_IterationSummary(p, psd, pd, ncol_OUT[eSW_AET]);
-	}
-}
-
-// STEPWAT2 expects annual sum of actual evapotranspiration
-void get_aet_SXW(OutPeriod pd)
-{
-	if (pd == eSW_Year) {
-		SW_SOILWAT_OUTPUTS *vo = SW_Soilwat.p_oagg[pd];
-
-		SXW->aet = vo->aet;
-	}
-}
-#endif
-
-
-//------ eSW_PET
-#ifdef SW_OUTTEXT
-void get_pet_text(OutPeriod pd)
-{
-	SW_SOILWAT_OUTPUTS *vo = SW_Soilwat.p_oagg[pd];
-
-	sw_outstr[0] = '\0';
-	sprintf(sw_outstr, "%c%.*f", _Sep, OUT_DIGITS, vo->pet);
-}
-#endif
-
-#if defined(RSOILWAT)
-void get_pet_mem(OutPeriod pd)
-{
-	SW_SOILWAT_OUTPUTS *vo = SW_Soilwat.p_oagg[pd];
-
-	RealD *p = p_OUT[eSW_PET][pd];
-	get_outvalleader(p, pd);
-
-	p[iOUT(0, pd)] = vo->pet;
-}
-
-#elif defined(STEPWAT)
-void get_pet_agg(OutPeriod pd)
-{
-	SW_SOILWAT_OUTPUTS *vo = SW_Soilwat.p_oagg[pd];
-
-	RealD
-		*p = p_OUT[eSW_PET][pd],
-		*psd = p_OUTsd[eSW_PET][pd];
-
-	do_running_agg(p, psd, iOUT(0, pd), Globals->currIter, vo->pet);
-
-	if (print_IterationSummary) {
-		sw_outstr_agg[0] = '\0';
-		format_IterationSummary(p, psd, pd, ncol_OUT[eSW_PET]);
-	}
-}
-#endif
-
-
-//------ eSW_WetDays
-#ifdef SW_OUTTEXT
-void get_wetdays_text(OutPeriod pd)
-{
-	LyrIndex i;
-
-	char str[OUTSTRLEN];
-	sw_outstr[0] = '\0';
-
-	if (pd == eSW_Day)
-	{
-		ForEachSoilLayer(i) {
-			sprintf(str, "%c%i", _Sep, (SW_Soilwat.is_wet[i]) ? 1 : 0);
-			strcat(sw_outstr, str);
-		}
-
-	} else
-	{
-		SW_SOILWAT_OUTPUTS *vo = SW_Soilwat.p_oagg[pd];
-
-		ForEachSoilLayer(i) {
-			sprintf(str, "%c%i", _Sep, (int) vo->wetdays[i]);
-			strcat(sw_outstr, str);
-		}
-	}
-}
-#endif
-
-#if defined(RSOILWAT)
-void get_wetdays_mem(OutPeriod pd)
-{
-	LyrIndex i;
-
-	RealD *p = p_OUT[eSW_WetDays][pd];
-	get_outvalleader(p, pd);
-
-	if (pd == eSW_Day)
-	{
-		ForEachSoilLayer(i) {
-			p[iOUT(i, pd)] = (SW_Soilwat.is_wet[i]) ? 1 : 0;
-		}
-
-	} else
-	{
-		SW_SOILWAT_OUTPUTS *vo = SW_Soilwat.p_oagg[pd];
-
-		ForEachSoilLayer(i) {
-			p[iOUT(i, pd)] = (int) vo->wetdays[i];
-		}
-	}
-}
-
-#elif defined(STEPWAT)
-void get_wetdays_agg(OutPeriod pd)
-{
-	LyrIndex i;
-
-	RealD
-		*p = p_OUT[eSW_WetDays][pd],
-		*psd = p_OUTsd[eSW_WetDays][pd];
-
-	if (pd == eSW_Day)
-	{
-		ForEachSoilLayer(i) {
-			do_running_agg(p, psd, iOUT(i, pd), Globals->currIter,
-				(SW_Soilwat.is_wet[i]) ? 1 : 0);
-		}
-
-	} else
-	{
-		SW_SOILWAT_OUTPUTS *vo = SW_Soilwat.p_oagg[pd];
-
-		ForEachSoilLayer(i) {
-			do_running_agg(p, psd, iOUT(i, pd), Globals->currIter, vo->wetdays[i]);
-		}
-	}
-
-	if (print_IterationSummary) {
-		sw_outstr_agg[0] = '\0';
-		format_IterationSummary(p, psd, pd, ncol_OUT[eSW_WetDays]);
-	}
-}
-#endif
-
-
-//------ eSW_SnowPack
-#ifdef SW_OUTTEXT
-void get_snowpack_text(OutPeriod pd)
-{
-	SW_SOILWAT_OUTPUTS *vo = SW_Soilwat.p_oagg[pd];
-
-	sw_outstr[0] = '\0';
-	sprintf(sw_outstr, "%c%.*f%c%.*f",
-		_Sep, OUT_DIGITS, vo->snowpack,
-		_Sep, OUT_DIGITS, vo->snowdepth);
-}
-#endif
-
-#if defined(RSOILWAT)
-void get_snowpack_mem(OutPeriod pd)
-{
-	SW_SOILWAT_OUTPUTS *vo = SW_Soilwat.p_oagg[pd];
-
-	RealD *p = p_OUT[eSW_SnowPack][pd];
-	get_outvalleader(p, pd);
-
-	p[iOUT(0, pd)] = vo->snowpack;
-	p[iOUT(1, pd)] = vo->snowdepth;
-}
-
-#elif defined(STEPWAT)
-void get_snowpack_agg(OutPeriod pd)
-{
-	SW_SOILWAT_OUTPUTS *vo = SW_Soilwat.p_oagg[pd];
-
-	RealD
-		*p = p_OUT[eSW_SnowPack][pd],
-		*psd = p_OUTsd[eSW_SnowPack][pd];
-
-	do_running_agg(p, psd, iOUT(0, pd), Globals->currIter, vo->snowpack);
-	do_running_agg(p, psd, iOUT(1, pd), Globals->currIter, vo->snowdepth);
-
-	if (print_IterationSummary) {
-		sw_outstr_agg[0] = '\0';
-		format_IterationSummary(p, psd, pd, ncol_OUT[eSW_SnowPack]);
-	}
-}
-#endif
-
-
-//------ eSW_DeepSWC
-#ifdef SW_OUTTEXT
-void get_deepswc_text(OutPeriod pd)
-{
-	SW_SOILWAT_OUTPUTS *vo = SW_Soilwat.p_oagg[pd];
-
-	sw_outstr[0] = '\0';
-	sprintf(sw_outstr, "%c%.*f", _Sep, OUT_DIGITS, vo->deep);
-}
-#endif
-
-#if defined(RSOILWAT)
-void get_deepswc_mem(OutPeriod pd)
-{
-	SW_SOILWAT_OUTPUTS *vo = SW_Soilwat.p_oagg[pd];
-
-	RealD *p = p_OUT[eSW_DeepSWC][pd];
-	get_outvalleader(p, pd);
-
-	p[iOUT(0, pd)] = vo->deep;
-}
-
-#elif defined(STEPWAT)
-void get_deepswc_agg(OutPeriod pd)
-{
-	SW_SOILWAT_OUTPUTS *vo = SW_Soilwat.p_oagg[pd];
-
-	RealD
-		*p = p_OUT[eSW_DeepSWC][pd],
-		*psd = p_OUTsd[eSW_DeepSWC][pd];
-
-	do_running_agg(p, psd, iOUT(0, pd), Globals->currIter, vo->deep);
-
-	if (print_IterationSummary) {
-		sw_outstr_agg[0] = '\0';
-		format_IterationSummary(p, psd, pd, ncol_OUT[eSW_DeepSWC]);
-	}
-}
-#endif
-
-
-//------ eSW_SoilTemp
-#ifdef SW_OUTTEXT
-void get_soiltemp_text(OutPeriod pd)
-{
-	LyrIndex i;
-	SW_SOILWAT_OUTPUTS *vo = SW_Soilwat.p_oagg[pd];
-
-	char str[OUTSTRLEN];
-	sw_outstr[0] = '\0';
-
-	ForEachSoilLayer(i)
-	{
-		sprintf(str, "%c%.*f", _Sep, OUT_DIGITS, vo->sTemp[i]);
-		strcat(sw_outstr, str);
-	}
-}
-#endif
-
-#if defined(RSOILWAT)
-void get_soiltemp_mem(OutPeriod pd)
-{
-	LyrIndex i;
-	SW_SOILWAT_OUTPUTS *vo = SW_Soilwat.p_oagg[pd];
-
-	RealD *p = p_OUT[eSW_SoilTemp][pd];
-	get_outvalleader(p, pd);
-
-	ForEachSoilLayer(i)
-	{
-		p[iOUT(i, pd)] = vo->sTemp[i];
-	}
-}
-
-#elif defined(STEPWAT)
-void get_soiltemp_agg(OutPeriod pd)
-{
-	LyrIndex i;
-	SW_SOILWAT_OUTPUTS *vo = SW_Soilwat.p_oagg[pd];
-
-	RealD
-		*p = p_OUT[eSW_SoilTemp][pd],
-		*psd = p_OUTsd[eSW_SoilTemp][pd];
-
-	ForEachSoilLayer(i)
-	{
-		do_running_agg(p, psd, iOUT(i, pd), Globals->currIter, vo->sTemp[i]);
-	}
-
-	if (print_IterationSummary) {
-		sw_outstr_agg[0] = '\0';
-		format_IterationSummary(p, psd, pd, ncol_OUT[eSW_SoilTemp]);
-	}
-}
-#endif
+/********************************************************/
+/********************************************************/
+/**
+  @file
+  @brief Format user-specified output for text and/or in-memory processing
+
+  See the \ref out_algo "output algorithm documentation" for details.
+
+  History:
+  2018 June 04 (drs) moved output formatter `get_XXX` functions from
+     `SW_Output.c` to dedicated `SW_Output_get_functions.c`
+*/
+/********************************************************/
+/********************************************************/
+
+
+/* =================================================== */
+/*                INCLUDES / DEFINES                   */
+/* --------------------------------------------------- */
+
+#include <math.h>
+#include <stdio.h>
+#include <stdlib.h>
+#include <string.h>
+#include <ctype.h>
+
+#include "generic.h"
+#include "filefuncs.h"
+#include "myMemory.h"
+#include "Times.h"
+
+#include "SW_Carbon.h"
+#include "SW_Defines.h"
+#include "SW_Files.h"
+#include "SW_Model.h"
+#include "SW_Site.h"
+#include "SW_SoilWater.h"
+#include "SW_Times.h"
+#include "SW_Weather.h"
+#include "SW_VegEstab.h"
+#include "SW_VegProd.h"
+
+#include "SW_Output.h"
+
+#ifdef RSOILWAT
+#include <R.h>
+#include <Rdefines.h>
+#include <Rinternals.h>
+#endif
+
+#ifdef STEPWAT
+#include <math.h>
+#include "../sxw.h"
+#include "../ST_defines.h"
+#endif
+
+// Array-based output declarations:
+#ifdef SW_OUTARRAY
+#include "SW_Output_outarray.h"
+#endif
+
+// Text-based output declarations:
+#ifdef SW_OUTTEXT
+#include "SW_Output_outtext.h"
+#endif
+
+
+/* =================================================== */
+/*                  Global Variables                   */
+/* --------------------------------------------------- */
+extern SW_SITE SW_Site;
+extern SW_SOILWAT SW_Soilwat;
+extern SW_MODEL SW_Model;
+extern SW_WEATHER SW_Weather;
+extern SW_VEGPROD SW_VegProd;
+extern SW_VEGESTAB SW_VegEstab;
+extern SW_CARBON SW_Carbon;
+
+extern IntUS ncol_OUT[];
+
+#ifdef STEPWAT
+extern Bool prepare_IterationSummary;
+extern ModelType *Globals; // defined in `ST_Main.c`
+extern GlobalType SuperGlobals;
+extern SXW_t* SXW; // structure to store values in and pass back to STEPPE
+extern TimeInt tOffset; // defined in `SW_Output.c`
+#endif
+
+// Text-based output: defined in `SW_Output_outtext.c`:
+#ifdef SW_OUTTEXT
+extern SW_FILE_STATUS SW_OutFiles;
+extern char _Sep;
+extern char sw_outstr[];
+extern Bool print_IterationSummary;
+#endif
+#ifdef STEPWAT
+extern char sw_outstr_agg[];
+#endif
+
+
+// Array-based output: defined in `SW_Output_outarray.c`
+#ifdef SW_OUTARRAY
+extern RealD *p_OUT[SW_OUTNKEYS][SW_OUTNPERIODS];
+extern IntUS ncol_TimeOUT[];
+extern size_t nrow_OUT[];
+extern size_t irow_OUT[];
+#endif
+#ifdef STEPWAT
+extern RealD *p_OUTsd[SW_OUTNKEYS][SW_OUTNPERIODS];
+#endif
+
+
+/* =================================================== */
+/* =================================================== */
+/*             Private Function Declarations           */
+/* --------------------------------------------------- */
+
+#ifdef STEPWAT
+static void format_IterationSummary(RealD *p, RealD *psd, OutPeriod pd,
+	IntUS N);
+static void format_IterationSummary2(RealD *p, RealD *psd, OutPeriod pd,
+	IntUS N1, IntUS N2, IntUS offset);
+#endif
+
+/* =================================================== */
+/* =================================================== */
+/*             Private Function Definitions            */
+/* --------------------------------------------------- */
+
+#ifdef STEPWAT
+static void format_IterationSummary(RealD *p, RealD *psd, OutPeriod pd, IntUS N)
+{
+	IntUS i;
+	size_t n;
+	RealD sd;
+	char str[OUTSTRLEN];
+
+	for (i = 0; i < N; i++)
+	{
+		n = iOUT(i, pd);
+		sd = final_running_sd(SuperGlobals.runModelIterations, psd[n]);
+
+		sprintf(str, "%c%.*f%c%.*f",
+			_Sep, OUT_DIGITS, p[n], _Sep, OUT_DIGITS, sd);
+		strcat(sw_outstr_agg, str);
+	}
+}
+
+static void format_IterationSummary2(RealD *p, RealD *psd, OutPeriod pd,
+	IntUS N1, IntUS N2, IntUS offset)
+{
+	IntUS k, i;
+	size_t n;
+	RealD sd;
+	char str[OUTSTRLEN];
+
+	for (k = 0; k < N1; k++)
+	{
+		for (i = 0; i < N2; i++)
+		{
+			n = iOUT2(i, k + offset, pd);
+			sd = final_running_sd(SuperGlobals.runModelIterations, psd[n]);
+
+			sprintf(str, "%c%.*f%c%.*f",
+				_Sep, OUT_DIGITS, p[n], _Sep, OUT_DIGITS, sd);
+			strcat(sw_outstr_agg, str);
+		}
+	}
+}
+
+#endif
+
+
+/* =================================================== */
+/* =================================================== */
+/*             Function Definitions                    */
+/*             (declared in SW_Output.h)               */
+/* --------------------------------------------------- */
+
+void get_none(OutPeriod pd)
+{
+	/* --------------------------------------------------- */
+	/* output routine for quantities that aren't yet implemented
+	 * this just gives the main output loop something to call,
+	 * rather than an empty pointer.
+	 */
+	if (pd) {}
+}
+
+
+//------ eSW_CO2Effects
+#ifdef SW_OUTTEXT
+void get_co2effects_text(OutPeriod pd) {
+	int k;
+	SW_VEGPROD *v = &SW_VegProd;
+
+	char str[OUTSTRLEN];
+	sw_outstr[0] = '\0';
+
+	if (pd) {} // hack to silence "-Wunused-parameter"
+
+	ForEachVegType(k) {
+		sprintf(str, "%c%.*f", _Sep, OUT_DIGITS,
+			v->veg[k].co2_multipliers[BIO_INDEX][SW_Model.simyear]);
+		strcat(sw_outstr, str);
+	}
+	ForEachVegType(k) {
+		sprintf(str, "%c%.*f", _Sep, OUT_DIGITS,
+			v->veg[k].co2_multipliers[WUE_INDEX][SW_Model.simyear]);
+		strcat(sw_outstr, str);
+	}
+}
+#endif
+
+#if defined(RSOILWAT)
+void get_co2effects_mem(OutPeriod pd) {
+	int k;
+	SW_VEGPROD *v = &SW_VegProd;
+
+	RealD *p = p_OUT[eSW_CO2Effects][pd];
+	get_outvalleader(p, pd);
+
+	// No averaging or summing required:
+	ForEachVegType(k)
+	{
+		p[iOUT(k, pd)] = v->veg[k].co2_multipliers[BIO_INDEX][SW_Model.simyear];
+		p[iOUT(k + NVEGTYPES, pd)] = v->veg[k].co2_multipliers[WUE_INDEX][SW_Model.simyear];
+	}
+}
+
+#elif defined(STEPWAT)
+void get_co2effects_agg(OutPeriod pd) {
+	int k;
+	SW_VEGPROD *v = &SW_VegProd;
+
+	RealD
+		*p = p_OUT[eSW_CO2Effects][pd],
+		*psd = p_OUTsd[eSW_CO2Effects][pd];
+
+	ForEachVegType(k)
+	{
+		do_running_agg(p, psd, iOUT(k, pd), Globals->currIter,
+			v->veg[k].co2_multipliers[BIO_INDEX][SW_Model.simyear]);
+		do_running_agg(p, psd, iOUT(k + NVEGTYPES, pd), Globals->currIter,
+			v->veg[k].co2_multipliers[WUE_INDEX][SW_Model.simyear]);
+	}
+
+	if (print_IterationSummary) {
+		sw_outstr_agg[0] = '\0';
+		format_IterationSummary(p, psd, pd, ncol_OUT[eSW_CO2Effects]);
+	}
+}
+#endif
+
+
+//------ eSW_Biomass
+#ifdef SW_OUTTEXT
+void get_biomass_text(OutPeriod pd) {
+	int k;
+	RealD biomass_total = 0., litter_total = 0., biolive_total = 0.;
+	SW_VEGPROD *v = &SW_VegProd;
+	SW_VEGPROD_OUTPUTS *vo = SW_VegProd.p_oagg[pd];
+
+	// scale total biomass by fCover to obtain 100% total cover biomass
+	ForEachVegType(k)
+	{
+		biomass_total += vo->veg[k].biomass * v->veg[k].cov.fCover;
+		litter_total += vo->veg[k].litter * v->veg[k].cov.fCover;
+		biolive_total += vo->veg[k].biolive * v->veg[k].cov.fCover;
+	}
+
+	char str[OUTSTRLEN];
+	sw_outstr[0] = '\0';
+
+	// fCover for NVEGTYPES plus bare-ground
+	sprintf(str, "%c%.*f", _Sep, OUT_DIGITS, v->bare_cov.fCover);
+	strcat(sw_outstr, str);
+	ForEachVegType(k) {
+		sprintf(str, "%c%.*f", _Sep, OUT_DIGITS, v->veg[k].cov.fCover);
+		strcat(sw_outstr, str);
+	}
+
+	// biomass (g/m2 as component of total) for NVEGTYPES plus totals and litter
+	sprintf(str, "%c%.*f", _Sep, OUT_DIGITS, biomass_total);
+	strcat(sw_outstr, str);
+	ForEachVegType(k) {
+		sprintf(str, "%c%.*f", _Sep, OUT_DIGITS,
+			vo->veg[k].biomass * v->veg[k].cov.fCover);
+		strcat(sw_outstr, str);
+	}
+	sprintf(str, "%c%.*f", _Sep, OUT_DIGITS, litter_total);
+	strcat(sw_outstr, str);
+
+	// biolive (g/m2 as component of total) for NVEGTYPES plus totals
+	sprintf(str, "%c%.*f", _Sep, OUT_DIGITS, biolive_total);
+	strcat(sw_outstr, str);
+	ForEachVegType(k) {
+		sprintf(str, "%c%.*f", _Sep, OUT_DIGITS,
+			vo->veg[k].biolive * v->veg[k].cov.fCover);
+		strcat(sw_outstr, str);
+	}
+}
+#endif
+
+#if defined(RSOILWAT)
+void get_biomass_mem(OutPeriod pd) {
+	int k, i;
+	RealD biomass_total = 0., litter_total = 0., biolive_total = 0.;
+	SW_VEGPROD *v = &SW_VegProd;
+	SW_VEGPROD_OUTPUTS *vo = SW_VegProd.p_oagg[pd];
+
+	RealD *p = p_OUT[eSW_Biomass][pd];
+	get_outvalleader(p, pd);
+
+	// scale total biomass by fCover to obtain 100% total cover biomass
+	ForEachVegType(k)
+	{
+		biomass_total += vo->veg[k].biomass * v->veg[k].cov.fCover;
+		litter_total += vo->veg[k].litter * v->veg[k].cov.fCover;
+		biolive_total += vo->veg[k].biolive * v->veg[k].cov.fCover;
+	}
+
+	// fCover for NVEGTYPES plus bare-ground
+	p[iOUT(0, pd)] = v->bare_cov.fCover;
+	i = 1;
+	ForEachVegType(k)
+	{
+		p[iOUT(i + k, pd)] = v->veg[k].cov.fCover;
+	}
+
+	// biomass (g/m2 as component of total) for NVEGTYPES plus totals and litter
+	p[iOUT(i + NVEGTYPES, pd)] = biomass_total;
+	i += NVEGTYPES + 1;
+	ForEachVegType(k) {
+		p[iOUT(i + k, pd)] = vo->veg[k].biomass * v->veg[k].cov.fCover;
+	}
+	p[iOUT(i + NVEGTYPES, pd)] = litter_total;
+
+	// biolive (g/m2 as component of total) for NVEGTYPES plus totals
+	p[iOUT(i + NVEGTYPES + 1, pd)] = biolive_total;
+	i += NVEGTYPES + 2;
+	ForEachVegType(k) {
+		p[iOUT(i + k, pd)] = vo->veg[k].biolive * v->veg[k].cov.fCover;
+	}
+}
+
+#elif defined(STEPWAT)
+void get_biomass_agg(OutPeriod pd) {
+	int k, i;
+	RealD biomass_total = 0., litter_total = 0., biolive_total = 0.;
+	SW_VEGPROD *v = &SW_VegProd;
+	SW_VEGPROD_OUTPUTS *vo = SW_VegProd.p_oagg[pd];
+
+	RealD
+		*p = p_OUT[eSW_Biomass][pd],
+		*psd = p_OUTsd[eSW_Biomass][pd];
+
+	// scale total biomass by fCover to obtain 100% total cover biomass
+	ForEachVegType(k)
+	{
+		biomass_total += vo->veg[k].biomass * v->veg[k].cov.fCover;
+		litter_total += vo->veg[k].litter * v->veg[k].cov.fCover;
+		biolive_total += vo->veg[k].biolive * v->veg[k].cov.fCover;
+	}
+
+	// fCover for NVEGTYPES plus bare-ground
+	do_running_agg(p, psd, iOUT(0, pd), Globals->currIter, v->bare_cov.fCover);
+	i = 1;
+	ForEachVegType(k)
+	{
+		do_running_agg(p, psd, iOUT(i + k, pd), Globals->currIter,
+			v->veg[k].cov.fCover);
+	}
+
+	// biomass (g/m2 as component of total) for NVEGTYPES plus totals and litter
+	do_running_agg(p, psd, iOUT(i + NVEGTYPES, pd), Globals->currIter,
+		biomass_total);
+	i += NVEGTYPES + 1;
+	ForEachVegType(k) {
+		do_running_agg(p, psd, iOUT(i + k, pd), Globals->currIter,
+			vo->veg[k].biomass * v->veg[k].cov.fCover);
+	}
+	do_running_agg(p, psd, iOUT(i + NVEGTYPES, pd), Globals->currIter,
+		litter_total);
+
+	// biolive (g/m2 as component of total) for NVEGTYPES plus totals
+	do_running_agg(p, psd, iOUT(i + NVEGTYPES + 1, pd), Globals->currIter,
+		biolive_total);
+	i += NVEGTYPES + 2;
+	ForEachVegType(k) {
+		do_running_agg(p, psd, iOUT(i + k, pd), Globals->currIter,
+			vo->veg[k].biolive * v->veg[k].cov.fCover);
+	}
+
+	if (print_IterationSummary) {
+		sw_outstr_agg[0] = '\0';
+		format_IterationSummary(p, psd, pd, ncol_OUT[eSW_Biomass]);
+	}
+}
+#endif
+
+
+
+//------ eSW_Estab
+/* --------------------------------------------------- */
+/* the establishment check produces, for each species in
+ * the given set, a day of year >=0 that the species
+ * established itself in the current year.  The output
+ * will be a single row of numbers for each year.  Each
+ * column represents a species in the order it was entered
+ * in the estabs.in file.  The value will be the day that
+ * the species established, or 0 if it didn't establish
+ * this year.
+ */
+#ifdef SW_OUTTEXT
+void get_estab_text(OutPeriod pd)
+{
+	SW_VEGESTAB *v = &SW_VegEstab;
+	IntU i;
+
+	char str[OUTSTRLEN];
+	sw_outstr[0] = '\0';
+
+	i = (IntU) pd; // silence `-Wunused-parameter`
+
+	for (i = 0; i < v->count; i++)
+	{
+		sprintf(str, "%c%d", _Sep, v->parms[i]->estab_doy);
+		strcat(sw_outstr, str);
+	}
+}
+#endif
+
+#if defined(RSOILWAT)
+void get_estab_mem(OutPeriod pd)
+{
+	SW_VEGESTAB *v = &SW_VegEstab;
+	IntU i;
+
+	RealD *p = p_OUT[eSW_Estab][pd];
+	get_outvalleader(p, pd);
+
+	for (i = 0; i < v->count; i++)
+	{
+		p[iOUT(i, pd)] = v->parms[i]->estab_doy;
+	}
+}
+
+#elif defined(STEPWAT)
+void get_estab_agg(OutPeriod pd)
+{
+	SW_VEGESTAB *v = &SW_VegEstab;
+	IntU i;
+
+	RealD
+		*p = p_OUT[eSW_Estab][pd],
+		*psd = p_OUTsd[eSW_Estab][pd];
+
+	for (i = 0; i < v->count; i++)
+	{
+		do_running_agg(p, psd, iOUT(i, pd), Globals->currIter,
+			v->parms[i]->estab_doy);
+	}
+
+	if (print_IterationSummary) {
+		sw_outstr_agg[0] = '\0';
+		format_IterationSummary(p, psd, pd, ncol_OUT[eSW_Estab]);
+	}
+}
+#endif
+
+
+//------ eSW_Temp
+#ifdef SW_OUTTEXT
+void get_temp_text(OutPeriod pd)
+{
+	SW_WEATHER_OUTPUTS *vo = SW_Weather.p_oagg[pd];
+
+	sw_outstr[0] = '\0';
+	sprintf(sw_outstr, "%c%.*f%c%.*f%c%.*f%c%.*f",
+		_Sep, OUT_DIGITS, vo->temp_max,
+		_Sep, OUT_DIGITS, vo->temp_min,
+		_Sep, OUT_DIGITS, vo->temp_avg,
+		_Sep, OUT_DIGITS, vo->surfaceTemp);
+}
+#endif
+
+#if defined(RSOILWAT)
+void get_temp_mem(OutPeriod pd)
+{
+	SW_WEATHER_OUTPUTS *vo = SW_Weather.p_oagg[pd];
+
+	RealD *p = p_OUT[eSW_Temp][pd];
+	get_outvalleader(p, pd);
+
+	p[iOUT(0, pd)] = vo->temp_max;
+	p[iOUT(1, pd)] = vo->temp_min;
+	p[iOUT(2, pd)] = vo->temp_avg;
+	p[iOUT(3, pd)] = vo->surfaceTemp;
+}
+
+#elif defined(STEPWAT)
+void get_temp_agg(OutPeriod pd)
+{
+	SW_WEATHER_OUTPUTS *vo = SW_Weather.p_oagg[pd];
+
+	RealD
+		*p = p_OUT[eSW_Temp][pd],
+		*psd = p_OUTsd[eSW_Temp][pd];
+
+	do_running_agg(p, psd, iOUT(0, pd), Globals->currIter, vo->temp_max);
+	do_running_agg(p, psd, iOUT(1, pd), Globals->currIter, vo->temp_min);
+	do_running_agg(p, psd, iOUT(2, pd), Globals->currIter, vo->temp_avg);
+	do_running_agg(p, psd, iOUT(3, pd), Globals->currIter, vo->surfaceTemp);
+
+	if (print_IterationSummary) {
+		sw_outstr_agg[0] = '\0';
+		format_IterationSummary(p, psd, pd, ncol_OUT[eSW_Temp]);
+	}
+}
+
+// STEPWAT2 expects annual mean air temperature
+void get_temp_SXW(OutPeriod pd)
+{
+	if (pd == eSW_Month || pd == eSW_Year) {
+		SW_WEATHER_OUTPUTS *vo = SW_Weather.p_oagg[pd];
+
+		if (pd == eSW_Month) {
+			SXW->temp_monthly[SW_Model.month - tOffset] = vo->temp_avg;
+		}
+		else if (pd == eSW_Year) {
+			SXW->temp = vo->temp_avg;
+		}
+	}
+}
+#endif
+
+
+//------ eSW_Precip
+#ifdef SW_OUTTEXT
+void get_precip_text(OutPeriod pd)
+{
+	SW_WEATHER_OUTPUTS *vo = SW_Weather.p_oagg[pd];
+
+	sw_outstr[0] = '\0';
+	sprintf(sw_outstr, "%c%.*f%c%.*f%c%.*f%c%.*f%c%.*f",
+		_Sep, OUT_DIGITS, vo->ppt,
+		_Sep, OUT_DIGITS, vo->rain,
+		_Sep, OUT_DIGITS, vo->snow,
+		_Sep, OUT_DIGITS, vo->snowmelt,
+		_Sep, OUT_DIGITS, vo->snowloss);
+}
+#endif
+
+#if defined(RSOILWAT)
+void get_precip_mem(OutPeriod pd)
+{
+	SW_WEATHER_OUTPUTS *vo = SW_Weather.p_oagg[pd];
+
+	RealD *p = p_OUT[eSW_Precip][pd];
+	get_outvalleader(p, pd);
+
+	p[iOUT(0, pd)] = vo->ppt;
+	p[iOUT(1, pd)] = vo->rain;
+	p[iOUT(2, pd)] = vo->snow;
+	p[iOUT(3, pd)] = vo->snowmelt;
+	p[iOUT(4, pd)] = vo->snowloss;
+}
+
+#elif defined(STEPWAT)
+void get_precip_agg(OutPeriod pd)
+{
+	SW_WEATHER_OUTPUTS *vo = SW_Weather.p_oagg[pd];
+
+	RealD
+		*p = p_OUT[eSW_Precip][pd],
+		*psd = p_OUTsd[eSW_Precip][pd];
+
+	do_running_agg(p, psd, iOUT(0, pd), Globals->currIter, vo->ppt);
+	do_running_agg(p, psd, iOUT(1, pd), Globals->currIter, vo->rain);
+	do_running_agg(p, psd, iOUT(2, pd), Globals->currIter, vo->snow);
+	do_running_agg(p, psd, iOUT(3, pd), Globals->currIter, vo->snowmelt);
+	do_running_agg(p, psd, iOUT(4, pd), Globals->currIter, vo->snowloss);
+
+	if (print_IterationSummary) {
+		sw_outstr_agg[0] = '\0';
+		format_IterationSummary(p, psd, pd, ncol_OUT[eSW_Precip]);
+	}
+}
+
+// STEPWAT2 expects monthly and annual sum of precipitation
+void get_precip_SXW(OutPeriod pd)
+{
+	if (pd == eSW_Month || pd == eSW_Year) {
+		SW_WEATHER_OUTPUTS *vo = SW_Weather.p_oagg[pd];
+
+		if (pd == eSW_Month) {
+			SXW->ppt_monthly[SW_Model.month - tOffset] = vo->ppt;
+		}
+		else if (pd == eSW_Year) {
+			SXW->ppt = vo->ppt;
+		}
+	}
+}
+#endif
+
+
+//------ eSW_VWCBulk
+#ifdef SW_OUTTEXT
+void get_vwcBulk_text(OutPeriod pd)
+{
+	LyrIndex i;
+	SW_SOILWAT_OUTPUTS *vo = SW_Soilwat.p_oagg[pd];
+
+	char str[OUTSTRLEN];
+	sw_outstr[0] = '\0';
+
+	ForEachSoilLayer(i) {
+		/* vwcBulk at this point is identical to swcBulk */
+		sprintf(str, "%c%.*f",
+			_Sep, OUT_DIGITS, vo->vwcBulk[i] / SW_Site.lyr[i]->width);
+		strcat(sw_outstr, str);
+	}
+}
+#endif
+
+#if defined(RSOILWAT)
+void get_vwcBulk_mem(OutPeriod pd)
+{
+	LyrIndex i;
+	SW_SOILWAT_OUTPUTS *vo = SW_Soilwat.p_oagg[pd];
+
+	RealD *p = p_OUT[eSW_VWCBulk][pd];
+	get_outvalleader(p, pd);
+
+	ForEachSoilLayer(i) {
+		/* vwcBulk at this point is identical to swcBulk */
+		p[iOUT(i, pd)] = vo->vwcBulk[i] / SW_Site.lyr[i]->width;
+	}
+}
+
+#elif defined(STEPWAT)
+void get_vwcBulk_agg(OutPeriod pd)
+{
+	LyrIndex i;
+	SW_SOILWAT_OUTPUTS *vo = SW_Soilwat.p_oagg[pd];
+
+	RealD
+		*p = p_OUT[eSW_VWCBulk][pd],
+		*psd = p_OUTsd[eSW_VWCBulk][pd];
+
+	ForEachSoilLayer(i) {
+		/* vwcBulk at this point is identical to swcBulk */
+		do_running_agg(p, psd, iOUT(i, pd), Globals->currIter,
+			vo->vwcBulk[i] / SW_Site.lyr[i]->width);
+	}
+
+	if (print_IterationSummary) {
+		sw_outstr_agg[0] = '\0';
+		format_IterationSummary(p, psd, pd, ncol_OUT[eSW_VWCBulk]);
+	}
+}
+#endif
+
+
+//------ eSW_VWCMatric
+#ifdef SW_OUTTEXT
+void get_vwcMatric_text(OutPeriod pd)
+{
+	LyrIndex i;
+	RealD convert;
+	SW_SOILWAT_OUTPUTS *vo = SW_Soilwat.p_oagg[pd];
+
+	char str[OUTSTRLEN];
+	sw_outstr[0] = '\0';
+
+	ForEachSoilLayer(i) {
+		/* vwcMatric at this point is identical to swcBulk */
+		convert = 1. / (1. - SW_Site.lyr[i]->fractionVolBulk_gravel) / SW_Site.lyr[i]->width;
+
+		sprintf(str, "%c%.*f",
+			_Sep, OUT_DIGITS, vo->vwcMatric[i] * convert);
+		strcat(sw_outstr, str);
+	}
+}
+#endif
+
+#if defined(RSOILWAT)
+void get_vwcMatric_mem(OutPeriod pd)
+{
+	LyrIndex i;
+	RealD convert;
+	SW_SOILWAT_OUTPUTS *vo = SW_Soilwat.p_oagg[pd];
+
+	RealD *p = p_OUT[eSW_VWCMatric][pd];
+	get_outvalleader(p, pd);
+
+	ForEachSoilLayer(i) {
+		/* vwcMatric at this point is identical to swcBulk */
+		convert = 1. / (1. - SW_Site.lyr[i]->fractionVolBulk_gravel) / SW_Site.lyr[i]->width;
+		p[iOUT(i, pd)] = vo->vwcMatric[i] * convert;
+	}
+}
+
+#elif defined(STEPWAT)
+void get_vwcMatric_agg(OutPeriod pd)
+{
+	LyrIndex i;
+	RealD convert;
+	SW_SOILWAT_OUTPUTS *vo = SW_Soilwat.p_oagg[pd];
+
+	RealD
+		*p = p_OUT[eSW_VWCMatric][pd],
+		*psd = p_OUTsd[eSW_VWCMatric][pd];
+
+	ForEachSoilLayer(i) {
+		/* vwcMatric at this point is identical to swcBulk */
+		convert = 1. / (1. - SW_Site.lyr[i]->fractionVolBulk_gravel) / SW_Site.lyr[i]->width;
+
+		do_running_agg(p, psd, iOUT(i, pd), Globals->currIter,
+			vo->vwcMatric[i] * convert);
+	}
+
+	if (print_IterationSummary) {
+		sw_outstr_agg[0] = '\0';
+		format_IterationSummary(p, psd, pd, ncol_OUT[eSW_VWCMatric]);
+	}
+}
+#endif
+
+
+//------ eSW_SWA
+#ifdef SW_OUTTEXT
+void get_swa_text(OutPeriod pd)
+{
+	/* added 21-Oct-03, cwb */
+	LyrIndex i;
+	int k;
+	SW_SOILWAT_OUTPUTS *vo = SW_Soilwat.p_oagg[pd];
+
+	char str[OUTSTRLEN];
+	sw_outstr[0] = '\0';
+
+	ForEachVegType(k)
+	{
+		ForEachSoilLayer(i)
+		{
+			sprintf(str, "%c%.*f", _Sep, OUT_DIGITS, vo->SWA_VegType[k][i]);
+			strcat(sw_outstr, str);
+		}
+	}
+}
+#endif
+
+#if defined(RSOILWAT)
+void get_swa_mem(OutPeriod pd)
+{
+	LyrIndex i;
+	int k;
+	SW_SOILWAT_OUTPUTS *vo = SW_Soilwat.p_oagg[pd];
+
+	RealD *p = p_OUT[eSW_SWA][pd];
+	get_outvalleader(p, pd);
+
+	ForEachVegType(k)
+	{
+		ForEachSoilLayer(i)
+		{
+			p[iOUT2(i, k, pd)] = vo->SWA_VegType[k][i];
+		}
+	}
+}
+
+#elif defined(STEPWAT)
+void get_swa_agg(OutPeriod pd)
+{
+	LyrIndex i;
+	int k;
+	SW_SOILWAT_OUTPUTS *vo = SW_Soilwat.p_oagg[pd];
+
+	RealD
+		*p = p_OUT[eSW_SWA][pd],
+		*psd = p_OUTsd[eSW_SWA][pd];
+
+	ForEachVegType(k)
+	{
+		ForEachSoilLayer(i)
+		{
+			do_running_agg(p, psd, iOUT2(i, k, pd), Globals->currIter,
+				vo->SWA_VegType[k][i]);
+		}
+	}
+
+	if (print_IterationSummary) {
+		sw_outstr_agg[0] = '\0';
+		format_IterationSummary2(p, psd, pd, NVEGTYPES, SW_Site.n_layers, 0);
+	}
+}
+#endif
+
+
+//------ eSW_SWCBulk
+#ifdef SW_OUTTEXT
+void get_swcBulk_text(OutPeriod pd)
+{
+	/* added 21-Oct-03, cwb */
+	LyrIndex i;
+	SW_SOILWAT_OUTPUTS *vo = SW_Soilwat.p_oagg[pd];
+
+	char str[OUTSTRLEN];
+	sw_outstr[0] = '\0';
+
+	ForEachSoilLayer(i)
+	{
+		sprintf(str, "%c%.*f", _Sep, OUT_DIGITS, vo->swcBulk[i]);
+		strcat(sw_outstr, str);
+	}
+}
+#endif
+
+#if defined(RSOILWAT)
+void get_swcBulk_mem(OutPeriod pd)
+{
+	LyrIndex i;
+	SW_SOILWAT_OUTPUTS *vo = SW_Soilwat.p_oagg[pd];
+
+	RealD *p = p_OUT[eSW_SWCBulk][pd];
+	get_outvalleader(p, pd);
+
+	ForEachSoilLayer(i)
+	{
+		p[iOUT(i, pd)] = vo->swcBulk[i];
+	}
+}
+
+#elif defined(STEPWAT)
+void get_swcBulk_agg(OutPeriod pd)
+{
+	LyrIndex i;
+	SW_SOILWAT_OUTPUTS *vo = SW_Soilwat.p_oagg[pd];
+
+	RealD
+		*p = p_OUT[eSW_SWCBulk][pd],
+		*psd = p_OUTsd[eSW_SWCBulk][pd];
+
+	ForEachSoilLayer(i)
+	{
+		do_running_agg(p, psd, iOUT(i, pd), Globals->currIter, vo->swcBulk[i]);
+	}
+
+	if (print_IterationSummary) {
+		sw_outstr_agg[0] = '\0';
+		format_IterationSummary(p, psd, pd, ncol_OUT[eSW_SWCBulk]);
+	}
+}
+
+// STEPWAT2 expects monthly mean SWCbulk by soil layer
+void get_swcBulk_SXW(OutPeriod pd)
+{
+	if (pd == eSW_Month) {
+		LyrIndex i;
+		SW_SOILWAT_OUTPUTS *vo = SW_Soilwat.p_oagg[pd];
+
+		ForEachSoilLayer(i)
+		{
+			SXW->swc[Ilp(i, SW_Model.month - tOffset)] = vo->swcBulk[i];
+		}
+	}
+}
+#endif
+
+
+//------ eSW_SWPMatric
+/* can't take arithmetic average of swp because it's
+ * exponential.  At this time (until I remember to look
+ * up whether harmonic or some other average is better
+ * and fix this) we're not averaging swp but converting
+ * the averaged swc.  This also avoids converting for
+ * each day.
+ *
+ * added 12-Oct-03, cwb */
+
+#ifdef SW_OUTTEXT
+void get_swpMatric_text(OutPeriod pd)
+{
+	RealD val;
+	LyrIndex i;
+	SW_SOILWAT_OUTPUTS *vo = SW_Soilwat.p_oagg[pd];
+
+	char str[OUTSTRLEN];
+	sw_outstr[0] = '\0';
+
+	ForEachSoilLayer(i)
+	{
+		/* swpMatric at this point is identical to swcBulk */
+		val = SW_SWCbulk2SWPmatric(SW_Site.lyr[i]->fractionVolBulk_gravel,
+			vo->swpMatric[i], i);
+
+		sprintf(str, "%c%.*f", _Sep, OUT_DIGITS, val);
+		strcat(sw_outstr, str);
+	}
+}
+#endif
+
+#if defined(RSOILWAT)
+void get_swpMatric_mem(OutPeriod pd)
+{
+	LyrIndex i;
+	SW_SOILWAT_OUTPUTS *vo = SW_Soilwat.p_oagg[pd];
+
+	RealD *p = p_OUT[eSW_SWPMatric][pd];
+	get_outvalleader(p, pd);
+
+	ForEachSoilLayer(i)
+	{
+		/* swpMatric at this point is identical to swcBulk */
+		p[iOUT(i, pd)] = SW_SWCbulk2SWPmatric(
+			SW_Site.lyr[i]->fractionVolBulk_gravel, vo->swpMatric[i], i);
+	}
+}
+
+#elif defined(STEPWAT)
+void get_swpMatric_agg(OutPeriod pd)
+{
+	RealD val;
+	LyrIndex i;
+	SW_SOILWAT_OUTPUTS *vo = SW_Soilwat.p_oagg[pd];
+
+	RealD
+		*p = p_OUT[eSW_SWPMatric][pd],
+		*psd = p_OUTsd[eSW_SWPMatric][pd];
+
+	ForEachSoilLayer(i)
+	{
+		/* swpMatric at this point is identical to swcBulk */
+		val = SW_SWCbulk2SWPmatric(
+			SW_Site.lyr[i]->fractionVolBulk_gravel, vo->swpMatric[i], i);
+		do_running_agg(p, psd, iOUT(i, pd), Globals->currIter, val);
+	}
+
+	if (print_IterationSummary) {
+		sw_outstr_agg[0] = '\0';
+		format_IterationSummary(p, psd, pd, ncol_OUT[eSW_SWPMatric]);
+	}
+}
+#endif
+
+
+//------ eSW_SWABulk
+#ifdef SW_OUTTEXT
+void get_swaBulk_text(OutPeriod pd)
+{
+	LyrIndex i;
+	SW_SOILWAT_OUTPUTS *vo = SW_Soilwat.p_oagg[pd];
+
+	char str[OUTSTRLEN];
+	sw_outstr[0] = '\0';
+
+	ForEachSoilLayer(i)
+	{
+		sprintf(str, "%c%.*f", _Sep, OUT_DIGITS, vo->swaBulk[i]);
+		strcat(sw_outstr, str);
+	}
+}
+#endif
+
+#if defined(RSOILWAT)
+void get_swaBulk_mem(OutPeriod pd)
+{
+	LyrIndex i;
+	SW_SOILWAT_OUTPUTS *vo = SW_Soilwat.p_oagg[pd];
+
+	RealD *p = p_OUT[eSW_SWABulk][pd];
+	get_outvalleader(p, pd);
+
+	ForEachSoilLayer(i)
+	{
+		p[iOUT(i, pd)] = vo->swaBulk[i];
+	}
+}
+
+#elif defined(STEPWAT)
+void get_swaBulk_agg(OutPeriod pd)
+{
+	LyrIndex i;
+	SW_SOILWAT_OUTPUTS *vo = SW_Soilwat.p_oagg[pd];
+
+	RealD
+		*p = p_OUT[eSW_SWABulk][pd],
+		*psd = p_OUTsd[eSW_SWABulk][pd];
+
+	ForEachSoilLayer(i)
+	{
+		do_running_agg(p, psd, iOUT(i, pd), Globals->currIter, vo->swaBulk[i]);
+	}
+
+	if (print_IterationSummary) {
+		sw_outstr_agg[0] = '\0';
+		format_IterationSummary(p, psd, pd, ncol_OUT[eSW_SWABulk]);
+	}
+}
+#endif
+
+
+//------ eSW_SWAMatric
+#ifdef SW_OUTTEXT
+void get_swaMatric_text(OutPeriod pd)
+{
+	LyrIndex i;
+	RealD convert;
+	SW_SOILWAT_OUTPUTS *vo = SW_Soilwat.p_oagg[pd];
+
+	char str[OUTSTRLEN];
+	sw_outstr[0] = '\0';
+
+	ForEachSoilLayer(i)
+	{
+		/* swaMatric at this point is identical to swaBulk */
+		convert = 1. / (1. - SW_Site.lyr[i]->fractionVolBulk_gravel);
+
+		sprintf(str, "%c%.*f", _Sep, OUT_DIGITS, vo->swaMatric[i] * convert);
+		strcat(sw_outstr, str);
+	}
+}
+#endif
+
+#if defined(RSOILWAT)
+void get_swaMatric_mem(OutPeriod pd)
+{
+	LyrIndex i;
+	RealD convert;
+	SW_SOILWAT_OUTPUTS *vo = SW_Soilwat.p_oagg[pd];
+
+	RealD *p = p_OUT[eSW_SWAMatric][pd];
+	get_outvalleader(p, pd);
+
+	ForEachSoilLayer(i)
+	{
+		/* swaMatric at this point is identical to swaBulk */
+		convert = 1. / (1. - SW_Site.lyr[i]->fractionVolBulk_gravel);
+		p[iOUT(i, pd)] = vo->swaMatric[i] * convert;
+	}
+}
+
+#elif defined(STEPWAT)
+void get_swaMatric_agg(OutPeriod pd)
+{
+	LyrIndex i;
+	RealD convert;
+	SW_SOILWAT_OUTPUTS *vo = SW_Soilwat.p_oagg[pd];
+
+	RealD
+		*p = p_OUT[eSW_SWAMatric][pd],
+		*psd = p_OUTsd[eSW_SWAMatric][pd];
+
+	ForEachSoilLayer(i)
+	{
+		/* swaMatric at this point is identical to swaBulk */
+		convert = 1. / (1. - SW_Site.lyr[i]->fractionVolBulk_gravel);
+		do_running_agg(p, psd, iOUT(i, pd), Globals->currIter,
+			vo->swaMatric[i] * convert);
+	}
+
+	if (print_IterationSummary) {
+		sw_outstr_agg[0] = '\0';
+		format_IterationSummary(p, psd, pd, ncol_OUT[eSW_SWAMatric]);
+	}
+}
+#endif
+
+
+//------ eSW_SurfaceWater
+#ifdef SW_OUTTEXT
+void get_surfaceWater_text(OutPeriod pd)
+{
+	SW_SOILWAT_OUTPUTS *vo = SW_Soilwat.p_oagg[pd];
+
+	sw_outstr[0] = '\0';
+	sprintf(sw_outstr, "%c%.*f", _Sep, OUT_DIGITS, vo->surfaceWater);
+}
+#endif
+
+#if defined(RSOILWAT)
+void get_surfaceWater_mem(OutPeriod pd)
+{
+	SW_SOILWAT_OUTPUTS *vo = SW_Soilwat.p_oagg[pd];
+
+	RealD *p = p_OUT[eSW_SurfaceWater][pd];
+	get_outvalleader(p, pd);
+
+	p[iOUT(0, pd)] = vo->surfaceWater;
+}
+
+#elif defined(STEPWAT)
+void get_surfaceWater_agg(OutPeriod pd)
+{
+	SW_SOILWAT_OUTPUTS *vo = SW_Soilwat.p_oagg[pd];
+
+	RealD
+		*p = p_OUT[eSW_SurfaceWater][pd],
+		*psd = p_OUTsd[eSW_SurfaceWater][pd];
+
+	do_running_agg(p, psd, iOUT(0, pd), Globals->currIter, vo->surfaceWater);
+
+	if (print_IterationSummary) {
+		sw_outstr_agg[0] = '\0';
+		format_IterationSummary(p, psd, pd, ncol_OUT[eSW_SurfaceWater]);
+	}
+}
+#endif
+
+
+//------ eSW_Runoff
+#ifdef SW_OUTTEXT
+void get_runoffrunon_text(OutPeriod pd)
+{
+	RealD net;
+	SW_WEATHER_OUTPUTS *vo = SW_Weather.p_oagg[pd];
+
+	net = vo->surfaceRunoff + vo->snowRunoff - vo->surfaceRunon;
+
+	sw_outstr[0] = '\0';
+	sprintf(sw_outstr, "%c%.*f%c%.*f%c%.*f%c%.*f",
+		_Sep, OUT_DIGITS, net,
+		_Sep, OUT_DIGITS, vo->surfaceRunoff,
+		_Sep, OUT_DIGITS, vo->snowRunoff,
+		_Sep, OUT_DIGITS, vo->surfaceRunon);
+}
+#endif
+
+#if defined(RSOILWAT)
+void get_runoffrunon_mem(OutPeriod pd)
+{
+	RealD net;
+	SW_WEATHER_OUTPUTS *vo = SW_Weather.p_oagg[pd];
+
+	RealD *p = p_OUT[eSW_Runoff][pd];
+	get_outvalleader(p, pd);
+
+	net = vo->surfaceRunoff + vo->snowRunoff - vo->surfaceRunon;
+
+	p[iOUT(0, pd)] = net;
+	p[iOUT(1, pd)] = vo->surfaceRunoff;
+	p[iOUT(2, pd)] = vo->snowRunoff;
+	p[iOUT(3, pd)] = vo->surfaceRunon;
+}
+
+#elif defined(STEPWAT)
+void get_runoffrunon_agg(OutPeriod pd)
+{
+	RealD net;
+	SW_WEATHER_OUTPUTS *vo = SW_Weather.p_oagg[pd];
+
+	RealD
+		*p = p_OUT[eSW_Runoff][pd],
+		*psd = p_OUTsd[eSW_Runoff][pd];
+
+	net = vo->surfaceRunoff + vo->snowRunoff - vo->surfaceRunon;
+
+	do_running_agg(p, psd, iOUT(0, pd), Globals->currIter, net);
+	do_running_agg(p, psd, iOUT(1, pd), Globals->currIter, vo->surfaceRunoff);
+	do_running_agg(p, psd, iOUT(2, pd), Globals->currIter, vo->snowRunoff);
+	do_running_agg(p, psd, iOUT(3, pd), Globals->currIter, vo->surfaceRunon);
+
+	if (print_IterationSummary) {
+		sw_outstr_agg[0] = '\0';
+		format_IterationSummary(p, psd, pd, ncol_OUT[eSW_Runoff]);
+	}
+}
+#endif
+
+
+//------ eSW_Transp
+#ifdef SW_OUTTEXT
+void get_transp_text(OutPeriod pd)
+{
+	LyrIndex i;
+	int k;
+	SW_SOILWAT_OUTPUTS *vo = SW_Soilwat.p_oagg[pd];
+
+	char str[OUTSTRLEN];
+	sw_outstr[0] = '\0';
+
+	/* total transpiration */
+	ForEachSoilLayer(i)
+	{
+		sprintf(str, "%c%.*f", _Sep, OUT_DIGITS, vo->transp_total[i]);
+		strcat(sw_outstr, str);
+	}
+
+	/* transpiration for each vegetation type */
+	ForEachVegType(k)
+	{
+		ForEachSoilLayer(i)
+		{
+			sprintf(str, "%c%.*f", _Sep, OUT_DIGITS, vo->transp[k][i]);
+			strcat(sw_outstr, str);
+		}
+	}
+}
+#endif
+
+#if defined(RSOILWAT)
+void get_transp_mem(OutPeriod pd)
+{
+	LyrIndex i;
+	int k;
+	SW_SOILWAT_OUTPUTS *vo = SW_Soilwat.p_oagg[pd];
+
+	RealD *p = p_OUT[eSW_Transp][pd];
+	get_outvalleader(p, pd);
+
+	/* total transpiration */
+	ForEachSoilLayer(i)
+	{
+		p[iOUT(i, pd)] = vo->transp_total[i];
+	}
+
+	/* transpiration for each vegetation type */
+	ForEachVegType(k)
+	{
+		ForEachSoilLayer(i)
+		{
+			p[iOUT2(i, k + 1, pd)] = vo->transp[k][i]; // k + 1 because of total transp.
+		}
+	}
+}
+
+#elif defined(STEPWAT)
+void get_transp_agg(OutPeriod pd)
+{
+	LyrIndex i;
+	int k;
+	SW_SOILWAT_OUTPUTS *vo = SW_Soilwat.p_oagg[pd];
+
+	RealD
+		*p = p_OUT[eSW_Transp][pd],
+		*psd = p_OUTsd[eSW_Transp][pd];
+
+	/* total transpiration */
+	ForEachSoilLayer(i)
+	{
+		do_running_agg(p, psd, iOUT(i, pd), Globals->currIter, vo->transp_total[i]);
+	}
+
+	if (print_IterationSummary) {
+		sw_outstr_agg[0] = '\0';
+		format_IterationSummary(p, psd, pd, SW_Site.n_layers);
+	}
+
+	/* transpiration for each vegetation type */
+	ForEachVegType(k)
+	{
+		ForEachSoilLayer(i)
+		{
+			// k + 1 because of total transp.
+			do_running_agg(p, psd, iOUT2(i, k + 1, pd), Globals->currIter,
+				vo->transp[k][i]);
+		}
+	}
+
+	if (print_IterationSummary) {
+		format_IterationSummary2(p, psd, pd, NVEGTYPES, SW_Site.n_layers, 1);
+	}
+}
+
+// STEPWAT2 expects monthly sum of transpiration by soil layer
+// see function `_transp_contribution_by_group`
+void get_transp_SXW(OutPeriod pd)
+{
+	if (pd == eSW_Month) {
+		LyrIndex i;
+		int k;
+		SW_SOILWAT_OUTPUTS *vo = SW_Soilwat.p_oagg[pd];
+
+		/* total transpiration */
+		ForEachSoilLayer(i)
+		{
+			SXW->transpTotal[Ilp(i, SW_Model.month - tOffset)] = vo->transp_total[i];
+		}
+
+		/* transpiration for each vegetation type */
+		ForEachVegType(k)
+		{
+			ForEachSoilLayer(i)
+			{
+				SXW->transpVeg[k][Ilp(i, SW_Model.month - tOffset)] = vo->transp[k][i];
+			}
+		}
+	}
+}
+#endif
+
+
+//------ eSW_EvapSoil
+#ifdef SW_OUTTEXT
+void get_evapSoil_text(OutPeriod pd)
+{
+	LyrIndex i;
+	SW_SOILWAT_OUTPUTS *vo = SW_Soilwat.p_oagg[pd];
+
+	char str[OUTSTRLEN];
+	sw_outstr[0] = '\0';
+
+	ForEachEvapLayer(i)
+	{
+		sprintf(str, "%c%.*f", _Sep, OUT_DIGITS, vo->evap[i]);
+		strcat(sw_outstr, str);
+	}
+}
+#endif
+
+#if defined(RSOILWAT)
+void get_evapSoil_mem(OutPeriod pd)
+{
+	LyrIndex i;
+	SW_SOILWAT_OUTPUTS *vo = SW_Soilwat.p_oagg[pd];
+
+	RealD *p = p_OUT[eSW_EvapSoil][pd];
+	get_outvalleader(p, pd);
+
+	ForEachEvapLayer(i)
+	{
+		p[iOUT(i, pd)] = vo->evap[i];
+	}
+}
+
+#elif defined(STEPWAT)
+void get_evapSoil_agg(OutPeriod pd)
+{
+	LyrIndex i;
+	SW_SOILWAT_OUTPUTS *vo = SW_Soilwat.p_oagg[pd];
+
+	RealD
+		*p = p_OUT[eSW_EvapSoil][pd],
+		*psd = p_OUTsd[eSW_EvapSoil][pd];
+
+	ForEachEvapLayer(i)
+	{
+		do_running_agg(p, psd, iOUT(i, pd), Globals->currIter, vo->evap[i]);
+	}
+
+	if (print_IterationSummary) {
+		sw_outstr_agg[0] = '\0';
+		format_IterationSummary(p, psd, pd, ncol_OUT[eSW_EvapSoil]);
+	}
+}
+#endif
+
+
+//------ eSW_EvapSurface
+#ifdef SW_OUTTEXT
+void get_evapSurface_text(OutPeriod pd)
+{
+	int k;
+	SW_SOILWAT_OUTPUTS *vo = SW_Soilwat.p_oagg[pd];
+
+	char str[OUTSTRLEN];
+	sw_outstr[0] = '\0';
+
+	sprintf(sw_outstr, "%c%.*f", _Sep, OUT_DIGITS, vo->total_evap);
+
+	ForEachVegType(k) {
+		sprintf(str, "%c%.*f", _Sep, OUT_DIGITS, vo->evap_veg[k]);
+		strcat(sw_outstr, str);
+	}
+
+	sprintf(str, "%c%.*f%c%.*f",
+		_Sep, OUT_DIGITS, vo->litter_evap,
+		_Sep, OUT_DIGITS, vo->surfaceWater_evap);
+	strcat(sw_outstr, str);
+}
+#endif
+
+#if defined(RSOILWAT)
+void get_evapSurface_mem(OutPeriod pd)
+{
+	int k;
+	SW_SOILWAT_OUTPUTS *vo = SW_Soilwat.p_oagg[pd];
+
+	RealD *p = p_OUT[eSW_EvapSurface][pd];
+	get_outvalleader(p, pd);
+
+	p[iOUT(0, pd)] = vo->total_evap;
+
+	ForEachVegType(k) {
+		p[iOUT(k + 1, pd)] = vo->evap_veg[k];
+	}
+
+	p[iOUT(NVEGTYPES + 1, pd)] = vo->litter_evap;
+	p[iOUT(NVEGTYPES + 2, pd)] = vo->surfaceWater_evap;
+}
+
+#elif defined(STEPWAT)
+void get_evapSurface_agg(OutPeriod pd)
+{
+	int k;
+	SW_SOILWAT_OUTPUTS *vo = SW_Soilwat.p_oagg[pd];
+
+	RealD
+		*p = p_OUT[eSW_EvapSurface][pd],
+		*psd = p_OUTsd[eSW_EvapSurface][pd];
+
+	do_running_agg(p, psd, iOUT(0, pd), Globals->currIter, vo->total_evap);
+
+	ForEachVegType(k) {
+		do_running_agg(p, psd, iOUT(k + 1, pd), Globals->currIter,
+			vo->evap_veg[k]);
+	}
+
+	do_running_agg(p, psd, iOUT(NVEGTYPES + 1, pd), Globals->currIter,
+		vo->litter_evap);
+	do_running_agg(p, psd, iOUT(NVEGTYPES + 2, pd), Globals->currIter,
+		vo->surfaceWater_evap);
+
+	if (print_IterationSummary) {
+		sw_outstr_agg[0] = '\0';
+		format_IterationSummary(p, psd, pd, ncol_OUT[eSW_EvapSurface]);
+	}
+}
+#endif
+
+
+//------ eSW_Interception
+#ifdef SW_OUTTEXT
+void get_interception_text(OutPeriod pd)
+{
+	int k;
+	SW_SOILWAT_OUTPUTS *vo = SW_Soilwat.p_oagg[pd];
+
+	char str[OUTSTRLEN];
+	sw_outstr[0] = '\0';
+
+	sprintf(sw_outstr, "%c%.*f", _Sep, OUT_DIGITS, vo->total_int);
+
+	ForEachVegType(k) {
+		sprintf(str, "%c%.*f", _Sep, OUT_DIGITS, vo->int_veg[k]);
+		strcat(sw_outstr, str);
+	}
+
+	sprintf(str, "%c%.*f", _Sep, OUT_DIGITS, vo->litter_int);
+	strcat(sw_outstr, str);
+}
+#endif
+
+#if defined(RSOILWAT)
+void get_interception_mem(OutPeriod pd)
+{
+	int k;
+	SW_SOILWAT_OUTPUTS *vo = SW_Soilwat.p_oagg[pd];
+
+	RealD *p = p_OUT[eSW_Interception][pd];
+	get_outvalleader(p, pd);
+
+	p[iOUT(0, pd)] = vo->total_int;
+
+	ForEachVegType(k) {
+		p[iOUT(k + 1, pd)] = vo->int_veg[k];
+	}
+
+	p[iOUT(NVEGTYPES + 1, pd)] = vo->litter_int;
+}
+
+#elif defined(STEPWAT)
+void get_interception_agg(OutPeriod pd)
+{
+	int k;
+	SW_SOILWAT_OUTPUTS *vo = SW_Soilwat.p_oagg[pd];
+
+	RealD
+		*p = p_OUT[eSW_Interception][pd],
+		*psd = p_OUTsd[eSW_Interception][pd];
+
+	do_running_agg(p, psd, iOUT(0, pd), Globals->currIter, vo->total_int);
+
+	ForEachVegType(k) {
+		do_running_agg(p, psd, iOUT(k + 1, pd), Globals->currIter, vo->int_veg[k]);
+	}
+
+	do_running_agg(p, psd, iOUT(NVEGTYPES + 1, pd), Globals->currIter,
+		vo->litter_int);
+
+	if (print_IterationSummary) {
+		sw_outstr_agg[0] = '\0';
+		format_IterationSummary(p, psd, pd, ncol_OUT[eSW_Interception]);
+	}
+}
+#endif
+
+
+//------ eSW_SoilInf
+#ifdef SW_OUTTEXT
+void get_soilinf_text(OutPeriod pd)
+{
+	/* 20100202 (drs) added */
+	/* 20110219 (drs) added runoff */
+	/* 12/13/2012	(clk)	moved runoff, now named snowRunoff, to get_runoffrunon(); */
+	SW_WEATHER_OUTPUTS *vo = SW_Weather.p_oagg[pd];
+
+	sw_outstr[0] = '\0';
+	sprintf(sw_outstr, "%c%.*f", _Sep, OUT_DIGITS, vo->soil_inf);
+}
+#endif
+
+#if defined(RSOILWAT)
+void get_soilinf_mem(OutPeriod pd)
+{
+	SW_WEATHER_OUTPUTS *vo = SW_Weather.p_oagg[pd];
+
+	RealD *p = p_OUT[eSW_SoilInf][pd];
+	get_outvalleader(p, pd);
+
+	p[iOUT(0, pd)] = vo->soil_inf;
+}
+
+#elif defined(STEPWAT)
+void get_soilinf_agg(OutPeriod pd)
+{
+	SW_WEATHER_OUTPUTS *vo = SW_Weather.p_oagg[pd];
+
+	RealD
+		*p = p_OUT[eSW_SoilInf][pd],
+		*psd = p_OUTsd[eSW_SoilInf][pd];
+
+	do_running_agg(p, psd, iOUT(0, pd), Globals->currIter, vo->soil_inf);
+
+	if (print_IterationSummary) {
+		sw_outstr_agg[0] = '\0';
+		format_IterationSummary(p, psd, pd, ncol_OUT[eSW_SoilInf]);
+	}
+}
+#endif
+
+
+//------ eSW_LyrDrain
+#ifdef SW_OUTTEXT
+void get_lyrdrain_text(OutPeriod pd)
+{
+	/* 20100202 (drs) added */
+	LyrIndex i;
+	SW_SOILWAT_OUTPUTS *vo = SW_Soilwat.p_oagg[pd];
+
+	char str[OUTSTRLEN];
+	sw_outstr[0] = '\0';
+
+	for (i = 0; i < SW_Site.n_layers - 1; i++)
+	{
+		sprintf(str, "%c%.*f", _Sep, OUT_DIGITS, vo->lyrdrain[i]);
+		strcat(sw_outstr, str);
+	}
+}
+#endif
+
+#if defined(RSOILWAT)
+void get_lyrdrain_mem(OutPeriod pd)
+{
+	LyrIndex i;
+	SW_SOILWAT_OUTPUTS *vo = SW_Soilwat.p_oagg[pd];
+
+	RealD *p = p_OUT[eSW_LyrDrain][pd];
+	get_outvalleader(p, pd);
+
+	for (i = 0; i < SW_Site.n_layers - 1; i++)
+	{
+		p[iOUT(i, pd)] = vo->lyrdrain[i];
+	}
+}
+
+#elif defined(STEPWAT)
+void get_lyrdrain_agg(OutPeriod pd)
+{
+	LyrIndex i;
+	SW_SOILWAT_OUTPUTS *vo = SW_Soilwat.p_oagg[pd];
+
+	RealD
+		*p = p_OUT[eSW_LyrDrain][pd],
+		*psd = p_OUTsd[eSW_LyrDrain][pd];
+
+	for (i = 0; i < SW_Site.n_layers - 1; i++)
+	{
+		do_running_agg(p, psd, iOUT(i, pd), Globals->currIter, vo->lyrdrain[i]);
+	}
+
+	if (print_IterationSummary) {
+		sw_outstr_agg[0] = '\0';
+		format_IterationSummary(p, psd, pd, ncol_OUT[eSW_LyrDrain]);
+	}
+}
+#endif
+
+
+//------ eSW_HydRed
+#ifdef SW_OUTTEXT
+void get_hydred_text(OutPeriod pd)
+{
+	/* 20101020 (drs) added */
+	LyrIndex i;
+	int k;
+	SW_SOILWAT_OUTPUTS *vo = SW_Soilwat.p_oagg[pd];
+
+	char str[OUTSTRLEN];
+	sw_outstr[0] = '\0';
+
+	/* total hydraulic redistribution */
+	ForEachSoilLayer(i)
+	{
+		sprintf(str, "%c%.*f", _Sep, OUT_DIGITS, vo->hydred_total[i]);
+		strcat(sw_outstr, str);
+	}
+
+	/* hydraulic redistribution for each vegetation type */
+	ForEachVegType(k)
+	{
+		ForEachSoilLayer(i)
+		{
+			sprintf(str, "%c%.*f", _Sep, OUT_DIGITS, vo->hydred[k][i]);
+			strcat(sw_outstr, str);
+		}
+	}
+}
+#endif
+
+#if defined(RSOILWAT)
+void get_hydred_mem(OutPeriod pd)
+{
+	LyrIndex i;
+	int k;
+	SW_SOILWAT_OUTPUTS *vo = SW_Soilwat.p_oagg[pd];
+
+	RealD *p = p_OUT[eSW_HydRed][pd];
+	get_outvalleader(p, pd);
+
+	/* total hydraulic redistribution */
+	ForEachSoilLayer(i)
+	{
+		p[iOUT(i, pd)] = vo->hydred_total[i];
+	}
+
+	/* hydraulic redistribution for each vegetation type */
+	ForEachVegType(k)
+	{
+		ForEachSoilLayer(i)
+		{
+			p[iOUT2(i, k + 1, pd)] = vo->hydred[k][i]; // k + 1 because of total hydred
+		}
+	}
+}
+
+#elif defined(STEPWAT)
+void get_hydred_agg(OutPeriod pd)
+{
+	LyrIndex i;
+	int k;
+	SW_SOILWAT_OUTPUTS *vo = SW_Soilwat.p_oagg[pd];
+
+	RealD
+		*p = p_OUT[eSW_HydRed][pd],
+		*psd = p_OUTsd[eSW_HydRed][pd];
+
+	/* total hydraulic redistribution */
+	ForEachSoilLayer(i)
+	{
+		do_running_agg(p, psd, iOUT(i, pd), Globals->currIter, vo->hydred_total[i]);
+	}
+
+	if (print_IterationSummary) {
+		sw_outstr_agg[0] = '\0';
+		format_IterationSummary(p, psd, pd, SW_Site.n_layers);
+	}
+
+	/* hydraulic redistribution for each vegetation type */
+	ForEachVegType(k)
+	{
+		ForEachSoilLayer(i)
+		{
+			// k + 1 because of total hydred
+			do_running_agg(p, psd, iOUT2(i, k + 1, pd), Globals->currIter,
+				vo->hydred[k][i]);
+		}
+	}
+
+	if (print_IterationSummary) {
+		format_IterationSummary2(p, psd, pd, NVEGTYPES, SW_Site.n_layers, 1);
+	}
+}
+#endif
+
+
+//------ eSW_AET
+#ifdef SW_OUTTEXT
+void get_aet_text(OutPeriod pd)
+{
+	SW_SOILWAT_OUTPUTS *vo = SW_Soilwat.p_oagg[pd];
+
+	sw_outstr[0] = '\0';
+	sprintf(sw_outstr, "%c%.*f", _Sep, OUT_DIGITS, vo->aet);
+}
+#endif
+
+#if defined(RSOILWAT)
+void get_aet_mem(OutPeriod pd)
+{
+	SW_SOILWAT_OUTPUTS *vo = SW_Soilwat.p_oagg[pd];
+
+	RealD *p = p_OUT[eSW_AET][pd];
+	get_outvalleader(p, pd);
+
+	p[iOUT(0, pd)] = vo->aet;
+}
+
+#elif defined(STEPWAT)
+void get_aet_agg(OutPeriod pd)
+{
+	SW_SOILWAT_OUTPUTS *vo = SW_Soilwat.p_oagg[pd];
+
+	RealD
+		*p = p_OUT[eSW_AET][pd],
+		*psd = p_OUTsd[eSW_AET][pd];
+
+	do_running_agg(p, psd, iOUT(0, pd), Globals->currIter, vo->aet);
+
+	if (print_IterationSummary) {
+		sw_outstr_agg[0] = '\0';
+		format_IterationSummary(p, psd, pd, ncol_OUT[eSW_AET]);
+	}
+}
+
+// STEPWAT2 expects annual sum of actual evapotranspiration
+void get_aet_SXW(OutPeriod pd)
+{
+	if (pd == eSW_Year) {
+		SW_SOILWAT_OUTPUTS *vo = SW_Soilwat.p_oagg[pd];
+
+		SXW->aet = vo->aet;
+	}
+}
+#endif
+
+
+//------ eSW_PET
+#ifdef SW_OUTTEXT
+void get_pet_text(OutPeriod pd)
+{
+	SW_SOILWAT_OUTPUTS *vo = SW_Soilwat.p_oagg[pd];
+
+	sw_outstr[0] = '\0';
+	sprintf(sw_outstr, "%c%.*f", _Sep, OUT_DIGITS, vo->pet);
+}
+#endif
+
+#if defined(RSOILWAT)
+void get_pet_mem(OutPeriod pd)
+{
+	SW_SOILWAT_OUTPUTS *vo = SW_Soilwat.p_oagg[pd];
+
+	RealD *p = p_OUT[eSW_PET][pd];
+	get_outvalleader(p, pd);
+
+	p[iOUT(0, pd)] = vo->pet;
+}
+
+#elif defined(STEPWAT)
+void get_pet_agg(OutPeriod pd)
+{
+	SW_SOILWAT_OUTPUTS *vo = SW_Soilwat.p_oagg[pd];
+
+	RealD
+		*p = p_OUT[eSW_PET][pd],
+		*psd = p_OUTsd[eSW_PET][pd];
+
+	do_running_agg(p, psd, iOUT(0, pd), Globals->currIter, vo->pet);
+
+	if (print_IterationSummary) {
+		sw_outstr_agg[0] = '\0';
+		format_IterationSummary(p, psd, pd, ncol_OUT[eSW_PET]);
+	}
+}
+#endif
+
+
+//------ eSW_WetDays
+#ifdef SW_OUTTEXT
+void get_wetdays_text(OutPeriod pd)
+{
+	LyrIndex i;
+
+	char str[OUTSTRLEN];
+	sw_outstr[0] = '\0';
+
+	if (pd == eSW_Day)
+	{
+		ForEachSoilLayer(i) {
+			sprintf(str, "%c%i", _Sep, (SW_Soilwat.is_wet[i]) ? 1 : 0);
+			strcat(sw_outstr, str);
+		}
+
+	} else
+	{
+		SW_SOILWAT_OUTPUTS *vo = SW_Soilwat.p_oagg[pd];
+
+		ForEachSoilLayer(i) {
+			sprintf(str, "%c%i", _Sep, (int) vo->wetdays[i]);
+			strcat(sw_outstr, str);
+		}
+	}
+}
+#endif
+
+#if defined(RSOILWAT)
+void get_wetdays_mem(OutPeriod pd)
+{
+	LyrIndex i;
+
+	RealD *p = p_OUT[eSW_WetDays][pd];
+	get_outvalleader(p, pd);
+
+	if (pd == eSW_Day)
+	{
+		ForEachSoilLayer(i) {
+			p[iOUT(i, pd)] = (SW_Soilwat.is_wet[i]) ? 1 : 0;
+		}
+
+	} else
+	{
+		SW_SOILWAT_OUTPUTS *vo = SW_Soilwat.p_oagg[pd];
+
+		ForEachSoilLayer(i) {
+			p[iOUT(i, pd)] = (int) vo->wetdays[i];
+		}
+	}
+}
+
+#elif defined(STEPWAT)
+void get_wetdays_agg(OutPeriod pd)
+{
+	LyrIndex i;
+
+	RealD
+		*p = p_OUT[eSW_WetDays][pd],
+		*psd = p_OUTsd[eSW_WetDays][pd];
+
+	if (pd == eSW_Day)
+	{
+		ForEachSoilLayer(i) {
+			do_running_agg(p, psd, iOUT(i, pd), Globals->currIter,
+				(SW_Soilwat.is_wet[i]) ? 1 : 0);
+		}
+
+	} else
+	{
+		SW_SOILWAT_OUTPUTS *vo = SW_Soilwat.p_oagg[pd];
+
+		ForEachSoilLayer(i) {
+			do_running_agg(p, psd, iOUT(i, pd), Globals->currIter, vo->wetdays[i]);
+		}
+	}
+
+	if (print_IterationSummary) {
+		sw_outstr_agg[0] = '\0';
+		format_IterationSummary(p, psd, pd, ncol_OUT[eSW_WetDays]);
+	}
+}
+#endif
+
+
+//------ eSW_SnowPack
+#ifdef SW_OUTTEXT
+void get_snowpack_text(OutPeriod pd)
+{
+	SW_SOILWAT_OUTPUTS *vo = SW_Soilwat.p_oagg[pd];
+
+	sw_outstr[0] = '\0';
+	sprintf(sw_outstr, "%c%.*f%c%.*f",
+		_Sep, OUT_DIGITS, vo->snowpack,
+		_Sep, OUT_DIGITS, vo->snowdepth);
+}
+#endif
+
+#if defined(RSOILWAT)
+void get_snowpack_mem(OutPeriod pd)
+{
+	SW_SOILWAT_OUTPUTS *vo = SW_Soilwat.p_oagg[pd];
+
+	RealD *p = p_OUT[eSW_SnowPack][pd];
+	get_outvalleader(p, pd);
+
+	p[iOUT(0, pd)] = vo->snowpack;
+	p[iOUT(1, pd)] = vo->snowdepth;
+}
+
+#elif defined(STEPWAT)
+void get_snowpack_agg(OutPeriod pd)
+{
+	SW_SOILWAT_OUTPUTS *vo = SW_Soilwat.p_oagg[pd];
+
+	RealD
+		*p = p_OUT[eSW_SnowPack][pd],
+		*psd = p_OUTsd[eSW_SnowPack][pd];
+
+	do_running_agg(p, psd, iOUT(0, pd), Globals->currIter, vo->snowpack);
+	do_running_agg(p, psd, iOUT(1, pd), Globals->currIter, vo->snowdepth);
+
+	if (print_IterationSummary) {
+		sw_outstr_agg[0] = '\0';
+		format_IterationSummary(p, psd, pd, ncol_OUT[eSW_SnowPack]);
+	}
+}
+#endif
+
+
+//------ eSW_DeepSWC
+#ifdef SW_OUTTEXT
+void get_deepswc_text(OutPeriod pd)
+{
+	SW_SOILWAT_OUTPUTS *vo = SW_Soilwat.p_oagg[pd];
+
+	sw_outstr[0] = '\0';
+	sprintf(sw_outstr, "%c%.*f", _Sep, OUT_DIGITS, vo->deep);
+}
+#endif
+
+#if defined(RSOILWAT)
+void get_deepswc_mem(OutPeriod pd)
+{
+	SW_SOILWAT_OUTPUTS *vo = SW_Soilwat.p_oagg[pd];
+
+	RealD *p = p_OUT[eSW_DeepSWC][pd];
+	get_outvalleader(p, pd);
+
+	p[iOUT(0, pd)] = vo->deep;
+}
+
+#elif defined(STEPWAT)
+void get_deepswc_agg(OutPeriod pd)
+{
+	SW_SOILWAT_OUTPUTS *vo = SW_Soilwat.p_oagg[pd];
+
+	RealD
+		*p = p_OUT[eSW_DeepSWC][pd],
+		*psd = p_OUTsd[eSW_DeepSWC][pd];
+
+	do_running_agg(p, psd, iOUT(0, pd), Globals->currIter, vo->deep);
+
+	if (print_IterationSummary) {
+		sw_outstr_agg[0] = '\0';
+		format_IterationSummary(p, psd, pd, ncol_OUT[eSW_DeepSWC]);
+	}
+}
+#endif
+
+
+//------ eSW_SoilTemp
+#ifdef SW_OUTTEXT
+void get_soiltemp_text(OutPeriod pd)
+{
+	LyrIndex i;
+	SW_SOILWAT_OUTPUTS *vo = SW_Soilwat.p_oagg[pd];
+
+	char str[OUTSTRLEN];
+	sw_outstr[0] = '\0';
+
+	ForEachSoilLayer(i)
+	{
+		sprintf(str, "%c%.*f", _Sep, OUT_DIGITS, vo->sTemp[i]);
+		strcat(sw_outstr, str);
+	}
+}
+#endif
+
+#if defined(RSOILWAT)
+void get_soiltemp_mem(OutPeriod pd)
+{
+	LyrIndex i;
+	SW_SOILWAT_OUTPUTS *vo = SW_Soilwat.p_oagg[pd];
+
+	RealD *p = p_OUT[eSW_SoilTemp][pd];
+	get_outvalleader(p, pd);
+
+	ForEachSoilLayer(i)
+	{
+		p[iOUT(i, pd)] = vo->sTemp[i];
+	}
+}
+
+#elif defined(STEPWAT)
+void get_soiltemp_agg(OutPeriod pd)
+{
+	LyrIndex i;
+	SW_SOILWAT_OUTPUTS *vo = SW_Soilwat.p_oagg[pd];
+
+	RealD
+		*p = p_OUT[eSW_SoilTemp][pd],
+		*psd = p_OUTsd[eSW_SoilTemp][pd];
+
+	ForEachSoilLayer(i)
+	{
+		do_running_agg(p, psd, iOUT(i, pd), Globals->currIter, vo->sTemp[i]);
+	}
+
+	if (print_IterationSummary) {
+		sw_outstr_agg[0] = '\0';
+		format_IterationSummary(p, psd, pd, ncol_OUT[eSW_SoilTemp]);
+	}
+}
+#endif