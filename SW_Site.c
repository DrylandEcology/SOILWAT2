/********************************************************/
/********************************************************/
/*	Application: SOILWAT - soilwater dynamics simulator
 Source file: Site.c
 Type: module
 Purpose: Read / write and otherwise manage the
 site specific information.  See also the
 Layer module.
 History:
 (8/28/01) -- INITIAL CODING - cwb
 (10/12/2009) - (drs) added altitude
 11/02/2010	(drs) added 5 snow parameters to SW_SITE to be read in from siteparam.in
 10/19/2010	(drs) added HydraulicRedistribution flag, and maxCondroot, swp50, and shapeCond parameters to SW_SIT_read()  and _echo_inputs()
 07/20/2011	(drs) updated _read_layers() to read impermeability values from each soil layer from soils.in file
 added calculation for saturated swc in water_eqn()
 updated _echo_inputs() to print impermeability and saturated swc values
 09/08/2011	(drs) moved all hydraulic redistribution parameters to SW_VegProd.h struct VegType
 09/15/2011	(drs)	deleted albedo from SW_SIT_read() and _echo_inputs(): moved it to SW_VegProd.h to make input vegetation type dependent
 02/03/2012	(drs)	if input of SWCmin < 0 then estimate SWCmin with 'SW_SWC_SWCres' for each soil layer
 02/04/2012	(drs)	included SW_VegProd.h and created global variable extern SW_VegProd: to access vegetation-specific SWPcrit
 02/04/2012	(drs)	added calculation of swc at SWPcrit for each vegetation type and layer to function 'init_site_info()'
 added vwc/swc at SWPcrit to '_echo_inputs()'
 05/24/2012  (DLM) edited SW_SIT_read(void) function to be able to read in Soil Temperature constants from siteparam.in file
 05/24/2012  (DLM) edited _echo_inputs(void) function to echo the Soil Temperature constants to the logfile
 05/25/2012  (DLM) edited _read_layers( void) function to read in the initial soil temperature for each layer
 05/25/2012  (DLM) edited _echo_inputs( void) function to echo the read in soil temperatures for each layer
 05/30/2012  (DLM) edited _read_layers & _echo_inputs functions to read in/echo the deltaX parameter
 05/31/2012  (DLM) edited _read_layers & _echo_inputs functions to read in/echo stMaxDepth & use_soil_temp variables
 05/31/2012  (DLM) edited init_site_info(void) to check if stMaxDepth & stDeltaX values are usable, if not it resets them to the defaults (180 & 15).
 11/06/2012	(clk)	In SW_SIT_read(void), added lines to read in aspect and slope from siteparam.in
 11/06/2012	(clk)	In _echo_inputs(void), added lines to echo aspect and slope to logfile
 11/30/2012	(clk)	In SW_SIT_read(void), added lines to read in percentRunoff from siteparam.in
 11/30/2012	(clk)	In _echo_inputs(void), added lines to echo percentRunoff to logfile
 04/16/2013	(clk)	changed the water_eqn to use the fraction of gravel content in the calculation
 Added the function calculate_soilBulkDensity() which is used to calculate the bulk density of the soil from the inputed matric density. Using eqn 20 from Saxton 2006
 Needed to change the input from soils.in to save to soilMatric_density instead of soilBulk_density
 Changed read_layers() to do a few different things
 First, it now reads in a value for fractionVolBulk_gravel from soils.in
 Secondly, it calls the calculate_soilBulkDensity function for each layer
 Lastly, since fieldcap and wiltpt were removed from soils.in, those values are now calculated within read_layers()
 05/16/2013	(drs)	fixed in init_site_info() the check of transpiration region validity: it gave error if only one layer was present
 06/24/2013	(rjm)	added function void SW_SIT_clear_layers(void) to free allocated soil layers
 06/27/2013	(drs)	closed open files if LogError() with LOGFATAL is called in SW_SIT_read(), _read_layers()
 07/09/2013	(clk)	added the initialization of all the new variables
 06/05/2016 (ctd) Modified threshold for condition involving gravel in _read_layers() function - as per Caitlin's request.
 									Also, added print statements to notify the user that values may be invalid if the gravel content does not follow
									parameters of Corey-Brooks equation.
 */
/********************************************************/
/********************************************************/

/* =================================================== */
/*                INCLUDES / DEFINES                   */
/* --------------------------------------------------- */

#include <math.h>
#include <stdio.h>
#include <stdlib.h>
#include <string.h>

#include "generic.h" // externs `QuietMode`, `EchoInits`
#include "filefuncs.h" // externs `_firstfile`, `inbuf`
#include "myMemory.h"
#include "SW_Defines.h"

#include "SW_Carbon.h" // externs SW_Carbon
#include "SW_Files.h"
#include "SW_Site.h" // externs SW_Site
#include "SW_SoilWater.h"

#include "SW_VegProd.h" // externs SW_VegProd, key2veg



/* =================================================== */
/*                  Global Variables                   */
/* --------------------------------------------------- */

SW_SITE SW_Site;


/* transpiration regions  shallow, moderately shallow,  */
/* deep and very deep. units are in layer numbers. */
LyrIndex _TranspRgnBounds[MAX_TRANSP_REGIONS];


/* for these three, units are cm/cm if < 1, -bars if >= 1 */
RealD
  _SWCInitVal, /* initialization value for swc */
  _SWCWetVal, /* value for a "wet" day,       */
  _SWCMinVal; /* lower bound on swc.          */



/* =================================================== */
/*                  Local Variables                    */
/* --------------------------------------------------- */
static char *MyFileName;


/* =================================================== */
/*             Local Function Definitions              */
/* --------------------------------------------------- */

static void _read_layers(void) {
	/* =================================================== */
	/* 5-Feb-2002 (cwb) removed dmin requirement in input file */

	SW_SITE *v = &SW_Site;
	FILE *f;
	LyrIndex lyrno;
	int x, k;
	RealF dmin = 0.0, dmax, evco, trco_veg[NVEGTYPES], psand, pclay, matricd, imperm,
		soiltemp, f_gravel;

	/* note that Files.read() must be called prior to this. */
	MyFileName = SW_F_name(eLayers);

	f = OpenFile(MyFileName, "r");

	while (GetALine(f, inbuf)) {
		lyrno = _newlayer();

		x = sscanf(
			inbuf,
			"%f %f %f %f %f %f %f %f %f %f %f %f",
			&dmax,
			&matricd,
			&f_gravel,
			&evco,
			&trco_veg[SW_GRASS], &trco_veg[SW_SHRUB], &trco_veg[SW_TREES], &trco_veg[SW_FORBS],
			&psand,
			&pclay,
			&imperm,
			&soiltemp
		);

		/* Check that we have 12 values per layer */
		/* Adjust number if new variables are added */
		if (x != 12) {
			CloseFile(&f);
			LogError(
				logfp,
				LOGFATAL,
				"%s : Incomplete record %d.\n",
				MyFileName, lyrno + 1
			);
		}

		v->lyr[lyrno]->width = dmax - dmin;

		/* checks for valid values now carried out by `SW_SIT_init_run()` */

		dmin = dmax;
		v->lyr[lyrno]->fractionVolBulk_gravel = f_gravel;
		v->lyr[lyrno]->soilMatric_density = matricd;
		v->lyr[lyrno]->evap_coeff = evco;

		ForEachVegType(k)
		{
			v->lyr[lyrno]->transp_coeff[k] = trco_veg[k];
		}

		v->lyr[lyrno]->fractionWeightMatric_sand = psand;
		v->lyr[lyrno]->fractionWeightMatric_clay = pclay;
		v->lyr[lyrno]->impermeability = imperm;
		v->lyr[lyrno]->sTemp = soiltemp;

		if (lyrno >= MAX_LAYERS) {
			CloseFile(&f);
			LogError(
				logfp,
				LOGFATAL,
				"%s : Too many layers specified (%d).\n"
				"Maximum number of layers is %d\n",
				MyFileName, lyrno + 1, MAX_LAYERS
			);
		}
	}

	CloseFile(&f);
}



/* =================================================== */
/*             Global Function Definitions             */
/* --------------------------------------------------- */

/**
	@brief Estimate parameters of selected soil water retention curve (SWRC)
		using selected pedotransfer function (PDF)

	Implemented SWRCs (`swrc_type`):
		1. Campbell 1974 \cite Campbell1974

	Implemented PDFs (`pdf_type`):
		1. Cosby et al. 1984 \cite Cosby1984 PDF estimates parameters of
			 Campbell 1974 \cite Campbell1974 SWRC
			 see `SWRC_PDF_Cosby1984_for_Campbell1974()`

	@param[in] swrc_type Identification number of selected SWRC
	@param[in] pdf_type Identification number of selected PDF
	@param[out] *swrcp Vector of SWRC parameters to be estimated
	@param[in] sand Sand content of the matric soil (< 2 mm fraction) [g/g]
	@param[in] clay Clay content of the matric soil (< 2 mm fraction) [g/g]
	@param[in] gravel Coarse fragments (> 2 mm; e.g., gravel)
		of the whole soil [m3/m3]
*/
void SWRC_PDF_estimate_parameters(
	unsigned int swrc_type, unsigned int pdf_type,
	double *swrcp,
	double sand, double clay, double gravel
) {

	if (swrc_type == 1 && pdf_type == 1) {
		SWRC_PDF_Cosby1984_for_Campbell1974(swrcp, sand, clay);

	} else {
		LogError(
			logfp,
			LOGFATAL,
			"PDF type %d for SWRC type %d is not implemented.",
			pdf_type, swrc_type
		);


		/**********************************/
		/* TODO: remove once other PDFs are implemented that utilize gravel */
		/* avoiding `error: unused parameter 'gravel' [-Werror=unused-parameter]` */
		if (gravel < 0.) {};
		/**********************************/
	}
}


/**
	@brief Estimate Campbell's 1974 SWRC parameters \cite Campbell1974
		using Cosby et al. 1984 multivariate PDF \cite Cosby1984

	Estimation of three (+1) SWRC parameter values `swrcp`
	based on sand, clay, and (silt):
		- `swrcp[0]` (previously named `thetasMatric`):
			saturated volumetric water content for the matric component [cm/cm]
		- `swrcp[1]` (`psisMatric`): saturated soil water matric potential [-bar]
		- `swrcp[2]` (`bMatric`): slope of the linear log-log retention curve [-]
		- `swrcp[3]` (`binverseMatric`): the inverse of `swrcp[2]`
			(not a parameter per se but pre-calculated for convenience)

	Multivariate PDFs are from Cosby et al. 1984 Table 4;
	Cosby et al. 1984 provided also univariate PDFs in Table 5
	but they are not used here.

	See `SWRC_SWCtoSWP_Campbell1974()` and `SWRC_SWPtoSWC_Campbell1974()`
	for implementation of Campbell's 1974 SWRC.

	@param[out] *swrcp Vector of SWRC parameters to be estimated
	@param[in] sand Sand content of the matric soil (< 2 mm fraction) [g/g]
	@param[in] clay Clay content of the matric soil (< 2 mm fraction) [g/g]
*/
void SWRC_PDF_Cosby1984_for_Campbell1974(
	double *swrcp,
	double sand, double clay
) {
	/* Table 4 */
	swrcp[0] = -14.2 * sand - 3.7 * clay + 50.5;
	/* swrcp[1] = psisMatric: originally formulated as function of silt */
	/* here re-formulated as function of clay */
	swrcp[1] = powe(10.0, -1.58 * sand - 0.63 * clay + 2.17);
	swrcp[2] = -0.3 * sand + 15.7 * clay + 3.10;

	swrcp[3] = ZRO(swrcp[2]) ? SW_MISSING : 1.0 / swrcp[2];
}




/**
	@brief Check Soil Water Retention Curve (SWRC) parameters

	Implemented SWRCs:
		1. Campbell 1974 \cite Campbell1974

	@param[in] swrc_type Identification number of selected SWRC
	@param[in] *swrcp Vector of SWRC parameters

	@return A logical value indicating if parameters passed the checks.
*/
Bool SWRC_check_parameters(unsigned int swrc_type, double *swrcp) {
	Bool res = swFALSE;

	switch (swrc_type) {
		case 1:
			res = SWRC_check_parameters_for_Campbell1974(swrcp);
			break;

		default:
			LogError(
				logfp,
				LOGFATAL,
				"Parameter check for SWRC type %d is not implemented.",
				swrc_type
			);
			break;
	}

	return res;
}



/**
	@brief Check Campbell's 1974 SWRC parameters \cite Campbell1974

	See `SWRC_SWCtoSWP_Campbell1974()` and `SWRC_SWPtoSWC_Campbell1974()`
	for implementation of Campbell's 1974 SWRC.

	See `SWRC_PDF_Cosby1984_for_Campbell1974()` to estimate parameters
	using Cosby et al. 1984 pedotransfer functions.

	Campbell's 1974 SWRC uses three parameters:
		- `swrcp[0]` (previously named `thetasMatric`):
			saturated volumetric water content for the matric component [cm/cm]
		- `swrcp[1]` (`psisMatric`): saturated soil water matric potential [-bar]
		- `swrcp[2]` (`bMatric`): slope of the linear log-log retention curve [-]

	@param[in] *swrcp Vector of SWRC parameters

	@return A logical value indicating if parameters passed the checks.
*/
Bool SWRC_check_parameters_for_Campbell1974(double *swrcp) {
	Bool res = swTRUE;

	if (LE(swrcp[0], 0.0) || GT(swrcp[0], 100.0)) {
		res = swFALSE;
		LogError(
			logfp,
			LOGWARN,
			"SWRC_check_parameters_for_Campbell1974(): invalid value of "
			"theta(saturated, matric, [100 * cm/cm]) = %f (must within 0-100)\n",
			swrcp[0]
		);
	}

	if (LE(swrcp[1], 0.0)) {
		res = swFALSE;
		LogError(
			logfp,
			LOGWARN,
			"SWRC_check_parameters_for_Campbell1974(): invalid value of "
			"psi(saturated, matric, [-bar]) = %f (must > 0)\n",
			swrcp[1]
		);
	}

	if (ZRO(swrcp[2])) {
		res = swFALSE;
		LogError(
			logfp,
			LOGWARN,
			"SWRC_check_parameters_for_Campbell1974(): invalid value of "
			"beta = %f (must be != 0)\n",
			swrcp[2]
		);
	}

	return res;
}


/**
	@brief Saxton et al. 2006 PDFs \cite Saxton2006
		to estimate saturated soil water content

	@param[in] sand Sand content of the matric soil (< 2 mm fraction) [g/g]
	@param[in] clay Clay content of the matric soil (< 2 mm fraction) [g/g]
	@param[in] gravel Coarse fragments (> 2 mm; e.g., gravel)
		of the whole soil [m3/m3]
	@param[in] width Soil layer width [cm]
	@param[out] *swc_sat Saturated water content [cm] to be estimated
*/
void PDF_Saxton2006(
	double *swc_sat,
	double sand, double clay, double gravel, double width
) {
	/* Saxton, K. E. and W. J. Rawls. 2006. Soil water characteristic estimates
		 by texture and organic matter for hydrologic solutions.
		 Soil Science Society of America Journal 70:1569-1578.
	*/

	double
		OM = 0.,
		theta_S, theta_33, theta_33t, theta_S33, theta_S33t, theta_1500, theta_1500t,
		R_w, alpha;

	/* Eq. 1: 1500 kPa moisture */
	theta_1500t =
		+ 0.031 \
		- 0.024 * sand \
		+ 0.487 * clay \
		+ 0.006 * OM \
		+ 0.005 * sand * OM \
		- 0.013 * clay * OM \
		+ 0.068 * sand * clay;

	theta_1500 = theta_1500t + (0.14 * theta_1500t - 0.02);

	/* Eq. 2: 33 kPa moisture */
	theta_33t =
		+ 0.299 \
		- 0.251 * sand \
		+ 0.195 * clay \
		+ 0.011 * OM \
		+ 0.006 * sand * OM \
		- 0.027 * clay * OM \
		+ 0.452 * sand * clay;

	theta_33 =
		theta_33t + (1.283 * squared(theta_33t) - 0.374 * theta_33t - 0.015);

	/* Eq. 3: SAT-33 kPa moisture */
	theta_S33t =
		+ 0.078 \
		+ 0.278 * sand \
		+ 0.034 * clay \
		+ 0.022 * OM \
		- 0.018 * sand * OM \
		- 0.027 * clay * OM \
		- 0.584 * sand * clay;

	theta_S33 = theta_S33t + (0.636 * theta_S33t - 0.107);


	/* Eq. 5: saturated moisture */
	theta_S = theta_33 + theta_S33 - 0.097 * sand + 0.043;

	if (
		LE(theta_S, 0.) ||
		GT(theta_S, 1.)
	) {
		LogError(
			logfp,
			LOGFATAL,
			"PDF_Saxton2006(): invalid value of "
			"theta(saturated, [cm / cm]) = %f (must be within 0-1)\n",
			theta_S
		);
	}

<<<<<<< HEAD
	*swc_sat = width * (1. - gravel) * theta_S;
}
=======
	SW_Site.lyr[n]->swcBulk_saturated =
		SW_Site.lyr[n]->width * (1. - fractionGravel) * theta_S;
>>>>>>> 929f146c


	/* Eq. 18: slope of logarithmic tension-moisture curve */
	SW_Site.lyr[n]->Saxton2006_lambda =
		(log(theta_33) - log(theta_1500)) / (log(1500.) - log(33.));


	/* Eq. 19: Gravel volume <-> weight fraction */
	alpha = SW_Site.lyr[n]->soilMatric_density / 2.65;

	if (GT(fractionGravel, 0.)) {
		R_w = fractionGravel / (alpha + fractionGravel * (1. - alpha));
	} else {
		R_w = 0.;
	}


	/* Eq. 16: saturated conductivity [cm / day] */
	SW_Site.lyr[n]->Saxton2006_K_sat_matric =
		24. / 10. * 1930. \
		* pow(theta_S - theta_33, 3. - SW_Site.lyr[n]->Saxton2006_lambda);


	/* Eq. 22: saturated conductivity in bulk soils */
	SW_Site.lyr[n]->Saxton2006_K_sat_bulk =
		SW_Site.lyr[n]->Saxton2006_K_sat_matric;

	if (GT(fractionGravel, 0.)) {
		SW_Site.lyr[n]->Saxton2006_fK_gravel =
			(1. - R_w) / (1. - R_w * (1. - 1.5 * alpha));

		SW_Site.lyr[n]->Saxton2006_K_sat_bulk *=
			SW_Site.lyr[n]->Saxton2006_fK_gravel;

	} else {
		SW_Site.lyr[n]->Saxton2006_fK_gravel = 1.;
	}

}


/**
  @brief Estimate soil density of the whole soil (bulk).

  SOILWAT2 calculates internally based on soil bulk density of the whole soil,
  i.e., including rock/gravel component. However, SOILWAT2 inputs are expected
  to represent soil (matric) density of the < 2 mm fraction.

  Based on equation 20 from Saxton. @cite Saxton2006
*/
RealD calculate_soilBulkDensity(RealD matricDensity, RealD fractionGravel) {
	/*eqn. 20 from Saxton et al. 2006  to calculate the bulk density of soil */
	return matricDensity * (1 - fractionGravel) + (fractionGravel * 2.65);
}


/**
  @brief Count soil layers with bare-soil evaporation potential

  The count stops at first layer with 0.
*/
LyrIndex nlayers_bsevap() {
	SW_SITE *v = &SW_Site;
	LyrIndex s, n = 0;

	ForEachSoilLayer(s)
	{
		if (GT(v->lyr[s]->evap_coeff, 0.0))
		{
			n++;
		} else{
			break;
		}
	}

	return n;
}

/**
  @brief Count soil layers with roots potentially extracting water for
         transpiration

  The count stops at first layer with 0 per vegetation type.
*/
void nlayers_vegroots(LyrIndex n_transp_lyrs[]) {
	SW_SITE *v = &SW_Site;
	LyrIndex s;
	int k;

	ForEachVegType(k)
	{
		n_transp_lyrs[k] = 0;

		ForEachSoilLayer(s)
		{
			if (GT(v->lyr[s]->transp_coeff[k], 0.0)) {
				n_transp_lyrs[k]++;
			} else {
				break;
			}
		}
	}
}


/**
  @brief Adds a dummy soil layer to handle deep drainage
*/
void add_deepdrain_layer(void) {

	if (SW_Site.deepdrain) {

		/* check if deep drain dummy layer was already added */
		if (SW_Site.deep_lyr == 0) {
			/* `_newlayer()` sets n_layers */
			LyrIndex s = _newlayer();
			SW_Site.lyr[s]->width = 1.0;

			/* sp->deepdrain indicates an extra (dummy) layer for deep drainage
			* has been added, so n_layers really should be n_layers -1
			* NOTE: deep_lyr is base0, n_layers is BASE1
			*/
			SW_Site.deep_lyr = --SW_Site.n_layers;
		}

	} else {

		/* no deep drainage */
		SW_Site.deep_lyr = 0;
	}
}


/**
@brief First time called with no layers so SW_Site.lyr
 not initialized yet, malloc() required.  For each
 layer thereafter realloc() is called.
*/
LyrIndex _newlayer(void) {

	SW_SITE *v = &SW_Site;
	v->n_layers++;

	v->lyr = (!v->lyr) /* if not yet defined */
		? (SW_LAYER_INFO **) Mem_Calloc(v->n_layers, sizeof(SW_LAYER_INFO *), "_newlayer()") /* malloc() it  */
		: (SW_LAYER_INFO **) Mem_ReAlloc(v->lyr, sizeof(SW_LAYER_INFO *) * (v->n_layers)); /* else realloc() */

	v->lyr[v->n_layers - 1] = (SW_LAYER_INFO *) Mem_Calloc(1, sizeof(SW_LAYER_INFO), "_newlayer()");
	v->lyr[v->n_layers - 1]->id = v->n_layers - 1;

	return v->n_layers - 1;
}

/*static void _clear_layer(LyrIndex n) {
 ---------------------------------------------------

 memset(SW_Site.lyr[n], 0, sizeof(SW_LAYER_INFO));

 }*/

/* =================================================== */
/* =================================================== */
/*             Global Function Definitions             */
/* --------------------------------------------------- */

/**
	@brief Initialized memory for SW_Site
	/note that an initializer that is called during execution
			(better called clean() or something) will need to free all allocated
			memory first before clearing structure.
*/
void SW_SIT_construct(void) {
	/* =================================================== */

	memset(&SW_Site, 0, sizeof(SW_Site));
	SW_SIT_init_counts();
}

/**
@brief Runs SW_SIT_clear_layers.
*/
void SW_SIT_deconstruct(void)
{
	SW_SIT_clear_layers();
}

/**
@brief Reads in file for input values.
*/
void SW_SIT_read(void) {
	/* =================================================== */
	/* 5-Feb-2002 (cwb) Removed rgntop requirement in
	 *    transpiration regions section of input
	 */
	SW_SITE *v = &SW_Site;
	SW_CARBON *c = &SW_Carbon;
	FILE *f;
	int lineno = 0, x,
		rgnlow, /* lower layer of region */
		region; /* transp region definition number */
	#ifdef SWDEBUG
	int debug = 0;
	#endif
	LyrIndex r;
	Bool too_many_regions = swFALSE;
	RealD tmp;

	/* note that Files.read() must be called prior to this. */
	MyFileName = SW_F_name(eSite);

	f = OpenFile(MyFileName, "r");

	while (GetALine(f, inbuf)) {
		switch (lineno) {
		case 0:
			_SWCMinVal = atof(inbuf);
			break;
		case 1:
			_SWCInitVal = atof(inbuf);
			break;
		case 2:
			_SWCWetVal = atof(inbuf);
			break;
		case 3:
			v->reset_yr = itob(atoi(inbuf));
			break;
		case 4:
			v->deepdrain = itob(atoi(inbuf));
			break;
		case 5:
			v->pet_scale = atof(inbuf);
			break;
		case 6:
			v->percentRunoff = atof(inbuf);
			break;
		case 7:
			v->percentRunon = atof(inbuf);
			break;
		case 8:
			v->TminAccu2 = atof(inbuf);
			break;
		case 9:
			v->TmaxCrit = atof(inbuf);
			break;
		case 10:
			v->lambdasnow = atof(inbuf);
			break;
		case 11:
			v->RmeltMin = atof(inbuf);
			break;
		case 12:
			v->RmeltMax = atof(inbuf);
			break;
		case 13:
			v->slow_drain_coeff = atof(inbuf);
			break;
		case 14:
			v->evap.xinflec = atof(inbuf);
			break;
		case 15:
			v->evap.slope = atof(inbuf);
			break;
		case 16:
			v->evap.yinflec = atof(inbuf);
			break;
		case 17:
			v->evap.range = atof(inbuf);
			break;
		case 18:
			v->transp.xinflec = atof(inbuf);
			break;
		case 19:
			v->transp.slope = atof(inbuf);
			break;
		case 20:
			v->transp.yinflec = atof(inbuf);
			break;
		case 21:
			v->transp.range = atof(inbuf);
			break;
		case 22:
			// longitude is currently not used by the code, but may be used in the future
			// it is present in the `siteparam.in` input file to completely document
			// site location
			v->longitude = atof(inbuf) * deg_to_rad;
			break;
		case 23:
			v->latitude = atof(inbuf) * deg_to_rad;
			break;
		case 24:
			v->altitude = atof(inbuf);
			break;
		case 25:
			v->slope = atof(inbuf) * deg_to_rad;
			break;
		case 26:
			tmp = atof(inbuf);
			v->aspect = missing(tmp) ? tmp : tmp * deg_to_rad;
			break;
		case 27:
			v->bmLimiter = atof(inbuf);
			break;
		case 28:
			v->t1Param1 = atof(inbuf);
			break;
		case 29:
			v->t1Param2 = atof(inbuf);
			break;
		case 30:
			v->t1Param3 = atof(inbuf);
			break;
		case 31:
			v->csParam1 = atof(inbuf);
			break;
		case 32:
			v->csParam2 = atof(inbuf);
			break;
		case 33:
			v->shParam = atof(inbuf);
			break;
		case 34:
			v->Tsoil_constant = atof(inbuf);
			break;
		case 35:
			v->stDeltaX = atof(inbuf);
			break;
		case 36:
			v->stMaxDepth = atof(inbuf);
			break;
		case 37:
			v->use_soil_temp = itob(atoi(inbuf));
			break;
		case 38:
			c->use_bio_mult = itob(atoi(inbuf));
			#ifdef SWDEBUG
			if (debug) swprintf("'SW_SIT_read': use_bio_mult = %d\n", c->use_bio_mult);
			#endif
			break;
		case 39:
			c->use_wue_mult = itob(atoi(inbuf));
			#ifdef SWDEBUG
			if (debug) swprintf("'SW_SIT_read': use_wue_mult = %d\n", c->use_wue_mult);
			#endif
			break;
		case 40:
			strcpy(c->scenario, inbuf);
			#ifdef SWDEBUG
			if (debug) swprintf("'SW_SIT_read': scenario = %s\n", c->scenario);
			#endif
			break;
		default:
			if (lineno > 40 + MAX_TRANSP_REGIONS)
				break; /* skip extra lines */

			if (MAX_TRANSP_REGIONS < v->n_transp_rgn) {
				too_many_regions = swTRUE;
				goto Label_End_Read;
			}
			x = sscanf(inbuf, "%d %d", &region, &rgnlow);
			if (x < 2 || region < 1 || rgnlow < 1) {
				CloseFile(&f);
				LogError(logfp, LOGFATAL, "%s : Bad record %d.\n", MyFileName, lineno);
			}
			_TranspRgnBounds[region - 1] = (LyrIndex) (rgnlow - 1);
			v->n_transp_rgn++;
		}

		lineno++;
	}

	Label_End_Read:

	CloseFile(&f);

	if (LT(v->percentRunoff, 0.) || GT(v->percentRunoff, 1.)) {
		LogError(logfp, LOGFATAL, "%s : proportion of ponded surface water removed as daily"
		  "runoff = %f (value ranges between 0 and 1)\n", MyFileName, v->percentRunoff);
	}

	if (LT(v->percentRunon, 0.)) {
		LogError(logfp, LOGFATAL, "%s : proportion of water that arrives at surface added "
		  "as daily runon = %f (value ranges between 0 and +inf)\n", MyFileName, v->percentRunon);
	}

	if (too_many_regions) {
		LogError(logfp, LOGFATAL, "%s : Number of transpiration regions"
				" exceeds maximum allowed (%d > %d)\n", MyFileName, v->n_transp_rgn, MAX_TRANSP_REGIONS);
	}

	/* check for any discontinuities (reversals) in the transpiration regions */
	for (r = 1; r < v->n_transp_rgn; r++) {
		if (_TranspRgnBounds[r - 1] >= _TranspRgnBounds[r]) {
			LogError(logfp, LOGFATAL, "%s : Discontinuity/reversal in transpiration regions.\n", SW_F_name(eSite));

		}
	}

	_read_layers();
}

/**
  @brief Creates soil layers based on function arguments (instead of reading
    them from an input file as _read_layers() does)

  @param nlyrs The number of soil layers to create.
  @param[in] dmax Array of size \p nlyrs for depths [cm] of each soil layer
    measured from the surface
  @param[in] matricd Array of size \p nlyrs for soil density of the matric
    component, i.e., the < 2 mm fraction [g/cm3]
  @param[in] f_gravel Array of size \p nlyrs for volumetric gravel content [v/v]
  @param[in] evco Array of size \p nlyrs with bare-soil evaporation coefficients
    [0, 1] that sum up to 1.
  @param[in] trco_grass Array of size \p nlyrs with transpiration coefficients
    for grasses [0, 1] that sum up to 1.
  @param[in] trco_shrub Array of size \p nlyrs with transpiration coefficients
    for shrubs [0, 1] that sum up to 1.
  @param[in] trco_tree Array of size \p nlyrs with transpiration coefficients
    for trees [0, 1] that sum up to 1.
  @param[in] trco_forb Array of size \p nlyrs with transpiration coefficients
    for forbs [0, 1] that sum up to 1.
  @param[in] psand Array of size \p nlyrs for sand content of the
    soil matrix [g3 / g3]
  @param[in] pclay Array of size \p nlyrs for clay content of the
    soil matrix [g3 / g3]
  @param[in] imperm Array of size \p nlyrs with impermeability coefficients
    [0, 1]
  @param[in] soiltemp Array of size \p nlyrs with initial soil temperature [C]
  @param nRegions The number of transpiration regions to create. Must be between
    1 and \ref MAX_TRANSP_REGIONS.
  @param[in] regionLowerBounds Array of size \p nRegions containing the lower
    depth [cm] of each region in ascending (in value) order. If you think about
    this from the perspective of soil, it would mean the shallowest bound is at
    `lowerBounds[0]`.

  @sideeffect After deleting any previous data in the soil layer array
    SW_Site.lyr, it creates new soil layers based on the argument inputs.

  @note
    - This function is a modified version of the function _read_layers() in
      SW_Site.c.
*/
void set_soillayers(LyrIndex nlyrs, RealF *dmax, RealF *matricd, RealF *f_gravel,
  RealF *evco, RealF *trco_grass, RealF *trco_shrub, RealF *trco_tree,
  RealF *trco_forb, RealF *psand, RealF *pclay, RealF *imperm, RealF *soiltemp,
  int nRegions, RealD *regionLowerBounds)
{

  RealF dmin = 0.0;
  SW_SITE *v = &SW_Site;

  LyrIndex lyrno;
  unsigned int i, k;

  // De-allocate and delete previous soil layers and reset counters
  SW_SIT_clear_layers();
  SW_SIT_init_counts();

  // Create new soil
  for (i = 0; i < nlyrs; i++)
  {
    // Create the next soil layer
    lyrno = _newlayer();

    v->lyr[lyrno]->width = dmax[i] - dmin;
    dmin = dmax[i];
    v->lyr[lyrno]->soilMatric_density = matricd[i];
    v->lyr[lyrno]->fractionVolBulk_gravel = f_gravel[i];
    v->lyr[lyrno]->evap_coeff = evco[i];

    ForEachVegType(k)
    {
      switch (k)
      {
        case SW_TREES:
          v->lyr[lyrno]->transp_coeff[k] = trco_tree[i];
          break;
        case SW_SHRUB:
          v->lyr[lyrno]->transp_coeff[k] = trco_shrub[i];
          break;
        case SW_FORBS:
          v->lyr[lyrno]->transp_coeff[k] = trco_forb[i];
          break;
        case SW_GRASS:
          v->lyr[lyrno]->transp_coeff[k] = trco_grass[i];
          break;
      }
    }

    v->lyr[lyrno]->fractionWeightMatric_sand = psand[i];
    v->lyr[lyrno]->fractionWeightMatric_clay = pclay[i];
    v->lyr[lyrno]->impermeability = imperm[i];
    v->lyr[lyrno]->sTemp = soiltemp[i];
  }


  // Guess soil transpiration regions
  derive_soilRegions(nRegions, regionLowerBounds);

  // Re-initialize site parameters based on new soil layers
  SW_SIT_init_run();
}



/**
  @brief Resets soil regions based on input parameters.

  @param nRegions The number of transpiration regions to create. Must be between
    1 and \ref MAX_TRANSP_REGIONS.
  @param[in] regionLowerBounds Array of size \p nRegions containing the lower
    depth [cm] of each region in ascending (in value) order. If you think about
    this from the perspective of soil, it would mean the shallowest bound is at
    `lowerBounds[0]`.

  @sideeffect
    \ref _TranspRgnBounds and \ref SW_SITE.n_transp_rgn will be
    derived from the input and from the soil information.

  @note
  - \p nRegions does NOT determine how many regions will be derived. It only
    defines the size of the \p regionLowerBounds array. For example, if your
    input parameters are `(4, { 10, 20, 40 })`, but there is a soil layer from
    41 to 60 cm, it will be placed in `_TranspRgnBounds[4]`.
*/
void derive_soilRegions(int nRegions, RealD *regionLowerBounds){
	int i, j;
	SW_SITE *v = &SW_Site;
	RealD totalDepth = 0;
	LyrIndex layer, UNDEFINED_LAYER = 999;

	/* ------------- Error checking --------------- */
	if(nRegions < 1 || nRegions > MAX_TRANSP_REGIONS){
		LogError(logfp, LOGFATAL, "derive_soilRegions: invalid number of regions (%d)\n", nRegions);
		return;
	}

	/* --------------- Clear out the array ------------------ */
	for(i = 0; i < MAX_TRANSP_REGIONS; ++i){
		// Setting bounds to a ridiculous number so we
		// know how many get set.
		_TranspRgnBounds[i] = UNDEFINED_LAYER;
	}

	/* ----------------- Derive Regions ------------------- */
	// Loop through the regions the user wants to derive
	layer = 0; // SW_Site.lyr is base0-indexed
	totalDepth = 0;
	for(i = 0; i < nRegions; ++i){
		_TranspRgnBounds[i] = layer;
		// Find the layer that pushes us out of the region.
		// It becomes the bound.
		while(totalDepth < regionLowerBounds[i] &&
		      layer < v->n_layers &&
		      sum_across_vegtypes(v->lyr[layer]->transp_coeff)) {
			totalDepth += v->lyr[layer]->width;
			_TranspRgnBounds[i] = layer;
			layer++;
		}
	}

	/* -------------- Check for duplicates -------------- */
	for(i = 0; i < nRegions - 1; ++i){
		// If there is a duplicate bound we will remove it by left shifting the
		// array, overwriting the duplicate.
		if(_TranspRgnBounds[i] == _TranspRgnBounds[i + 1]){
			for(j = i + 1; j < nRegions - 1; ++j){
				_TranspRgnBounds[j] = _TranspRgnBounds[j + 1];
			}
			_TranspRgnBounds[MAX_TRANSP_REGIONS - 1] = UNDEFINED_LAYER;
		}
	}

	/* -------------- Derive n_transp_rgn --------------- */
	v->n_transp_rgn = 0;
	while(v->n_transp_rgn < MAX_TRANSP_REGIONS &&
	      _TranspRgnBounds[v->n_transp_rgn] != UNDEFINED_LAYER) {
		v->n_transp_rgn++;
	}
}


/**
	@brief Derive and check soil properties from inputs

	Bulk refers to the whole soil,
	i.e., including the rock/gravel component (coarse fragments),
	whereas matric refers to the < 2 mm fraction.

	Internally, SOILWAT2 calculates based on bulk soil, i.e., the whole soil.
	However, sand and clay inputs are expected to represent the soil matric,
	i.e., the < 2 mm fraction.

	sand + clay + silt must equal one.
	Fraction of silt is calculated: 1 - (sand + clay).

	@sideeffect Values stored in global variable `SW_Site`.
*/
void SW_SIT_init_run(void) {
	/* =================================================== */
	/* potentially this routine can be called whether the
	 * layer data came from a file or a function call which
	 * still requires initialization.
	 */
	/* 5-Mar-2002 (cwb) added normalization for ev and tr coefficients */
	/* 1-Oct-03 (cwb) removed sum_evap_coeff and sum_transp_coeff  */

	SW_SITE *sp = &SW_Site;
	SW_LAYER_INFO *lyr;
	LyrIndex s, r, curregion;
	int k, flagswpcrit = 0;
	Bool fail = swFALSE;
	RealD
		fval = 0,
		evsum = 0., trsum_veg[NVEGTYPES] = {0.},
		swcmin_help1, swcmin_help2, tmp;
	const char *errtype = "\0";

	#ifdef SWDEBUG
	int debug = 0;
	#endif


	/* Determine number of layers with potential for
		 bare-soil evaporation and transpiration */
	sp->n_evap_lyrs = nlayers_bsevap();
	nlayers_vegroots(sp->n_transp_lyrs);


	/* Manage deep drainage */
	add_deepdrain_layer();


	/* Loop over soil layers check variables and calculate parameters */
	ForEachSoilLayer(s)
	{
		lyr = sp->lyr[s];

		/* Check validity of soil variables:
			previously, checked by code in `_read_layers()`,
			erroneously skipped by `set_soillayers()`,
			and checked by code in rSOILWAT2's `onSet_SW_LYR()`
		*/
		if (LE(lyr->width, 0.)) {
			fail = swTRUE;
			fval = lyr->width;
			errtype = Str_Dup("layer width");

		} else if (LT(lyr->soilMatric_density, 0.)) {
			fail = swTRUE;
			fval = lyr->soilMatric_density;
			errtype = Str_Dup("soil density");

		} else if (
			LT(lyr->fractionVolBulk_gravel, 0.) ||
			GE(lyr->fractionVolBulk_gravel, 1.)
		) {
			fail = swTRUE;
			fval = lyr->fractionVolBulk_gravel;
			errtype = Str_Dup("gravel content");

		} else if (
			LE(lyr->fractionWeightMatric_sand, 0.) ||
			GE(lyr->fractionWeightMatric_sand, 1.)
		) {
			fail = swTRUE;
			fval = lyr->fractionWeightMatric_sand;
			errtype = Str_Dup("sand proportion");

		} else if (
			LE(lyr->fractionWeightMatric_clay, 0.) ||
			GE(lyr->fractionWeightMatric_clay, 1.)
		) {
			fail = swTRUE;
			fval = lyr->fractionWeightMatric_clay;
			errtype = Str_Dup("clay proportion");

		} else if (
			GE(lyr->fractionWeightMatric_sand + lyr->fractionWeightMatric_clay, 1.)
		) {
			fail = swTRUE;
			fval = lyr->fractionWeightMatric_sand + lyr->fractionWeightMatric_clay;
			errtype = Str_Dup("sand+clay proportion");

		} else if (
			LT(lyr->impermeability, 0.) ||
			GT(lyr->impermeability, 1.)
		) {
			fail = swTRUE;
			fval = lyr->impermeability;
			errtype = Str_Dup("impermeability");

		} else if (
			LT(lyr->evap_coeff, 0.) ||
			GT(lyr->evap_coeff, 1.)
		) {
			fail = swTRUE;
			fval = lyr->evap_coeff;
			errtype = Str_Dup("bare-soil evaporation coefficient");

		} else {
			ForEachVegType(k) {
				if (LT(lyr->transp_coeff[k], 0.) || GT(lyr->transp_coeff[k], 1.)) {
					fail = swTRUE;
					fval = lyr->transp_coeff[k];
					errtype = Str_Dup("transpiration coefficient");
					break;
				}
			}
		}

		if (fail) {
			LogError(
				logfp,
				LOGFATAL,
				"Invalid %s (%5.4f) in layer %d.\n",
				errtype, fval, s + 1
			);
		}


		/* Update soil density for gravel */
		lyr->soilBulk_density = calculate_soilBulkDensity(
			lyr->soilMatric_density,
			lyr->fractionVolBulk_gravel
		);


/**********************************/
/* TODO: remove once new inputs are implemented */
lyr->swrc_type = 1;
lyr->pdf_type = 1;
lyr->swrcp_from_pdf = swTRUE;
/**********************************/

		if (lyr->swrcp_from_pdf) {
			/* Use pedotransfer function PDF */
			/* estimate parameters of soil water retention curve (SWRC) for layer */
			SWRC_PDF_estimate_parameters(
				lyr->swrc_type,
				lyr->pdf_type,
				lyr->swrcp,
				lyr->fractionWeightMatric_sand,
				lyr->fractionWeightMatric_clay,
				lyr->fractionVolBulk_gravel
			);
		}

		/* Check parameters of selected SWRC */
		if (!SWRC_check_parameters(lyr->swrc_type, lyr->swrcp)) {
			LogError(
				logfp,
				LOGFATAL,
				"Parameter checks for layer %d (SWRC type %d) failed.",
				lyr->id, lyr->swrc_type
			);
		}

		/* Calculate SWC at field capacity and at wilting point */
		lyr->swcBulk_fieldcap = SW_SWRC_SWPtoSWC(0.333, lyr);
		lyr->swcBulk_wiltpt = SW_SWRC_SWPtoSWC(15., lyr);


		/* Estimate additional properties */
		PDF_Saxton2006(
			&(lyr->swcBulk_saturated),
			lyr->fractionWeightMatric_sand,
			lyr->fractionWeightMatric_clay,
			lyr->fractionVolBulk_gravel,
			lyr->width
		);

<<<<<<< HEAD
		/* sum ev and tr coefficients for later */
		evsum += lyr->evap_coeff;

		ForEachVegType(k)
		{
			trsum_veg[k] += lyr->transp_coeff[k];

			/* calculate soil water content at SWPcrit for each vegetation type */
			lyr->swcBulk_atSWPcrit[k] = SW_SWRC_SWPtoSWC(
				SW_VegProd.veg[k].SWPcrit,
				lyr
			);

			/* Find which transpiration region the current soil layer
			 * is in and check validity of result. Region bounds are
			 * base1 but s is base0.*/
			curregion = 0;
			ForEachTranspRegion(r)
			{
				if (s < _TranspRgnBounds[r]) {
					if (ZRO(lyr->transp_coeff[k]))
						break; /* end of transpiring layers */
					curregion = r + 1;
					break;
				}
			}

			if (curregion || _TranspRgnBounds[curregion] == 0) {
				lyr->my_transp_rgn[k] = curregion;
				sp->n_transp_lyrs[k] = max(sp->n_transp_lyrs[k], s);

			} else if (s == 0) {
				LogError(logfp, LOGFATAL, "%s : Top soil layer must be included\n"
						"  in %s tranpiration regions.\n", SW_F_name(eSite), key2veg[k]);
			} else if (r < sp->n_transp_rgn) {
				LogError(logfp, LOGFATAL, "%s : Transpiration region %d \n"
						"  is deeper than the deepest layer with a\n"
						"  %s transpiration coefficient > 0 (%d) in '%s'.\n"
						"  Please fix the discrepancy and try again.\n",
						SW_F_name(eSite), r + 1, key2veg[k], s, SW_F_name(eLayers));
			} else {
				lyr->my_transp_rgn[k] = 0;
			}
		}
=======
		/* Calculate lower SWC limit of bare-soil evaporation
			as `max(0.5 * wiltpt, SWC@hygroscopic)`
			Notes:
				- `0.5 * wiltpt` is the E_soil limit from FAO-56 (Allen et al. 1998)
					which may correspond to unrealistically extreme SWP
				- `SWC at hygroscopic point` (-10 MPa; e.g., Porporato et al. 2001)
					describes "air-dry" soil
				- Also make sure that `>= swc_min`, see below
		*/
		lyr->swcBulk_halfwiltpt = fmax(
			0.5 * lyr->swcBulk_wiltpt,
			lyr->width * SW_SWPmatric2VWCBulk(lyr->fractionVolBulk_gravel, 100., s)
		);
>>>>>>> 929f146c


		/* Compute swc wet and dry limits and init value */
		if (LT(_SWCMinVal, 0.0)) {
			/* input: estimate mininum SWC */

			/* residual SWC of Rawls & Brakensiek (1985) */
			swcmin_help1 = SW_VWCBulkRes(
				lyr->fractionVolBulk_gravel,
				lyr->fractionWeightMatric_sand,
				lyr->fractionWeightMatric_clay,
				lyr->swcBulk_saturated / ((1. - lyr->fractionVolBulk_gravel) * lyr->width)
			);

			/* Lower limit for swc_min
				Notes:
				- used in case the equation for residual SWC doesn't work or
					produces unrealistic small values
				- currently, -30 MPa
					(based on limited test runs across western US including hot deserts)
					lower than "air-dry" = hygroscopic point (-10. MPa; Porporato et al. 2001)
					not as extreme as "oven-dry" (-1000. MPa; Fredlund et al. 1994)
			*/
<<<<<<< HEAD
			swcmin_help2 = SW_SWRC_SWPtoSWC(30., lyr) / lyr->width;
=======
			swcmin_help2 = SW_SWPmatric2VWCBulk(lyr->fractionVolBulk_gravel, 300., s);
>>>>>>> 929f146c

			// if `SW_VWCBulkRes()` returns SW_MISSING then use `swcmin_help2`
			if (missing(swcmin_help1)) {
				lyr->swcBulk_min = swcmin_help2;

			} else {
				lyr->swcBulk_min = fmax(swcmin_help1, swcmin_help2);
			}

		} else if (GE(_SWCMinVal, 1.0)) {
			/* input: fixed SWP value as minimum SWC; unit(_SWCMinVal) == -bar */
			lyr->swcBulk_min = SW_SWRC_SWPtoSWC(_SWCMinVal, lyr) / lyr->width;

		} else {
			/* input: fixed VWC value as minimum SWC; unit(_SWCMinVal) == cm/cm */
			lyr->swcBulk_min = _SWCMinVal;
		}

		/* Convert VWC to SWC */
		lyr->swcBulk_min *= lyr->width;


		/* Calculate wet limit of SWC for what inputs defined as wet */
		lyr->swcBulk_wet = lyr->width * (GE(_SWCWetVal, 1.0) ?
			SW_SWPmatric2VWCBulk(lyr->fractionVolBulk_gravel, _SWCWetVal, s) :
			_SWCWetVal
		);

		/* Calculate initial SWC based on inputs */
		lyr->swcBulk_init = lyr->width * (GE(_SWCInitVal, 1.0) ?
			SW_SWPmatric2VWCBulk(lyr->fractionVolBulk_gravel, _SWCInitVal, s) :
			_SWCInitVal
		);


		/* test validity of values */
		if (LT(lyr->swcBulk_init, lyr->swcBulk_min)) {
			LogError(
				logfp, LOGFATAL,
				"%s : Layer %d\n"
				"  calculated `swcBulk_init` (%.4f cm) <= `swcBulk_min` (%.4f cm).\n"
				"  Recheck parameters and try again.\n",
				MyFileName, s + 1, lyr->swcBulk_init, lyr->swcBulk_min
			);
		}

		if (LT(lyr->swcBulk_wiltpt, lyr->swcBulk_min)) {
			LogError(
				logfp, LOGFATAL,
				"%s : Layer %d\n"
				"  calculated `swcBulk_wiltpt` (%.4f cm) <= `swcBulk_min` (%.4f cm).\n"
				"  Recheck parameters and try again.\n",
				MyFileName, s + 1, lyr->swcBulk_wiltpt, lyr->swcBulk_min
			);
		}

		if (LT(lyr->swcBulk_halfwiltpt, lyr->swcBulk_min)) {
			LogError(
				logfp, LOGWARN,
				"%s : Layer %d\n"
				"  calculated `swcBulk_halfwiltpt` (%.4f cm / %.2f MPa)\n"
				"          <= `swcBulk_min` (%.4f cm / %.2f MPa).\n"
				"  `swcBulk_halfwiltpt` was set to `swcBulk_min`.\n",
				MyFileName, s + 1,
				lyr->swcBulk_halfwiltpt,
				-0.1 * SW_SWCbulk2SWPmatric(lyr->fractionVolBulk_gravel, lyr->swcBulk_halfwiltpt, s),
				lyr->swcBulk_min,
				-0.1 * SW_SWCbulk2SWPmatric(lyr->fractionVolBulk_gravel, lyr->swcBulk_min, s)
			);

			lyr->swcBulk_halfwiltpt = lyr->swcBulk_min;
		}

		if (LE(lyr->swcBulk_wet, lyr->swcBulk_min)) {
			LogError(
				logfp, LOGFATAL,
				"%s : Layer %d\n"
				"  calculated `swcBulk_wet` (%.4f cm) <= `swcBulk_min` (%.4f cm).\n"
				"  Recheck parameters and try again.\n",
				MyFileName, s + 1, lyr->swcBulk_wet, lyr->swcBulk_min
			);
		}


		#ifdef SWDEBUG
		if (debug) {
			swprintf(
				"L[%d] swcmin=%f = swpmin=%f\n",
				s,
				lyr->swcBulk_min,
				SW_SWRC_SWCtoSWP(lyr->swcBulk_min, lyr)
			);

			swprintf(
				"L[%d] SWC(HalfWiltpt)=%f = swp(hw)=%f\n",
				s,
<<<<<<< HEAD
				lyr->swcBulk_wiltpt / 2.,
				SW_SWRC_SWCtoSWP(lyr->swcBulk_wiltpt / 2., lyr)
=======
				lyr->swcBulk_halfwiltpt,
				SW_SWCbulk2SWPmatric(
					lyr->fractionVolBulk_gravel,
					lyr->swcBulk_halfwiltpt,
					s
				)
>>>>>>> 929f146c
			);
		}
		#endif


<<<<<<< HEAD
		/* Calculate wet limit of SWC for what inputs defined as wet */
		lyr->swcBulk_wet = GE(_SWCWetVal, 1.0) ?
			SW_SWRC_SWPtoSWC(_SWCWetVal, lyr) :
			_SWCWetVal * lyr->width;
		/* Calculate initial SWC based on inputs */
		lyr->swcBulk_init = GE(_SWCInitVal, 1.0) ?
			SW_SWRC_SWPtoSWC(_SWCInitVal, lyr) :
			_SWCInitVal * lyr->width;
=======
		/* sum ev and tr coefficients for later */
		evsum += lyr->evap_coeff;
>>>>>>> 929f146c

		ForEachVegType(k)
		{
			trsum_veg[k] += lyr->transp_coeff[k];
			/* calculate soil water content at SWPcrit for each vegetation type */
			lyr->swcBulk_atSWPcrit[k] = lyr->width * SW_SWPmatric2VWCBulk(
				lyr->fractionVolBulk_gravel,
				SW_VegProd.veg[k].SWPcrit,
				s
			);

			if (LT(lyr->swcBulk_atSWPcrit[k], lyr->swcBulk_min)) {
				flagswpcrit++;

				// lower SWcrit [-bar] to SWP-equivalent of swBulk_min
				tmp = fmin(
					SW_VegProd.veg[k].SWPcrit,
					SW_SWCbulk2SWPmatric(
						lyr->fractionVolBulk_gravel,
						lyr->swcBulk_min,
						s
					)
				);

				LogError(
					logfp, LOGWARN,
					"%s : Layer %d - vegtype %d\n"
					"  calculated `swcBulk_atSWPcrit` (%.4f cm / %.4f MPa)\n"
					"          <= `swcBulk_min` (%.4f cm / %.4f MPa).\n"
					"  `SWcrit` adjusted to %.4f MPa "
					"(and swcBulk_atSWPcrit in every layer will be re-calculated).\n",
					MyFileName, s + 1, k + 1,
					lyr->swcBulk_atSWPcrit[k],
					-0.1 * SW_VegProd.veg[k].SWPcrit,
					lyr->swcBulk_min,
					-0.1 * SW_SWCbulk2SWPmatric(lyr->fractionVolBulk_gravel, lyr->swcBulk_min, s),
					-0.1 * tmp
				);

				SW_VegProd.veg[k].SWPcrit = tmp;
			}

			/* Find which transpiration region the current soil layer
			 * is in and check validity of result. Region bounds are
			 * base1 but s is base0.*/
			curregion = 0;
			ForEachTranspRegion(r)
			{
				if (s < _TranspRgnBounds[r]) {
					if (ZRO(lyr->transp_coeff[k]))
						break; /* end of transpiring layers */
					curregion = r + 1;
					break;
				}
			}

			if (curregion || _TranspRgnBounds[curregion] == 0) {
				lyr->my_transp_rgn[k] = curregion;
				sp->n_transp_lyrs[k] = max(sp->n_transp_lyrs[k], s);

			} else if (s == 0) {
				LogError(logfp, LOGFATAL, "%s : Top soil layer must be included\n"
						"  in %s tranpiration regions.\n", SW_F_name(eSite), key2veg[k]);
			} else if (r < sp->n_transp_rgn) {
				LogError(logfp, LOGFATAL, "%s : Transpiration region %d \n"
						"  is deeper than the deepest layer with a\n"
						"  %s transpiration coefficient > 0 (%d) in '%s'.\n"
						"  Please fix the discrepancy and try again.\n",
						SW_F_name(eSite), r + 1, key2veg[k], s, SW_F_name(eLayers));
			} else {
				lyr->my_transp_rgn[k] = 0;
			}
		}
	} /*end ForEachSoilLayer */


	/* Re-calculate `swcBulk_atSWPcrit`
			if it was below `swcBulk_min` for any vegetation x soil layer combination
			using adjusted `SWPcrit`
	*/
	if (flagswpcrit) {
		ForEachSoilLayer(s)
		{
			lyr = sp->lyr[s];

			ForEachVegType(k)
			{
				/* calculate soil water content at adjusted SWPcrit */
				lyr->swcBulk_atSWPcrit[k] = lyr->width * SW_SWPmatric2VWCBulk(
					lyr->fractionVolBulk_gravel,
					SW_VegProd.veg[k].SWPcrit,
					s
				);

				if (LT(lyr->swcBulk_atSWPcrit[k], lyr->swcBulk_min)) {
					LogError(
						logfp, LOGFATAL,
						"%s : Layer %d - vegtype %d\n"
						"  calculated `swcBulk_atSWPcrit` (%.4f cm)\n"
						"          <= `swcBulk_min` (%.4f cm).\n"
						"  even with adjusted `SWcrit` (%.4f MPa).\n",
						MyFileName, s + 1, k + 1,
						lyr->swcBulk_atSWPcrit[k],
						lyr->swcBulk_min,
						-0.1 * SW_VegProd.veg[k].SWPcrit
					);
				}
			}
		}

		/* Update values for `get_swa()` */
		ForEachVegType(k)
		{
			SW_VegProd.critSoilWater[k] = -0.1 * SW_VegProd.veg[k].SWPcrit;
		}
		get_critical_rank();
	}

	/* normalize the evap and transp coefficients separately
	 * to avoid obfuscation in the above loop */
	if (!EQ_w_tol(evsum, 1.0, 1e-4)) { // inputs are not more precise than at most 3-4 digits
		LogError(logfp, LOGWARN,
			"%s : Evaporation coefficients were normalized:\n" \
			"\tSum of coefficients was %.4f, but must be 1.0. " \
			"New coefficients are:", MyFileName, evsum);

		ForEachEvapLayer(s)
		{
			SW_Site.lyr[s]->evap_coeff /= evsum;
			LogError(logfp, LOGNOTE, "  Layer %2d : %.4f",
				s + 1, SW_Site.lyr[s]->evap_coeff);
		}

		LogError(logfp, LOGQUIET, "");
	}

	ForEachVegType(k)
	{
		if (!EQ_w_tol(trsum_veg[k], 1.0, 1e-4)) { // inputs are not more precise than at most 3-4 digits
			LogError(logfp, LOGWARN,
				"%s : Transpiration coefficients were normalized for %s:\n" \
				"\tSum of coefficients was %.4f, but must be 1.0. " \
				"New coefficients are:", MyFileName, key2veg[k], trsum_veg[k]);

			ForEachSoilLayer(s)
			{
				if (GT(SW_Site.lyr[s]->transp_coeff[k], 0.))
				{
					SW_Site.lyr[s]->transp_coeff[k] /= trsum_veg[k];
					LogError(logfp, LOGNOTE, "  Layer %2d : %.4f",
						s + 1, SW_Site.lyr[s]->transp_coeff[k]);
				}
			}

			LogError(logfp, LOGQUIET, "");
		}
	}

	// getting the number of regressions, for use in the soil_temperature function
	sp->stNRGR = (sp->stMaxDepth / sp->stDeltaX) - 1;
	Bool too_many_RGR = (Bool) (sp->stNRGR + 1 >= MAX_ST_RGR);

	if (!EQ(fmod(sp->stMaxDepth, sp->stDeltaX), 0.0) || too_many_RGR) {

		if (too_many_RGR)
		{ // because we will use loops such `for (i = 0; i <= nRgr + 1; i++)`
			LogError(logfp, LOGWARN,
				"\nSOIL_TEMP FUNCTION ERROR: the number of regressions is > the "\
				"maximum number of regressions.  resetting max depth, deltaX, nRgr "\
				"values to 180, 15, & 11 respectively\n");
		}
		else
		{ // because we don't deal with partial layers
			LogError(logfp, LOGWARN,
				"\nSOIL_TEMP FUNCTION ERROR: max depth is not evenly divisible by "\
				"deltaX (ie the remainder != 0).  resetting max depth, deltaX, nRgr "\
				"values to 180, 15, & 11 respectively\n");
		}

		// resets it to the default values
		sp->stMaxDepth = 180.0;
		sp->stNRGR = 11;
		sp->stDeltaX = 15.0;
	}


	if (EchoInits)
	{
		_echo_inputs();
	}
}

/**
@brief For multiple runs with the shared library, the need to remove the allocated
			soil layers arises to avoid leaks. (rjm 2013)
*/
void SW_SIT_clear_layers(void) {
	SW_SITE *s = &SW_Site;
	LyrIndex i, j;

	j = SW_Site.n_layers;

	if (s->deepdrain && s->deep_lyr > 0) {
		j++;
	}

	for (i = 0; i < j; i++) {
		free(s->lyr[i]);
		s->lyr[i] = NULL;
	}
	free(s->lyr);
	s->lyr = NULL;
}


/**
	@brief Reset counts of `SW_Site` to zero
*/
void SW_SIT_init_counts(void) {
	int k;
	SW_SITE *s = &SW_Site;

	// Reset counts
	s->n_layers = 0;
	s->n_evap_lyrs = 0;
	s->deep_lyr = 0;
	s->n_transp_rgn = 0;

	ForEachVegType(k)
	{
		s->n_transp_lyrs[k] = 0;
	}
}

/**
@brief Print site-parameters and soil characteristics.
*/
void _echo_inputs(void) {
	/* =================================================== */
	SW_SITE *s = &SW_Site;
	LyrIndex i;

	LogError(logfp, LOGNOTE, "\n\n=====================================================\n"
			"Site Related Parameters:\n"
			"---------------------\n");
	LogError(logfp, LOGNOTE, "  Site File: %s\n", SW_F_name(eSite));
	LogError(logfp, LOGNOTE, "  Reset SWC values each year: %s\n", (s->reset_yr) ? "swTRUE" : "swFALSE");
	LogError(logfp, LOGNOTE, "  Use deep drainage reservoir: %s\n", (s->deepdrain) ? "swTRUE" : "swFALSE");
	LogError(logfp, LOGNOTE, "  Slow Drain Coefficient: %5.4f\n", s->slow_drain_coeff);
	LogError(logfp, LOGNOTE, "  PET Scale: %5.4f\n", s->pet_scale);
	LogError(logfp, LOGNOTE, "  Runoff: proportion of surface water lost: %5.4f\n", s->percentRunoff);
	LogError(logfp, LOGNOTE, "  Runon: proportion of new surface water gained: %5.4f\n", s->percentRunon);
	LogError(logfp, LOGNOTE, "  Longitude (degree): %4.2f\n", s->longitude * rad_to_deg);
	LogError(logfp, LOGNOTE, "  Latitude (degree): %4.2f\n", s->latitude * rad_to_deg);
	LogError(logfp, LOGNOTE, "  Altitude (m a.s.l.): %4.2f \n", s->altitude);
	LogError(logfp, LOGNOTE, "  Slope (degree): %4.2f\n", s->slope * rad_to_deg);
	LogError(logfp, LOGNOTE, "  Aspect (degree): %4.2f\n", s->aspect * rad_to_deg);

	LogError(logfp, LOGNOTE, "\nSnow simulation parameters (SWAT2K model):\n----------------------\n");
	LogError(logfp, LOGNOTE, "  Avg. air temp below which ppt is snow ( C): %5.4f\n", s->TminAccu2);
	LogError(logfp, LOGNOTE, "  Snow temperature at which snow melt starts ( C): %5.4f\n", s->TmaxCrit);
	LogError(logfp, LOGNOTE, "  Relative contribution of avg. air temperature to todays snow temperture vs. yesterday's snow temperature (0-1): %5.4f\n", s->lambdasnow);
	LogError(logfp, LOGNOTE, "  Minimum snow melt rate on winter solstice (cm/day/C): %5.4f\n", s->RmeltMin);
	LogError(logfp, LOGNOTE, "  Maximum snow melt rate on summer solstice (cm/day/C): %5.4f\n", s->RmeltMax);

	LogError(logfp, LOGNOTE, "\nSoil Temperature Constants:\n----------------------\n");
	LogError(logfp, LOGNOTE, "  Biomass Limiter constant: %5.4f\n", s->bmLimiter);
	LogError(logfp, LOGNOTE, "  T1Param1: %5.4f\n", s->t1Param1);
	LogError(logfp, LOGNOTE, "  T1Param2: %5.4f\n", s->t1Param2);
	LogError(logfp, LOGNOTE, "  T1Param3: %5.4f\n", s->t1Param3);
	LogError(logfp, LOGNOTE, "  csParam1: %5.4f\n", s->csParam1);
	LogError(logfp, LOGNOTE, "  csParam2: %5.4f\n", s->csParam2);
	LogError(logfp, LOGNOTE, "  shParam: %5.4f\n", s->shParam);
	LogError(logfp, LOGNOTE, "  Tsoil_constant: %5.4f\n", s->Tsoil_constant);
	LogError(logfp, LOGNOTE, "  deltaX: %5.4f\n", s->stDeltaX);
	LogError(logfp, LOGNOTE, "  max depth: %5.4f\n", s->stMaxDepth);
	LogError(logfp, LOGNOTE, "  Make soil temperature calculations: %s\n", (s->use_soil_temp) ? "swTRUE" : "swFALSE");
	LogError(logfp, LOGNOTE, "  Number of regressions for the soil temperature function: %d\n", s->stNRGR);

	LogError(logfp, LOGNOTE, "\nLayer Related Values:\n----------------------\n");
	LogError(logfp, LOGNOTE, "  Soils File: %s\n", SW_F_name(eLayers));
	LogError(logfp, LOGNOTE, "  Number of soil layers: %d\n", s->n_layers);
	LogError(logfp, LOGNOTE, "  Number of evaporation layers: %d\n", s->n_evap_lyrs);
	LogError(logfp, LOGNOTE, "  Number of forb transpiration layers: %d\n", s->n_transp_lyrs[SW_FORBS]);
	LogError(logfp, LOGNOTE, "  Number of tree transpiration layers: %d\n", s->n_transp_lyrs[SW_TREES]);
	LogError(logfp, LOGNOTE, "  Number of shrub transpiration layers: %d\n", s->n_transp_lyrs[SW_SHRUB]);
	LogError(logfp, LOGNOTE, "  Number of grass transpiration layers: %d\n", s->n_transp_lyrs[SW_GRASS]);
	LogError(logfp, LOGNOTE, "  Number of transpiration regions: %d\n", s->n_transp_rgn);

	LogError(logfp, LOGNOTE, "\nLayer Specific Values:\n----------------------\n");
	LogError(logfp, LOGNOTE, "\n  Layer information on a per centimeter depth basis:\n");
	LogError(logfp, LOGNOTE,
			"  Lyr Width   BulkD 	%%Gravel    FieldC   WiltPt   %%Sand  %%Clay VWC at Forb-critSWP 	VWC at Tree-critSWP	VWC at Shrub-critSWP	VWC at Grass-critSWP	EvCo   	TrCo_Forb   TrCo_Tree  TrCo_Shrub  TrCo_Grass   TrRgn_Forb    TrRgn_Tree   TrRgn_Shrub   TrRgn_Grass   Wet     Min      Init     Saturated    Impermeability\n");
	LogError(logfp, LOGNOTE,
			"       (cm)   (g/cm^3)  (prop)    (cm/cm)  (cm/cm)   (prop) (prop)  (cm/cm)			(cm/cm)                (cm/cm)            		(cm/cm)         (prop)    (prop)      (prop)     (prop)    (prop)        (int)           (int) 	      	(int) 	    (int) 	    (cm/cm)  (cm/cm)  (cm/cm)  (cm/cm)      (frac)\n");
	LogError(logfp, LOGNOTE,
			"  --- -----   ------    ------     ------   ------   -----  ------   ------                	-------			------            		------          ------    ------      ------      ------   ------       ------   	 -----	        -----       -----   	 ----     ----     ----    ----         ----\n");
	ForEachSoilLayer(i)
	{
		LogError(logfp, LOGNOTE,
				"  %3d %5.1f %9.5f %6.2f %8.5f %8.5f %6.2f %6.2f %6.2f %6.2f %6.2f %6.2f %9.2f %9.2f %9.2f %9.2f %9.2f %10d %10d %15d %15d %15.4f %9.4f %9.4f %9.4f %9.4f\n",
				i + 1, s->lyr[i]->width, s->lyr[i]->soilBulk_density, s->lyr[i]->fractionVolBulk_gravel, s->lyr[i]->swcBulk_fieldcap / s->lyr[i]->width,
				s->lyr[i]->swcBulk_wiltpt / s->lyr[i]->width, s->lyr[i]->fractionWeightMatric_sand, s->lyr[i]->fractionWeightMatric_clay,
				s->lyr[i]->swcBulk_atSWPcrit[SW_FORBS] / s->lyr[i]->width, s->lyr[i]->swcBulk_atSWPcrit[SW_TREES] / s->lyr[i]->width,
				s->lyr[i]->swcBulk_atSWPcrit[SW_SHRUB] / s->lyr[i]->width, s->lyr[i]->swcBulk_atSWPcrit[SW_GRASS] / s->lyr[i]->width, s->lyr[i]->evap_coeff,
				s->lyr[i]->transp_coeff[SW_FORBS], s->lyr[i]->transp_coeff[SW_TREES], s->lyr[i]->transp_coeff[SW_SHRUB], s->lyr[i]->transp_coeff[SW_GRASS], s->lyr[i]->my_transp_rgn[SW_FORBS],
				s->lyr[i]->my_transp_rgn[SW_TREES], s->lyr[i]->my_transp_rgn[SW_SHRUB], s->lyr[i]->my_transp_rgn[SW_GRASS], s->lyr[i]->swcBulk_wet / s->lyr[i]->width,
				s->lyr[i]->swcBulk_min / s->lyr[i]->width, s->lyr[i]->swcBulk_init / s->lyr[i]->width, s->lyr[i]->swcBulk_saturated / s->lyr[i]->width,
				s->lyr[i]->impermeability);

	}
	LogError(logfp, LOGNOTE, "\n  Actual per-layer values:\n");
	LogError(logfp, LOGNOTE,
			"  Lyr Width  BulkD	 %%Gravel   FieldC   WiltPt %%Sand  %%Clay	SWC at Forb-critSWP     SWC at Tree-critSWP	SWC at Shrub-critSWP	SWC at Grass-critSWP	 Wet    Min      Init  Saturated	SoilTemp\n");
	LogError(logfp, LOGNOTE,
			"       (cm)  (g/cm^3)	(prop)    (cm)     (cm)  (prop) (prop)   (cm)    	(cm)        		(cm)            (cm)            (cm)   (cm)      (cm)     (cm)		(celcius)\n");
	LogError(logfp, LOGNOTE,
			"  --- -----  -------	------   ------   ------ ------ ------   ------        	------            	------          ----   		----     ----     ----    ----		----\n");

	ForEachSoilLayer(i)
	{
		LogError(logfp, LOGNOTE, "  %3d %5.1f %9.5f %6.2f %8.5f %8.5f %6.2f %6.2f %7.4f %7.4f %7.4f %7.4f %7.4f %7.4f %8.4f %7.4f %5.4f\n", i + 1, s->lyr[i]->width,
				s->lyr[i]->soilBulk_density, s->lyr[i]->fractionVolBulk_gravel, s->lyr[i]->swcBulk_fieldcap, s->lyr[i]->swcBulk_wiltpt, s->lyr[i]->fractionWeightMatric_sand,
				s->lyr[i]->fractionWeightMatric_clay, s->lyr[i]->swcBulk_atSWPcrit[SW_FORBS], s->lyr[i]->swcBulk_atSWPcrit[SW_TREES], s->lyr[i]->swcBulk_atSWPcrit[SW_SHRUB],
				s->lyr[i]->swcBulk_atSWPcrit[SW_GRASS], s->lyr[i]->swcBulk_wet, s->lyr[i]->swcBulk_min, s->lyr[i]->swcBulk_init, s->lyr[i]->swcBulk_saturated, s->lyr[i]->sTemp);
	}

	LogError(logfp, LOGNOTE, "\n  Water Potential values:\n");
	LogError(logfp, LOGNOTE, "  Lyr       FieldCap         WiltPt            Forb-critSWP     Tree-critSWP     Shrub-critSWP    Grass-critSWP    Wet            Min            Init\n");
	LogError(logfp, LOGNOTE,
			"            (bars)           (bars)            (bars)           (bars)           (bars)           (bars)           (bars)         (bars)         (bars)\n");
	LogError(logfp, LOGNOTE,
			"  ---       -----------      ------------      -----------      -----------      -----------      -----------      -----------    -----------    --------------    --------------\n");

	ForEachSoilLayer(i)
	{
		LogError(
			logfp,
			LOGNOTE,
			"  %3d   %15.4f   %15.4f  %15.4f %15.4f  %15.4f  %15.4f  %15.4f   %15.4f   %15.4f\n",
			i + 1,
			SW_SWRC_SWCtoSWP(s->lyr[i]->swcBulk_fieldcap, s->lyr[i]),
			SW_SWRC_SWCtoSWP(s->lyr[i]->swcBulk_wiltpt, s->lyr[i]),
			SW_SWRC_SWCtoSWP(s->lyr[i]->swcBulk_atSWPcrit[SW_FORBS], s->lyr[i]),
			SW_SWRC_SWCtoSWP(s->lyr[i]->swcBulk_atSWPcrit[SW_TREES], s->lyr[i]),
			SW_SWRC_SWCtoSWP(s->lyr[i]->swcBulk_atSWPcrit[SW_SHRUB], s->lyr[i]),
			SW_SWRC_SWCtoSWP(s->lyr[i]->swcBulk_atSWPcrit[SW_SHRUB], s->lyr[i]),
			SW_SWRC_SWCtoSWP(s->lyr[i]->swcBulk_atSWPcrit[SW_GRASS], s->lyr[i]),
			SW_SWRC_SWCtoSWP(s->lyr[i]->swcBulk_min, s->lyr[i]),
			SW_SWRC_SWCtoSWP(s->lyr[i]->swcBulk_init, s->lyr[i])
		);

	}

	LogError(logfp, LOGNOTE, "\n------------ End of Site Parameters ------------------\n");
	//fflush(logfp);

}

#ifdef DEBUG_MEM
#include "myMemory.h"
/*======================================================*/
void SW_SIT_SetMemoryRefs( void) {
	/* when debugging memory problems, use the bookkeeping
	 code in myMemory.c
	 This routine sets the known memory refs in this module
	 so they can be  checked for leaks, etc.  All refs will
	 have been cleared by a call to ClearMemoryRefs() before
	 this, and will be checked via CheckMemoryRefs() after
	 this, most likely in the main() function.
	 */
	LyrIndex l;

	NoteMemoryRef(SW_Site.lyr);
	ForEachSoilLayer(l) {
		NoteMemoryRef(SW_Site.lyr[l]);
	}
}

#endif
<|MERGE_RESOLUTION|>--- conflicted
+++ resolved
@@ -1,1820 +1,1745 @@
-/********************************************************/
-/********************************************************/
-/*	Application: SOILWAT - soilwater dynamics simulator
- Source file: Site.c
- Type: module
- Purpose: Read / write and otherwise manage the
- site specific information.  See also the
- Layer module.
- History:
- (8/28/01) -- INITIAL CODING - cwb
- (10/12/2009) - (drs) added altitude
- 11/02/2010	(drs) added 5 snow parameters to SW_SITE to be read in from siteparam.in
- 10/19/2010	(drs) added HydraulicRedistribution flag, and maxCondroot, swp50, and shapeCond parameters to SW_SIT_read()  and _echo_inputs()
- 07/20/2011	(drs) updated _read_layers() to read impermeability values from each soil layer from soils.in file
- added calculation for saturated swc in water_eqn()
- updated _echo_inputs() to print impermeability and saturated swc values
- 09/08/2011	(drs) moved all hydraulic redistribution parameters to SW_VegProd.h struct VegType
- 09/15/2011	(drs)	deleted albedo from SW_SIT_read() and _echo_inputs(): moved it to SW_VegProd.h to make input vegetation type dependent
- 02/03/2012	(drs)	if input of SWCmin < 0 then estimate SWCmin with 'SW_SWC_SWCres' for each soil layer
- 02/04/2012	(drs)	included SW_VegProd.h and created global variable extern SW_VegProd: to access vegetation-specific SWPcrit
- 02/04/2012	(drs)	added calculation of swc at SWPcrit for each vegetation type and layer to function 'init_site_info()'
- added vwc/swc at SWPcrit to '_echo_inputs()'
- 05/24/2012  (DLM) edited SW_SIT_read(void) function to be able to read in Soil Temperature constants from siteparam.in file
- 05/24/2012  (DLM) edited _echo_inputs(void) function to echo the Soil Temperature constants to the logfile
- 05/25/2012  (DLM) edited _read_layers( void) function to read in the initial soil temperature for each layer
- 05/25/2012  (DLM) edited _echo_inputs( void) function to echo the read in soil temperatures for each layer
- 05/30/2012  (DLM) edited _read_layers & _echo_inputs functions to read in/echo the deltaX parameter
- 05/31/2012  (DLM) edited _read_layers & _echo_inputs functions to read in/echo stMaxDepth & use_soil_temp variables
- 05/31/2012  (DLM) edited init_site_info(void) to check if stMaxDepth & stDeltaX values are usable, if not it resets them to the defaults (180 & 15).
- 11/06/2012	(clk)	In SW_SIT_read(void), added lines to read in aspect and slope from siteparam.in
- 11/06/2012	(clk)	In _echo_inputs(void), added lines to echo aspect and slope to logfile
- 11/30/2012	(clk)	In SW_SIT_read(void), added lines to read in percentRunoff from siteparam.in
- 11/30/2012	(clk)	In _echo_inputs(void), added lines to echo percentRunoff to logfile
- 04/16/2013	(clk)	changed the water_eqn to use the fraction of gravel content in the calculation
- Added the function calculate_soilBulkDensity() which is used to calculate the bulk density of the soil from the inputed matric density. Using eqn 20 from Saxton 2006
- Needed to change the input from soils.in to save to soilMatric_density instead of soilBulk_density
- Changed read_layers() to do a few different things
- First, it now reads in a value for fractionVolBulk_gravel from soils.in
- Secondly, it calls the calculate_soilBulkDensity function for each layer
- Lastly, since fieldcap and wiltpt were removed from soils.in, those values are now calculated within read_layers()
- 05/16/2013	(drs)	fixed in init_site_info() the check of transpiration region validity: it gave error if only one layer was present
- 06/24/2013	(rjm)	added function void SW_SIT_clear_layers(void) to free allocated soil layers
- 06/27/2013	(drs)	closed open files if LogError() with LOGFATAL is called in SW_SIT_read(), _read_layers()
- 07/09/2013	(clk)	added the initialization of all the new variables
- 06/05/2016 (ctd) Modified threshold for condition involving gravel in _read_layers() function - as per Caitlin's request.
- 									Also, added print statements to notify the user that values may be invalid if the gravel content does not follow
-									parameters of Corey-Brooks equation.
- */
-/********************************************************/
-/********************************************************/
-
-/* =================================================== */
-/*                INCLUDES / DEFINES                   */
-/* --------------------------------------------------- */
-
-#include <math.h>
-#include <stdio.h>
-#include <stdlib.h>
-#include <string.h>
-
-#include "generic.h" // externs `QuietMode`, `EchoInits`
-#include "filefuncs.h" // externs `_firstfile`, `inbuf`
-#include "myMemory.h"
-#include "SW_Defines.h"
-
-#include "SW_Carbon.h" // externs SW_Carbon
-#include "SW_Files.h"
-#include "SW_Site.h" // externs SW_Site
-#include "SW_SoilWater.h"
-
-#include "SW_VegProd.h" // externs SW_VegProd, key2veg
-
-
-
-/* =================================================== */
-/*                  Global Variables                   */
-/* --------------------------------------------------- */
-
-SW_SITE SW_Site;
-
-
-/* transpiration regions  shallow, moderately shallow,  */
-/* deep and very deep. units are in layer numbers. */
-LyrIndex _TranspRgnBounds[MAX_TRANSP_REGIONS];
-
-
-/* for these three, units are cm/cm if < 1, -bars if >= 1 */
-RealD
-  _SWCInitVal, /* initialization value for swc */
-  _SWCWetVal, /* value for a "wet" day,       */
-  _SWCMinVal; /* lower bound on swc.          */
-
-
-
-/* =================================================== */
-/*                  Local Variables                    */
-/* --------------------------------------------------- */
-static char *MyFileName;
-
-
-/* =================================================== */
-/*             Local Function Definitions              */
-/* --------------------------------------------------- */
-
-static void _read_layers(void) {
-	/* =================================================== */
-	/* 5-Feb-2002 (cwb) removed dmin requirement in input file */
-
-	SW_SITE *v = &SW_Site;
-	FILE *f;
-	LyrIndex lyrno;
-	int x, k;
-	RealF dmin = 0.0, dmax, evco, trco_veg[NVEGTYPES], psand, pclay, matricd, imperm,
-		soiltemp, f_gravel;
-
-	/* note that Files.read() must be called prior to this. */
-	MyFileName = SW_F_name(eLayers);
-
-	f = OpenFile(MyFileName, "r");
-
-	while (GetALine(f, inbuf)) {
-		lyrno = _newlayer();
-
-		x = sscanf(
-			inbuf,
-			"%f %f %f %f %f %f %f %f %f %f %f %f",
-			&dmax,
-			&matricd,
-			&f_gravel,
-			&evco,
-			&trco_veg[SW_GRASS], &trco_veg[SW_SHRUB], &trco_veg[SW_TREES], &trco_veg[SW_FORBS],
-			&psand,
-			&pclay,
-			&imperm,
-			&soiltemp
-		);
-
-		/* Check that we have 12 values per layer */
-		/* Adjust number if new variables are added */
-		if (x != 12) {
-			CloseFile(&f);
-			LogError(
-				logfp,
-				LOGFATAL,
-				"%s : Incomplete record %d.\n",
-				MyFileName, lyrno + 1
-			);
-		}
-
-		v->lyr[lyrno]->width = dmax - dmin;
-
-		/* checks for valid values now carried out by `SW_SIT_init_run()` */
-
-		dmin = dmax;
-		v->lyr[lyrno]->fractionVolBulk_gravel = f_gravel;
-		v->lyr[lyrno]->soilMatric_density = matricd;
-		v->lyr[lyrno]->evap_coeff = evco;
-
-		ForEachVegType(k)
-		{
-			v->lyr[lyrno]->transp_coeff[k] = trco_veg[k];
-		}
-
-		v->lyr[lyrno]->fractionWeightMatric_sand = psand;
-		v->lyr[lyrno]->fractionWeightMatric_clay = pclay;
-		v->lyr[lyrno]->impermeability = imperm;
-		v->lyr[lyrno]->sTemp = soiltemp;
-
-		if (lyrno >= MAX_LAYERS) {
-			CloseFile(&f);
-			LogError(
-				logfp,
-				LOGFATAL,
-				"%s : Too many layers specified (%d).\n"
-				"Maximum number of layers is %d\n",
-				MyFileName, lyrno + 1, MAX_LAYERS
-			);
-		}
-	}
-
-	CloseFile(&f);
-}
-
-
-
-/* =================================================== */
-/*             Global Function Definitions             */
-/* --------------------------------------------------- */
-
-/**
-	@brief Estimate parameters of selected soil water retention curve (SWRC)
-		using selected pedotransfer function (PDF)
-
-	Implemented SWRCs (`swrc_type`):
-		1. Campbell 1974 \cite Campbell1974
-
-	Implemented PDFs (`pdf_type`):
-		1. Cosby et al. 1984 \cite Cosby1984 PDF estimates parameters of
-			 Campbell 1974 \cite Campbell1974 SWRC
-			 see `SWRC_PDF_Cosby1984_for_Campbell1974()`
-
-	@param[in] swrc_type Identification number of selected SWRC
-	@param[in] pdf_type Identification number of selected PDF
-	@param[out] *swrcp Vector of SWRC parameters to be estimated
-	@param[in] sand Sand content of the matric soil (< 2 mm fraction) [g/g]
-	@param[in] clay Clay content of the matric soil (< 2 mm fraction) [g/g]
-	@param[in] gravel Coarse fragments (> 2 mm; e.g., gravel)
-		of the whole soil [m3/m3]
-*/
-void SWRC_PDF_estimate_parameters(
-	unsigned int swrc_type, unsigned int pdf_type,
-	double *swrcp,
-	double sand, double clay, double gravel
-) {
-
-	if (swrc_type == 1 && pdf_type == 1) {
-		SWRC_PDF_Cosby1984_for_Campbell1974(swrcp, sand, clay);
-
-	} else {
-		LogError(
-			logfp,
-			LOGFATAL,
-			"PDF type %d for SWRC type %d is not implemented.",
-			pdf_type, swrc_type
-		);
-
-
-		/**********************************/
-		/* TODO: remove once other PDFs are implemented that utilize gravel */
-		/* avoiding `error: unused parameter 'gravel' [-Werror=unused-parameter]` */
-		if (gravel < 0.) {};
-		/**********************************/
-	}
-}
-
-
-/**
-	@brief Estimate Campbell's 1974 SWRC parameters \cite Campbell1974
-		using Cosby et al. 1984 multivariate PDF \cite Cosby1984
-
-	Estimation of three (+1) SWRC parameter values `swrcp`
-	based on sand, clay, and (silt):
-		- `swrcp[0]` (previously named `thetasMatric`):
-			saturated volumetric water content for the matric component [cm/cm]
-		- `swrcp[1]` (`psisMatric`): saturated soil water matric potential [-bar]
-		- `swrcp[2]` (`bMatric`): slope of the linear log-log retention curve [-]
-		- `swrcp[3]` (`binverseMatric`): the inverse of `swrcp[2]`
-			(not a parameter per se but pre-calculated for convenience)
-
-	Multivariate PDFs are from Cosby et al. 1984 Table 4;
-	Cosby et al. 1984 provided also univariate PDFs in Table 5
-	but they are not used here.
-
-	See `SWRC_SWCtoSWP_Campbell1974()` and `SWRC_SWPtoSWC_Campbell1974()`
-	for implementation of Campbell's 1974 SWRC.
-
-	@param[out] *swrcp Vector of SWRC parameters to be estimated
-	@param[in] sand Sand content of the matric soil (< 2 mm fraction) [g/g]
-	@param[in] clay Clay content of the matric soil (< 2 mm fraction) [g/g]
-*/
-void SWRC_PDF_Cosby1984_for_Campbell1974(
-	double *swrcp,
-	double sand, double clay
-) {
-	/* Table 4 */
-	swrcp[0] = -14.2 * sand - 3.7 * clay + 50.5;
-	/* swrcp[1] = psisMatric: originally formulated as function of silt */
-	/* here re-formulated as function of clay */
-	swrcp[1] = powe(10.0, -1.58 * sand - 0.63 * clay + 2.17);
-	swrcp[2] = -0.3 * sand + 15.7 * clay + 3.10;
-
-	swrcp[3] = ZRO(swrcp[2]) ? SW_MISSING : 1.0 / swrcp[2];
-}
-
-
-
-
-/**
-	@brief Check Soil Water Retention Curve (SWRC) parameters
-
-	Implemented SWRCs:
-		1. Campbell 1974 \cite Campbell1974
-
-	@param[in] swrc_type Identification number of selected SWRC
-	@param[in] *swrcp Vector of SWRC parameters
-
-	@return A logical value indicating if parameters passed the checks.
-*/
-Bool SWRC_check_parameters(unsigned int swrc_type, double *swrcp) {
-	Bool res = swFALSE;
-
-	switch (swrc_type) {
-		case 1:
-			res = SWRC_check_parameters_for_Campbell1974(swrcp);
-			break;
-
-		default:
-			LogError(
-				logfp,
-				LOGFATAL,
-				"Parameter check for SWRC type %d is not implemented.",
-				swrc_type
-			);
-			break;
-	}
-
-	return res;
-}
-
-
-
-/**
-	@brief Check Campbell's 1974 SWRC parameters \cite Campbell1974
-
-	See `SWRC_SWCtoSWP_Campbell1974()` and `SWRC_SWPtoSWC_Campbell1974()`
-	for implementation of Campbell's 1974 SWRC.
-
-	See `SWRC_PDF_Cosby1984_for_Campbell1974()` to estimate parameters
-	using Cosby et al. 1984 pedotransfer functions.
-
-	Campbell's 1974 SWRC uses three parameters:
-		- `swrcp[0]` (previously named `thetasMatric`):
-			saturated volumetric water content for the matric component [cm/cm]
-		- `swrcp[1]` (`psisMatric`): saturated soil water matric potential [-bar]
-		- `swrcp[2]` (`bMatric`): slope of the linear log-log retention curve [-]
-
-	@param[in] *swrcp Vector of SWRC parameters
-
-	@return A logical value indicating if parameters passed the checks.
-*/
-Bool SWRC_check_parameters_for_Campbell1974(double *swrcp) {
-	Bool res = swTRUE;
-
-	if (LE(swrcp[0], 0.0) || GT(swrcp[0], 100.0)) {
-		res = swFALSE;
-		LogError(
-			logfp,
-			LOGWARN,
-			"SWRC_check_parameters_for_Campbell1974(): invalid value of "
-			"theta(saturated, matric, [100 * cm/cm]) = %f (must within 0-100)\n",
-			swrcp[0]
-		);
-	}
-
-	if (LE(swrcp[1], 0.0)) {
-		res = swFALSE;
-		LogError(
-			logfp,
-			LOGWARN,
-			"SWRC_check_parameters_for_Campbell1974(): invalid value of "
-			"psi(saturated, matric, [-bar]) = %f (must > 0)\n",
-			swrcp[1]
-		);
-	}
-
-	if (ZRO(swrcp[2])) {
-		res = swFALSE;
-		LogError(
-			logfp,
-			LOGWARN,
-			"SWRC_check_parameters_for_Campbell1974(): invalid value of "
-			"beta = %f (must be != 0)\n",
-			swrcp[2]
-		);
-	}
-
-	return res;
-}
-
-
-/**
-	@brief Saxton et al. 2006 PDFs \cite Saxton2006
-		to estimate saturated soil water content
-
-	@param[in] sand Sand content of the matric soil (< 2 mm fraction) [g/g]
-	@param[in] clay Clay content of the matric soil (< 2 mm fraction) [g/g]
-	@param[in] gravel Coarse fragments (> 2 mm; e.g., gravel)
-		of the whole soil [m3/m3]
-	@param[in] width Soil layer width [cm]
-	@param[out] *swc_sat Saturated water content [cm] to be estimated
-*/
-void PDF_Saxton2006(
-	double *swc_sat,
-	double sand, double clay, double gravel, double width
-) {
-	/* Saxton, K. E. and W. J. Rawls. 2006. Soil water characteristic estimates
-		 by texture and organic matter for hydrologic solutions.
-		 Soil Science Society of America Journal 70:1569-1578.
-	*/
-
-	double
-		OM = 0.,
-		theta_S, theta_33, theta_33t, theta_S33, theta_S33t, theta_1500, theta_1500t,
-		R_w, alpha;
-
-	/* Eq. 1: 1500 kPa moisture */
-	theta_1500t =
-		+ 0.031 \
-		- 0.024 * sand \
-		+ 0.487 * clay \
-		+ 0.006 * OM \
-		+ 0.005 * sand * OM \
-		- 0.013 * clay * OM \
-		+ 0.068 * sand * clay;
-
-	theta_1500 = theta_1500t + (0.14 * theta_1500t - 0.02);
-
-	/* Eq. 2: 33 kPa moisture */
-	theta_33t =
-		+ 0.299 \
-		- 0.251 * sand \
-		+ 0.195 * clay \
-		+ 0.011 * OM \
-		+ 0.006 * sand * OM \
-		- 0.027 * clay * OM \
-		+ 0.452 * sand * clay;
-
-	theta_33 =
-		theta_33t + (1.283 * squared(theta_33t) - 0.374 * theta_33t - 0.015);
-
-	/* Eq. 3: SAT-33 kPa moisture */
-	theta_S33t =
-		+ 0.078 \
-		+ 0.278 * sand \
-		+ 0.034 * clay \
-		+ 0.022 * OM \
-		- 0.018 * sand * OM \
-		- 0.027 * clay * OM \
-		- 0.584 * sand * clay;
-
-	theta_S33 = theta_S33t + (0.636 * theta_S33t - 0.107);
-
-
-	/* Eq. 5: saturated moisture */
-	theta_S = theta_33 + theta_S33 - 0.097 * sand + 0.043;
-
-	if (
-		LE(theta_S, 0.) ||
-		GT(theta_S, 1.)
-	) {
-		LogError(
-			logfp,
-			LOGFATAL,
-			"PDF_Saxton2006(): invalid value of "
-			"theta(saturated, [cm / cm]) = %f (must be within 0-1)\n",
-			theta_S
-		);
-	}
-
-<<<<<<< HEAD
-	*swc_sat = width * (1. - gravel) * theta_S;
-}
-=======
-	SW_Site.lyr[n]->swcBulk_saturated =
-		SW_Site.lyr[n]->width * (1. - fractionGravel) * theta_S;
->>>>>>> 929f146c
-
-
-	/* Eq. 18: slope of logarithmic tension-moisture curve */
-	SW_Site.lyr[n]->Saxton2006_lambda =
-		(log(theta_33) - log(theta_1500)) / (log(1500.) - log(33.));
-
-
-	/* Eq. 19: Gravel volume <-> weight fraction */
-	alpha = SW_Site.lyr[n]->soilMatric_density / 2.65;
-
-	if (GT(fractionGravel, 0.)) {
-		R_w = fractionGravel / (alpha + fractionGravel * (1. - alpha));
-	} else {
-		R_w = 0.;
-	}
-
-
-	/* Eq. 16: saturated conductivity [cm / day] */
-	SW_Site.lyr[n]->Saxton2006_K_sat_matric =
-		24. / 10. * 1930. \
-		* pow(theta_S - theta_33, 3. - SW_Site.lyr[n]->Saxton2006_lambda);
-
-
-	/* Eq. 22: saturated conductivity in bulk soils */
-	SW_Site.lyr[n]->Saxton2006_K_sat_bulk =
-		SW_Site.lyr[n]->Saxton2006_K_sat_matric;
-
-	if (GT(fractionGravel, 0.)) {
-		SW_Site.lyr[n]->Saxton2006_fK_gravel =
-			(1. - R_w) / (1. - R_w * (1. - 1.5 * alpha));
-
-		SW_Site.lyr[n]->Saxton2006_K_sat_bulk *=
-			SW_Site.lyr[n]->Saxton2006_fK_gravel;
-
-	} else {
-		SW_Site.lyr[n]->Saxton2006_fK_gravel = 1.;
-	}
-
-}
-
-
-/**
-  @brief Estimate soil density of the whole soil (bulk).
-
-  SOILWAT2 calculates internally based on soil bulk density of the whole soil,
-  i.e., including rock/gravel component. However, SOILWAT2 inputs are expected
-  to represent soil (matric) density of the < 2 mm fraction.
-
-  Based on equation 20 from Saxton. @cite Saxton2006
-*/
-RealD calculate_soilBulkDensity(RealD matricDensity, RealD fractionGravel) {
-	/*eqn. 20 from Saxton et al. 2006  to calculate the bulk density of soil */
-	return matricDensity * (1 - fractionGravel) + (fractionGravel * 2.65);
-}
-
-
-/**
-  @brief Count soil layers with bare-soil evaporation potential
-
-  The count stops at first layer with 0.
-*/
-LyrIndex nlayers_bsevap() {
-	SW_SITE *v = &SW_Site;
-	LyrIndex s, n = 0;
-
-	ForEachSoilLayer(s)
-	{
-		if (GT(v->lyr[s]->evap_coeff, 0.0))
-		{
-			n++;
-		} else{
-			break;
-		}
-	}
-
-	return n;
-}
-
-/**
-  @brief Count soil layers with roots potentially extracting water for
-         transpiration
-
-  The count stops at first layer with 0 per vegetation type.
-*/
-void nlayers_vegroots(LyrIndex n_transp_lyrs[]) {
-	SW_SITE *v = &SW_Site;
-	LyrIndex s;
-	int k;
-
-	ForEachVegType(k)
-	{
-		n_transp_lyrs[k] = 0;
-
-		ForEachSoilLayer(s)
-		{
-			if (GT(v->lyr[s]->transp_coeff[k], 0.0)) {
-				n_transp_lyrs[k]++;
-			} else {
-				break;
-			}
-		}
-	}
-}
-
-
-/**
-  @brief Adds a dummy soil layer to handle deep drainage
-*/
-void add_deepdrain_layer(void) {
-
-	if (SW_Site.deepdrain) {
-
-		/* check if deep drain dummy layer was already added */
-		if (SW_Site.deep_lyr == 0) {
-			/* `_newlayer()` sets n_layers */
-			LyrIndex s = _newlayer();
-			SW_Site.lyr[s]->width = 1.0;
-
-			/* sp->deepdrain indicates an extra (dummy) layer for deep drainage
-			* has been added, so n_layers really should be n_layers -1
-			* NOTE: deep_lyr is base0, n_layers is BASE1
-			*/
-			SW_Site.deep_lyr = --SW_Site.n_layers;
-		}
-
-	} else {
-
-		/* no deep drainage */
-		SW_Site.deep_lyr = 0;
-	}
-}
-
-
-/**
-@brief First time called with no layers so SW_Site.lyr
- not initialized yet, malloc() required.  For each
- layer thereafter realloc() is called.
-*/
-LyrIndex _newlayer(void) {
-
-	SW_SITE *v = &SW_Site;
-	v->n_layers++;
-
-	v->lyr = (!v->lyr) /* if not yet defined */
-		? (SW_LAYER_INFO **) Mem_Calloc(v->n_layers, sizeof(SW_LAYER_INFO *), "_newlayer()") /* malloc() it  */
-		: (SW_LAYER_INFO **) Mem_ReAlloc(v->lyr, sizeof(SW_LAYER_INFO *) * (v->n_layers)); /* else realloc() */
-
-	v->lyr[v->n_layers - 1] = (SW_LAYER_INFO *) Mem_Calloc(1, sizeof(SW_LAYER_INFO), "_newlayer()");
-	v->lyr[v->n_layers - 1]->id = v->n_layers - 1;
-
-	return v->n_layers - 1;
-}
-
-/*static void _clear_layer(LyrIndex n) {
- ---------------------------------------------------
-
- memset(SW_Site.lyr[n], 0, sizeof(SW_LAYER_INFO));
-
- }*/
-
-/* =================================================== */
-/* =================================================== */
-/*             Global Function Definitions             */
-/* --------------------------------------------------- */
-
-/**
-	@brief Initialized memory for SW_Site
-	/note that an initializer that is called during execution
-			(better called clean() or something) will need to free all allocated
-			memory first before clearing structure.
-*/
-void SW_SIT_construct(void) {
-	/* =================================================== */
-
-	memset(&SW_Site, 0, sizeof(SW_Site));
-	SW_SIT_init_counts();
-}
-
-/**
-@brief Runs SW_SIT_clear_layers.
-*/
-void SW_SIT_deconstruct(void)
-{
-	SW_SIT_clear_layers();
-}
-
-/**
-@brief Reads in file for input values.
-*/
-void SW_SIT_read(void) {
-	/* =================================================== */
-	/* 5-Feb-2002 (cwb) Removed rgntop requirement in
-	 *    transpiration regions section of input
-	 */
-	SW_SITE *v = &SW_Site;
-	SW_CARBON *c = &SW_Carbon;
-	FILE *f;
-	int lineno = 0, x,
-		rgnlow, /* lower layer of region */
-		region; /* transp region definition number */
-	#ifdef SWDEBUG
-	int debug = 0;
-	#endif
-	LyrIndex r;
-	Bool too_many_regions = swFALSE;
-	RealD tmp;
-
-	/* note that Files.read() must be called prior to this. */
-	MyFileName = SW_F_name(eSite);
-
-	f = OpenFile(MyFileName, "r");
-
-	while (GetALine(f, inbuf)) {
-		switch (lineno) {
-		case 0:
-			_SWCMinVal = atof(inbuf);
-			break;
-		case 1:
-			_SWCInitVal = atof(inbuf);
-			break;
-		case 2:
-			_SWCWetVal = atof(inbuf);
-			break;
-		case 3:
-			v->reset_yr = itob(atoi(inbuf));
-			break;
-		case 4:
-			v->deepdrain = itob(atoi(inbuf));
-			break;
-		case 5:
-			v->pet_scale = atof(inbuf);
-			break;
-		case 6:
-			v->percentRunoff = atof(inbuf);
-			break;
-		case 7:
-			v->percentRunon = atof(inbuf);
-			break;
-		case 8:
-			v->TminAccu2 = atof(inbuf);
-			break;
-		case 9:
-			v->TmaxCrit = atof(inbuf);
-			break;
-		case 10:
-			v->lambdasnow = atof(inbuf);
-			break;
-		case 11:
-			v->RmeltMin = atof(inbuf);
-			break;
-		case 12:
-			v->RmeltMax = atof(inbuf);
-			break;
-		case 13:
-			v->slow_drain_coeff = atof(inbuf);
-			break;
-		case 14:
-			v->evap.xinflec = atof(inbuf);
-			break;
-		case 15:
-			v->evap.slope = atof(inbuf);
-			break;
-		case 16:
-			v->evap.yinflec = atof(inbuf);
-			break;
-		case 17:
-			v->evap.range = atof(inbuf);
-			break;
-		case 18:
-			v->transp.xinflec = atof(inbuf);
-			break;
-		case 19:
-			v->transp.slope = atof(inbuf);
-			break;
-		case 20:
-			v->transp.yinflec = atof(inbuf);
-			break;
-		case 21:
-			v->transp.range = atof(inbuf);
-			break;
-		case 22:
-			// longitude is currently not used by the code, but may be used in the future
-			// it is present in the `siteparam.in` input file to completely document
-			// site location
-			v->longitude = atof(inbuf) * deg_to_rad;
-			break;
-		case 23:
-			v->latitude = atof(inbuf) * deg_to_rad;
-			break;
-		case 24:
-			v->altitude = atof(inbuf);
-			break;
-		case 25:
-			v->slope = atof(inbuf) * deg_to_rad;
-			break;
-		case 26:
-			tmp = atof(inbuf);
-			v->aspect = missing(tmp) ? tmp : tmp * deg_to_rad;
-			break;
-		case 27:
-			v->bmLimiter = atof(inbuf);
-			break;
-		case 28:
-			v->t1Param1 = atof(inbuf);
-			break;
-		case 29:
-			v->t1Param2 = atof(inbuf);
-			break;
-		case 30:
-			v->t1Param3 = atof(inbuf);
-			break;
-		case 31:
-			v->csParam1 = atof(inbuf);
-			break;
-		case 32:
-			v->csParam2 = atof(inbuf);
-			break;
-		case 33:
-			v->shParam = atof(inbuf);
-			break;
-		case 34:
-			v->Tsoil_constant = atof(inbuf);
-			break;
-		case 35:
-			v->stDeltaX = atof(inbuf);
-			break;
-		case 36:
-			v->stMaxDepth = atof(inbuf);
-			break;
-		case 37:
-			v->use_soil_temp = itob(atoi(inbuf));
-			break;
-		case 38:
-			c->use_bio_mult = itob(atoi(inbuf));
-			#ifdef SWDEBUG
-			if (debug) swprintf("'SW_SIT_read': use_bio_mult = %d\n", c->use_bio_mult);
-			#endif
-			break;
-		case 39:
-			c->use_wue_mult = itob(atoi(inbuf));
-			#ifdef SWDEBUG
-			if (debug) swprintf("'SW_SIT_read': use_wue_mult = %d\n", c->use_wue_mult);
-			#endif
-			break;
-		case 40:
-			strcpy(c->scenario, inbuf);
-			#ifdef SWDEBUG
-			if (debug) swprintf("'SW_SIT_read': scenario = %s\n", c->scenario);
-			#endif
-			break;
-		default:
-			if (lineno > 40 + MAX_TRANSP_REGIONS)
-				break; /* skip extra lines */
-
-			if (MAX_TRANSP_REGIONS < v->n_transp_rgn) {
-				too_many_regions = swTRUE;
-				goto Label_End_Read;
-			}
-			x = sscanf(inbuf, "%d %d", &region, &rgnlow);
-			if (x < 2 || region < 1 || rgnlow < 1) {
-				CloseFile(&f);
-				LogError(logfp, LOGFATAL, "%s : Bad record %d.\n", MyFileName, lineno);
-			}
-			_TranspRgnBounds[region - 1] = (LyrIndex) (rgnlow - 1);
-			v->n_transp_rgn++;
-		}
-
-		lineno++;
-	}
-
-	Label_End_Read:
-
-	CloseFile(&f);
-
-	if (LT(v->percentRunoff, 0.) || GT(v->percentRunoff, 1.)) {
-		LogError(logfp, LOGFATAL, "%s : proportion of ponded surface water removed as daily"
-		  "runoff = %f (value ranges between 0 and 1)\n", MyFileName, v->percentRunoff);
-	}
-
-	if (LT(v->percentRunon, 0.)) {
-		LogError(logfp, LOGFATAL, "%s : proportion of water that arrives at surface added "
-		  "as daily runon = %f (value ranges between 0 and +inf)\n", MyFileName, v->percentRunon);
-	}
-
-	if (too_many_regions) {
-		LogError(logfp, LOGFATAL, "%s : Number of transpiration regions"
-				" exceeds maximum allowed (%d > %d)\n", MyFileName, v->n_transp_rgn, MAX_TRANSP_REGIONS);
-	}
-
-	/* check for any discontinuities (reversals) in the transpiration regions */
-	for (r = 1; r < v->n_transp_rgn; r++) {
-		if (_TranspRgnBounds[r - 1] >= _TranspRgnBounds[r]) {
-			LogError(logfp, LOGFATAL, "%s : Discontinuity/reversal in transpiration regions.\n", SW_F_name(eSite));
-
-		}
-	}
-
-	_read_layers();
-}
-
-/**
-  @brief Creates soil layers based on function arguments (instead of reading
-    them from an input file as _read_layers() does)
-
-  @param nlyrs The number of soil layers to create.
-  @param[in] dmax Array of size \p nlyrs for depths [cm] of each soil layer
-    measured from the surface
-  @param[in] matricd Array of size \p nlyrs for soil density of the matric
-    component, i.e., the < 2 mm fraction [g/cm3]
-  @param[in] f_gravel Array of size \p nlyrs for volumetric gravel content [v/v]
-  @param[in] evco Array of size \p nlyrs with bare-soil evaporation coefficients
-    [0, 1] that sum up to 1.
-  @param[in] trco_grass Array of size \p nlyrs with transpiration coefficients
-    for grasses [0, 1] that sum up to 1.
-  @param[in] trco_shrub Array of size \p nlyrs with transpiration coefficients
-    for shrubs [0, 1] that sum up to 1.
-  @param[in] trco_tree Array of size \p nlyrs with transpiration coefficients
-    for trees [0, 1] that sum up to 1.
-  @param[in] trco_forb Array of size \p nlyrs with transpiration coefficients
-    for forbs [0, 1] that sum up to 1.
-  @param[in] psand Array of size \p nlyrs for sand content of the
-    soil matrix [g3 / g3]
-  @param[in] pclay Array of size \p nlyrs for clay content of the
-    soil matrix [g3 / g3]
-  @param[in] imperm Array of size \p nlyrs with impermeability coefficients
-    [0, 1]
-  @param[in] soiltemp Array of size \p nlyrs with initial soil temperature [C]
-  @param nRegions The number of transpiration regions to create. Must be between
-    1 and \ref MAX_TRANSP_REGIONS.
-  @param[in] regionLowerBounds Array of size \p nRegions containing the lower
-    depth [cm] of each region in ascending (in value) order. If you think about
-    this from the perspective of soil, it would mean the shallowest bound is at
-    `lowerBounds[0]`.
-
-  @sideeffect After deleting any previous data in the soil layer array
-    SW_Site.lyr, it creates new soil layers based on the argument inputs.
-
-  @note
-    - This function is a modified version of the function _read_layers() in
-      SW_Site.c.
-*/
-void set_soillayers(LyrIndex nlyrs, RealF *dmax, RealF *matricd, RealF *f_gravel,
-  RealF *evco, RealF *trco_grass, RealF *trco_shrub, RealF *trco_tree,
-  RealF *trco_forb, RealF *psand, RealF *pclay, RealF *imperm, RealF *soiltemp,
-  int nRegions, RealD *regionLowerBounds)
-{
-
-  RealF dmin = 0.0;
-  SW_SITE *v = &SW_Site;
-
-  LyrIndex lyrno;
-  unsigned int i, k;
-
-  // De-allocate and delete previous soil layers and reset counters
-  SW_SIT_clear_layers();
-  SW_SIT_init_counts();
-
-  // Create new soil
-  for (i = 0; i < nlyrs; i++)
-  {
-    // Create the next soil layer
-    lyrno = _newlayer();
-
-    v->lyr[lyrno]->width = dmax[i] - dmin;
-    dmin = dmax[i];
-    v->lyr[lyrno]->soilMatric_density = matricd[i];
-    v->lyr[lyrno]->fractionVolBulk_gravel = f_gravel[i];
-    v->lyr[lyrno]->evap_coeff = evco[i];
-
-    ForEachVegType(k)
-    {
-      switch (k)
-      {
-        case SW_TREES:
-          v->lyr[lyrno]->transp_coeff[k] = trco_tree[i];
-          break;
-        case SW_SHRUB:
-          v->lyr[lyrno]->transp_coeff[k] = trco_shrub[i];
-          break;
-        case SW_FORBS:
-          v->lyr[lyrno]->transp_coeff[k] = trco_forb[i];
-          break;
-        case SW_GRASS:
-          v->lyr[lyrno]->transp_coeff[k] = trco_grass[i];
-          break;
-      }
-    }
-
-    v->lyr[lyrno]->fractionWeightMatric_sand = psand[i];
-    v->lyr[lyrno]->fractionWeightMatric_clay = pclay[i];
-    v->lyr[lyrno]->impermeability = imperm[i];
-    v->lyr[lyrno]->sTemp = soiltemp[i];
-  }
-
-
-  // Guess soil transpiration regions
-  derive_soilRegions(nRegions, regionLowerBounds);
-
-  // Re-initialize site parameters based on new soil layers
-  SW_SIT_init_run();
-}
-
-
-
-/**
-  @brief Resets soil regions based on input parameters.
-
-  @param nRegions The number of transpiration regions to create. Must be between
-    1 and \ref MAX_TRANSP_REGIONS.
-  @param[in] regionLowerBounds Array of size \p nRegions containing the lower
-    depth [cm] of each region in ascending (in value) order. If you think about
-    this from the perspective of soil, it would mean the shallowest bound is at
-    `lowerBounds[0]`.
-
-  @sideeffect
-    \ref _TranspRgnBounds and \ref SW_SITE.n_transp_rgn will be
-    derived from the input and from the soil information.
-
-  @note
-  - \p nRegions does NOT determine how many regions will be derived. It only
-    defines the size of the \p regionLowerBounds array. For example, if your
-    input parameters are `(4, { 10, 20, 40 })`, but there is a soil layer from
-    41 to 60 cm, it will be placed in `_TranspRgnBounds[4]`.
-*/
-void derive_soilRegions(int nRegions, RealD *regionLowerBounds){
-	int i, j;
-	SW_SITE *v = &SW_Site;
-	RealD totalDepth = 0;
-	LyrIndex layer, UNDEFINED_LAYER = 999;
-
-	/* ------------- Error checking --------------- */
-	if(nRegions < 1 || nRegions > MAX_TRANSP_REGIONS){
-		LogError(logfp, LOGFATAL, "derive_soilRegions: invalid number of regions (%d)\n", nRegions);
-		return;
-	}
-
-	/* --------------- Clear out the array ------------------ */
-	for(i = 0; i < MAX_TRANSP_REGIONS; ++i){
-		// Setting bounds to a ridiculous number so we
-		// know how many get set.
-		_TranspRgnBounds[i] = UNDEFINED_LAYER;
-	}
-
-	/* ----------------- Derive Regions ------------------- */
-	// Loop through the regions the user wants to derive
-	layer = 0; // SW_Site.lyr is base0-indexed
-	totalDepth = 0;
-	for(i = 0; i < nRegions; ++i){
-		_TranspRgnBounds[i] = layer;
-		// Find the layer that pushes us out of the region.
-		// It becomes the bound.
-		while(totalDepth < regionLowerBounds[i] &&
-		      layer < v->n_layers &&
-		      sum_across_vegtypes(v->lyr[layer]->transp_coeff)) {
-			totalDepth += v->lyr[layer]->width;
-			_TranspRgnBounds[i] = layer;
-			layer++;
-		}
-	}
-
-	/* -------------- Check for duplicates -------------- */
-	for(i = 0; i < nRegions - 1; ++i){
-		// If there is a duplicate bound we will remove it by left shifting the
-		// array, overwriting the duplicate.
-		if(_TranspRgnBounds[i] == _TranspRgnBounds[i + 1]){
-			for(j = i + 1; j < nRegions - 1; ++j){
-				_TranspRgnBounds[j] = _TranspRgnBounds[j + 1];
-			}
-			_TranspRgnBounds[MAX_TRANSP_REGIONS - 1] = UNDEFINED_LAYER;
-		}
-	}
-
-	/* -------------- Derive n_transp_rgn --------------- */
-	v->n_transp_rgn = 0;
-	while(v->n_transp_rgn < MAX_TRANSP_REGIONS &&
-	      _TranspRgnBounds[v->n_transp_rgn] != UNDEFINED_LAYER) {
-		v->n_transp_rgn++;
-	}
-}
-
-
-/**
-	@brief Derive and check soil properties from inputs
-
-	Bulk refers to the whole soil,
-	i.e., including the rock/gravel component (coarse fragments),
-	whereas matric refers to the < 2 mm fraction.
-
-	Internally, SOILWAT2 calculates based on bulk soil, i.e., the whole soil.
-	However, sand and clay inputs are expected to represent the soil matric,
-	i.e., the < 2 mm fraction.
-
-	sand + clay + silt must equal one.
-	Fraction of silt is calculated: 1 - (sand + clay).
-
-	@sideeffect Values stored in global variable `SW_Site`.
-*/
-void SW_SIT_init_run(void) {
-	/* =================================================== */
-	/* potentially this routine can be called whether the
-	 * layer data came from a file or a function call which
-	 * still requires initialization.
-	 */
-	/* 5-Mar-2002 (cwb) added normalization for ev and tr coefficients */
-	/* 1-Oct-03 (cwb) removed sum_evap_coeff and sum_transp_coeff  */
-
-	SW_SITE *sp = &SW_Site;
-	SW_LAYER_INFO *lyr;
-	LyrIndex s, r, curregion;
-	int k, flagswpcrit = 0;
-	Bool fail = swFALSE;
-	RealD
-		fval = 0,
-		evsum = 0., trsum_veg[NVEGTYPES] = {0.},
-		swcmin_help1, swcmin_help2, tmp;
-	const char *errtype = "\0";
-
-	#ifdef SWDEBUG
-	int debug = 0;
-	#endif
-
-
-	/* Determine number of layers with potential for
-		 bare-soil evaporation and transpiration */
-	sp->n_evap_lyrs = nlayers_bsevap();
-	nlayers_vegroots(sp->n_transp_lyrs);
-
-
-	/* Manage deep drainage */
-	add_deepdrain_layer();
-
-
-	/* Loop over soil layers check variables and calculate parameters */
-	ForEachSoilLayer(s)
-	{
-		lyr = sp->lyr[s];
-
-		/* Check validity of soil variables:
-			previously, checked by code in `_read_layers()`,
-			erroneously skipped by `set_soillayers()`,
-			and checked by code in rSOILWAT2's `onSet_SW_LYR()`
-		*/
-		if (LE(lyr->width, 0.)) {
-			fail = swTRUE;
-			fval = lyr->width;
-			errtype = Str_Dup("layer width");
-
-		} else if (LT(lyr->soilMatric_density, 0.)) {
-			fail = swTRUE;
-			fval = lyr->soilMatric_density;
-			errtype = Str_Dup("soil density");
-
-		} else if (
-			LT(lyr->fractionVolBulk_gravel, 0.) ||
-			GE(lyr->fractionVolBulk_gravel, 1.)
-		) {
-			fail = swTRUE;
-			fval = lyr->fractionVolBulk_gravel;
-			errtype = Str_Dup("gravel content");
-
-		} else if (
-			LE(lyr->fractionWeightMatric_sand, 0.) ||
-			GE(lyr->fractionWeightMatric_sand, 1.)
-		) {
-			fail = swTRUE;
-			fval = lyr->fractionWeightMatric_sand;
-			errtype = Str_Dup("sand proportion");
-
-		} else if (
-			LE(lyr->fractionWeightMatric_clay, 0.) ||
-			GE(lyr->fractionWeightMatric_clay, 1.)
-		) {
-			fail = swTRUE;
-			fval = lyr->fractionWeightMatric_clay;
-			errtype = Str_Dup("clay proportion");
-
-		} else if (
-			GE(lyr->fractionWeightMatric_sand + lyr->fractionWeightMatric_clay, 1.)
-		) {
-			fail = swTRUE;
-			fval = lyr->fractionWeightMatric_sand + lyr->fractionWeightMatric_clay;
-			errtype = Str_Dup("sand+clay proportion");
-
-		} else if (
-			LT(lyr->impermeability, 0.) ||
-			GT(lyr->impermeability, 1.)
-		) {
-			fail = swTRUE;
-			fval = lyr->impermeability;
-			errtype = Str_Dup("impermeability");
-
-		} else if (
-			LT(lyr->evap_coeff, 0.) ||
-			GT(lyr->evap_coeff, 1.)
-		) {
-			fail = swTRUE;
-			fval = lyr->evap_coeff;
-			errtype = Str_Dup("bare-soil evaporation coefficient");
-
-		} else {
-			ForEachVegType(k) {
-				if (LT(lyr->transp_coeff[k], 0.) || GT(lyr->transp_coeff[k], 1.)) {
-					fail = swTRUE;
-					fval = lyr->transp_coeff[k];
-					errtype = Str_Dup("transpiration coefficient");
-					break;
-				}
-			}
-		}
-
-		if (fail) {
-			LogError(
-				logfp,
-				LOGFATAL,
-				"Invalid %s (%5.4f) in layer %d.\n",
-				errtype, fval, s + 1
-			);
-		}
-
-
-		/* Update soil density for gravel */
-		lyr->soilBulk_density = calculate_soilBulkDensity(
-			lyr->soilMatric_density,
-			lyr->fractionVolBulk_gravel
-		);
-
-
-/**********************************/
-/* TODO: remove once new inputs are implemented */
-lyr->swrc_type = 1;
-lyr->pdf_type = 1;
-lyr->swrcp_from_pdf = swTRUE;
-/**********************************/
-
-		if (lyr->swrcp_from_pdf) {
-			/* Use pedotransfer function PDF */
-			/* estimate parameters of soil water retention curve (SWRC) for layer */
-			SWRC_PDF_estimate_parameters(
-				lyr->swrc_type,
-				lyr->pdf_type,
-				lyr->swrcp,
-				lyr->fractionWeightMatric_sand,
-				lyr->fractionWeightMatric_clay,
-				lyr->fractionVolBulk_gravel
-			);
-		}
-
-		/* Check parameters of selected SWRC */
-		if (!SWRC_check_parameters(lyr->swrc_type, lyr->swrcp)) {
-			LogError(
-				logfp,
-				LOGFATAL,
-				"Parameter checks for layer %d (SWRC type %d) failed.",
-				lyr->id, lyr->swrc_type
-			);
-		}
-
-		/* Calculate SWC at field capacity and at wilting point */
-		lyr->swcBulk_fieldcap = SW_SWRC_SWPtoSWC(0.333, lyr);
-		lyr->swcBulk_wiltpt = SW_SWRC_SWPtoSWC(15., lyr);
-
-
-		/* Estimate additional properties */
-		PDF_Saxton2006(
-			&(lyr->swcBulk_saturated),
-			lyr->fractionWeightMatric_sand,
-			lyr->fractionWeightMatric_clay,
-			lyr->fractionVolBulk_gravel,
-			lyr->width
-		);
-
-<<<<<<< HEAD
-		/* sum ev and tr coefficients for later */
-		evsum += lyr->evap_coeff;
-
-		ForEachVegType(k)
-		{
-			trsum_veg[k] += lyr->transp_coeff[k];
-
-			/* calculate soil water content at SWPcrit for each vegetation type */
-			lyr->swcBulk_atSWPcrit[k] = SW_SWRC_SWPtoSWC(
-				SW_VegProd.veg[k].SWPcrit,
-				lyr
-			);
-
-			/* Find which transpiration region the current soil layer
-			 * is in and check validity of result. Region bounds are
-			 * base1 but s is base0.*/
-			curregion = 0;
-			ForEachTranspRegion(r)
-			{
-				if (s < _TranspRgnBounds[r]) {
-					if (ZRO(lyr->transp_coeff[k]))
-						break; /* end of transpiring layers */
-					curregion = r + 1;
-					break;
-				}
-			}
-
-			if (curregion || _TranspRgnBounds[curregion] == 0) {
-				lyr->my_transp_rgn[k] = curregion;
-				sp->n_transp_lyrs[k] = max(sp->n_transp_lyrs[k], s);
-
-			} else if (s == 0) {
-				LogError(logfp, LOGFATAL, "%s : Top soil layer must be included\n"
-						"  in %s tranpiration regions.\n", SW_F_name(eSite), key2veg[k]);
-			} else if (r < sp->n_transp_rgn) {
-				LogError(logfp, LOGFATAL, "%s : Transpiration region %d \n"
-						"  is deeper than the deepest layer with a\n"
-						"  %s transpiration coefficient > 0 (%d) in '%s'.\n"
-						"  Please fix the discrepancy and try again.\n",
-						SW_F_name(eSite), r + 1, key2veg[k], s, SW_F_name(eLayers));
-			} else {
-				lyr->my_transp_rgn[k] = 0;
-			}
-		}
-=======
-		/* Calculate lower SWC limit of bare-soil evaporation
-			as `max(0.5 * wiltpt, SWC@hygroscopic)`
-			Notes:
-				- `0.5 * wiltpt` is the E_soil limit from FAO-56 (Allen et al. 1998)
-					which may correspond to unrealistically extreme SWP
-				- `SWC at hygroscopic point` (-10 MPa; e.g., Porporato et al. 2001)
-					describes "air-dry" soil
-				- Also make sure that `>= swc_min`, see below
-		*/
-		lyr->swcBulk_halfwiltpt = fmax(
-			0.5 * lyr->swcBulk_wiltpt,
-			lyr->width * SW_SWPmatric2VWCBulk(lyr->fractionVolBulk_gravel, 100., s)
-		);
->>>>>>> 929f146c
-
-
-		/* Compute swc wet and dry limits and init value */
-		if (LT(_SWCMinVal, 0.0)) {
-			/* input: estimate mininum SWC */
-
-			/* residual SWC of Rawls & Brakensiek (1985) */
-			swcmin_help1 = SW_VWCBulkRes(
-				lyr->fractionVolBulk_gravel,
-				lyr->fractionWeightMatric_sand,
-				lyr->fractionWeightMatric_clay,
-				lyr->swcBulk_saturated / ((1. - lyr->fractionVolBulk_gravel) * lyr->width)
-			);
-
-			/* Lower limit for swc_min
-				Notes:
-				- used in case the equation for residual SWC doesn't work or
-					produces unrealistic small values
-				- currently, -30 MPa
-					(based on limited test runs across western US including hot deserts)
-					lower than "air-dry" = hygroscopic point (-10. MPa; Porporato et al. 2001)
-					not as extreme as "oven-dry" (-1000. MPa; Fredlund et al. 1994)
-			*/
-<<<<<<< HEAD
-			swcmin_help2 = SW_SWRC_SWPtoSWC(30., lyr) / lyr->width;
-=======
-			swcmin_help2 = SW_SWPmatric2VWCBulk(lyr->fractionVolBulk_gravel, 300., s);
->>>>>>> 929f146c
-
-			// if `SW_VWCBulkRes()` returns SW_MISSING then use `swcmin_help2`
-			if (missing(swcmin_help1)) {
-				lyr->swcBulk_min = swcmin_help2;
-
-			} else {
-				lyr->swcBulk_min = fmax(swcmin_help1, swcmin_help2);
-			}
-
-		} else if (GE(_SWCMinVal, 1.0)) {
-			/* input: fixed SWP value as minimum SWC; unit(_SWCMinVal) == -bar */
-			lyr->swcBulk_min = SW_SWRC_SWPtoSWC(_SWCMinVal, lyr) / lyr->width;
-
-		} else {
-			/* input: fixed VWC value as minimum SWC; unit(_SWCMinVal) == cm/cm */
-			lyr->swcBulk_min = _SWCMinVal;
-		}
-
-		/* Convert VWC to SWC */
-		lyr->swcBulk_min *= lyr->width;
-
-
-		/* Calculate wet limit of SWC for what inputs defined as wet */
-		lyr->swcBulk_wet = lyr->width * (GE(_SWCWetVal, 1.0) ?
-			SW_SWPmatric2VWCBulk(lyr->fractionVolBulk_gravel, _SWCWetVal, s) :
-			_SWCWetVal
-		);
-
-		/* Calculate initial SWC based on inputs */
-		lyr->swcBulk_init = lyr->width * (GE(_SWCInitVal, 1.0) ?
-			SW_SWPmatric2VWCBulk(lyr->fractionVolBulk_gravel, _SWCInitVal, s) :
-			_SWCInitVal
-		);
-
-
-		/* test validity of values */
-		if (LT(lyr->swcBulk_init, lyr->swcBulk_min)) {
-			LogError(
-				logfp, LOGFATAL,
-				"%s : Layer %d\n"
-				"  calculated `swcBulk_init` (%.4f cm) <= `swcBulk_min` (%.4f cm).\n"
-				"  Recheck parameters and try again.\n",
-				MyFileName, s + 1, lyr->swcBulk_init, lyr->swcBulk_min
-			);
-		}
-
-		if (LT(lyr->swcBulk_wiltpt, lyr->swcBulk_min)) {
-			LogError(
-				logfp, LOGFATAL,
-				"%s : Layer %d\n"
-				"  calculated `swcBulk_wiltpt` (%.4f cm) <= `swcBulk_min` (%.4f cm).\n"
-				"  Recheck parameters and try again.\n",
-				MyFileName, s + 1, lyr->swcBulk_wiltpt, lyr->swcBulk_min
-			);
-		}
-
-		if (LT(lyr->swcBulk_halfwiltpt, lyr->swcBulk_min)) {
-			LogError(
-				logfp, LOGWARN,
-				"%s : Layer %d\n"
-				"  calculated `swcBulk_halfwiltpt` (%.4f cm / %.2f MPa)\n"
-				"          <= `swcBulk_min` (%.4f cm / %.2f MPa).\n"
-				"  `swcBulk_halfwiltpt` was set to `swcBulk_min`.\n",
-				MyFileName, s + 1,
-				lyr->swcBulk_halfwiltpt,
-				-0.1 * SW_SWCbulk2SWPmatric(lyr->fractionVolBulk_gravel, lyr->swcBulk_halfwiltpt, s),
-				lyr->swcBulk_min,
-				-0.1 * SW_SWCbulk2SWPmatric(lyr->fractionVolBulk_gravel, lyr->swcBulk_min, s)
-			);
-
-			lyr->swcBulk_halfwiltpt = lyr->swcBulk_min;
-		}
-
-		if (LE(lyr->swcBulk_wet, lyr->swcBulk_min)) {
-			LogError(
-				logfp, LOGFATAL,
-				"%s : Layer %d\n"
-				"  calculated `swcBulk_wet` (%.4f cm) <= `swcBulk_min` (%.4f cm).\n"
-				"  Recheck parameters and try again.\n",
-				MyFileName, s + 1, lyr->swcBulk_wet, lyr->swcBulk_min
-			);
-		}
-
-
-		#ifdef SWDEBUG
-		if (debug) {
-			swprintf(
-				"L[%d] swcmin=%f = swpmin=%f\n",
-				s,
-				lyr->swcBulk_min,
-				SW_SWRC_SWCtoSWP(lyr->swcBulk_min, lyr)
-			);
-
-			swprintf(
-				"L[%d] SWC(HalfWiltpt)=%f = swp(hw)=%f\n",
-				s,
-<<<<<<< HEAD
-				lyr->swcBulk_wiltpt / 2.,
-				SW_SWRC_SWCtoSWP(lyr->swcBulk_wiltpt / 2., lyr)
-=======
-				lyr->swcBulk_halfwiltpt,
-				SW_SWCbulk2SWPmatric(
-					lyr->fractionVolBulk_gravel,
-					lyr->swcBulk_halfwiltpt,
-					s
-				)
->>>>>>> 929f146c
-			);
-		}
-		#endif
-
-
-<<<<<<< HEAD
-		/* Calculate wet limit of SWC for what inputs defined as wet */
-		lyr->swcBulk_wet = GE(_SWCWetVal, 1.0) ?
-			SW_SWRC_SWPtoSWC(_SWCWetVal, lyr) :
-			_SWCWetVal * lyr->width;
-		/* Calculate initial SWC based on inputs */
-		lyr->swcBulk_init = GE(_SWCInitVal, 1.0) ?
-			SW_SWRC_SWPtoSWC(_SWCInitVal, lyr) :
-			_SWCInitVal * lyr->width;
-=======
-		/* sum ev and tr coefficients for later */
-		evsum += lyr->evap_coeff;
->>>>>>> 929f146c
-
-		ForEachVegType(k)
-		{
-			trsum_veg[k] += lyr->transp_coeff[k];
-			/* calculate soil water content at SWPcrit for each vegetation type */
-			lyr->swcBulk_atSWPcrit[k] = lyr->width * SW_SWPmatric2VWCBulk(
-				lyr->fractionVolBulk_gravel,
-				SW_VegProd.veg[k].SWPcrit,
-				s
-			);
-
-			if (LT(lyr->swcBulk_atSWPcrit[k], lyr->swcBulk_min)) {
-				flagswpcrit++;
-
-				// lower SWcrit [-bar] to SWP-equivalent of swBulk_min
-				tmp = fmin(
-					SW_VegProd.veg[k].SWPcrit,
-					SW_SWCbulk2SWPmatric(
-						lyr->fractionVolBulk_gravel,
-						lyr->swcBulk_min,
-						s
-					)
-				);
-
-				LogError(
-					logfp, LOGWARN,
-					"%s : Layer %d - vegtype %d\n"
-					"  calculated `swcBulk_atSWPcrit` (%.4f cm / %.4f MPa)\n"
-					"          <= `swcBulk_min` (%.4f cm / %.4f MPa).\n"
-					"  `SWcrit` adjusted to %.4f MPa "
-					"(and swcBulk_atSWPcrit in every layer will be re-calculated).\n",
-					MyFileName, s + 1, k + 1,
-					lyr->swcBulk_atSWPcrit[k],
-					-0.1 * SW_VegProd.veg[k].SWPcrit,
-					lyr->swcBulk_min,
-					-0.1 * SW_SWCbulk2SWPmatric(lyr->fractionVolBulk_gravel, lyr->swcBulk_min, s),
-					-0.1 * tmp
-				);
-
-				SW_VegProd.veg[k].SWPcrit = tmp;
-			}
-
-			/* Find which transpiration region the current soil layer
-			 * is in and check validity of result. Region bounds are
-			 * base1 but s is base0.*/
-			curregion = 0;
-			ForEachTranspRegion(r)
-			{
-				if (s < _TranspRgnBounds[r]) {
-					if (ZRO(lyr->transp_coeff[k]))
-						break; /* end of transpiring layers */
-					curregion = r + 1;
-					break;
-				}
-			}
-
-			if (curregion || _TranspRgnBounds[curregion] == 0) {
-				lyr->my_transp_rgn[k] = curregion;
-				sp->n_transp_lyrs[k] = max(sp->n_transp_lyrs[k], s);
-
-			} else if (s == 0) {
-				LogError(logfp, LOGFATAL, "%s : Top soil layer must be included\n"
-						"  in %s tranpiration regions.\n", SW_F_name(eSite), key2veg[k]);
-			} else if (r < sp->n_transp_rgn) {
-				LogError(logfp, LOGFATAL, "%s : Transpiration region %d \n"
-						"  is deeper than the deepest layer with a\n"
-						"  %s transpiration coefficient > 0 (%d) in '%s'.\n"
-						"  Please fix the discrepancy and try again.\n",
-						SW_F_name(eSite), r + 1, key2veg[k], s, SW_F_name(eLayers));
-			} else {
-				lyr->my_transp_rgn[k] = 0;
-			}
-		}
-	} /*end ForEachSoilLayer */
-
-
-	/* Re-calculate `swcBulk_atSWPcrit`
-			if it was below `swcBulk_min` for any vegetation x soil layer combination
-			using adjusted `SWPcrit`
-	*/
-	if (flagswpcrit) {
-		ForEachSoilLayer(s)
-		{
-			lyr = sp->lyr[s];
-
-			ForEachVegType(k)
-			{
-				/* calculate soil water content at adjusted SWPcrit */
-				lyr->swcBulk_atSWPcrit[k] = lyr->width * SW_SWPmatric2VWCBulk(
-					lyr->fractionVolBulk_gravel,
-					SW_VegProd.veg[k].SWPcrit,
-					s
-				);
-
-				if (LT(lyr->swcBulk_atSWPcrit[k], lyr->swcBulk_min)) {
-					LogError(
-						logfp, LOGFATAL,
-						"%s : Layer %d - vegtype %d\n"
-						"  calculated `swcBulk_atSWPcrit` (%.4f cm)\n"
-						"          <= `swcBulk_min` (%.4f cm).\n"
-						"  even with adjusted `SWcrit` (%.4f MPa).\n",
-						MyFileName, s + 1, k + 1,
-						lyr->swcBulk_atSWPcrit[k],
-						lyr->swcBulk_min,
-						-0.1 * SW_VegProd.veg[k].SWPcrit
-					);
-				}
-			}
-		}
-
-		/* Update values for `get_swa()` */
-		ForEachVegType(k)
-		{
-			SW_VegProd.critSoilWater[k] = -0.1 * SW_VegProd.veg[k].SWPcrit;
-		}
-		get_critical_rank();
-	}
-
-	/* normalize the evap and transp coefficients separately
-	 * to avoid obfuscation in the above loop */
-	if (!EQ_w_tol(evsum, 1.0, 1e-4)) { // inputs are not more precise than at most 3-4 digits
-		LogError(logfp, LOGWARN,
-			"%s : Evaporation coefficients were normalized:\n" \
-			"\tSum of coefficients was %.4f, but must be 1.0. " \
-			"New coefficients are:", MyFileName, evsum);
-
-		ForEachEvapLayer(s)
-		{
-			SW_Site.lyr[s]->evap_coeff /= evsum;
-			LogError(logfp, LOGNOTE, "  Layer %2d : %.4f",
-				s + 1, SW_Site.lyr[s]->evap_coeff);
-		}
-
-		LogError(logfp, LOGQUIET, "");
-	}
-
-	ForEachVegType(k)
-	{
-		if (!EQ_w_tol(trsum_veg[k], 1.0, 1e-4)) { // inputs are not more precise than at most 3-4 digits
-			LogError(logfp, LOGWARN,
-				"%s : Transpiration coefficients were normalized for %s:\n" \
-				"\tSum of coefficients was %.4f, but must be 1.0. " \
-				"New coefficients are:", MyFileName, key2veg[k], trsum_veg[k]);
-
-			ForEachSoilLayer(s)
-			{
-				if (GT(SW_Site.lyr[s]->transp_coeff[k], 0.))
-				{
-					SW_Site.lyr[s]->transp_coeff[k] /= trsum_veg[k];
-					LogError(logfp, LOGNOTE, "  Layer %2d : %.4f",
-						s + 1, SW_Site.lyr[s]->transp_coeff[k]);
-				}
-			}
-
-			LogError(logfp, LOGQUIET, "");
-		}
-	}
-
-	// getting the number of regressions, for use in the soil_temperature function
-	sp->stNRGR = (sp->stMaxDepth / sp->stDeltaX) - 1;
-	Bool too_many_RGR = (Bool) (sp->stNRGR + 1 >= MAX_ST_RGR);
-
-	if (!EQ(fmod(sp->stMaxDepth, sp->stDeltaX), 0.0) || too_many_RGR) {
-
-		if (too_many_RGR)
-		{ // because we will use loops such `for (i = 0; i <= nRgr + 1; i++)`
-			LogError(logfp, LOGWARN,
-				"\nSOIL_TEMP FUNCTION ERROR: the number of regressions is > the "\
-				"maximum number of regressions.  resetting max depth, deltaX, nRgr "\
-				"values to 180, 15, & 11 respectively\n");
-		}
-		else
-		{ // because we don't deal with partial layers
-			LogError(logfp, LOGWARN,
-				"\nSOIL_TEMP FUNCTION ERROR: max depth is not evenly divisible by "\
-				"deltaX (ie the remainder != 0).  resetting max depth, deltaX, nRgr "\
-				"values to 180, 15, & 11 respectively\n");
-		}
-
-		// resets it to the default values
-		sp->stMaxDepth = 180.0;
-		sp->stNRGR = 11;
-		sp->stDeltaX = 15.0;
-	}
-
-
-	if (EchoInits)
-	{
-		_echo_inputs();
-	}
-}
-
-/**
-@brief For multiple runs with the shared library, the need to remove the allocated
-			soil layers arises to avoid leaks. (rjm 2013)
-*/
-void SW_SIT_clear_layers(void) {
-	SW_SITE *s = &SW_Site;
-	LyrIndex i, j;
-
-	j = SW_Site.n_layers;
-
-	if (s->deepdrain && s->deep_lyr > 0) {
-		j++;
-	}
-
-	for (i = 0; i < j; i++) {
-		free(s->lyr[i]);
-		s->lyr[i] = NULL;
-	}
-	free(s->lyr);
-	s->lyr = NULL;
-}
-
-
-/**
-	@brief Reset counts of `SW_Site` to zero
-*/
-void SW_SIT_init_counts(void) {
-	int k;
-	SW_SITE *s = &SW_Site;
-
-	// Reset counts
-	s->n_layers = 0;
-	s->n_evap_lyrs = 0;
-	s->deep_lyr = 0;
-	s->n_transp_rgn = 0;
-
-	ForEachVegType(k)
-	{
-		s->n_transp_lyrs[k] = 0;
-	}
-}
-
-/**
-@brief Print site-parameters and soil characteristics.
-*/
-void _echo_inputs(void) {
-	/* =================================================== */
-	SW_SITE *s = &SW_Site;
-	LyrIndex i;
-
-	LogError(logfp, LOGNOTE, "\n\n=====================================================\n"
-			"Site Related Parameters:\n"
-			"---------------------\n");
-	LogError(logfp, LOGNOTE, "  Site File: %s\n", SW_F_name(eSite));
-	LogError(logfp, LOGNOTE, "  Reset SWC values each year: %s\n", (s->reset_yr) ? "swTRUE" : "swFALSE");
-	LogError(logfp, LOGNOTE, "  Use deep drainage reservoir: %s\n", (s->deepdrain) ? "swTRUE" : "swFALSE");
-	LogError(logfp, LOGNOTE, "  Slow Drain Coefficient: %5.4f\n", s->slow_drain_coeff);
-	LogError(logfp, LOGNOTE, "  PET Scale: %5.4f\n", s->pet_scale);
-	LogError(logfp, LOGNOTE, "  Runoff: proportion of surface water lost: %5.4f\n", s->percentRunoff);
-	LogError(logfp, LOGNOTE, "  Runon: proportion of new surface water gained: %5.4f\n", s->percentRunon);
-	LogError(logfp, LOGNOTE, "  Longitude (degree): %4.2f\n", s->longitude * rad_to_deg);
-	LogError(logfp, LOGNOTE, "  Latitude (degree): %4.2f\n", s->latitude * rad_to_deg);
-	LogError(logfp, LOGNOTE, "  Altitude (m a.s.l.): %4.2f \n", s->altitude);
-	LogError(logfp, LOGNOTE, "  Slope (degree): %4.2f\n", s->slope * rad_to_deg);
-	LogError(logfp, LOGNOTE, "  Aspect (degree): %4.2f\n", s->aspect * rad_to_deg);
-
-	LogError(logfp, LOGNOTE, "\nSnow simulation parameters (SWAT2K model):\n----------------------\n");
-	LogError(logfp, LOGNOTE, "  Avg. air temp below which ppt is snow ( C): %5.4f\n", s->TminAccu2);
-	LogError(logfp, LOGNOTE, "  Snow temperature at which snow melt starts ( C): %5.4f\n", s->TmaxCrit);
-	LogError(logfp, LOGNOTE, "  Relative contribution of avg. air temperature to todays snow temperture vs. yesterday's snow temperature (0-1): %5.4f\n", s->lambdasnow);
-	LogError(logfp, LOGNOTE, "  Minimum snow melt rate on winter solstice (cm/day/C): %5.4f\n", s->RmeltMin);
-	LogError(logfp, LOGNOTE, "  Maximum snow melt rate on summer solstice (cm/day/C): %5.4f\n", s->RmeltMax);
-
-	LogError(logfp, LOGNOTE, "\nSoil Temperature Constants:\n----------------------\n");
-	LogError(logfp, LOGNOTE, "  Biomass Limiter constant: %5.4f\n", s->bmLimiter);
-	LogError(logfp, LOGNOTE, "  T1Param1: %5.4f\n", s->t1Param1);
-	LogError(logfp, LOGNOTE, "  T1Param2: %5.4f\n", s->t1Param2);
-	LogError(logfp, LOGNOTE, "  T1Param3: %5.4f\n", s->t1Param3);
-	LogError(logfp, LOGNOTE, "  csParam1: %5.4f\n", s->csParam1);
-	LogError(logfp, LOGNOTE, "  csParam2: %5.4f\n", s->csParam2);
-	LogError(logfp, LOGNOTE, "  shParam: %5.4f\n", s->shParam);
-	LogError(logfp, LOGNOTE, "  Tsoil_constant: %5.4f\n", s->Tsoil_constant);
-	LogError(logfp, LOGNOTE, "  deltaX: %5.4f\n", s->stDeltaX);
-	LogError(logfp, LOGNOTE, "  max depth: %5.4f\n", s->stMaxDepth);
-	LogError(logfp, LOGNOTE, "  Make soil temperature calculations: %s\n", (s->use_soil_temp) ? "swTRUE" : "swFALSE");
-	LogError(logfp, LOGNOTE, "  Number of regressions for the soil temperature function: %d\n", s->stNRGR);
-
-	LogError(logfp, LOGNOTE, "\nLayer Related Values:\n----------------------\n");
-	LogError(logfp, LOGNOTE, "  Soils File: %s\n", SW_F_name(eLayers));
-	LogError(logfp, LOGNOTE, "  Number of soil layers: %d\n", s->n_layers);
-	LogError(logfp, LOGNOTE, "  Number of evaporation layers: %d\n", s->n_evap_lyrs);
-	LogError(logfp, LOGNOTE, "  Number of forb transpiration layers: %d\n", s->n_transp_lyrs[SW_FORBS]);
-	LogError(logfp, LOGNOTE, "  Number of tree transpiration layers: %d\n", s->n_transp_lyrs[SW_TREES]);
-	LogError(logfp, LOGNOTE, "  Number of shrub transpiration layers: %d\n", s->n_transp_lyrs[SW_SHRUB]);
-	LogError(logfp, LOGNOTE, "  Number of grass transpiration layers: %d\n", s->n_transp_lyrs[SW_GRASS]);
-	LogError(logfp, LOGNOTE, "  Number of transpiration regions: %d\n", s->n_transp_rgn);
-
-	LogError(logfp, LOGNOTE, "\nLayer Specific Values:\n----------------------\n");
-	LogError(logfp, LOGNOTE, "\n  Layer information on a per centimeter depth basis:\n");
-	LogError(logfp, LOGNOTE,
-			"  Lyr Width   BulkD 	%%Gravel    FieldC   WiltPt   %%Sand  %%Clay VWC at Forb-critSWP 	VWC at Tree-critSWP	VWC at Shrub-critSWP	VWC at Grass-critSWP	EvCo   	TrCo_Forb   TrCo_Tree  TrCo_Shrub  TrCo_Grass   TrRgn_Forb    TrRgn_Tree   TrRgn_Shrub   TrRgn_Grass   Wet     Min      Init     Saturated    Impermeability\n");
-	LogError(logfp, LOGNOTE,
-			"       (cm)   (g/cm^3)  (prop)    (cm/cm)  (cm/cm)   (prop) (prop)  (cm/cm)			(cm/cm)                (cm/cm)            		(cm/cm)         (prop)    (prop)      (prop)     (prop)    (prop)        (int)           (int) 	      	(int) 	    (int) 	    (cm/cm)  (cm/cm)  (cm/cm)  (cm/cm)      (frac)\n");
-	LogError(logfp, LOGNOTE,
-			"  --- -----   ------    ------     ------   ------   -----  ------   ------                	-------			------            		------          ------    ------      ------      ------   ------       ------   	 -----	        -----       -----   	 ----     ----     ----    ----         ----\n");
-	ForEachSoilLayer(i)
-	{
-		LogError(logfp, LOGNOTE,
-				"  %3d %5.1f %9.5f %6.2f %8.5f %8.5f %6.2f %6.2f %6.2f %6.2f %6.2f %6.2f %9.2f %9.2f %9.2f %9.2f %9.2f %10d %10d %15d %15d %15.4f %9.4f %9.4f %9.4f %9.4f\n",
-				i + 1, s->lyr[i]->width, s->lyr[i]->soilBulk_density, s->lyr[i]->fractionVolBulk_gravel, s->lyr[i]->swcBulk_fieldcap / s->lyr[i]->width,
-				s->lyr[i]->swcBulk_wiltpt / s->lyr[i]->width, s->lyr[i]->fractionWeightMatric_sand, s->lyr[i]->fractionWeightMatric_clay,
-				s->lyr[i]->swcBulk_atSWPcrit[SW_FORBS] / s->lyr[i]->width, s->lyr[i]->swcBulk_atSWPcrit[SW_TREES] / s->lyr[i]->width,
-				s->lyr[i]->swcBulk_atSWPcrit[SW_SHRUB] / s->lyr[i]->width, s->lyr[i]->swcBulk_atSWPcrit[SW_GRASS] / s->lyr[i]->width, s->lyr[i]->evap_coeff,
-				s->lyr[i]->transp_coeff[SW_FORBS], s->lyr[i]->transp_coeff[SW_TREES], s->lyr[i]->transp_coeff[SW_SHRUB], s->lyr[i]->transp_coeff[SW_GRASS], s->lyr[i]->my_transp_rgn[SW_FORBS],
-				s->lyr[i]->my_transp_rgn[SW_TREES], s->lyr[i]->my_transp_rgn[SW_SHRUB], s->lyr[i]->my_transp_rgn[SW_GRASS], s->lyr[i]->swcBulk_wet / s->lyr[i]->width,
-				s->lyr[i]->swcBulk_min / s->lyr[i]->width, s->lyr[i]->swcBulk_init / s->lyr[i]->width, s->lyr[i]->swcBulk_saturated / s->lyr[i]->width,
-				s->lyr[i]->impermeability);
-
-	}
-	LogError(logfp, LOGNOTE, "\n  Actual per-layer values:\n");
-	LogError(logfp, LOGNOTE,
-			"  Lyr Width  BulkD	 %%Gravel   FieldC   WiltPt %%Sand  %%Clay	SWC at Forb-critSWP     SWC at Tree-critSWP	SWC at Shrub-critSWP	SWC at Grass-critSWP	 Wet    Min      Init  Saturated	SoilTemp\n");
-	LogError(logfp, LOGNOTE,
-			"       (cm)  (g/cm^3)	(prop)    (cm)     (cm)  (prop) (prop)   (cm)    	(cm)        		(cm)            (cm)            (cm)   (cm)      (cm)     (cm)		(celcius)\n");
-	LogError(logfp, LOGNOTE,
-			"  --- -----  -------	------   ------   ------ ------ ------   ------        	------            	------          ----   		----     ----     ----    ----		----\n");
-
-	ForEachSoilLayer(i)
-	{
-		LogError(logfp, LOGNOTE, "  %3d %5.1f %9.5f %6.2f %8.5f %8.5f %6.2f %6.2f %7.4f %7.4f %7.4f %7.4f %7.4f %7.4f %8.4f %7.4f %5.4f\n", i + 1, s->lyr[i]->width,
-				s->lyr[i]->soilBulk_density, s->lyr[i]->fractionVolBulk_gravel, s->lyr[i]->swcBulk_fieldcap, s->lyr[i]->swcBulk_wiltpt, s->lyr[i]->fractionWeightMatric_sand,
-				s->lyr[i]->fractionWeightMatric_clay, s->lyr[i]->swcBulk_atSWPcrit[SW_FORBS], s->lyr[i]->swcBulk_atSWPcrit[SW_TREES], s->lyr[i]->swcBulk_atSWPcrit[SW_SHRUB],
-				s->lyr[i]->swcBulk_atSWPcrit[SW_GRASS], s->lyr[i]->swcBulk_wet, s->lyr[i]->swcBulk_min, s->lyr[i]->swcBulk_init, s->lyr[i]->swcBulk_saturated, s->lyr[i]->sTemp);
-	}
-
-	LogError(logfp, LOGNOTE, "\n  Water Potential values:\n");
-	LogError(logfp, LOGNOTE, "  Lyr       FieldCap         WiltPt            Forb-critSWP     Tree-critSWP     Shrub-critSWP    Grass-critSWP    Wet            Min            Init\n");
-	LogError(logfp, LOGNOTE,
-			"            (bars)           (bars)            (bars)           (bars)           (bars)           (bars)           (bars)         (bars)         (bars)\n");
-	LogError(logfp, LOGNOTE,
-			"  ---       -----------      ------------      -----------      -----------      -----------      -----------      -----------    -----------    --------------    --------------\n");
-
-	ForEachSoilLayer(i)
-	{
-		LogError(
-			logfp,
-			LOGNOTE,
-			"  %3d   %15.4f   %15.4f  %15.4f %15.4f  %15.4f  %15.4f  %15.4f   %15.4f   %15.4f\n",
-			i + 1,
-			SW_SWRC_SWCtoSWP(s->lyr[i]->swcBulk_fieldcap, s->lyr[i]),
-			SW_SWRC_SWCtoSWP(s->lyr[i]->swcBulk_wiltpt, s->lyr[i]),
-			SW_SWRC_SWCtoSWP(s->lyr[i]->swcBulk_atSWPcrit[SW_FORBS], s->lyr[i]),
-			SW_SWRC_SWCtoSWP(s->lyr[i]->swcBulk_atSWPcrit[SW_TREES], s->lyr[i]),
-			SW_SWRC_SWCtoSWP(s->lyr[i]->swcBulk_atSWPcrit[SW_SHRUB], s->lyr[i]),
-			SW_SWRC_SWCtoSWP(s->lyr[i]->swcBulk_atSWPcrit[SW_SHRUB], s->lyr[i]),
-			SW_SWRC_SWCtoSWP(s->lyr[i]->swcBulk_atSWPcrit[SW_GRASS], s->lyr[i]),
-			SW_SWRC_SWCtoSWP(s->lyr[i]->swcBulk_min, s->lyr[i]),
-			SW_SWRC_SWCtoSWP(s->lyr[i]->swcBulk_init, s->lyr[i])
-		);
-
-	}
-
-	LogError(logfp, LOGNOTE, "\n------------ End of Site Parameters ------------------\n");
-	//fflush(logfp);
-
-}
-
-#ifdef DEBUG_MEM
-#include "myMemory.h"
-/*======================================================*/
-void SW_SIT_SetMemoryRefs( void) {
-	/* when debugging memory problems, use the bookkeeping
-	 code in myMemory.c
-	 This routine sets the known memory refs in this module
-	 so they can be  checked for leaks, etc.  All refs will
-	 have been cleared by a call to ClearMemoryRefs() before
-	 this, and will be checked via CheckMemoryRefs() after
-	 this, most likely in the main() function.
-	 */
-	LyrIndex l;
-
-	NoteMemoryRef(SW_Site.lyr);
-	ForEachSoilLayer(l) {
-		NoteMemoryRef(SW_Site.lyr[l]);
-	}
-}
-
-#endif
+/********************************************************/
+/********************************************************/
+/*	Application: SOILWAT - soilwater dynamics simulator
+ Source file: Site.c
+ Type: module
+ Purpose: Read / write and otherwise manage the
+ site specific information.  See also the
+ Layer module.
+ History:
+ (8/28/01) -- INITIAL CODING - cwb
+ (10/12/2009) - (drs) added altitude
+ 11/02/2010	(drs) added 5 snow parameters to SW_SITE to be read in from siteparam.in
+ 10/19/2010	(drs) added HydraulicRedistribution flag, and maxCondroot, swp50, and shapeCond parameters to SW_SIT_read()  and _echo_inputs()
+ 07/20/2011	(drs) updated _read_layers() to read impermeability values from each soil layer from soils.in file
+ added calculation for saturated swc in water_eqn()
+ updated _echo_inputs() to print impermeability and saturated swc values
+ 09/08/2011	(drs) moved all hydraulic redistribution parameters to SW_VegProd.h struct VegType
+ 09/15/2011	(drs)	deleted albedo from SW_SIT_read() and _echo_inputs(): moved it to SW_VegProd.h to make input vegetation type dependent
+ 02/03/2012	(drs)	if input of SWCmin < 0 then estimate SWCmin with 'SW_SWC_SWCres' for each soil layer
+ 02/04/2012	(drs)	included SW_VegProd.h and created global variable extern SW_VegProd: to access vegetation-specific SWPcrit
+ 02/04/2012	(drs)	added calculation of swc at SWPcrit for each vegetation type and layer to function 'init_site_info()'
+ added vwc/swc at SWPcrit to '_echo_inputs()'
+ 05/24/2012  (DLM) edited SW_SIT_read(void) function to be able to read in Soil Temperature constants from siteparam.in file
+ 05/24/2012  (DLM) edited _echo_inputs(void) function to echo the Soil Temperature constants to the logfile
+ 05/25/2012  (DLM) edited _read_layers( void) function to read in the initial soil temperature for each layer
+ 05/25/2012  (DLM) edited _echo_inputs( void) function to echo the read in soil temperatures for each layer
+ 05/30/2012  (DLM) edited _read_layers & _echo_inputs functions to read in/echo the deltaX parameter
+ 05/31/2012  (DLM) edited _read_layers & _echo_inputs functions to read in/echo stMaxDepth & use_soil_temp variables
+ 05/31/2012  (DLM) edited init_site_info(void) to check if stMaxDepth & stDeltaX values are usable, if not it resets them to the defaults (180 & 15).
+ 11/06/2012	(clk)	In SW_SIT_read(void), added lines to read in aspect and slope from siteparam.in
+ 11/06/2012	(clk)	In _echo_inputs(void), added lines to echo aspect and slope to logfile
+ 11/30/2012	(clk)	In SW_SIT_read(void), added lines to read in percentRunoff from siteparam.in
+ 11/30/2012	(clk)	In _echo_inputs(void), added lines to echo percentRunoff to logfile
+ 04/16/2013	(clk)	changed the water_eqn to use the fraction of gravel content in the calculation
+ Added the function calculate_soilBulkDensity() which is used to calculate the bulk density of the soil from the inputed matric density. Using eqn 20 from Saxton 2006
+ Needed to change the input from soils.in to save to soilMatric_density instead of soilBulk_density
+ Changed read_layers() to do a few different things
+ First, it now reads in a value for fractionVolBulk_gravel from soils.in
+ Secondly, it calls the calculate_soilBulkDensity function for each layer
+ Lastly, since fieldcap and wiltpt were removed from soils.in, those values are now calculated within read_layers()
+ 05/16/2013	(drs)	fixed in init_site_info() the check of transpiration region validity: it gave error if only one layer was present
+ 06/24/2013	(rjm)	added function void SW_SIT_clear_layers(void) to free allocated soil layers
+ 06/27/2013	(drs)	closed open files if LogError() with LOGFATAL is called in SW_SIT_read(), _read_layers()
+ 07/09/2013	(clk)	added the initialization of all the new variables
+ 06/05/2016 (ctd) Modified threshold for condition involving gravel in _read_layers() function - as per Caitlin's request.
+ 									Also, added print statements to notify the user that values may be invalid if the gravel content does not follow
+									parameters of Corey-Brooks equation.
+ */
+/********************************************************/
+/********************************************************/
+
+/* =================================================== */
+/*                INCLUDES / DEFINES                   */
+/* --------------------------------------------------- */
+
+#include <math.h>
+#include <stdio.h>
+#include <stdlib.h>
+#include <string.h>
+
+#include "generic.h" // externs `QuietMode`, `EchoInits`
+#include "filefuncs.h" // externs `_firstfile`, `inbuf`
+#include "myMemory.h"
+#include "SW_Defines.h"
+
+#include "SW_Carbon.h" // externs SW_Carbon
+#include "SW_Files.h"
+#include "SW_Site.h" // externs SW_Site
+#include "SW_SoilWater.h"
+
+#include "SW_VegProd.h" // externs SW_VegProd, key2veg
+
+
+
+/* =================================================== */
+/*                  Global Variables                   */
+/* --------------------------------------------------- */
+
+SW_SITE SW_Site;
+
+
+/* transpiration regions  shallow, moderately shallow,  */
+/* deep and very deep. units are in layer numbers. */
+LyrIndex _TranspRgnBounds[MAX_TRANSP_REGIONS];
+
+
+/* for these three, units are cm/cm if < 1, -bars if >= 1 */
+RealD
+  _SWCInitVal, /* initialization value for swc */
+  _SWCWetVal, /* value for a "wet" day,       */
+  _SWCMinVal; /* lower bound on swc.          */
+
+
+
+/* =================================================== */
+/*                  Local Variables                    */
+/* --------------------------------------------------- */
+static char *MyFileName;
+
+
+/* =================================================== */
+/*             Local Function Definitions              */
+/* --------------------------------------------------- */
+
+static void _read_layers(void) {
+	/* =================================================== */
+	/* 5-Feb-2002 (cwb) removed dmin requirement in input file */
+
+	SW_SITE *v = &SW_Site;
+	FILE *f;
+	LyrIndex lyrno;
+	int x, k;
+	RealF dmin = 0.0, dmax, evco, trco_veg[NVEGTYPES], psand, pclay, matricd, imperm,
+		soiltemp, f_gravel;
+
+	/* note that Files.read() must be called prior to this. */
+	MyFileName = SW_F_name(eLayers);
+
+	f = OpenFile(MyFileName, "r");
+
+	while (GetALine(f, inbuf)) {
+		lyrno = _newlayer();
+
+		x = sscanf(
+			inbuf,
+			"%f %f %f %f %f %f %f %f %f %f %f %f",
+			&dmax,
+			&matricd,
+			&f_gravel,
+			&evco,
+			&trco_veg[SW_GRASS], &trco_veg[SW_SHRUB], &trco_veg[SW_TREES], &trco_veg[SW_FORBS],
+			&psand,
+			&pclay,
+			&imperm,
+			&soiltemp
+		);
+
+		/* Check that we have 12 values per layer */
+		/* Adjust number if new variables are added */
+		if (x != 12) {
+			CloseFile(&f);
+			LogError(
+				logfp,
+				LOGFATAL,
+				"%s : Incomplete record %d.\n",
+				MyFileName, lyrno + 1
+			);
+		}
+
+		v->lyr[lyrno]->width = dmax - dmin;
+
+		/* checks for valid values now carried out by `SW_SIT_init_run()` */
+
+		dmin = dmax;
+		v->lyr[lyrno]->fractionVolBulk_gravel = f_gravel;
+		v->lyr[lyrno]->soilMatric_density = matricd;
+		v->lyr[lyrno]->evap_coeff = evco;
+
+		ForEachVegType(k)
+		{
+			v->lyr[lyrno]->transp_coeff[k] = trco_veg[k];
+		}
+
+		v->lyr[lyrno]->fractionWeightMatric_sand = psand;
+		v->lyr[lyrno]->fractionWeightMatric_clay = pclay;
+		v->lyr[lyrno]->impermeability = imperm;
+		v->lyr[lyrno]->sTemp = soiltemp;
+
+		if (lyrno >= MAX_LAYERS) {
+			CloseFile(&f);
+			LogError(
+				logfp,
+				LOGFATAL,
+				"%s : Too many layers specified (%d).\n"
+				"Maximum number of layers is %d\n",
+				MyFileName, lyrno + 1, MAX_LAYERS
+			);
+		}
+	}
+
+	CloseFile(&f);
+}
+
+
+
+/* =================================================== */
+/*             Global Function Definitions             */
+/* --------------------------------------------------- */
+
+/**
+	@brief Estimate parameters of selected soil water retention curve (SWRC)
+		using selected pedotransfer function (PDF)
+
+	Implemented SWRCs (`swrc_type`):
+		1. Campbell 1974 \cite Campbell1974
+
+	Implemented PDFs (`pdf_type`):
+		1. Cosby et al. 1984 \cite Cosby1984 PDF estimates parameters of
+			 Campbell 1974 \cite Campbell1974 SWRC
+			 see `SWRC_PDF_Cosby1984_for_Campbell1974()`
+
+	@param[in] swrc_type Identification number of selected SWRC
+	@param[in] pdf_type Identification number of selected PDF
+	@param[out] *swrcp Vector of SWRC parameters to be estimated
+	@param[in] sand Sand content of the matric soil (< 2 mm fraction) [g/g]
+	@param[in] clay Clay content of the matric soil (< 2 mm fraction) [g/g]
+	@param[in] gravel Coarse fragments (> 2 mm; e.g., gravel)
+		of the whole soil [m3/m3]
+*/
+void SWRC_PDF_estimate_parameters(
+	unsigned int swrc_type, unsigned int pdf_type,
+	double *swrcp,
+	double sand, double clay, double gravel
+) {
+
+	if (swrc_type == 1 && pdf_type == 1) {
+		SWRC_PDF_Cosby1984_for_Campbell1974(swrcp, sand, clay);
+
+	} else {
+		LogError(
+			logfp,
+			LOGFATAL,
+			"PDF type %d for SWRC type %d is not implemented.",
+			pdf_type, swrc_type
+		);
+
+
+		/**********************************/
+		/* TODO: remove once other PDFs are implemented that utilize gravel */
+		/* avoiding `error: unused parameter 'gravel' [-Werror=unused-parameter]` */
+		if (gravel < 0.) {};
+		/**********************************/
+	}
+}
+
+
+/**
+	@brief Estimate Campbell's 1974 SWRC parameters \cite Campbell1974
+		using Cosby et al. 1984 multivariate PDF \cite Cosby1984
+
+	Estimation of three (+1) SWRC parameter values `swrcp`
+	based on sand, clay, and (silt):
+		- `swrcp[0]` (previously named `thetasMatric`):
+			saturated volumetric water content for the matric component [cm/cm]
+		- `swrcp[1]` (`psisMatric`): saturated soil water matric potential [-bar]
+		- `swrcp[2]` (`bMatric`): slope of the linear log-log retention curve [-]
+		- `swrcp[3]` (`binverseMatric`): the inverse of `swrcp[2]`
+			(not a parameter per se but pre-calculated for convenience)
+
+	Multivariate PDFs are from Cosby et al. 1984 Table 4;
+	Cosby et al. 1984 provided also univariate PDFs in Table 5
+	but they are not used here.
+
+	See `SWRC_SWCtoSWP_Campbell1974()` and `SWRC_SWPtoSWC_Campbell1974()`
+	for implementation of Campbell's 1974 SWRC.
+
+	@param[out] *swrcp Vector of SWRC parameters to be estimated
+	@param[in] sand Sand content of the matric soil (< 2 mm fraction) [g/g]
+	@param[in] clay Clay content of the matric soil (< 2 mm fraction) [g/g]
+*/
+void SWRC_PDF_Cosby1984_for_Campbell1974(
+	double *swrcp,
+	double sand, double clay
+) {
+	/* Table 4 */
+	swrcp[0] = -14.2 * sand - 3.7 * clay + 50.5;
+	/* swrcp[1] = psisMatric: originally formulated as function of silt */
+	/* here re-formulated as function of clay */
+	swrcp[1] = powe(10.0, -1.58 * sand - 0.63 * clay + 2.17);
+	swrcp[2] = -0.3 * sand + 15.7 * clay + 3.10;
+
+	swrcp[3] = ZRO(swrcp[2]) ? SW_MISSING : 1.0 / swrcp[2];
+}
+
+
+
+
+/**
+	@brief Check Soil Water Retention Curve (SWRC) parameters
+
+	Implemented SWRCs:
+		1. Campbell 1974 \cite Campbell1974
+
+	@param[in] swrc_type Identification number of selected SWRC
+	@param[in] *swrcp Vector of SWRC parameters
+
+	@return A logical value indicating if parameters passed the checks.
+*/
+Bool SWRC_check_parameters(unsigned int swrc_type, double *swrcp) {
+	Bool res = swFALSE;
+
+	switch (swrc_type) {
+		case 1:
+			res = SWRC_check_parameters_for_Campbell1974(swrcp);
+			break;
+
+		default:
+			LogError(
+				logfp,
+				LOGFATAL,
+				"Parameter check for SWRC type %d is not implemented.",
+				swrc_type
+			);
+			break;
+	}
+
+	return res;
+}
+
+
+
+/**
+	@brief Check Campbell's 1974 SWRC parameters \cite Campbell1974
+
+	See `SWRC_SWCtoSWP_Campbell1974()` and `SWRC_SWPtoSWC_Campbell1974()`
+	for implementation of Campbell's 1974 SWRC.
+
+	See `SWRC_PDF_Cosby1984_for_Campbell1974()` to estimate parameters
+	using Cosby et al. 1984 pedotransfer functions.
+
+	Campbell's 1974 SWRC uses three parameters:
+		- `swrcp[0]` (previously named `thetasMatric`):
+			saturated volumetric water content for the matric component [cm/cm]
+		- `swrcp[1]` (`psisMatric`): saturated soil water matric potential [-bar]
+		- `swrcp[2]` (`bMatric`): slope of the linear log-log retention curve [-]
+
+	@param[in] *swrcp Vector of SWRC parameters
+
+	@return A logical value indicating if parameters passed the checks.
+*/
+Bool SWRC_check_parameters_for_Campbell1974(double *swrcp) {
+	Bool res = swTRUE;
+
+	if (LE(swrcp[0], 0.0) || GT(swrcp[0], 100.0)) {
+		res = swFALSE;
+		LogError(
+			logfp,
+			LOGWARN,
+			"SWRC_check_parameters_for_Campbell1974(): invalid value of "
+			"theta(saturated, matric, [100 * cm/cm]) = %f (must within 0-100)\n",
+			swrcp[0]
+		);
+	}
+
+	if (LE(swrcp[1], 0.0)) {
+		res = swFALSE;
+		LogError(
+			logfp,
+			LOGWARN,
+			"SWRC_check_parameters_for_Campbell1974(): invalid value of "
+			"psi(saturated, matric, [-bar]) = %f (must > 0)\n",
+			swrcp[1]
+		);
+	}
+
+	if (ZRO(swrcp[2])) {
+		res = swFALSE;
+		LogError(
+			logfp,
+			LOGWARN,
+			"SWRC_check_parameters_for_Campbell1974(): invalid value of "
+			"beta = %f (must be != 0)\n",
+			swrcp[2]
+		);
+	}
+
+	return res;
+}
+
+
+/**
+	@brief Saxton et al. 2006 PDFs \cite Saxton2006
+		to estimate saturated soil water content
+
+	@param[in] sand Sand content of the matric soil (< 2 mm fraction) [g/g]
+	@param[in] clay Clay content of the matric soil (< 2 mm fraction) [g/g]
+	@param[in] gravel Coarse fragments (> 2 mm; e.g., gravel)
+		of the whole soil [m3/m3]
+	@param[in] width Soil layer width [cm]
+	@param[out] *swc_sat Saturated water content [cm] to be estimated
+*/
+void PDF_Saxton2006(
+	double *swc_sat,
+	double sand, double clay, double gravel, double width
+) {
+	/* Saxton, K. E. and W. J. Rawls. 2006. Soil water characteristic estimates
+		 by texture and organic matter for hydrologic solutions.
+		 Soil Science Society of America Journal 70:1569-1578.
+	*/
+
+	double
+		OM = 0.,
+		theta_S, theta_33, theta_33t, theta_S33, theta_S33t, theta_1500, theta_1500t;
+
+	/* Eq. 1: 1500 kPa moisture */
+	theta_1500t =
+		+ 0.031 \
+		- 0.024 * sand \
+		+ 0.487 * clay \
+		+ 0.006 * OM \
+		+ 0.005 * sand * OM \
+		- 0.013 * clay * OM \
+		+ 0.068 * sand * clay;
+
+	theta_1500 = theta_1500t + (0.14 * theta_1500t - 0.02);
+
+	/* Eq. 2: 33 kPa moisture */
+	theta_33t =
+		+ 0.299 \
+		- 0.251 * sand \
+		+ 0.195 * clay \
+		+ 0.011 * OM \
+		+ 0.006 * sand * OM \
+		- 0.027 * clay * OM \
+		+ 0.452 * sand * clay;
+
+	theta_33 =
+		theta_33t + (1.283 * squared(theta_33t) - 0.374 * theta_33t - 0.015);
+
+	/* Eq. 3: SAT-33 kPa moisture */
+	theta_S33t =
+		+ 0.078 \
+		+ 0.278 * sand \
+		+ 0.034 * clay \
+		+ 0.022 * OM \
+		- 0.018 * sand * OM \
+		- 0.027 * clay * OM \
+		- 0.584 * sand * clay;
+
+	theta_S33 = theta_S33t + (0.636 * theta_S33t - 0.107);
+
+
+	/* Eq. 5: saturated moisture */
+	theta_S = theta_33 + theta_S33 - 0.097 * sand + 0.043;
+
+	if (
+		LE(theta_S, 0.) ||
+		GT(theta_S, 1.)
+	) {
+		LogError(
+			logfp,
+			LOGFATAL,
+			"PDF_Saxton2006(): invalid value of "
+			"theta(saturated, [cm / cm]) = %f (must be within 0-1)\n",
+			theta_S
+		);
+	}
+
+	*swc_sat = width * (1. - gravel) * theta_S;
+
+
+// currently, not used:
+/*
+	double R_w, alpha;
+*/
+
+	/* Eq. 18: slope of logarithmic tension-moisture curve */
+/*
+	SW_Site.lyr[n]->Saxton2006_lambda =
+		(log(theta_33) - log(theta_1500)) / (log(1500.) - log(33.));
+*/
+
+	/* Eq. 19: Gravel volume <-> weight fraction */
+/*
+	alpha = SW_Site.lyr[n]->soilMatric_density / 2.65;
+
+	if (GT(fractionGravel, 0.)) {
+		R_w = fractionGravel / (alpha + fractionGravel * (1. - alpha));
+	} else {
+		R_w = 0.;
+	}
+*/
+
+	/* Eq. 16: saturated conductivity [cm / day] */
+/*
+	SW_Site.lyr[n]->Saxton2006_K_sat_matric =
+		24. / 10. * 1930. \
+		* pow(theta_S - theta_33, 3. - SW_Site.lyr[n]->Saxton2006_lambda);
+*/
+
+	/* Eq. 22: saturated conductivity in bulk soils */
+/*
+	SW_Site.lyr[n]->Saxton2006_K_sat_bulk =
+		SW_Site.lyr[n]->Saxton2006_K_sat_matric;
+
+	if (GT(fractionGravel, 0.)) {
+		SW_Site.lyr[n]->Saxton2006_fK_gravel =
+			(1. - R_w) / (1. - R_w * (1. - 1.5 * alpha));
+
+		SW_Site.lyr[n]->Saxton2006_K_sat_bulk *=
+			SW_Site.lyr[n]->Saxton2006_fK_gravel;
+
+	} else {
+		SW_Site.lyr[n]->Saxton2006_fK_gravel = 1.;
+	}
+*/
+}
+
+
+/**
+  @brief Estimate soil density of the whole soil (bulk).
+
+  SOILWAT2 calculates internally based on soil bulk density of the whole soil,
+  i.e., including rock/gravel component. However, SOILWAT2 inputs are expected
+  to represent soil (matric) density of the < 2 mm fraction.
+
+  Based on equation 20 from Saxton. @cite Saxton2006
+*/
+RealD calculate_soilBulkDensity(RealD matricDensity, RealD fractionGravel) {
+	/*eqn. 20 from Saxton et al. 2006  to calculate the bulk density of soil */
+	return matricDensity * (1 - fractionGravel) + (fractionGravel * 2.65);
+}
+
+
+/**
+  @brief Count soil layers with bare-soil evaporation potential
+
+  The count stops at first layer with 0.
+*/
+LyrIndex nlayers_bsevap() {
+	SW_SITE *v = &SW_Site;
+	LyrIndex s, n = 0;
+
+	ForEachSoilLayer(s)
+	{
+		if (GT(v->lyr[s]->evap_coeff, 0.0))
+		{
+			n++;
+		} else{
+			break;
+		}
+	}
+
+	return n;
+}
+
+/**
+  @brief Count soil layers with roots potentially extracting water for
+         transpiration
+
+  The count stops at first layer with 0 per vegetation type.
+*/
+void nlayers_vegroots(LyrIndex n_transp_lyrs[]) {
+	SW_SITE *v = &SW_Site;
+	LyrIndex s;
+	int k;
+
+	ForEachVegType(k)
+	{
+		n_transp_lyrs[k] = 0;
+
+		ForEachSoilLayer(s)
+		{
+			if (GT(v->lyr[s]->transp_coeff[k], 0.0)) {
+				n_transp_lyrs[k]++;
+			} else {
+				break;
+			}
+		}
+	}
+}
+
+
+/**
+  @brief Adds a dummy soil layer to handle deep drainage
+*/
+void add_deepdrain_layer(void) {
+
+	if (SW_Site.deepdrain) {
+
+		/* check if deep drain dummy layer was already added */
+		if (SW_Site.deep_lyr == 0) {
+			/* `_newlayer()` sets n_layers */
+			LyrIndex s = _newlayer();
+			SW_Site.lyr[s]->width = 1.0;
+
+			/* sp->deepdrain indicates an extra (dummy) layer for deep drainage
+			* has been added, so n_layers really should be n_layers -1
+			* NOTE: deep_lyr is base0, n_layers is BASE1
+			*/
+			SW_Site.deep_lyr = --SW_Site.n_layers;
+		}
+
+	} else {
+
+		/* no deep drainage */
+		SW_Site.deep_lyr = 0;
+	}
+}
+
+
+/**
+@brief First time called with no layers so SW_Site.lyr
+ not initialized yet, malloc() required.  For each
+ layer thereafter realloc() is called.
+*/
+LyrIndex _newlayer(void) {
+
+	SW_SITE *v = &SW_Site;
+	v->n_layers++;
+
+	v->lyr = (!v->lyr) /* if not yet defined */
+		? (SW_LAYER_INFO **) Mem_Calloc(v->n_layers, sizeof(SW_LAYER_INFO *), "_newlayer()") /* malloc() it  */
+		: (SW_LAYER_INFO **) Mem_ReAlloc(v->lyr, sizeof(SW_LAYER_INFO *) * (v->n_layers)); /* else realloc() */
+
+	v->lyr[v->n_layers - 1] = (SW_LAYER_INFO *) Mem_Calloc(1, sizeof(SW_LAYER_INFO), "_newlayer()");
+	v->lyr[v->n_layers - 1]->id = v->n_layers - 1;
+
+	return v->n_layers - 1;
+}
+
+/*static void _clear_layer(LyrIndex n) {
+ ---------------------------------------------------
+
+ memset(SW_Site.lyr[n], 0, sizeof(SW_LAYER_INFO));
+
+ }*/
+
+/* =================================================== */
+/* =================================================== */
+/*             Global Function Definitions             */
+/* --------------------------------------------------- */
+
+/**
+	@brief Initialized memory for SW_Site
+	/note that an initializer that is called during execution
+			(better called clean() or something) will need to free all allocated
+			memory first before clearing structure.
+*/
+void SW_SIT_construct(void) {
+	/* =================================================== */
+
+	memset(&SW_Site, 0, sizeof(SW_Site));
+	SW_SIT_init_counts();
+}
+
+/**
+@brief Runs SW_SIT_clear_layers.
+*/
+void SW_SIT_deconstruct(void)
+{
+	SW_SIT_clear_layers();
+}
+
+/**
+@brief Reads in file for input values.
+*/
+void SW_SIT_read(void) {
+	/* =================================================== */
+	/* 5-Feb-2002 (cwb) Removed rgntop requirement in
+	 *    transpiration regions section of input
+	 */
+	SW_SITE *v = &SW_Site;
+	SW_CARBON *c = &SW_Carbon;
+	FILE *f;
+	int lineno = 0, x,
+		rgnlow, /* lower layer of region */
+		region; /* transp region definition number */
+	#ifdef SWDEBUG
+	int debug = 0;
+	#endif
+	LyrIndex r;
+	Bool too_many_regions = swFALSE;
+	RealD tmp;
+
+	/* note that Files.read() must be called prior to this. */
+	MyFileName = SW_F_name(eSite);
+
+	f = OpenFile(MyFileName, "r");
+
+	while (GetALine(f, inbuf)) {
+		switch (lineno) {
+		case 0:
+			_SWCMinVal = atof(inbuf);
+			break;
+		case 1:
+			_SWCInitVal = atof(inbuf);
+			break;
+		case 2:
+			_SWCWetVal = atof(inbuf);
+			break;
+		case 3:
+			v->reset_yr = itob(atoi(inbuf));
+			break;
+		case 4:
+			v->deepdrain = itob(atoi(inbuf));
+			break;
+		case 5:
+			v->pet_scale = atof(inbuf);
+			break;
+		case 6:
+			v->percentRunoff = atof(inbuf);
+			break;
+		case 7:
+			v->percentRunon = atof(inbuf);
+			break;
+		case 8:
+			v->TminAccu2 = atof(inbuf);
+			break;
+		case 9:
+			v->TmaxCrit = atof(inbuf);
+			break;
+		case 10:
+			v->lambdasnow = atof(inbuf);
+			break;
+		case 11:
+			v->RmeltMin = atof(inbuf);
+			break;
+		case 12:
+			v->RmeltMax = atof(inbuf);
+			break;
+		case 13:
+			v->slow_drain_coeff = atof(inbuf);
+			break;
+		case 14:
+			v->evap.xinflec = atof(inbuf);
+			break;
+		case 15:
+			v->evap.slope = atof(inbuf);
+			break;
+		case 16:
+			v->evap.yinflec = atof(inbuf);
+			break;
+		case 17:
+			v->evap.range = atof(inbuf);
+			break;
+		case 18:
+			v->transp.xinflec = atof(inbuf);
+			break;
+		case 19:
+			v->transp.slope = atof(inbuf);
+			break;
+		case 20:
+			v->transp.yinflec = atof(inbuf);
+			break;
+		case 21:
+			v->transp.range = atof(inbuf);
+			break;
+		case 22:
+			// longitude is currently not used by the code, but may be used in the future
+			// it is present in the `siteparam.in` input file to completely document
+			// site location
+			v->longitude = atof(inbuf) * deg_to_rad;
+			break;
+		case 23:
+			v->latitude = atof(inbuf) * deg_to_rad;
+			break;
+		case 24:
+			v->altitude = atof(inbuf);
+			break;
+		case 25:
+			v->slope = atof(inbuf) * deg_to_rad;
+			break;
+		case 26:
+			tmp = atof(inbuf);
+			v->aspect = missing(tmp) ? tmp : tmp * deg_to_rad;
+			break;
+		case 27:
+			v->bmLimiter = atof(inbuf);
+			break;
+		case 28:
+			v->t1Param1 = atof(inbuf);
+			break;
+		case 29:
+			v->t1Param2 = atof(inbuf);
+			break;
+		case 30:
+			v->t1Param3 = atof(inbuf);
+			break;
+		case 31:
+			v->csParam1 = atof(inbuf);
+			break;
+		case 32:
+			v->csParam2 = atof(inbuf);
+			break;
+		case 33:
+			v->shParam = atof(inbuf);
+			break;
+		case 34:
+			v->Tsoil_constant = atof(inbuf);
+			break;
+		case 35:
+			v->stDeltaX = atof(inbuf);
+			break;
+		case 36:
+			v->stMaxDepth = atof(inbuf);
+			break;
+		case 37:
+			v->use_soil_temp = itob(atoi(inbuf));
+			break;
+		case 38:
+			c->use_bio_mult = itob(atoi(inbuf));
+			#ifdef SWDEBUG
+			if (debug) swprintf("'SW_SIT_read': use_bio_mult = %d\n", c->use_bio_mult);
+			#endif
+			break;
+		case 39:
+			c->use_wue_mult = itob(atoi(inbuf));
+			#ifdef SWDEBUG
+			if (debug) swprintf("'SW_SIT_read': use_wue_mult = %d\n", c->use_wue_mult);
+			#endif
+			break;
+		case 40:
+			strcpy(c->scenario, inbuf);
+			#ifdef SWDEBUG
+			if (debug) swprintf("'SW_SIT_read': scenario = %s\n", c->scenario);
+			#endif
+			break;
+		default:
+			if (lineno > 40 + MAX_TRANSP_REGIONS)
+				break; /* skip extra lines */
+
+			if (MAX_TRANSP_REGIONS < v->n_transp_rgn) {
+				too_many_regions = swTRUE;
+				goto Label_End_Read;
+			}
+			x = sscanf(inbuf, "%d %d", &region, &rgnlow);
+			if (x < 2 || region < 1 || rgnlow < 1) {
+				CloseFile(&f);
+				LogError(logfp, LOGFATAL, "%s : Bad record %d.\n", MyFileName, lineno);
+			}
+			_TranspRgnBounds[region - 1] = (LyrIndex) (rgnlow - 1);
+			v->n_transp_rgn++;
+		}
+
+		lineno++;
+	}
+
+	Label_End_Read:
+
+	CloseFile(&f);
+
+	if (LT(v->percentRunoff, 0.) || GT(v->percentRunoff, 1.)) {
+		LogError(logfp, LOGFATAL, "%s : proportion of ponded surface water removed as daily"
+		  "runoff = %f (value ranges between 0 and 1)\n", MyFileName, v->percentRunoff);
+	}
+
+	if (LT(v->percentRunon, 0.)) {
+		LogError(logfp, LOGFATAL, "%s : proportion of water that arrives at surface added "
+		  "as daily runon = %f (value ranges between 0 and +inf)\n", MyFileName, v->percentRunon);
+	}
+
+	if (too_many_regions) {
+		LogError(logfp, LOGFATAL, "%s : Number of transpiration regions"
+				" exceeds maximum allowed (%d > %d)\n", MyFileName, v->n_transp_rgn, MAX_TRANSP_REGIONS);
+	}
+
+	/* check for any discontinuities (reversals) in the transpiration regions */
+	for (r = 1; r < v->n_transp_rgn; r++) {
+		if (_TranspRgnBounds[r - 1] >= _TranspRgnBounds[r]) {
+			LogError(logfp, LOGFATAL, "%s : Discontinuity/reversal in transpiration regions.\n", SW_F_name(eSite));
+
+		}
+	}
+
+	_read_layers();
+}
+
+/**
+  @brief Creates soil layers based on function arguments (instead of reading
+    them from an input file as _read_layers() does)
+
+  @param nlyrs The number of soil layers to create.
+  @param[in] dmax Array of size \p nlyrs for depths [cm] of each soil layer
+    measured from the surface
+  @param[in] matricd Array of size \p nlyrs for soil density of the matric
+    component, i.e., the < 2 mm fraction [g/cm3]
+  @param[in] f_gravel Array of size \p nlyrs for volumetric gravel content [v/v]
+  @param[in] evco Array of size \p nlyrs with bare-soil evaporation coefficients
+    [0, 1] that sum up to 1.
+  @param[in] trco_grass Array of size \p nlyrs with transpiration coefficients
+    for grasses [0, 1] that sum up to 1.
+  @param[in] trco_shrub Array of size \p nlyrs with transpiration coefficients
+    for shrubs [0, 1] that sum up to 1.
+  @param[in] trco_tree Array of size \p nlyrs with transpiration coefficients
+    for trees [0, 1] that sum up to 1.
+  @param[in] trco_forb Array of size \p nlyrs with transpiration coefficients
+    for forbs [0, 1] that sum up to 1.
+  @param[in] psand Array of size \p nlyrs for sand content of the
+    soil matrix [g3 / g3]
+  @param[in] pclay Array of size \p nlyrs for clay content of the
+    soil matrix [g3 / g3]
+  @param[in] imperm Array of size \p nlyrs with impermeability coefficients
+    [0, 1]
+  @param[in] soiltemp Array of size \p nlyrs with initial soil temperature [C]
+  @param nRegions The number of transpiration regions to create. Must be between
+    1 and \ref MAX_TRANSP_REGIONS.
+  @param[in] regionLowerBounds Array of size \p nRegions containing the lower
+    depth [cm] of each region in ascending (in value) order. If you think about
+    this from the perspective of soil, it would mean the shallowest bound is at
+    `lowerBounds[0]`.
+
+  @sideeffect After deleting any previous data in the soil layer array
+    SW_Site.lyr, it creates new soil layers based on the argument inputs.
+
+  @note
+    - This function is a modified version of the function _read_layers() in
+      SW_Site.c.
+*/
+void set_soillayers(LyrIndex nlyrs, RealF *dmax, RealF *matricd, RealF *f_gravel,
+  RealF *evco, RealF *trco_grass, RealF *trco_shrub, RealF *trco_tree,
+  RealF *trco_forb, RealF *psand, RealF *pclay, RealF *imperm, RealF *soiltemp,
+  int nRegions, RealD *regionLowerBounds)
+{
+
+  RealF dmin = 0.0;
+  SW_SITE *v = &SW_Site;
+
+  LyrIndex lyrno;
+  unsigned int i, k;
+
+  // De-allocate and delete previous soil layers and reset counters
+  SW_SIT_clear_layers();
+  SW_SIT_init_counts();
+
+  // Create new soil
+  for (i = 0; i < nlyrs; i++)
+  {
+    // Create the next soil layer
+    lyrno = _newlayer();
+
+    v->lyr[lyrno]->width = dmax[i] - dmin;
+    dmin = dmax[i];
+    v->lyr[lyrno]->soilMatric_density = matricd[i];
+    v->lyr[lyrno]->fractionVolBulk_gravel = f_gravel[i];
+    v->lyr[lyrno]->evap_coeff = evco[i];
+
+    ForEachVegType(k)
+    {
+      switch (k)
+      {
+        case SW_TREES:
+          v->lyr[lyrno]->transp_coeff[k] = trco_tree[i];
+          break;
+        case SW_SHRUB:
+          v->lyr[lyrno]->transp_coeff[k] = trco_shrub[i];
+          break;
+        case SW_FORBS:
+          v->lyr[lyrno]->transp_coeff[k] = trco_forb[i];
+          break;
+        case SW_GRASS:
+          v->lyr[lyrno]->transp_coeff[k] = trco_grass[i];
+          break;
+      }
+    }
+
+    v->lyr[lyrno]->fractionWeightMatric_sand = psand[i];
+    v->lyr[lyrno]->fractionWeightMatric_clay = pclay[i];
+    v->lyr[lyrno]->impermeability = imperm[i];
+    v->lyr[lyrno]->sTemp = soiltemp[i];
+  }
+
+
+  // Guess soil transpiration regions
+  derive_soilRegions(nRegions, regionLowerBounds);
+
+  // Re-initialize site parameters based on new soil layers
+  SW_SIT_init_run();
+}
+
+
+
+/**
+  @brief Resets soil regions based on input parameters.
+
+  @param nRegions The number of transpiration regions to create. Must be between
+    1 and \ref MAX_TRANSP_REGIONS.
+  @param[in] regionLowerBounds Array of size \p nRegions containing the lower
+    depth [cm] of each region in ascending (in value) order. If you think about
+    this from the perspective of soil, it would mean the shallowest bound is at
+    `lowerBounds[0]`.
+
+  @sideeffect
+    \ref _TranspRgnBounds and \ref SW_SITE.n_transp_rgn will be
+    derived from the input and from the soil information.
+
+  @note
+  - \p nRegions does NOT determine how many regions will be derived. It only
+    defines the size of the \p regionLowerBounds array. For example, if your
+    input parameters are `(4, { 10, 20, 40 })`, but there is a soil layer from
+    41 to 60 cm, it will be placed in `_TranspRgnBounds[4]`.
+*/
+void derive_soilRegions(int nRegions, RealD *regionLowerBounds){
+	int i, j;
+	SW_SITE *v = &SW_Site;
+	RealD totalDepth = 0;
+	LyrIndex layer, UNDEFINED_LAYER = 999;
+
+	/* ------------- Error checking --------------- */
+	if(nRegions < 1 || nRegions > MAX_TRANSP_REGIONS){
+		LogError(logfp, LOGFATAL, "derive_soilRegions: invalid number of regions (%d)\n", nRegions);
+		return;
+	}
+
+	/* --------------- Clear out the array ------------------ */
+	for(i = 0; i < MAX_TRANSP_REGIONS; ++i){
+		// Setting bounds to a ridiculous number so we
+		// know how many get set.
+		_TranspRgnBounds[i] = UNDEFINED_LAYER;
+	}
+
+	/* ----------------- Derive Regions ------------------- */
+	// Loop through the regions the user wants to derive
+	layer = 0; // SW_Site.lyr is base0-indexed
+	totalDepth = 0;
+	for(i = 0; i < nRegions; ++i){
+		_TranspRgnBounds[i] = layer;
+		// Find the layer that pushes us out of the region.
+		// It becomes the bound.
+		while(totalDepth < regionLowerBounds[i] &&
+		      layer < v->n_layers &&
+		      sum_across_vegtypes(v->lyr[layer]->transp_coeff)) {
+			totalDepth += v->lyr[layer]->width;
+			_TranspRgnBounds[i] = layer;
+			layer++;
+		}
+	}
+
+	/* -------------- Check for duplicates -------------- */
+	for(i = 0; i < nRegions - 1; ++i){
+		// If there is a duplicate bound we will remove it by left shifting the
+		// array, overwriting the duplicate.
+		if(_TranspRgnBounds[i] == _TranspRgnBounds[i + 1]){
+			for(j = i + 1; j < nRegions - 1; ++j){
+				_TranspRgnBounds[j] = _TranspRgnBounds[j + 1];
+			}
+			_TranspRgnBounds[MAX_TRANSP_REGIONS - 1] = UNDEFINED_LAYER;
+		}
+	}
+
+	/* -------------- Derive n_transp_rgn --------------- */
+	v->n_transp_rgn = 0;
+	while(v->n_transp_rgn < MAX_TRANSP_REGIONS &&
+	      _TranspRgnBounds[v->n_transp_rgn] != UNDEFINED_LAYER) {
+		v->n_transp_rgn++;
+	}
+}
+
+
+/**
+	@brief Derive and check soil properties from inputs
+
+	Bulk refers to the whole soil,
+	i.e., including the rock/gravel component (coarse fragments),
+	whereas matric refers to the < 2 mm fraction.
+
+	Internally, SOILWAT2 calculates based on bulk soil, i.e., the whole soil.
+	However, sand and clay inputs are expected to represent the soil matric,
+	i.e., the < 2 mm fraction.
+
+	sand + clay + silt must equal one.
+	Fraction of silt is calculated: 1 - (sand + clay).
+
+	@sideeffect Values stored in global variable `SW_Site`.
+*/
+void SW_SIT_init_run(void) {
+	/* =================================================== */
+	/* potentially this routine can be called whether the
+	 * layer data came from a file or a function call which
+	 * still requires initialization.
+	 */
+	/* 5-Mar-2002 (cwb) added normalization for ev and tr coefficients */
+	/* 1-Oct-03 (cwb) removed sum_evap_coeff and sum_transp_coeff  */
+
+	SW_SITE *sp = &SW_Site;
+	SW_LAYER_INFO *lyr;
+	LyrIndex s, r, curregion;
+	int k, flagswpcrit = 0;
+	Bool fail = swFALSE;
+	RealD
+		fval = 0,
+		evsum = 0., trsum_veg[NVEGTYPES] = {0.},
+		swcmin_help1, swcmin_help2, tmp;
+	const char *errtype = "\0";
+
+	#ifdef SWDEBUG
+	int debug = 0;
+	#endif
+
+
+	/* Determine number of layers with potential for
+		 bare-soil evaporation and transpiration */
+	sp->n_evap_lyrs = nlayers_bsevap();
+	nlayers_vegroots(sp->n_transp_lyrs);
+
+
+	/* Manage deep drainage */
+	add_deepdrain_layer();
+
+
+	/* Loop over soil layers check variables and calculate parameters */
+	ForEachSoilLayer(s)
+	{
+		lyr = sp->lyr[s];
+
+		/* Check validity of soil variables:
+			previously, checked by code in `_read_layers()`,
+			erroneously skipped by `set_soillayers()`,
+			and checked by code in rSOILWAT2's `onSet_SW_LYR()`
+		*/
+		if (LE(lyr->width, 0.)) {
+			fail = swTRUE;
+			fval = lyr->width;
+			errtype = Str_Dup("layer width");
+
+		} else if (LT(lyr->soilMatric_density, 0.)) {
+			fail = swTRUE;
+			fval = lyr->soilMatric_density;
+			errtype = Str_Dup("soil density");
+
+		} else if (
+			LT(lyr->fractionVolBulk_gravel, 0.) ||
+			GE(lyr->fractionVolBulk_gravel, 1.)
+		) {
+			fail = swTRUE;
+			fval = lyr->fractionVolBulk_gravel;
+			errtype = Str_Dup("gravel content");
+
+		} else if (
+			LE(lyr->fractionWeightMatric_sand, 0.) ||
+			GE(lyr->fractionWeightMatric_sand, 1.)
+		) {
+			fail = swTRUE;
+			fval = lyr->fractionWeightMatric_sand;
+			errtype = Str_Dup("sand proportion");
+
+		} else if (
+			LE(lyr->fractionWeightMatric_clay, 0.) ||
+			GE(lyr->fractionWeightMatric_clay, 1.)
+		) {
+			fail = swTRUE;
+			fval = lyr->fractionWeightMatric_clay;
+			errtype = Str_Dup("clay proportion");
+
+		} else if (
+			GE(lyr->fractionWeightMatric_sand + lyr->fractionWeightMatric_clay, 1.)
+		) {
+			fail = swTRUE;
+			fval = lyr->fractionWeightMatric_sand + lyr->fractionWeightMatric_clay;
+			errtype = Str_Dup("sand+clay proportion");
+
+		} else if (
+			LT(lyr->impermeability, 0.) ||
+			GT(lyr->impermeability, 1.)
+		) {
+			fail = swTRUE;
+			fval = lyr->impermeability;
+			errtype = Str_Dup("impermeability");
+
+		} else if (
+			LT(lyr->evap_coeff, 0.) ||
+			GT(lyr->evap_coeff, 1.)
+		) {
+			fail = swTRUE;
+			fval = lyr->evap_coeff;
+			errtype = Str_Dup("bare-soil evaporation coefficient");
+
+		} else {
+			ForEachVegType(k) {
+				if (LT(lyr->transp_coeff[k], 0.) || GT(lyr->transp_coeff[k], 1.)) {
+					fail = swTRUE;
+					fval = lyr->transp_coeff[k];
+					errtype = Str_Dup("transpiration coefficient");
+					break;
+				}
+			}
+		}
+
+		if (fail) {
+			LogError(
+				logfp,
+				LOGFATAL,
+				"Invalid %s (%5.4f) in layer %d.\n",
+				errtype, fval, s + 1
+			);
+		}
+
+
+		/* Update soil density for gravel */
+		lyr->soilBulk_density = calculate_soilBulkDensity(
+			lyr->soilMatric_density,
+			lyr->fractionVolBulk_gravel
+		);
+
+
+/**********************************/
+/* TODO: remove once new inputs are implemented */
+lyr->swrc_type = 1;
+lyr->pdf_type = 1;
+lyr->swrcp_from_pdf = swTRUE;
+/**********************************/
+
+		if (lyr->swrcp_from_pdf) {
+			/* Use pedotransfer function PDF */
+			/* estimate parameters of soil water retention curve (SWRC) for layer */
+			SWRC_PDF_estimate_parameters(
+				lyr->swrc_type,
+				lyr->pdf_type,
+				lyr->swrcp,
+				lyr->fractionWeightMatric_sand,
+				lyr->fractionWeightMatric_clay,
+				lyr->fractionVolBulk_gravel
+			);
+		}
+
+		/* Check parameters of selected SWRC */
+		if (!SWRC_check_parameters(lyr->swrc_type, lyr->swrcp)) {
+			LogError(
+				logfp,
+				LOGFATAL,
+				"Parameter checks for layer %d (SWRC type %d) failed.",
+				lyr->id, lyr->swrc_type
+			);
+		}
+
+		/* Calculate SWC at field capacity and at wilting point */
+		lyr->swcBulk_fieldcap = SW_SWRC_SWPtoSWC(0.333, lyr);
+		lyr->swcBulk_wiltpt = SW_SWRC_SWPtoSWC(15., lyr);
+
+		/* Calculate lower SWC limit of bare-soil evaporation
+			as `max(0.5 * wiltpt, SWC@hygroscopic)`
+			Notes:
+				- `0.5 * wiltpt` is the E_soil limit from FAO-56 (Allen et al. 1998)
+					which may correspond to unrealistically extreme SWP
+				- `SWC at hygroscopic point` (-10 MPa; e.g., Porporato et al. 2001)
+					describes "air-dry" soil
+				- Also make sure that `>= swc_min`, see below
+		*/
+		lyr->swcBulk_halfwiltpt = fmax(
+			0.5 * lyr->swcBulk_wiltpt,
+			SW_SWRC_SWPtoSWC(100., lyr)
+		);
+
+		/* Estimate additional properties */
+		PDF_Saxton2006(
+			&(lyr->swcBulk_saturated),
+			lyr->fractionWeightMatric_sand,
+			lyr->fractionWeightMatric_clay,
+			lyr->fractionVolBulk_gravel,
+			lyr->width
+		);
+
+
+
+
+
+		/* Compute swc wet and dry limits and init value */
+		if (LT(_SWCMinVal, 0.0)) {
+			/* input: estimate mininum SWC */
+
+			/* residual SWC of Rawls & Brakensiek (1985) */
+			swcmin_help1 = SW_VWCBulkRes(
+				lyr->fractionVolBulk_gravel,
+				lyr->fractionWeightMatric_sand,
+				lyr->fractionWeightMatric_clay,
+				lyr->swcBulk_saturated / ((1. - lyr->fractionVolBulk_gravel) * lyr->width)
+			);
+
+			/* Lower limit for swc_min
+				Notes:
+				- used in case the equation for residual SWC doesn't work or
+					produces unrealistic small values
+				- currently, -30 MPa
+					(based on limited test runs across western US including hot deserts)
+					lower than "air-dry" = hygroscopic point (-10. MPa; Porporato et al. 2001)
+					not as extreme as "oven-dry" (-1000. MPa; Fredlund et al. 1994)
+			*/
+			swcmin_help2 = SW_SWRC_SWPtoSWC(300., lyr) / lyr->width;
+
+			// if `SW_VWCBulkRes()` returns SW_MISSING then use `swcmin_help2`
+			if (missing(swcmin_help1)) {
+				lyr->swcBulk_min = swcmin_help2;
+
+			} else {
+				lyr->swcBulk_min = fmax(swcmin_help1, swcmin_help2);
+			}
+
+		} else if (GE(_SWCMinVal, 1.0)) {
+			/* input: fixed SWP value as minimum SWC; unit(_SWCMinVal) == -bar */
+			lyr->swcBulk_min = SW_SWRC_SWPtoSWC(_SWCMinVal, lyr) / lyr->width;
+
+		} else {
+			/* input: fixed VWC value as minimum SWC; unit(_SWCMinVal) == cm/cm */
+			lyr->swcBulk_min = _SWCMinVal;
+		}
+
+		/* Convert VWC to SWC */
+		lyr->swcBulk_min *= lyr->width;
+
+
+		/* Calculate wet limit of SWC for what inputs defined as wet */
+		lyr->swcBulk_wet = GE(_SWCWetVal, 1.0) ?
+			SW_SWRC_SWPtoSWC(_SWCWetVal, lyr) :
+			_SWCWetVal * lyr->width;
+
+		/* Calculate initial SWC based on inputs */
+		lyr->swcBulk_init = GE(_SWCInitVal, 1.0) ?
+			SW_SWRC_SWPtoSWC(_SWCInitVal, lyr) :
+			_SWCInitVal * lyr->width;
+
+
+		/* test validity of values */
+		if (LT(lyr->swcBulk_init, lyr->swcBulk_min)) {
+			LogError(
+				logfp, LOGFATAL,
+				"%s : Layer %d\n"
+				"  calculated `swcBulk_init` (%.4f cm) <= `swcBulk_min` (%.4f cm).\n"
+				"  Recheck parameters and try again.\n",
+				MyFileName, s + 1, lyr->swcBulk_init, lyr->swcBulk_min
+			);
+		}
+
+		if (LT(lyr->swcBulk_wiltpt, lyr->swcBulk_min)) {
+			LogError(
+				logfp, LOGFATAL,
+				"%s : Layer %d\n"
+				"  calculated `swcBulk_wiltpt` (%.4f cm) <= `swcBulk_min` (%.4f cm).\n"
+				"  Recheck parameters and try again.\n",
+				MyFileName, s + 1, lyr->swcBulk_wiltpt, lyr->swcBulk_min
+			);
+		}
+
+		if (LT(lyr->swcBulk_halfwiltpt, lyr->swcBulk_min)) {
+			LogError(
+				logfp, LOGWARN,
+				"%s : Layer %d\n"
+				"  calculated `swcBulk_halfwiltpt` (%.4f cm / %.2f MPa)\n"
+				"          <= `swcBulk_min` (%.4f cm / %.2f MPa).\n"
+				"  `swcBulk_halfwiltpt` was set to `swcBulk_min`.\n",
+				MyFileName, s + 1,
+				lyr->swcBulk_halfwiltpt,
+				-0.1 * SW_SWRC_SWCtoSWP(lyr->swcBulk_halfwiltpt, lyr),
+				lyr->swcBulk_min,
+				-0.1 * SW_SWRC_SWCtoSWP(lyr->swcBulk_min, lyr)
+			);
+
+			lyr->swcBulk_halfwiltpt = lyr->swcBulk_min;
+		}
+
+		if (LE(lyr->swcBulk_wet, lyr->swcBulk_min)) {
+			LogError(
+				logfp, LOGFATAL,
+				"%s : Layer %d\n"
+				"  calculated `swcBulk_wet` (%.4f cm) <= `swcBulk_min` (%.4f cm).\n"
+				"  Recheck parameters and try again.\n",
+				MyFileName, s + 1, lyr->swcBulk_wet, lyr->swcBulk_min
+			);
+		}
+
+
+		#ifdef SWDEBUG
+		if (debug) {
+			swprintf(
+				"L[%d] swcmin=%f = swpmin=%f\n",
+				s,
+				lyr->swcBulk_min,
+				SW_SWRC_SWCtoSWP(lyr->swcBulk_min, lyr)
+			);
+
+			swprintf(
+				"L[%d] SWC(HalfWiltpt)=%f = swp(hw)=%f\n",
+				s,
+				lyr->swcBulk_halfwiltpt,
+				SW_SWRC_SWCtoSWP(lyr->swcBulk_halfwiltpt, lyr)
+			);
+		}
+		#endif
+
+
+		/* sum ev and tr coefficients for later */
+		evsum += lyr->evap_coeff;
+
+		ForEachVegType(k)
+		{
+			trsum_veg[k] += lyr->transp_coeff[k];
+			/* calculate soil water content at SWPcrit for each vegetation type */
+			lyr->swcBulk_atSWPcrit[k] = SW_SWRC_SWPtoSWC(
+				SW_VegProd.veg[k].SWPcrit,
+				lyr
+			);
+
+			if (LT(lyr->swcBulk_atSWPcrit[k], lyr->swcBulk_min)) {
+				flagswpcrit++;
+
+				// lower SWcrit [-bar] to SWP-equivalent of swBulk_min
+				tmp = fmin(
+					SW_VegProd.veg[k].SWPcrit,
+					SW_SWRC_SWCtoSWP(lyr->swcBulk_min, lyr)
+				);
+
+				LogError(
+					logfp, LOGWARN,
+					"%s : Layer %d - vegtype %d\n"
+					"  calculated `swcBulk_atSWPcrit` (%.4f cm / %.4f MPa)\n"
+					"          <= `swcBulk_min` (%.4f cm / %.4f MPa).\n"
+					"  `SWcrit` adjusted to %.4f MPa "
+					"(and swcBulk_atSWPcrit in every layer will be re-calculated).\n",
+					MyFileName, s + 1, k + 1,
+					lyr->swcBulk_atSWPcrit[k],
+					-0.1 * SW_VegProd.veg[k].SWPcrit,
+					lyr->swcBulk_min,
+					-0.1 * SW_SWRC_SWCtoSWP(lyr->swcBulk_min, lyr),
+					-0.1 * tmp
+				);
+
+				SW_VegProd.veg[k].SWPcrit = tmp;
+			}
+
+			/* Find which transpiration region the current soil layer
+			 * is in and check validity of result. Region bounds are
+			 * base1 but s is base0.*/
+			curregion = 0;
+			ForEachTranspRegion(r)
+			{
+				if (s < _TranspRgnBounds[r]) {
+					if (ZRO(lyr->transp_coeff[k]))
+						break; /* end of transpiring layers */
+					curregion = r + 1;
+					break;
+				}
+			}
+
+			if (curregion || _TranspRgnBounds[curregion] == 0) {
+				lyr->my_transp_rgn[k] = curregion;
+				sp->n_transp_lyrs[k] = max(sp->n_transp_lyrs[k], s);
+
+			} else if (s == 0) {
+				LogError(logfp, LOGFATAL, "%s : Top soil layer must be included\n"
+						"  in %s tranpiration regions.\n", SW_F_name(eSite), key2veg[k]);
+			} else if (r < sp->n_transp_rgn) {
+				LogError(logfp, LOGFATAL, "%s : Transpiration region %d \n"
+						"  is deeper than the deepest layer with a\n"
+						"  %s transpiration coefficient > 0 (%d) in '%s'.\n"
+						"  Please fix the discrepancy and try again.\n",
+						SW_F_name(eSite), r + 1, key2veg[k], s, SW_F_name(eLayers));
+			} else {
+				lyr->my_transp_rgn[k] = 0;
+			}
+		}
+	} /*end ForEachSoilLayer */
+
+
+	/* Re-calculate `swcBulk_atSWPcrit`
+			if it was below `swcBulk_min` for any vegetation x soil layer combination
+			using adjusted `SWPcrit`
+	*/
+	if (flagswpcrit) {
+		ForEachSoilLayer(s)
+		{
+			lyr = sp->lyr[s];
+
+			ForEachVegType(k)
+			{
+				/* calculate soil water content at adjusted SWPcrit */
+				lyr->swcBulk_atSWPcrit[k] = SW_SWRC_SWPtoSWC(
+					SW_VegProd.veg[k].SWPcrit,
+					lyr
+				);
+
+				if (LT(lyr->swcBulk_atSWPcrit[k], lyr->swcBulk_min)) {
+					LogError(
+						logfp, LOGFATAL,
+						"%s : Layer %d - vegtype %d\n"
+						"  calculated `swcBulk_atSWPcrit` (%.4f cm)\n"
+						"          <= `swcBulk_min` (%.4f cm).\n"
+						"  even with adjusted `SWcrit` (%.4f MPa).\n",
+						MyFileName, s + 1, k + 1,
+						lyr->swcBulk_atSWPcrit[k],
+						lyr->swcBulk_min,
+						-0.1 * SW_VegProd.veg[k].SWPcrit
+					);
+				}
+			}
+		}
+
+		/* Update values for `get_swa()` */
+		ForEachVegType(k)
+		{
+			SW_VegProd.critSoilWater[k] = -0.1 * SW_VegProd.veg[k].SWPcrit;
+		}
+		get_critical_rank();
+	}
+
+	/* normalize the evap and transp coefficients separately
+	 * to avoid obfuscation in the above loop */
+	if (!EQ_w_tol(evsum, 1.0, 1e-4)) { // inputs are not more precise than at most 3-4 digits
+		LogError(logfp, LOGWARN,
+			"%s : Evaporation coefficients were normalized:\n" \
+			"\tSum of coefficients was %.4f, but must be 1.0. " \
+			"New coefficients are:", MyFileName, evsum);
+
+		ForEachEvapLayer(s)
+		{
+			SW_Site.lyr[s]->evap_coeff /= evsum;
+			LogError(logfp, LOGNOTE, "  Layer %2d : %.4f",
+				s + 1, SW_Site.lyr[s]->evap_coeff);
+		}
+
+		LogError(logfp, LOGQUIET, "");
+	}
+
+	ForEachVegType(k)
+	{
+		if (!EQ_w_tol(trsum_veg[k], 1.0, 1e-4)) { // inputs are not more precise than at most 3-4 digits
+			LogError(logfp, LOGWARN,
+				"%s : Transpiration coefficients were normalized for %s:\n" \
+				"\tSum of coefficients was %.4f, but must be 1.0. " \
+				"New coefficients are:", MyFileName, key2veg[k], trsum_veg[k]);
+
+			ForEachSoilLayer(s)
+			{
+				if (GT(SW_Site.lyr[s]->transp_coeff[k], 0.))
+				{
+					SW_Site.lyr[s]->transp_coeff[k] /= trsum_veg[k];
+					LogError(logfp, LOGNOTE, "  Layer %2d : %.4f",
+						s + 1, SW_Site.lyr[s]->transp_coeff[k]);
+				}
+			}
+
+			LogError(logfp, LOGQUIET, "");
+		}
+	}
+
+	// getting the number of regressions, for use in the soil_temperature function
+	sp->stNRGR = (sp->stMaxDepth / sp->stDeltaX) - 1;
+	Bool too_many_RGR = (Bool) (sp->stNRGR + 1 >= MAX_ST_RGR);
+
+	if (!EQ(fmod(sp->stMaxDepth, sp->stDeltaX), 0.0) || too_many_RGR) {
+
+		if (too_many_RGR)
+		{ // because we will use loops such `for (i = 0; i <= nRgr + 1; i++)`
+			LogError(logfp, LOGWARN,
+				"\nSOIL_TEMP FUNCTION ERROR: the number of regressions is > the "\
+				"maximum number of regressions.  resetting max depth, deltaX, nRgr "\
+				"values to 180, 15, & 11 respectively\n");
+		}
+		else
+		{ // because we don't deal with partial layers
+			LogError(logfp, LOGWARN,
+				"\nSOIL_TEMP FUNCTION ERROR: max depth is not evenly divisible by "\
+				"deltaX (ie the remainder != 0).  resetting max depth, deltaX, nRgr "\
+				"values to 180, 15, & 11 respectively\n");
+		}
+
+		// resets it to the default values
+		sp->stMaxDepth = 180.0;
+		sp->stNRGR = 11;
+		sp->stDeltaX = 15.0;
+	}
+
+
+	if (EchoInits)
+	{
+		_echo_inputs();
+	}
+}
+
+/**
+@brief For multiple runs with the shared library, the need to remove the allocated
+			soil layers arises to avoid leaks. (rjm 2013)
+*/
+void SW_SIT_clear_layers(void) {
+	SW_SITE *s = &SW_Site;
+	LyrIndex i, j;
+
+	j = SW_Site.n_layers;
+
+	if (s->deepdrain && s->deep_lyr > 0) {
+		j++;
+	}
+
+	for (i = 0; i < j; i++) {
+		free(s->lyr[i]);
+		s->lyr[i] = NULL;
+	}
+	free(s->lyr);
+	s->lyr = NULL;
+}
+
+
+/**
+	@brief Reset counts of `SW_Site` to zero
+*/
+void SW_SIT_init_counts(void) {
+	int k;
+	SW_SITE *s = &SW_Site;
+
+	// Reset counts
+	s->n_layers = 0;
+	s->n_evap_lyrs = 0;
+	s->deep_lyr = 0;
+	s->n_transp_rgn = 0;
+
+	ForEachVegType(k)
+	{
+		s->n_transp_lyrs[k] = 0;
+	}
+}
+
+/**
+@brief Print site-parameters and soil characteristics.
+*/
+void _echo_inputs(void) {
+	/* =================================================== */
+	SW_SITE *s = &SW_Site;
+	LyrIndex i;
+
+	LogError(logfp, LOGNOTE, "\n\n=====================================================\n"
+			"Site Related Parameters:\n"
+			"---------------------\n");
+	LogError(logfp, LOGNOTE, "  Site File: %s\n", SW_F_name(eSite));
+	LogError(logfp, LOGNOTE, "  Reset SWC values each year: %s\n", (s->reset_yr) ? "swTRUE" : "swFALSE");
+	LogError(logfp, LOGNOTE, "  Use deep drainage reservoir: %s\n", (s->deepdrain) ? "swTRUE" : "swFALSE");
+	LogError(logfp, LOGNOTE, "  Slow Drain Coefficient: %5.4f\n", s->slow_drain_coeff);
+	LogError(logfp, LOGNOTE, "  PET Scale: %5.4f\n", s->pet_scale);
+	LogError(logfp, LOGNOTE, "  Runoff: proportion of surface water lost: %5.4f\n", s->percentRunoff);
+	LogError(logfp, LOGNOTE, "  Runon: proportion of new surface water gained: %5.4f\n", s->percentRunon);
+	LogError(logfp, LOGNOTE, "  Longitude (degree): %4.2f\n", s->longitude * rad_to_deg);
+	LogError(logfp, LOGNOTE, "  Latitude (degree): %4.2f\n", s->latitude * rad_to_deg);
+	LogError(logfp, LOGNOTE, "  Altitude (m a.s.l.): %4.2f \n", s->altitude);
+	LogError(logfp, LOGNOTE, "  Slope (degree): %4.2f\n", s->slope * rad_to_deg);
+	LogError(logfp, LOGNOTE, "  Aspect (degree): %4.2f\n", s->aspect * rad_to_deg);
+
+	LogError(logfp, LOGNOTE, "\nSnow simulation parameters (SWAT2K model):\n----------------------\n");
+	LogError(logfp, LOGNOTE, "  Avg. air temp below which ppt is snow ( C): %5.4f\n", s->TminAccu2);
+	LogError(logfp, LOGNOTE, "  Snow temperature at which snow melt starts ( C): %5.4f\n", s->TmaxCrit);
+	LogError(logfp, LOGNOTE, "  Relative contribution of avg. air temperature to todays snow temperture vs. yesterday's snow temperature (0-1): %5.4f\n", s->lambdasnow);
+	LogError(logfp, LOGNOTE, "  Minimum snow melt rate on winter solstice (cm/day/C): %5.4f\n", s->RmeltMin);
+	LogError(logfp, LOGNOTE, "  Maximum snow melt rate on summer solstice (cm/day/C): %5.4f\n", s->RmeltMax);
+
+	LogError(logfp, LOGNOTE, "\nSoil Temperature Constants:\n----------------------\n");
+	LogError(logfp, LOGNOTE, "  Biomass Limiter constant: %5.4f\n", s->bmLimiter);
+	LogError(logfp, LOGNOTE, "  T1Param1: %5.4f\n", s->t1Param1);
+	LogError(logfp, LOGNOTE, "  T1Param2: %5.4f\n", s->t1Param2);
+	LogError(logfp, LOGNOTE, "  T1Param3: %5.4f\n", s->t1Param3);
+	LogError(logfp, LOGNOTE, "  csParam1: %5.4f\n", s->csParam1);
+	LogError(logfp, LOGNOTE, "  csParam2: %5.4f\n", s->csParam2);
+	LogError(logfp, LOGNOTE, "  shParam: %5.4f\n", s->shParam);
+	LogError(logfp, LOGNOTE, "  Tsoil_constant: %5.4f\n", s->Tsoil_constant);
+	LogError(logfp, LOGNOTE, "  deltaX: %5.4f\n", s->stDeltaX);
+	LogError(logfp, LOGNOTE, "  max depth: %5.4f\n", s->stMaxDepth);
+	LogError(logfp, LOGNOTE, "  Make soil temperature calculations: %s\n", (s->use_soil_temp) ? "swTRUE" : "swFALSE");
+	LogError(logfp, LOGNOTE, "  Number of regressions for the soil temperature function: %d\n", s->stNRGR);
+
+	LogError(logfp, LOGNOTE, "\nLayer Related Values:\n----------------------\n");
+	LogError(logfp, LOGNOTE, "  Soils File: %s\n", SW_F_name(eLayers));
+	LogError(logfp, LOGNOTE, "  Number of soil layers: %d\n", s->n_layers);
+	LogError(logfp, LOGNOTE, "  Number of evaporation layers: %d\n", s->n_evap_lyrs);
+	LogError(logfp, LOGNOTE, "  Number of forb transpiration layers: %d\n", s->n_transp_lyrs[SW_FORBS]);
+	LogError(logfp, LOGNOTE, "  Number of tree transpiration layers: %d\n", s->n_transp_lyrs[SW_TREES]);
+	LogError(logfp, LOGNOTE, "  Number of shrub transpiration layers: %d\n", s->n_transp_lyrs[SW_SHRUB]);
+	LogError(logfp, LOGNOTE, "  Number of grass transpiration layers: %d\n", s->n_transp_lyrs[SW_GRASS]);
+	LogError(logfp, LOGNOTE, "  Number of transpiration regions: %d\n", s->n_transp_rgn);
+
+	LogError(logfp, LOGNOTE, "\nLayer Specific Values:\n----------------------\n");
+	LogError(logfp, LOGNOTE, "\n  Layer information on a per centimeter depth basis:\n");
+	LogError(logfp, LOGNOTE,
+			"  Lyr Width   BulkD 	%%Gravel    FieldC   WiltPt   %%Sand  %%Clay VWC at Forb-critSWP 	VWC at Tree-critSWP	VWC at Shrub-critSWP	VWC at Grass-critSWP	EvCo   	TrCo_Forb   TrCo_Tree  TrCo_Shrub  TrCo_Grass   TrRgn_Forb    TrRgn_Tree   TrRgn_Shrub   TrRgn_Grass   Wet     Min      Init     Saturated    Impermeability\n");
+	LogError(logfp, LOGNOTE,
+			"       (cm)   (g/cm^3)  (prop)    (cm/cm)  (cm/cm)   (prop) (prop)  (cm/cm)			(cm/cm)                (cm/cm)            		(cm/cm)         (prop)    (prop)      (prop)     (prop)    (prop)        (int)           (int) 	      	(int) 	    (int) 	    (cm/cm)  (cm/cm)  (cm/cm)  (cm/cm)      (frac)\n");
+	LogError(logfp, LOGNOTE,
+			"  --- -----   ------    ------     ------   ------   -----  ------   ------                	-------			------            		------          ------    ------      ------      ------   ------       ------   	 -----	        -----       -----   	 ----     ----     ----    ----         ----\n");
+	ForEachSoilLayer(i)
+	{
+		LogError(logfp, LOGNOTE,
+				"  %3d %5.1f %9.5f %6.2f %8.5f %8.5f %6.2f %6.2f %6.2f %6.2f %6.2f %6.2f %9.2f %9.2f %9.2f %9.2f %9.2f %10d %10d %15d %15d %15.4f %9.4f %9.4f %9.4f %9.4f\n",
+				i + 1, s->lyr[i]->width, s->lyr[i]->soilBulk_density, s->lyr[i]->fractionVolBulk_gravel, s->lyr[i]->swcBulk_fieldcap / s->lyr[i]->width,
+				s->lyr[i]->swcBulk_wiltpt / s->lyr[i]->width, s->lyr[i]->fractionWeightMatric_sand, s->lyr[i]->fractionWeightMatric_clay,
+				s->lyr[i]->swcBulk_atSWPcrit[SW_FORBS] / s->lyr[i]->width, s->lyr[i]->swcBulk_atSWPcrit[SW_TREES] / s->lyr[i]->width,
+				s->lyr[i]->swcBulk_atSWPcrit[SW_SHRUB] / s->lyr[i]->width, s->lyr[i]->swcBulk_atSWPcrit[SW_GRASS] / s->lyr[i]->width, s->lyr[i]->evap_coeff,
+				s->lyr[i]->transp_coeff[SW_FORBS], s->lyr[i]->transp_coeff[SW_TREES], s->lyr[i]->transp_coeff[SW_SHRUB], s->lyr[i]->transp_coeff[SW_GRASS], s->lyr[i]->my_transp_rgn[SW_FORBS],
+				s->lyr[i]->my_transp_rgn[SW_TREES], s->lyr[i]->my_transp_rgn[SW_SHRUB], s->lyr[i]->my_transp_rgn[SW_GRASS], s->lyr[i]->swcBulk_wet / s->lyr[i]->width,
+				s->lyr[i]->swcBulk_min / s->lyr[i]->width, s->lyr[i]->swcBulk_init / s->lyr[i]->width, s->lyr[i]->swcBulk_saturated / s->lyr[i]->width,
+				s->lyr[i]->impermeability);
+
+	}
+	LogError(logfp, LOGNOTE, "\n  Actual per-layer values:\n");
+	LogError(logfp, LOGNOTE,
+			"  Lyr Width  BulkD	 %%Gravel   FieldC   WiltPt %%Sand  %%Clay	SWC at Forb-critSWP     SWC at Tree-critSWP	SWC at Shrub-critSWP	SWC at Grass-critSWP	 Wet    Min      Init  Saturated	SoilTemp\n");
+	LogError(logfp, LOGNOTE,
+			"       (cm)  (g/cm^3)	(prop)    (cm)     (cm)  (prop) (prop)   (cm)    	(cm)        		(cm)            (cm)            (cm)   (cm)      (cm)     (cm)		(celcius)\n");
+	LogError(logfp, LOGNOTE,
+			"  --- -----  -------	------   ------   ------ ------ ------   ------        	------            	------          ----   		----     ----     ----    ----		----\n");
+
+	ForEachSoilLayer(i)
+	{
+		LogError(logfp, LOGNOTE, "  %3d %5.1f %9.5f %6.2f %8.5f %8.5f %6.2f %6.2f %7.4f %7.4f %7.4f %7.4f %7.4f %7.4f %8.4f %7.4f %5.4f\n", i + 1, s->lyr[i]->width,
+				s->lyr[i]->soilBulk_density, s->lyr[i]->fractionVolBulk_gravel, s->lyr[i]->swcBulk_fieldcap, s->lyr[i]->swcBulk_wiltpt, s->lyr[i]->fractionWeightMatric_sand,
+				s->lyr[i]->fractionWeightMatric_clay, s->lyr[i]->swcBulk_atSWPcrit[SW_FORBS], s->lyr[i]->swcBulk_atSWPcrit[SW_TREES], s->lyr[i]->swcBulk_atSWPcrit[SW_SHRUB],
+				s->lyr[i]->swcBulk_atSWPcrit[SW_GRASS], s->lyr[i]->swcBulk_wet, s->lyr[i]->swcBulk_min, s->lyr[i]->swcBulk_init, s->lyr[i]->swcBulk_saturated, s->lyr[i]->sTemp);
+	}
+
+	LogError(logfp, LOGNOTE, "\n  Water Potential values:\n");
+	LogError(logfp, LOGNOTE, "  Lyr       FieldCap         WiltPt            Forb-critSWP     Tree-critSWP     Shrub-critSWP    Grass-critSWP    Wet            Min            Init\n");
+	LogError(logfp, LOGNOTE,
+			"            (bars)           (bars)            (bars)           (bars)           (bars)           (bars)           (bars)         (bars)         (bars)\n");
+	LogError(logfp, LOGNOTE,
+			"  ---       -----------      ------------      -----------      -----------      -----------      -----------      -----------    -----------    --------------    --------------\n");
+
+	ForEachSoilLayer(i)
+	{
+		LogError(
+			logfp,
+			LOGNOTE,
+			"  %3d   %15.4f   %15.4f  %15.4f %15.4f  %15.4f  %15.4f  %15.4f   %15.4f   %15.4f\n",
+			i + 1,
+			SW_SWRC_SWCtoSWP(s->lyr[i]->swcBulk_fieldcap, s->lyr[i]),
+			SW_SWRC_SWCtoSWP(s->lyr[i]->swcBulk_wiltpt, s->lyr[i]),
+			SW_SWRC_SWCtoSWP(s->lyr[i]->swcBulk_atSWPcrit[SW_FORBS], s->lyr[i]),
+			SW_SWRC_SWCtoSWP(s->lyr[i]->swcBulk_atSWPcrit[SW_TREES], s->lyr[i]),
+			SW_SWRC_SWCtoSWP(s->lyr[i]->swcBulk_atSWPcrit[SW_SHRUB], s->lyr[i]),
+			SW_SWRC_SWCtoSWP(s->lyr[i]->swcBulk_atSWPcrit[SW_SHRUB], s->lyr[i]),
+			SW_SWRC_SWCtoSWP(s->lyr[i]->swcBulk_atSWPcrit[SW_GRASS], s->lyr[i]),
+			SW_SWRC_SWCtoSWP(s->lyr[i]->swcBulk_min, s->lyr[i]),
+			SW_SWRC_SWCtoSWP(s->lyr[i]->swcBulk_init, s->lyr[i])
+		);
+
+	}
+
+	LogError(logfp, LOGNOTE, "\n------------ End of Site Parameters ------------------\n");
+	//fflush(logfp);
+
+}
+
+#ifdef DEBUG_MEM
+#include "myMemory.h"
+/*======================================================*/
+void SW_SIT_SetMemoryRefs( void) {
+	/* when debugging memory problems, use the bookkeeping
+	 code in myMemory.c
+	 This routine sets the known memory refs in this module
+	 so they can be  checked for leaks, etc.  All refs will
+	 have been cleared by a call to ClearMemoryRefs() before
+	 this, and will be checked via CheckMemoryRefs() after
+	 this, most likely in the main() function.
+	 */
+	LyrIndex l;
+
+	NoteMemoryRef(SW_Site.lyr);
+	ForEachSoilLayer(l) {
+		NoteMemoryRef(SW_Site.lyr[l]);
+	}
+}
+
+#endif