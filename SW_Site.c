--- conflicted
+++ resolved
@@ -1,1220 +1,1164 @@
-/********************************************************/
-/********************************************************/
-/*	Application: SOILWAT - soilwater dynamics simulator
- Source file: Site.c
- Type: module
- Purpose: Read / write and otherwise manage the
- site specific information.  See also the
- Layer module.
- History:
- (8/28/01) -- INITIAL CODING - cwb
- (10/12/2009) - (drs) added altitude
- 11/02/2010	(drs) added 5 snow parameters to SW_SITE to be read in from siteparam.in
- 10/19/2010	(drs) added HydraulicRedistribution flag, and maxCondroot, swp50, and shapeCond parameters to SW_SIT_read()  and _echo_inputs()
- 07/20/2011	(drs) updated _read_layers() to read impermeability values from each soil layer from soils.in file
- added calculation for saturated swc in water_eqn()
- updated _echo_inputs() to print impermeability and saturated swc values
- 09/08/2011	(drs) moved all hydraulic redistribution parameters to SW_VegProd.h struct VegType
- 09/15/2011	(drs)	deleted albedo from SW_SIT_read() and _echo_inputs(): moved it to SW_VegProd.h to make input vegetation type dependent
- 02/03/2012	(drs)	if input of SWCmin < 0 then estimate SWCmin with 'SW_SWC_SWCres' for each soil layer
- 02/04/2012	(drs)	included SW_VegProd.h and created global variable extern SW_VegProd: to access vegetation-specific SWPcrit
- 02/04/2012	(drs)	added calculation of swc at SWPcrit for each vegetation type and layer to function 'init_site_info()'
- added vwc/swc at SWPcrit to '_echo_inputs()'
- 05/24/2012  (DLM) edited SW_SIT_read(void) function to be able to read in Soil Temperature constants from siteparam.in file
- 05/24/2012  (DLM) edited _echo_inputs(void) function to echo the Soil Temperature constants to the logfile
- 05/25/2012  (DLM) edited _read_layers( void) function to read in the initial soil temperature for each layer
- 05/25/2012  (DLM) edited _echo_inputs( void) function to echo the read in soil temperatures for each layer
- 05/30/2012  (DLM) edited _read_layers & _echo_inputs functions to read in/echo the deltaX parameter
- 05/31/2012  (DLM) edited _read_layers & _echo_inputs functions to read in/echo stMaxDepth & use_soil_temp variables
- 05/31/2012  (DLM) edited init_site_info(void) to check if stMaxDepth & stDeltaX values are usable, if not it resets them to the defaults (180 & 15).
- 11/06/2012	(clk)	In SW_SIT_read(void), added lines to read in aspect and slope from siteparam.in
- 11/06/2012	(clk)	In _echo_inputs(void), added lines to echo aspect and slope to logfile
- 11/30/2012	(clk)	In SW_SIT_read(void), added lines to read in percentRunoff from siteparam.in
- 11/30/2012	(clk)	In _echo_inputs(void), added lines to echo percentRunoff to logfile
- 04/16/2013	(clk)	changed the water_eqn to use the fraction of gravel content in the calculation
- Added the function calculate_soilBulkDensity() which is used to calculate the bulk density of the soil from the inputed matric density. Using eqn 20 from Saxton 2006
- Needed to change the input from soils.in to save to soilMatric_density instead of soilBulk_density
- Changed read_layers() to do a few different things
- First, it now reads in a value for fractionVolBulk_gravel from soils.in
- Secondly, it calls the calculate_soilBulkDensity function for each layer
- Lastly, since fieldcap and wiltpt were removed from soils.in, those values are now calculated within read_layers()
- 05/16/2013	(drs)	fixed in init_site_info() the check of transpiration region validity: it gave error if only one layer was present
- 06/24/2013	(rjm)	added function void SW_SIT_clear_layers(void) to free allocated soil layers
- 06/27/2013	(drs)	closed open files if LogError() with LOGFATAL is called in SW_SIT_read(), _read_layers()
- 07/09/2013	(clk)	added the initialization of all the new variables
- 06/05/2016 (ctd) Modified threshold for condition involving gravel in _read_layers() function - as per Caitlin's request.
- 									Also, added print statements to notify the user that values may be invalid if the gravel content does not follow
-									parameters of Corey-Brooks equation.
- */
-/********************************************************/
-/********************************************************/
-
-/* =================================================== */
-/*                INCLUDES / DEFINES                   */
-/* --------------------------------------------------- */
-
-#include <math.h>
-#include <stdio.h>
-#include <stdlib.h>
-#include <string.h>
-
-#include "generic.h"
-#include "filefuncs.h"
-#include "myMemory.h"
-#include "SW_Defines.h"
-
-#include "SW_Carbon.h"
-#include "SW_Files.h"
-#include "SW_Site.h"
-#include "SW_SoilWater.h"
-
-#include "SW_VegProd.h"
-
-/* =================================================== */
-/*                  Global Variables                   */
-/* --------------------------------------------------- */
-
-extern SW_VEGPROD SW_VegProd;
-extern SW_CARBON SW_Carbon;
-
-SW_SITE SW_Site; /* declared here, externed elsewhere */
-
-extern Bool EchoInits;
-extern char const *key2veg[];
-
-#ifdef RSOILWAT
-extern Bool collectInData;
-#endif
-
-/* transpiration regions  shallow, moderately shallow,  */
-/* deep and very deep. units are in layer numbers. */
-LyrIndex _TranspRgnBounds[MAX_TRANSP_REGIONS];
-
-/* for these three, units are cm/cm if < 1, -bars if >= 1 */
-RealD _SWCInitVal, /* initialization value for swc */
-_SWCWetVal, /* value for a "wet" day,       */
-_SWCMinVal; /* lower bound on swc.          */
-
-/* =================================================== */
-/*                Module-Level Variables               */
-/* --------------------------------------------------- */
-static char *MyFileName;
-
-/* =================================================== */
-/* =================================================== */
-/*             Private Function Definitions            */
-/* --------------------------------------------------- */
-
-static void _read_layers(void);
-
-
-
-/**
-	\fn void water_eqn(RealD fractionGravel, RealD sand, RealD clay, LyrIndex n)
-	\brief Calculate soil moisture characteristics for each layer.
-
-  Saturated moisture content for matric density (thetasMatric), saturation matric
-	potential (psisMatric), and the slope of the retention curve (bMatric) for each
-	layer are calculated using equations found in Cosby et al. (1984). \cite Cosby1984
-	The saturated moisture content in the bulk density for each layer (swcBulk_saturated)
-	is calculated using equations found in Saxton and Rawls (2006; Equations 2, 3 & 5).
-	\cite Saxton2006
-
-	Return from the function is void. Calculated values stored in SW_Site object.
-
-	Bulk density is matric density plus gravel.
-
-	sand + clay + silt must equal one. Fraction silt is calculated: 1 - (sand + clay).
-
-	\param fractionGravel. The fraction of gravel in a layer by volume.
-	\param sand. The fraction of sand in a layer by weight.
-	\param clay. The fraction of clay in a layer by weight.
-	\param n. Soil layer index.
-
-	\return thetasMatric. Saturated water content for soil matrix volume (m^3/m^3).
-	\return psisMatric. Saturation matric potential (MPa).
-	\return bMatric. Slope of the linear log-log retention curve (unitless).
-	\return swcBulk_saturated. The saturated water content for given bulk density (cm/layer).
-
-*/
-
-//STEPWAT calls this function so no longer private
-void water_eqn(RealD fractionGravel, RealD sand, RealD clay, LyrIndex n) {
-	/* --------------------------------------------------- */
-	RealD theta33, theta33t, OM = 0., thetasMatric33, thetasMatric33t; /* Saxton et al. auxiliary variables */
-
-	SW_Site.lyr[n]->thetasMatric = -14.2 * sand - 3.7 * clay + 50.5;
-
-	if (LE(SW_Site.lyr[n]->thetasMatric, 0.0)) {
-		LogError(logfp, LOGFATAL, "water_eqn(): invalid value of "
-				"theta(saturated, matric; Cosby et al. 1984) = %f (must be > 0)\n",
-				SW_Site.lyr[n]->thetasMatric);
-	}
-
-	SW_Site.lyr[n]->psisMatric = powe(10.0, (-1.58* sand - 0.63*clay + 2.17));
-	SW_Site.lyr[n]->bMatric = -0.3 * sand + 15.7 * clay + 3.10;
-
-	if (ZRO(SW_Site.lyr[n]->bMatric)) {
-		LogError(logfp, LOGFATAL, "water_eqn(): invalid value of "
-				"beta = %f (must be != 0)\n",
-				SW_Site.lyr[n]->bMatric);
-	}
-
-	SW_Site.lyr[n]->binverseMatric = 1.0 / SW_Site.lyr[n]->bMatric;
-
-	/* saturated soil water content: Saxton, K. E. and W. J. Rawls. 2006. Soil water characteristic estimates by texture and organic matter for hydrologic solutions. Soil Science Society of America Journal 70:1569-1578. */
-	theta33t = -0.251 * sand + 0.195 * clay + 0.011 * OM + 0.006 * (sand * OM) - 0.027 * (clay * OM) + 0.452 * (sand * clay) + 0.299;
-	theta33 = theta33t + (1.283 * powe(theta33t, 2) - 0.374 * theta33t - 0.015);
-
-	thetasMatric33t = 0.278 * sand + 0.034 * clay + 0.022 * OM - 0.018 * sand * OM - 0.027 * clay * OM - 0.584 * sand * clay + 0.078;
-	thetasMatric33 = thetasMatric33t + (0.636 * thetasMatric33t - 0.107);
-
-	SW_Site.lyr[n]->swcBulk_saturated = SW_Site.lyr[n]->width * (theta33 + thetasMatric33 - 0.097 * sand + 0.043) * (1 - fractionGravel);
-
-	if (LE(SW_Site.lyr[n]->swcBulk_saturated, 0.0)) {
-		LogError(logfp, LOGFATAL, "water_eqn(): invalid value of "
-				"theta(saturated, bulk; Saxton et al. 2006) = %f (must be > 0)\n",
-				SW_Site.lyr[n]->swcBulk_saturated);
-	}
-
-}
-
-void calculate_soilBulkDensity(RealD matricDensity, RealD fractionGravel, LyrIndex n) {
-	/* ---------------------------------------------------------------- */
-	/* used to calculate the bulk density from the given matric density */
-	/* ---------------------------------------------------------------- */
-	SW_Site.lyr[n]->soilBulk_density = matricDensity * (1 - fractionGravel) + (fractionGravel * 2.65); /*eqn. 20 from Saxton et al. 2006  to calculate the bulk density of soil */
-}
-
-LyrIndex _newlayer(void) {
-	/* --------------------------------------------------- */
-	/* first time called with no layers so SW_Site.lyr
-	 not initialized yet, malloc() required.  For each
-	 layer thereafter realloc() is called.
-	 */
-	SW_SITE *v = &SW_Site;
-	v->n_layers++;
-
-	v->lyr = (!v->lyr) /* if not yet defined */
-		? (SW_LAYER_INFO **) Mem_Calloc(v->n_layers, sizeof(SW_LAYER_INFO *), "_newlayer()") /* malloc() it  */
-		: (SW_LAYER_INFO **) Mem_ReAlloc(v->lyr, sizeof(SW_LAYER_INFO *) * (v->n_layers)); /* else realloc() */
-
-	v->lyr[v->n_layers - 1] = (SW_LAYER_INFO *) Mem_Calloc(1, sizeof(SW_LAYER_INFO), "_newlayer()");
-
-	return v->n_layers - 1;
-}
-
-/*static void _clear_layer(LyrIndex n) {
- ---------------------------------------------------
-
- memset(SW_Site.lyr[n], 0, sizeof(SW_LAYER_INFO));
-
- }*/
-
-/* =================================================== */
-/* =================================================== */
-/*             Public Function Definitions             */
-/* --------------------------------------------------- */
-
-void SW_SIT_construct(void) {
-	/* =================================================== */
-	/* note that an initializer that is called during
-	 * execution (better called clean() or something)
-	 * will need to free all allocated memory first
-	 * before clearing structure.
-	 */
-	memset(&SW_Site, 0, sizeof(SW_Site));
-}
-
-void SW_SIT_deconstruct(void)
-{
-	SW_SIT_clear_layers();
-}
-
-void SW_SIT_read(void) {
-	/* =================================================== */
-	/* 5-Feb-2002 (cwb) Removed rgntop requirement in
-	 *    transpiration regions section of input
-	 */
-	SW_SITE *v = &SW_Site;
-	SW_CARBON *c = &SW_Carbon;
-	FILE *f;
-	int lineno = 0, x,
-		rgnlow, /* lower layer of region */
-		region; /* transp region definition number */
-	#ifdef SWDEBUG
-	int debug = 0;
-	#endif
-	LyrIndex r;
-	Bool too_many_regions = swFALSE;
-
-	/* note that Files.read() must be called prior to this. */
-	MyFileName = SW_F_name(eSite);
-
-	f = OpenFile(MyFileName, "r");
-
-	v->n_transp_rgn = 0;
-	while (GetALine(f, inbuf)) {
-		switch (lineno) {
-		case 0:
-			_SWCMinVal = atof(inbuf);
-			break;
-		case 1:
-			_SWCInitVal = atof(inbuf);
-			break;
-		case 2:
-			_SWCWetVal = atof(inbuf);
-			break;
-		case 3:
-			v->reset_yr = itob(atoi(inbuf));
-			break;
-		case 4:
-			v->deepdrain = itob(atoi(inbuf));
-			break;
-		case 5:
-			v->pet_scale = atof(inbuf);
-			break;
-		case 6:
-			v->percentRunoff = atof(inbuf);
-			break;
-		case 7:
-			v->percentRunon = atof(inbuf);
-			break;
-		case 8:
-			v->TminAccu2 = atof(inbuf);
-			break;
-		case 9:
-			v->TmaxCrit = atof(inbuf);
-			break;
-		case 10:
-			v->lambdasnow = atof(inbuf);
-			break;
-		case 11:
-			v->RmeltMin = atof(inbuf);
-			break;
-		case 12:
-			v->RmeltMax = atof(inbuf);
-			break;
-		case 13:
-			v->slow_drain_coeff = atof(inbuf);
-			break;
-		case 14:
-			v->evap.xinflec = atof(inbuf);
-			break;
-		case 15:
-			v->evap.slope = atof(inbuf);
-			break;
-		case 16:
-			v->evap.yinflec = atof(inbuf);
-			break;
-		case 17:
-			v->evap.range = atof(inbuf);
-			break;
-		case 18:
-			v->transp.xinflec = atof(inbuf);
-			break;
-		case 19:
-			v->transp.slope = atof(inbuf);
-			break;
-		case 20:
-			v->transp.yinflec = atof(inbuf);
-			break;
-		case 21:
-			v->transp.range = atof(inbuf);
-			break;
-		case 22:
-			v->latitude = atof(inbuf);
-			break;
-		case 23:
-			v->altitude = atof(inbuf);
-			break;
-		case 24:
-			v->slope = atof(inbuf);
-			break;
-		case 25:
-			v->aspect = atof(inbuf);
-			break;
-		case 26:
-			v->bmLimiter = atof(inbuf);
-			break;
-		case 27:
-			v->t1Param1 = atof(inbuf);
-			break;
-		case 28:
-			v->t1Param2 = atof(inbuf);
-			break;
-		case 29:
-			v->t1Param3 = atof(inbuf);
-			break;
-		case 30:
-			v->csParam1 = atof(inbuf);
-			break;
-		case 31:
-			v->csParam2 = atof(inbuf);
-			break;
-		case 32:
-			v->shParam = atof(inbuf);
-			break;
-		case 33:
-			v->Tsoil_constant = atof(inbuf);
-			break;
-		case 34:
-			v->stDeltaX = atof(inbuf);
-			break;
-		case 35:
-			v->stMaxDepth = atof(inbuf);
-			break;
-		case 36:
-			v->use_soil_temp = itob(atoi(inbuf));
-			break;
-		case 37:
-			c->use_bio_mult = itob(atoi(inbuf));
-			#ifdef SWDEBUG
-			if (debug) swprintf("'SW_SIT_read': use_bio_mult = %d\n", c->use_bio_mult);
-			#endif
-			break;
-		case 38:
-			c->use_wue_mult = itob(atoi(inbuf));
-			#ifdef SWDEBUG
-			if (debug) swprintf("'SW_SIT_read': use_wue_mult = %d\n", c->use_wue_mult);
-			#endif
-			break;
-		case 39:
-			strcpy(c->scenario, inbuf);
-			#ifdef SWDEBUG
-			if (debug) swprintf("'SW_SIT_read': scenario = %s\n", c->scenario);
-			#endif
-			break;
-		default:
-			if (lineno > 39 + MAX_TRANSP_REGIONS)
-				break; /* skip extra lines */
-
-			if (MAX_TRANSP_REGIONS < v->n_transp_rgn) {
-				too_many_regions = swTRUE;
-				goto Label_End_Read;
-			}
-			x = sscanf(inbuf, "%d %d", &region, &rgnlow);
-			if (x < 2 || region < 1 || rgnlow < 1) {
-				CloseFile(&f);
-				LogError(logfp, LOGFATAL, "%s : Bad record %d.\n", MyFileName, lineno);
-			}
-			_TranspRgnBounds[region - 1] = (LyrIndex) (rgnlow - 1);
-			v->n_transp_rgn++;
-		}
-
-		lineno++;
-	}
-
-	Label_End_Read:
-
-	CloseFile(&f);
-
-	if (LT(v->percentRunoff, 0.) || GT(v->percentRunoff, 1.)) {
-		LogError(logfp, LOGFATAL, "%s : proportion of ponded surface water removed as daily"
-		  "runoff = %f (value ranges between 0 and 1)\n", MyFileName, v->percentRunoff);
-	}
-
-	if (LT(v->percentRunon, 0.)) {
-		LogError(logfp, LOGFATAL, "%s : proportion of water that arrives at surface added "
-		  "as daily runon = %f (value ranges between 0 and +inf)\n", MyFileName, v->percentRunon);
-	}
-
-	if (too_many_regions) {
-		LogError(logfp, LOGFATAL, "%s : Number of transpiration regions"
-				" exceeds maximum allowed (%d > %d)\n", MyFileName, v->n_transp_rgn, MAX_TRANSP_REGIONS);
-	}
-
-	/* check for any discontinuities (reversals) in the transpiration regions */
-	for (r = 1; r < v->n_transp_rgn; r++) {
-		if (_TranspRgnBounds[r - 1] >= _TranspRgnBounds[r]) {
-			LogError(logfp, LOGFATAL, "%s : Discontinuity/reversal in transpiration regions.\n", SW_F_name(eSite));
-
-		}
-	}
-
-	_read_layers();
-	#ifndef RSOILWAT
-		init_site_info();
-	#else
-		if(!collectInData)
-			init_site_info();
-	#endif
-	if (EchoInits)
-		_echo_inputs();
-}
-
-static void _read_layers(void) {
-	/* =================================================== */
-	/* 5-Feb-2002 (cwb) removed dmin requirement in input file */
-
-	SW_SITE *v = &SW_Site;
-	FILE *f;
-	Bool evap_ok = swTRUE, /* mitigate gaps in layers' evap coeffs */
-		transp_ok_veg[NVEGTYPES], /* same for transpiration coefficients */
-		fail = swFALSE;
-		LyrIndex lyrno;
-	int x, k;
-	const char *errtype = "\0";
-	RealF dmin = 0.0, dmax, evco, trco_veg[NVEGTYPES], psand, pclay, matricd, imperm,
-		soiltemp, fval = 0, f_gravel;
-
-	// Initialize
-	ForEachVegType(k) {
-		transp_ok_veg[k] = swTRUE;
-	}
-
-	/* note that Files.read() must be called prior to this. */
-	MyFileName = SW_F_name(eLayers);
-
-	f = OpenFile(MyFileName, "r");
-
-	while (GetALine(f, inbuf)) {
-		lyrno = _newlayer();
-
-		x = sscanf(inbuf, "%f %f %f %f %f %f %f %f %f %f %f %f", &dmax, &matricd, &f_gravel,
-			&evco, &trco_veg[SW_GRASS], &trco_veg[SW_SHRUB], &trco_veg[SW_TREES],
-			&trco_veg[SW_FORBS], &psand, &pclay, &imperm, &soiltemp);
-
-		if (x < 10) {
-			CloseFile(&f);
-			LogError(logfp, LOGFATAL, "%s : Incomplete record %d.\n",
-				MyFileName, lyrno + 1);
-		}
-
-		v->lyr[lyrno]->width = dmax - dmin;
-
-		if (LE(v->lyr[lyrno]->width, 0.)) {
-			fail = swTRUE;
-			fval = v->lyr[lyrno]->width;
-			errtype = Str_Dup("layer width");
-
-		} else if (LT(matricd, 0.)) {
-			fail = swTRUE;
-			fval = matricd;
-			errtype = Str_Dup("bulk density");
-
-		} else if (LT(f_gravel, 0.) || GT(f_gravel, 0.5)) { // 0 <= gravel < 1
-			fail = swTRUE;
-			fval = f_gravel;
-			errtype = Str_Dup("gravel content");
-
-			swprintf("\nGravel content is either too HIGH (1 > 0.5 >), or too LOW (<0.0): %0.3f", f_gravel);
-			swprintf("\nParameterization for Brooks-Corey equation may fall outside of valid range.");
-			swprintf("\nThis can cause implausible SWP values.");
-			swprintf("\nConsider setting SWC minimum in siteparam.in file.");
-
-		} else if (LE(psand, 0.)) {
-			fail = swTRUE;
-			fval = psand;
-			errtype = Str_Dup("sand proportion");
-
-		} else if (LE(pclay, 0.)) {
-			fail = swTRUE;
-			fval = pclay;
-			errtype = Str_Dup("clay proportion");
-
-		} else if (LT(imperm, 0.)) {
-			fail = swTRUE;
-			fval = imperm;
-			errtype = Str_Dup("impermeability");
-		}
-
-		if (fail) {
-			CloseFile(&f);
-			LogError(logfp, LOGFATAL, "%s : Invalid %s (%5.4f) in layer %d.\n",
-					MyFileName, errtype, fval, lyrno + 1);
-		}
-
-		dmin = dmax;
-		v->lyr[lyrno]->fractionVolBulk_gravel = f_gravel;
-		v->lyr[lyrno]->soilMatric_density = matricd;
-		calculate_soilBulkDensity(matricd, f_gravel, lyrno);
-		v->lyr[lyrno]->evap_coeff = evco;
-
-		ForEachVegType(k)
-		{
-			v->lyr[lyrno]->transp_coeff[k] = trco_veg[k];
-			v->lyr[lyrno]->my_transp_rgn[k] = 0;
-		}
-
-		v->lyr[lyrno]->fractionWeightMatric_sand = psand;
-		v->lyr[lyrno]->fractionWeightMatric_clay = pclay;
-		v->lyr[lyrno]->impermeability = imperm;
-		v->lyr[lyrno]->sTemp = soiltemp;
-
-		if (evap_ok) {
-			if (GT(v->lyr[lyrno]->evap_coeff, 0.0)) {
-				v->n_evap_lyrs++;
-			} else
-				evap_ok = swFALSE;
-		}
-
-		ForEachVegType(k)
-		{
-			if (transp_ok_veg[k]) {
-				if (GT(v->lyr[lyrno]->transp_coeff[k], 0.0)) {
-					v->n_transp_lyrs[k]++;
-				} else
-					transp_ok_veg[k] = swFALSE;
-			}
-		}
-
-		water_eqn(f_gravel, psand, pclay, lyrno);
-		v->lyr[lyrno]->swcBulk_fieldcap = SW_SWPmatric2VWCBulk(f_gravel, 0.333, lyrno) * v->lyr[lyrno]->width;
-		v->lyr[lyrno]->swcBulk_wiltpt = SW_SWPmatric2VWCBulk(f_gravel, 15, lyrno) * v->lyr[lyrno]->width;
-
-		if (lyrno >= MAX_LAYERS) {
-			CloseFile(&f);
-			LogError(logfp, LOGFATAL, "%s : Too many layers specified (%d).\n"
-					"Maximum number of layers is %d\n", MyFileName, lyrno + 1, MAX_LAYERS);
-		}
-
-	}
-
-	CloseFile(&f);
-
-	/* n_layers set in _newlayer() */
-	#ifdef RSOILWAT
-		if (v->deepdrain && !collectInData) {
-			lyrno = _newlayer();
-			v->lyr[lyrno]->width = 1.0;
-		}
-	#else
-		if (v->deepdrain) {
-			lyrno = _newlayer();
-			v->lyr[lyrno]->width = 1.0;
-		}
-	#endif
-}
-
-/**
-  @brief Creates soil layers based on function arguments (instead of reading
-<<<<<<< HEAD
-    them from an input file as `_read_layers` does)
-
-  @param nlyrs The number of soil layers to create.
-  @param nRegions The number of regions to create. Must be between 
-    1 and MAX_TRANSP_REGIONS.
-  @param lowerBounds Array of size nRegions containing the lower bound of
-    each region in ascending (in value) order. If you think about this from the
-	perspective of soil, it would mean the shallowest bound is at lowerBounds[0].
-  @sideeffect After deleting any previous data in the soil layer array
-    `SW_Site.lyr`, it creates new soil layers based on the argument inputs.
-
-  @note
-    - This function is a modified version of the function `_read_layers` in
-      `SW_Site.c`.
-=======
-    them from an input file as _read_layers() does)
-
-  @param nlyrs The number of soil layers to create.
-  @param[in] dmax Array of size \p nlyrs for depths [cm] of each soil layer
-    measured from the surface
-  @param[in] matricd Array of size \p nlyrs for soil matric density [g/cm3]
-  @param[in] f_gravel Array of size \p nlyrs for volumetric gravel content [v/v]
-  @param[in] evco Array of size \p nlyrs with bare-soil evaporation coefficients
-    [0, 1] that sum up to 1.
-  @param[in] trco_grass Array of size \p nlyrs with transpiration coefficients
-    for grasses [0, 1] that sum up to 1.
-  @param[in] trco_shrub Array of size \p nlyrs with transpiration coefficients
-    for shrubs [0, 1] that sum up to 1.
-  @param[in] trco_tree Array of size \p nlyrs with transpiration coefficients
-    for trees [0, 1] that sum up to 1.
-  @param[in] trco_forb Array of size \p nlyrs with transpiration coefficients
-    for forbs [0, 1] that sum up to 1.
-  @param[in] psand Array of size \p nlyrs for sand content of the
-    soil matrix [g3 / g3]
-  @param[in] pclay Array of size \p nlyrs for clay content of the
-    soil matrix [g3 / g3]
-  @param[in] imperm Array of size \p nlyrs with impermeability coefficients
-    [0, 1]
-  @param[in] soiltemp Array of size \p nlyrs with initial soil temperature [C]
-  @param nRegions The number of transpiration regions to create. Must be between
-    1 and \ref MAX_TRANSP_REGIONS.
-  @param[in] regionLowerBounds Array of size \p nRegions containing the lower
-    depth [cm] of each region in ascending (in value) order. If you think about
-    this from the perspective of soil, it would mean the shallowest bound is at
-    `lowerBounds[0]`.
-
-  @sideeffect After deleting any previous data in the soil layer array
-    SW_Site.lyr, it creates new soil layers based on the argument inputs.
-
-  @note
-    - This function is a modified version of the function _read_layers() in
-      SW_Site.c.
->>>>>>> 6b300316
-*/
-void set_soillayers(LyrIndex nlyrs, RealF *dmax, RealF *matricd, RealF *f_gravel,
-  RealF *evco, RealF *trco_grass, RealF *trco_shrub, RealF *trco_tree,
-  RealF *trco_forb, RealF *psand, RealF *pclay, RealF *imperm, RealF *soiltemp,
-  int nRegions, RealD *regionLowerBounds)
-{
-
-  RealF dmin = 0.0;
-  SW_SITE *v = &SW_Site;
-
-  LyrIndex lyrno;
-  unsigned int i, k;
-
-  // De-allocate and delete previous soil layers
-  SW_SIT_clear_layers();
-  v->n_layers = 0;
-  v->n_evap_lyrs = 0;
-
-  ForEachVegType(k)
-  {
-    v->n_transp_lyrs[k] = 0;
-  }
-
-  // Create new soil
-  for (i = 0; i < nlyrs; i++)
-  {
-    // Create the next soil layer
-    lyrno = _newlayer();
-
-    v->lyr[lyrno]->width = dmax[i] - dmin;
-    dmin = dmax[i];
-    v->lyr[lyrno]->soilMatric_density = matricd[i];
-    v->lyr[lyrno]->fractionVolBulk_gravel = f_gravel[i];
-    v->lyr[lyrno]->evap_coeff = evco[i];
-
-    ForEachVegType(k)
-    {
-      switch (k)
-      {
-        case SW_TREES:
-          v->lyr[lyrno]->transp_coeff[k] = trco_tree[i];
-          break;
-        case SW_SHRUB:
-          v->lyr[lyrno]->transp_coeff[k] = trco_shrub[i];
-          break;
-        case SW_FORBS:
-          v->lyr[lyrno]->transp_coeff[k] = trco_forb[i];
-          break;
-        case SW_GRASS:
-          v->lyr[lyrno]->transp_coeff[k] = trco_grass[i];
-          break;
-      }
-
-      v->lyr[lyrno]->my_transp_rgn[k] = 0;
-
-      if (GT(v->lyr[lyrno]->transp_coeff[k], 0.0))
-      {
-        v->n_transp_lyrs[k]++;
-      }
-    }
-
-    v->lyr[lyrno]->fractionWeightMatric_sand = psand[i];
-    v->lyr[lyrno]->fractionWeightMatric_clay = pclay[i];
-    v->lyr[lyrno]->impermeability = imperm[i];
-    v->lyr[lyrno]->sTemp = soiltemp[i];
-
-    if (GT(v->lyr[lyrno]->evap_coeff, 0.0))
-    {
-      v->n_evap_lyrs++;
-    }
-
-    water_eqn(f_gravel[i], psand[i], pclay[i], lyrno);
-
-    v->lyr[lyrno]->swcBulk_fieldcap = SW_SWPmatric2VWCBulk(f_gravel[i], 0.333,
-      lyrno) * v->lyr[lyrno]->width;
-    v->lyr[lyrno]->swcBulk_wiltpt = SW_SWPmatric2VWCBulk(f_gravel[i], 15,
-      lyrno) * v->lyr[lyrno]->width;
-    calculate_soilBulkDensity(matricd[i], f_gravel[i], lyrno);
-
-//    swprintf("L: %d/%d depth=%3.1f, width=%3.1f\n", i, lyrno, dmax[i],
-//      v->lyr[lyrno]->width);
-  }
-
-  if (v->deepdrain)
-  {
-    lyrno = _newlayer();
-    v->lyr[lyrno]->width = 1.0;
-  }
-  //  swprintf("Last: %d/%d width=%3.1f\n", i, lyrno, v->lyr[lyrno]->width);
-
-  derive_soilRegions(nRegions, regionLowerBounds);
-
-  // Re-initialize site parameters based on new soil layers
-  init_site_info();
-}
-
-<<<<<<< HEAD
-/**
-  @brief Resets soil regions based on input parameters.
-
-  @param nRegions The number of regions to create. Must be between 
-    1 and MAX_TRANSP_REGIONS.
-  @param lowerBounds Array of size nRegions containing the lower bound of
-    each region in ascending (in value) order. If you think about this from the
-	perspective of soil, it would mean the shallowest bound is at lowerBounds[0].
-  @sideeffect _TranspRgnBounds and n_transp_rgn will be derived from the input and 
-    from the soil information.
-
-  @note
-	- nRegions does NOT determine how many regions will be derived. It only
-	  defines the size of the regionLowerBounds array. For example, if your input
-	  parameters are (4, { 10, 20, 40 }), but there is a soil layer from 
-	  41 to 60 cm, it will be placed in _TranspRgnBounds[4].
-=======
-
-
-/**
-  @brief Resets soil regions based on input parameters.
-
-  @param nRegions The number of transpiration regions to create. Must be between
-    1 and \ref MAX_TRANSP_REGIONS.
-  @param[in] regionLowerBounds Array of size \p nRegions containing the lower
-    depth [cm] of each region in ascending (in value) order. If you think about
-    this from the perspective of soil, it would mean the shallowest bound is at
-    `lowerBounds[0]`.
-
-  @sideeffect
-    \ref _TranspRgnBounds and \ref SW_SITE.n_transp_rgn will be
-    derived from the input and from the soil information.
-
-  @note
-  - \p nRegions does NOT determine how many regions will be derived. It only
-    defines the size of the \p regionLowerBounds array. For example, if your
-    input parameters are `(4, { 10, 20, 40 })`, but there is a soil layer from
-    41 to 60 cm, it will be placed in `_TranspRgnBounds[4]`.
->>>>>>> 6b300316
-*/
-void derive_soilRegions(int nRegions, RealD *regionLowerBounds){
-	int i, j;
-	SW_SITE *v = &SW_Site;
-	RealD totalDepth = 0;
-	LyrIndex layer, UNDEFINED_LAYER = 999;
-
-	/* ------------- Error checking --------------- */
-	if(nRegions < 1 || nRegions > MAX_TRANSP_REGIONS){
-		LogError(logfp, LOGFATAL, "derive_soilRegions: invalid number of regions (%d)\n", nRegions);
-		return;
-	}
-
-	/* --------------- Clear out the array ------------------ */
-	for(i = 0; i < MAX_TRANSP_REGIONS; ++i){
-		// Setting bounds to a ridiculous number so we
-		// know how many get set.
-		_TranspRgnBounds[i] = UNDEFINED_LAYER;
-	}
-
-	/* ----------------- Derive Regions ------------------- */
-	// Loop through the regions the user wants to derive
-<<<<<<< HEAD
-	for(i = 0; i < nRegions; ++i){
-		layer = 1;
-		totalDepth = 0;
-		_TranspRgnBounds[i] = layer;
-		// Find the layer that pushes us out of the region.
-		// It becomes the bound.
-		while(totalDepth < regionLowerBounds[i] && layer <= v->n_layers &&
-		      v->lyr[layer]->transp_coeff[0] > 0 && v->lyr[layer]->transp_coeff[1] > 0 &&
-			  v->lyr[layer]->transp_coeff[2] > 0 && v->lyr[layer]->transp_coeff[3] > 0){
-=======
-	layer = 0; // SW_Site.lyr is base0-indexed
-	totalDepth = 0;
-	for(i = 0; i < nRegions; ++i){
-		_TranspRgnBounds[i] = layer;
-		// Find the layer that pushes us out of the region.
-		// It becomes the bound.
-		while(totalDepth < regionLowerBounds[i] &&
-		      layer < v->n_layers &&
-		      sum_across_vegtypes(v->lyr[layer]->transp_coeff)) {
->>>>>>> 6b300316
-			totalDepth += v->lyr[layer]->width;
-			_TranspRgnBounds[i] = layer;
-			layer++;
-		}
-	}
-
-	/* -------------- Check for duplicates -------------- */
-	for(i = 0; i < nRegions - 1; ++i){
-<<<<<<< HEAD
-		// If there is a duplicate bound we will remove it by left shifting the 
-=======
-		// If there is a duplicate bound we will remove it by left shifting the
->>>>>>> 6b300316
-		// array, overwriting the duplicate.
-		if(_TranspRgnBounds[i] == _TranspRgnBounds[i + 1]){
-			for(j = i + 1; j < nRegions - 1; ++j){
-				_TranspRgnBounds[j] = _TranspRgnBounds[j + 1];
-			}
-			_TranspRgnBounds[MAX_TRANSP_REGIONS - 1] = UNDEFINED_LAYER;
-		}
-	}
-
-	/* -------------- Derive n_transp_rgn --------------- */
-	v->n_transp_rgn = 0;
-<<<<<<< HEAD
-	while(_TranspRgnBounds[v->n_transp_rgn] != UNDEFINED_LAYER && v->n_transp_rgn < MAX_TRANSP_REGIONS){
-=======
-	while(v->n_transp_rgn < MAX_TRANSP_REGIONS &&
-	      _TranspRgnBounds[v->n_transp_rgn] != UNDEFINED_LAYER) {
->>>>>>> 6b300316
-		v->n_transp_rgn++;
-	}
-}
-
-void init_site_info(void) {
-	/* =================================================== */
-	/* potentially this routine can be called whether the
-	 * layer data came from a file or a function call which
-	 * still requires initialization.
-	 */
-	/* 5-Mar-2002 (cwb) added normalization for ev and tr coefficients */
-	/* 1-Oct-03 (cwb) removed sum_evap_coeff and sum_transp_coeff  */
-
-	SW_SITE *sp = &SW_Site;
-	SW_LAYER_INFO *lyr;
-	LyrIndex s, r, curregion;
-	int k, wiltminflag = 0, initminflag = 0;
-	RealD evsum = 0., trsum_veg[NVEGTYPES] = {0.}, swcmin_help1, swcmin_help2;
-	#ifdef SWDEBUG
-	int debug = 0;
-	#endif
-
-	/* sp->deepdrain indicates an extra (dummy) layer for deep drainage
-	 * has been added, so n_layers really should be n_layers -1
-	 * otherwise, the bottom layer is functional, so don't decrement n_layers
-	 * and set deep_layer to zero as a flag.
-	 * NOTE: deep_lyr is base0, n_layers is BASE1
-	 */
-	sp->deep_lyr = (sp->deepdrain) ? --sp->n_layers : 0;
-
-	ForEachSoilLayer(s)
-	{
-		lyr = sp->lyr[s];
-		/* sum ev and tr coefficients for later */
-		evsum += lyr->evap_coeff;
-		ForEachVegType(k)
-		{
-			trsum_veg[k] += lyr->transp_coeff[k];
-
-			/* calculate soil water content at SWPcrit for each vegetation type */
-			lyr->swcBulk_atSWPcrit[k] = SW_SWPmatric2VWCBulk(lyr->fractionVolBulk_gravel,
-				SW_VegProd.veg[k].SWPcrit, s) * lyr->width;
-
-			/* Find which transpiration region the current soil layer
-			 * is in and check validity of result. Region bounds are
-			 * base1 but s is base0.*/
-			curregion = 0;
-			ForEachTranspRegion(r)
-			{
-				if (s < _TranspRgnBounds[r]) {
-					if (ZRO(lyr->transp_coeff[k]))
-						break; /* end of transpiring layers */
-					curregion = r + 1;
-					break;
-				}
-			}
-
-			if (curregion || _TranspRgnBounds[curregion] == 0) {
-				lyr->my_transp_rgn[k] = curregion;
-				sp->n_transp_lyrs[k] = max(sp->n_transp_lyrs[k], s);
-
-			} else if (s == 0) {
-				LogError(logfp, LOGFATAL, "%s : Top soil layer must be included\n"
-						"  in %s tranpiration regions.\n", SW_F_name(eSite), key2veg[k]);
-			} else if (r < sp->n_transp_rgn) {
-				LogError(logfp, LOGFATAL, "%s : Transpiration region %d \n"
-						"  is deeper than the deepest layer with a\n"
-						"  %s transpiration coefficient > 0 (%d) in '%s'.\n"
-						"  Please fix the discrepancy and try again.\n",
-						SW_F_name(eSite), r + 1, key2veg[k], s, SW_F_name(eLayers));
-			}
-		}
-
-
-		/* Compute swc wet and dry limits and init value */
-		if (LT(_SWCMinVal, 0.0)) { /* estimate swcBulk_min for each layer based on residual SWC from an equation in Rawls WJ, Brakensiek DL (1985) Prediction of soil water properties for hydrological modeling. In Watershed management in the Eighties (eds Jones EB, Ward TJ), pp. 293-299. American Society of Civil Engineers, New York.
-		 or based on SWC at -3 MPa if smaller (= suction at residual SWC from Fredlund DG, Xing AQ (1994) EQUATIONS FOR THE SOIL-WATER CHARACTERISTIC CURVE. Canadian Geotechnical Journal, 31, 521-532.) */
-			swcmin_help1 = SW_VWCBulkRes(lyr->fractionVolBulk_gravel, lyr->fractionWeightMatric_sand, lyr->fractionWeightMatric_clay, lyr->swcBulk_saturated / lyr->width)
-					* lyr->width;
-			swcmin_help2 = SW_SWPmatric2VWCBulk(lyr->fractionVolBulk_gravel, 30., s) * lyr->width;
-
-			// when SW_VWCBulkRes returns the macro SW_MISSING always use swcmin_help2
-			if(missing(swcmin_help1 / lyr -> width)){
-				lyr -> swcBulk_min = swcmin_help2;
-			}
-			else{
-				lyr->swcBulk_min = fmax(0., fmin(swcmin_help1, swcmin_help2));
-			}
-		} else if (GE(_SWCMinVal, 1.0)) { /* assume that unit(_SWCMinVal) == -bar */
-			lyr->swcBulk_min = SW_SWPmatric2VWCBulk(lyr->fractionVolBulk_gravel, _SWCMinVal, s) * lyr->width;
-		} else { /* assume that unit(_SWCMinVal) == cm/cm */
-			lyr->swcBulk_min = _SWCMinVal * lyr->width;
-		}
-
-		#ifdef SWDEBUG
-		if (debug) {
-			swprintf("swcmin[%d]=%f = swpmin=%f\n", s, lyr->swcBulk_min,
-				SW_SWCbulk2SWPmatric(lyr->fractionVolBulk_gravel, lyr->swcBulk_min, s));
-			swprintf("SWC(HalfWiltpt)[%d]=%f = swp(hw)=%f\n", s, lyr->swcBulk_wiltpt / 2,
-				SW_SWCbulk2SWPmatric(lyr->fractionVolBulk_gravel, lyr->swcBulk_wiltpt / 2, s));
-		}
-		#endif
-
-		lyr->swcBulk_wet = GE(_SWCWetVal, 1.0) ? SW_SWPmatric2VWCBulk(lyr->fractionVolBulk_gravel, _SWCWetVal, s) * lyr->width : _SWCWetVal * lyr->width;
-		lyr->swcBulk_init = GE(_SWCInitVal, 1.0) ? SW_SWPmatric2VWCBulk(lyr->fractionVolBulk_gravel, _SWCInitVal, s) * lyr->width : _SWCInitVal * lyr->width;
-
-		/* test validity of values */
-		if (LT(lyr->swcBulk_init, lyr->swcBulk_min))
-			initminflag++;
-		if (LT(lyr->swcBulk_wiltpt, lyr->swcBulk_min))
-			wiltminflag++;
-		if (LE(lyr->swcBulk_wet, lyr->swcBulk_min)) {
-			LogError(logfp, LOGFATAL, "%s : Layer %d\n"
-					"  calculated swcBulk_wet (%7.4f) <= swcBulk_min (%7.4f).\n"
-					"  Recheck parameters and try again.", MyFileName, s + 1, lyr->swcBulk_wet, lyr->swcBulk_min);
-		}
-
-	} /*end ForEachSoilLayer */
-
-	if (wiltminflag) {
-		LogError(logfp, LOGWARN, "%s : %d layers were found in which wiltpoint < swcBulk_min.\n"
-				"  You should reconsider wiltpoint or swcBulk_min.\n"
-				"  See site parameter file for swcBulk_min and site.log for swc details.", MyFileName, wiltminflag);
-	}
-
-	if (initminflag) {
-		LogError(logfp, LOGWARN, "%s : %d layers were found in which swcBulk_init < swcBulk_min.\n"
-				"  You should reconsider swcBulk_init or swcBulk_min.\n"
-				"  See site parameter file for swcBulk_init and site.log for swc details.", MyFileName, initminflag);
-	}
-
-	/* normalize the evap and transp coefficients separately
-	 * to avoid obfuscation in the above loop */
-	if (!EQ_w_tol(evsum, 1.0, 1e-4)) { // inputs are not more precise than at most 3-4 digits
-		LogError(logfp, LOGWARN,
-			"%s : Evaporation coefficients were normalized:\n" \
-			"\tSum of coefficients was %.4f, but must be 1.0. " \
-			"New coefficients are:", MyFileName, evsum);
-
-		ForEachEvapLayer(s)
-		{
-			SW_Site.lyr[s]->evap_coeff /= evsum;
-			LogError(logfp, LOGNOTE, "  Layer %2d : %.4f",
-				s + 1, SW_Site.lyr[s]->evap_coeff);
-		}
-
-		fprintf(logfp, "\n");
-	}
-
-	ForEachVegType(k)
-	{
-		if (!EQ_w_tol(trsum_veg[k], 1.0, 1e-4)) { // inputs are not more precise than at most 3-4 digits
-			LogError(logfp, LOGWARN,
-				"%s : Transpiration coefficients were normalized for %s:\n" \
-				"\tSum of coefficients was %.4f, but must be 1.0. " \
-				"New coefficients are:", MyFileName, key2veg[k], trsum_veg[k]);
-
-			ForEachSoilLayer(s)
-			{
-				if (GT(SW_Site.lyr[s]->transp_coeff[k], 0.))
-				{
-					SW_Site.lyr[s]->transp_coeff[k] /= trsum_veg[k];
-					LogError(logfp, LOGNOTE, "  Layer %2d : %.4f",
-						s + 1, SW_Site.lyr[s]->transp_coeff[k]);
-				}
-			}
-
-			fprintf(logfp, "\n");
-		}
-	}
-
-	// getting the number of regressions, for use in the soil_temperature function
-	sp->stNRGR = (sp->stMaxDepth / sp->stDeltaX) - 1;
-	Bool too_many_RGR = (Bool) (sp->stNRGR + 1 >= MAX_ST_RGR);
-
-	if (!EQ(fmod(sp->stMaxDepth, sp->stDeltaX), 0.0) || too_many_RGR) {
-
-		if (too_many_RGR)
-		{ // because we will use loops such `for (i = 0; i <= nRgr + 1; i++)`
-			LogError(logfp, LOGWARN,
-				"\nSOIL_TEMP FUNCTION ERROR: the number of regressions is > the "\
-				"maximum number of regressions.  resetting max depth, deltaX, nRgr "\
-				"values to 180, 15, & 11 respectively\n");
-		}
-		else
-		{ // because we don't deal with partial layers
-			LogError(logfp, LOGWARN,
-				"\nSOIL_TEMP FUNCTION ERROR: max depth is not evenly divisible by "\
-				"deltaX (ie the remainder != 0).  resetting max depth, deltaX, nRgr "\
-				"values to 180, 15, & 11 respectively\n");
-		}
-
-		// resets it to the default values
-		sp->stMaxDepth = 180.0;
-		sp->stNRGR = 11;
-		sp->stDeltaX = 15.0;
-	}
-
-}
-
-void SW_SIT_clear_layers(void) {
-	/* =================================================== */
-	/*
-	 * For multiple runs with the shared library, the need to
-	 * remove the allocated soil layer arises to avoid leaks.(rjm 2013)
-	 */
-	LyrIndex i, j;
-	SW_SITE *s = &SW_Site;
-
-	j = SW_Site.n_layers;
-
-	#ifdef RSOILWAT
-		if (s->deepdrain && !collectInData) {
-			j++;
-		}
-	#else
-		if (s->deepdrain) {
-				j++;
-		}
-	#endif
-
-	for (i = 0; i < j; i++) {
-		free(s->lyr[i]);
-		s->lyr[i] = NULL;
-	}
-	free(s->lyr);
-	s->lyr = NULL;
-}
-
-void _echo_inputs(void) {
-	/* =================================================== */
-	SW_SITE *s = &SW_Site;
-	LyrIndex i;
-
-	LogError(logfp, LOGNOTE, "\n\n=====================================================\n"
-			"Site Related Parameters:\n"
-			"---------------------\n");
-	LogError(logfp, LOGNOTE, "  Site File: %s\n", SW_F_name(eSite));
-	LogError(logfp, LOGNOTE, "  Reset SWC values each year: %s\n", (s->reset_yr) ? "swTRUE" : "swFALSE");
-	LogError(logfp, LOGNOTE, "  Use deep drainage reservoir: %s\n", (s->deepdrain) ? "swTRUE" : "swFALSE");
-	LogError(logfp, LOGNOTE, "  Slow Drain Coefficient: %5.4f\n", s->slow_drain_coeff);
-	LogError(logfp, LOGNOTE, "  PET Scale: %5.4f\n", s->pet_scale);
-	LogError(logfp, LOGNOTE, "  Runoff: proportion of surface water lost: %5.4f\n", s->percentRunoff);
-	LogError(logfp, LOGNOTE, "  Runon: proportion of new surface water gained: %5.4f\n", s->percentRunon);
-	LogError(logfp, LOGNOTE, "  Latitude (radians): %4.2f\n", s->latitude);
-	LogError(logfp, LOGNOTE, "  Altitude (m a.s.l.): %4.2f \n", s->altitude);
-	LogError(logfp, LOGNOTE, "  Slope (degrees): %4.2f\n", s->slope);
-	LogError(logfp, LOGNOTE, "  Aspect (degrees): %4.2f\n", s->aspect);
-
-	LogError(logfp, LOGNOTE, "\nSnow simulation parameters (SWAT2K model):\n----------------------\n");
-	LogError(logfp, LOGNOTE, "  Avg. air temp below which ppt is snow ( C): %5.4f\n", s->TminAccu2);
-	LogError(logfp, LOGNOTE, "  Snow temperature at which snow melt starts ( C): %5.4f\n", s->TmaxCrit);
-	LogError(logfp, LOGNOTE, "  Relative contribution of avg. air temperature to todays snow temperture vs. yesterday's snow temperature (0-1): %5.4f\n", s->lambdasnow);
-	LogError(logfp, LOGNOTE, "  Minimum snow melt rate on winter solstice (cm/day/C): %5.4f\n", s->RmeltMin);
-	LogError(logfp, LOGNOTE, "  Maximum snow melt rate on summer solstice (cm/day/C): %5.4f\n", s->RmeltMax);
-
-	LogError(logfp, LOGNOTE, "\nSoil Temperature Constants:\n----------------------\n");
-	LogError(logfp, LOGNOTE, "  Biomass Limiter constant: %5.4f\n", s->bmLimiter);
-	LogError(logfp, LOGNOTE, "  T1Param1: %5.4f\n", s->t1Param1);
-	LogError(logfp, LOGNOTE, "  T1Param2: %5.4f\n", s->t1Param2);
-	LogError(logfp, LOGNOTE, "  T1Param3: %5.4f\n", s->t1Param3);
-	LogError(logfp, LOGNOTE, "  csParam1: %5.4f\n", s->csParam1);
-	LogError(logfp, LOGNOTE, "  csParam2: %5.4f\n", s->csParam2);
-	LogError(logfp, LOGNOTE, "  shParam: %5.4f\n", s->shParam);
-	LogError(logfp, LOGNOTE, "  Tsoil_constant: %5.4f\n", s->Tsoil_constant);
-	LogError(logfp, LOGNOTE, "  deltaX: %5.4f\n", s->stDeltaX);
-	LogError(logfp, LOGNOTE, "  max depth: %5.4f\n", s->stMaxDepth);
-	LogError(logfp, LOGNOTE, "  Make soil temperature calculations: %s\n", (s->use_soil_temp) ? "swTRUE" : "swFALSE");
-	LogError(logfp, LOGNOTE, "  Number of regressions for the soil temperature function: %d\n", s->stNRGR);
-
-	LogError(logfp, LOGNOTE, "\nLayer Related Values:\n----------------------\n");
-	LogError(logfp, LOGNOTE, "  Soils File: %s\n", SW_F_name(eLayers));
-	LogError(logfp, LOGNOTE, "  Number of soil layers: %d\n", s->n_layers);
-	LogError(logfp, LOGNOTE, "  Number of evaporation layers: %d\n", s->n_evap_lyrs);
-	LogError(logfp, LOGNOTE, "  Number of forb transpiration layers: %d\n", s->n_transp_lyrs[SW_FORBS]);
-	LogError(logfp, LOGNOTE, "  Number of tree transpiration layers: %d\n", s->n_transp_lyrs[SW_TREES]);
-	LogError(logfp, LOGNOTE, "  Number of shrub transpiration layers: %d\n", s->n_transp_lyrs[SW_SHRUB]);
-	LogError(logfp, LOGNOTE, "  Number of grass transpiration layers: %d\n", s->n_transp_lyrs[SW_GRASS]);
-	LogError(logfp, LOGNOTE, "  Number of transpiration regions: %d\n", s->n_transp_rgn);
-
-	LogError(logfp, LOGNOTE, "\nLayer Specific Values:\n----------------------\n");
-	LogError(logfp, LOGNOTE, "\n  Layer information on a per centimeter depth basis:\n");
-	LogError(logfp, LOGNOTE,
-			"  Lyr Width   BulkD 	%%Gravel    FieldC   WiltPt   %%Sand  %%Clay VWC at Forb-critSWP 	VWC at Tree-critSWP	VWC at Shrub-critSWP	VWC at Grass-critSWP	EvCo   	TrCo_Forb   TrCo_Tree  TrCo_Shrub  TrCo_Grass   TrRgn_Forb    TrRgn_Tree   TrRgn_Shrub   TrRgn_Grass   Wet     Min      Init     Saturated    Impermeability\n");
-	LogError(logfp, LOGNOTE,
-			"       (cm)   (g/cm^3)  (prop)    (cm/cm)  (cm/cm)   (prop) (prop)  (cm/cm)			(cm/cm)                (cm/cm)            		(cm/cm)         (prop)    (prop)      (prop)     (prop)    (prop)        (int)           (int) 	      	(int) 	    (int) 	    (cm/cm)  (cm/cm)  (cm/cm)  (cm/cm)      (frac)\n");
-	LogError(logfp, LOGNOTE,
-			"  --- -----   ------    ------     ------   ------   -----  ------   ------                	-------			------            		------          ------    ------      ------      ------   ------       ------   	 -----	        -----       -----   	 ----     ----     ----    ----         ----\n");
-	ForEachSoilLayer(i)
-	{
-		LogError(logfp, LOGNOTE,
-				"  %3d %5.1f %9.5f %6.2f %8.5f %8.5f %6.2f %6.2f %6.2f %6.2f %6.2f %6.2f %9.2f %9.2f %9.2f %9.2f %9.2f %10d %10d %15d %15d %15.4f %9.4f %9.4f %9.4f %9.4f\n",
-				i + 1, s->lyr[i]->width, s->lyr[i]->soilBulk_density, s->lyr[i]->fractionVolBulk_gravel, s->lyr[i]->swcBulk_fieldcap / s->lyr[i]->width,
-				s->lyr[i]->swcBulk_wiltpt / s->lyr[i]->width, s->lyr[i]->fractionWeightMatric_sand, s->lyr[i]->fractionWeightMatric_clay,
-				s->lyr[i]->swcBulk_atSWPcrit[SW_FORBS] / s->lyr[i]->width, s->lyr[i]->swcBulk_atSWPcrit[SW_TREES] / s->lyr[i]->width,
-				s->lyr[i]->swcBulk_atSWPcrit[SW_SHRUB] / s->lyr[i]->width, s->lyr[i]->swcBulk_atSWPcrit[SW_GRASS] / s->lyr[i]->width, s->lyr[i]->evap_coeff,
-				s->lyr[i]->transp_coeff[SW_FORBS], s->lyr[i]->transp_coeff[SW_TREES], s->lyr[i]->transp_coeff[SW_SHRUB], s->lyr[i]->transp_coeff[SW_GRASS], s->lyr[i]->my_transp_rgn[SW_FORBS],
-				s->lyr[i]->my_transp_rgn[SW_TREES], s->lyr[i]->my_transp_rgn[SW_SHRUB], s->lyr[i]->my_transp_rgn[SW_GRASS], s->lyr[i]->swcBulk_wet / s->lyr[i]->width,
-				s->lyr[i]->swcBulk_min / s->lyr[i]->width, s->lyr[i]->swcBulk_init / s->lyr[i]->width, s->lyr[i]->swcBulk_saturated / s->lyr[i]->width,
-				s->lyr[i]->impermeability);
-
-	}
-	LogError(logfp, LOGNOTE, "\n  Actual per-layer values:\n");
-	LogError(logfp, LOGNOTE,
-			"  Lyr Width  BulkD	 %%Gravel   FieldC   WiltPt %%Sand  %%Clay	SWC at Forb-critSWP     SWC at Tree-critSWP	SWC at Shrub-critSWP	SWC at Grass-critSWP	 Wet    Min      Init  Saturated	SoilTemp\n");
-	LogError(logfp, LOGNOTE,
-			"       (cm)  (g/cm^3)	(prop)    (cm)     (cm)  (prop) (prop)   (cm)    	(cm)        		(cm)            (cm)            (cm)   (cm)      (cm)     (cm)		(celcius)\n");
-	LogError(logfp, LOGNOTE,
-			"  --- -----  -------	------   ------   ------ ------ ------   ------        	------            	------          ----   		----     ----     ----    ----		----\n");
-
-	ForEachSoilLayer(i)
-	{
-		LogError(logfp, LOGNOTE, "  %3d %5.1f %9.5f %6.2f %8.5f %8.5f %6.2f %6.2f %7.4f %7.4f %7.4f %7.4f %7.4f %7.4f %8.4f %7.4f %5.4f\n", i + 1, s->lyr[i]->width,
-				s->lyr[i]->soilBulk_density, s->lyr[i]->fractionVolBulk_gravel, s->lyr[i]->swcBulk_fieldcap, s->lyr[i]->swcBulk_wiltpt, s->lyr[i]->fractionWeightMatric_sand,
-				s->lyr[i]->fractionWeightMatric_clay, s->lyr[i]->swcBulk_atSWPcrit[SW_FORBS], s->lyr[i]->swcBulk_atSWPcrit[SW_TREES], s->lyr[i]->swcBulk_atSWPcrit[SW_SHRUB],
-				s->lyr[i]->swcBulk_atSWPcrit[SW_GRASS], s->lyr[i]->swcBulk_wet, s->lyr[i]->swcBulk_min, s->lyr[i]->swcBulk_init, s->lyr[i]->swcBulk_saturated, s->lyr[i]->sTemp);
-	}
-
-	LogError(logfp, LOGNOTE, "\n  Water Potential values:\n");
-	LogError(logfp, LOGNOTE, "  Lyr       FieldCap         WiltPt            Forb-critSWP     Tree-critSWP     Shrub-critSWP    Grass-critSWP    Wet            Min            Init\n");
-	LogError(logfp, LOGNOTE,
-			"            (bars)           (bars)            (bars)           (bars)           (bars)           (bars)           (bars)         (bars)         (bars)\n");
-	LogError(logfp, LOGNOTE,
-			"  ---       -----------      ------------      -----------      -----------      -----------      -----------      -----------    -----------    --------------    --------------\n");
-
-	ForEachSoilLayer(i)
-	{
-		LogError(logfp, LOGNOTE, "  %3d   %15.4f   %15.4f  %15.4f %15.4f  %15.4f  %15.4f  %15.4f   %15.4f   %15.4f\n", i + 1,
-				SW_SWCbulk2SWPmatric(s->lyr[i]->fractionVolBulk_gravel, s->lyr[i]->swcBulk_fieldcap, i),
-				SW_SWCbulk2SWPmatric(s->lyr[i]->fractionVolBulk_gravel, s->lyr[i]->swcBulk_wiltpt, i),
-				SW_SWCbulk2SWPmatric(s->lyr[i]->fractionVolBulk_gravel, s->lyr[i]->swcBulk_atSWPcrit[SW_FORBS], i),
-				SW_SWCbulk2SWPmatric(s->lyr[i]->fractionVolBulk_gravel, s->lyr[i]->swcBulk_atSWPcrit[SW_TREES], i),
-				SW_SWCbulk2SWPmatric(s->lyr[i]->fractionVolBulk_gravel, s->lyr[i]->swcBulk_atSWPcrit[SW_SHRUB], i),
-				SW_SWCbulk2SWPmatric(s->lyr[i]->fractionVolBulk_gravel, s->lyr[i]->swcBulk_atSWPcrit[SW_GRASS], i),
-				SW_SWCbulk2SWPmatric(s->lyr[i]->fractionVolBulk_gravel, s->lyr[i]->swcBulk_wet, i),
-				SW_SWCbulk2SWPmatric(s->lyr[i]->fractionVolBulk_gravel, s->lyr[i]->swcBulk_min, i),
-				SW_SWCbulk2SWPmatric(s->lyr[i]->fractionVolBulk_gravel, s->lyr[i]->swcBulk_init, i));
-
-	}
-
-	LogError(logfp, LOGNOTE, "\n------------ End of Site Parameters ------------------\n");
-	//fflush(logfp);
-
-}
-
-#ifdef DEBUG_MEM
-#include "myMemory.h"
-/*======================================================*/
-void SW_SIT_SetMemoryRefs( void) {
-	/* when debugging memory problems, use the bookkeeping
-	 code in myMemory.c
-	 This routine sets the known memory refs in this module
-	 so they can be  checked for leaks, etc.  All refs will
-	 have been cleared by a call to ClearMemoryRefs() before
-	 this, and will be checked via CheckMemoryRefs() after
-	 this, most likely in the main() function.
-	 */
-	LyrIndex l;
-
-	NoteMemoryRef(SW_Site.lyr);
-	ForEachSoilLayer(l) {
-		NoteMemoryRef(SW_Site.lyr[l]);
-	}
-}
-
-#endif
+/********************************************************/
+/********************************************************/
+/*	Application: SOILWAT - soilwater dynamics simulator
+ Source file: Site.c
+ Type: module
+ Purpose: Read / write and otherwise manage the
+ site specific information.  See also the
+ Layer module.
+ History:
+ (8/28/01) -- INITIAL CODING - cwb
+ (10/12/2009) - (drs) added altitude
+ 11/02/2010	(drs) added 5 snow parameters to SW_SITE to be read in from siteparam.in
+ 10/19/2010	(drs) added HydraulicRedistribution flag, and maxCondroot, swp50, and shapeCond parameters to SW_SIT_read()  and _echo_inputs()
+ 07/20/2011	(drs) updated _read_layers() to read impermeability values from each soil layer from soils.in file
+ added calculation for saturated swc in water_eqn()
+ updated _echo_inputs() to print impermeability and saturated swc values
+ 09/08/2011	(drs) moved all hydraulic redistribution parameters to SW_VegProd.h struct VegType
+ 09/15/2011	(drs)	deleted albedo from SW_SIT_read() and _echo_inputs(): moved it to SW_VegProd.h to make input vegetation type dependent
+ 02/03/2012	(drs)	if input of SWCmin < 0 then estimate SWCmin with 'SW_SWC_SWCres' for each soil layer
+ 02/04/2012	(drs)	included SW_VegProd.h and created global variable extern SW_VegProd: to access vegetation-specific SWPcrit
+ 02/04/2012	(drs)	added calculation of swc at SWPcrit for each vegetation type and layer to function 'init_site_info()'
+ added vwc/swc at SWPcrit to '_echo_inputs()'
+ 05/24/2012  (DLM) edited SW_SIT_read(void) function to be able to read in Soil Temperature constants from siteparam.in file
+ 05/24/2012  (DLM) edited _echo_inputs(void) function to echo the Soil Temperature constants to the logfile
+ 05/25/2012  (DLM) edited _read_layers( void) function to read in the initial soil temperature for each layer
+ 05/25/2012  (DLM) edited _echo_inputs( void) function to echo the read in soil temperatures for each layer
+ 05/30/2012  (DLM) edited _read_layers & _echo_inputs functions to read in/echo the deltaX parameter
+ 05/31/2012  (DLM) edited _read_layers & _echo_inputs functions to read in/echo stMaxDepth & use_soil_temp variables
+ 05/31/2012  (DLM) edited init_site_info(void) to check if stMaxDepth & stDeltaX values are usable, if not it resets them to the defaults (180 & 15).
+ 11/06/2012	(clk)	In SW_SIT_read(void), added lines to read in aspect and slope from siteparam.in
+ 11/06/2012	(clk)	In _echo_inputs(void), added lines to echo aspect and slope to logfile
+ 11/30/2012	(clk)	In SW_SIT_read(void), added lines to read in percentRunoff from siteparam.in
+ 11/30/2012	(clk)	In _echo_inputs(void), added lines to echo percentRunoff to logfile
+ 04/16/2013	(clk)	changed the water_eqn to use the fraction of gravel content in the calculation
+ Added the function calculate_soilBulkDensity() which is used to calculate the bulk density of the soil from the inputed matric density. Using eqn 20 from Saxton 2006
+ Needed to change the input from soils.in to save to soilMatric_density instead of soilBulk_density
+ Changed read_layers() to do a few different things
+ First, it now reads in a value for fractionVolBulk_gravel from soils.in
+ Secondly, it calls the calculate_soilBulkDensity function for each layer
+ Lastly, since fieldcap and wiltpt were removed from soils.in, those values are now calculated within read_layers()
+ 05/16/2013	(drs)	fixed in init_site_info() the check of transpiration region validity: it gave error if only one layer was present
+ 06/24/2013	(rjm)	added function void SW_SIT_clear_layers(void) to free allocated soil layers
+ 06/27/2013	(drs)	closed open files if LogError() with LOGFATAL is called in SW_SIT_read(), _read_layers()
+ 07/09/2013	(clk)	added the initialization of all the new variables
+ 06/05/2016 (ctd) Modified threshold for condition involving gravel in _read_layers() function - as per Caitlin's request.
+ 									Also, added print statements to notify the user that values may be invalid if the gravel content does not follow
+									parameters of Corey-Brooks equation.
+ */
+/********************************************************/
+/********************************************************/
+
+/* =================================================== */
+/*                INCLUDES / DEFINES                   */
+/* --------------------------------------------------- */
+
+#include <math.h>
+#include <stdio.h>
+#include <stdlib.h>
+#include <string.h>
+
+#include "generic.h"
+#include "filefuncs.h"
+#include "myMemory.h"
+#include "SW_Defines.h"
+
+#include "SW_Carbon.h"
+#include "SW_Files.h"
+#include "SW_Site.h"
+#include "SW_SoilWater.h"
+
+#include "SW_VegProd.h"
+
+/* =================================================== */
+/*                  Global Variables                   */
+/* --------------------------------------------------- */
+
+extern SW_VEGPROD SW_VegProd;
+extern SW_CARBON SW_Carbon;
+
+SW_SITE SW_Site; /* declared here, externed elsewhere */
+
+extern Bool EchoInits;
+extern char const *key2veg[];
+
+#ifdef RSOILWAT
+extern Bool collectInData;
+#endif
+
+/* transpiration regions  shallow, moderately shallow,  */
+/* deep and very deep. units are in layer numbers. */
+LyrIndex _TranspRgnBounds[MAX_TRANSP_REGIONS];
+
+/* for these three, units are cm/cm if < 1, -bars if >= 1 */
+RealD _SWCInitVal, /* initialization value for swc */
+_SWCWetVal, /* value for a "wet" day,       */
+_SWCMinVal; /* lower bound on swc.          */
+
+/* =================================================== */
+/*                Module-Level Variables               */
+/* --------------------------------------------------- */
+static char *MyFileName;
+
+/* =================================================== */
+/* =================================================== */
+/*             Private Function Definitions            */
+/* --------------------------------------------------- */
+
+static void _read_layers(void);
+
+
+
+/**
+	\fn void water_eqn(RealD fractionGravel, RealD sand, RealD clay, LyrIndex n)
+	\brief Calculate soil moisture characteristics for each layer.
+
+  Saturated moisture content for matric density (thetasMatric), saturation matric
+	potential (psisMatric), and the slope of the retention curve (bMatric) for each
+	layer are calculated using equations found in Cosby et al. (1984). \cite Cosby1984
+	The saturated moisture content in the bulk density for each layer (swcBulk_saturated)
+	is calculated using equations found in Saxton and Rawls (2006; Equations 2, 3 & 5).
+	\cite Saxton2006
+
+	Return from the function is void. Calculated values stored in SW_Site object.
+
+	Bulk density is matric density plus gravel.
+
+	sand + clay + silt must equal one. Fraction silt is calculated: 1 - (sand + clay).
+
+	\param fractionGravel. The fraction of gravel in a layer by volume.
+	\param sand. The fraction of sand in a layer by weight.
+	\param clay. The fraction of clay in a layer by weight.
+	\param n. Soil layer index.
+
+	\return thetasMatric. Saturated water content for soil matrix volume (m^3/m^3).
+	\return psisMatric. Saturation matric potential (MPa).
+	\return bMatric. Slope of the linear log-log retention curve (unitless).
+	\return swcBulk_saturated. The saturated water content for given bulk density (cm/layer).
+
+*/
+
+//STEPWAT calls this function so no longer private
+void water_eqn(RealD fractionGravel, RealD sand, RealD clay, LyrIndex n) {
+	/* --------------------------------------------------- */
+	RealD theta33, theta33t, OM = 0., thetasMatric33, thetasMatric33t; /* Saxton et al. auxiliary variables */
+
+	SW_Site.lyr[n]->thetasMatric = -14.2 * sand - 3.7 * clay + 50.5;
+
+	if (LE(SW_Site.lyr[n]->thetasMatric, 0.0)) {
+		LogError(logfp, LOGFATAL, "water_eqn(): invalid value of "
+				"theta(saturated, matric; Cosby et al. 1984) = %f (must be > 0)\n",
+				SW_Site.lyr[n]->thetasMatric);
+	}
+
+	SW_Site.lyr[n]->psisMatric = powe(10.0, (-1.58* sand - 0.63*clay + 2.17));
+	SW_Site.lyr[n]->bMatric = -0.3 * sand + 15.7 * clay + 3.10;
+
+	if (ZRO(SW_Site.lyr[n]->bMatric)) {
+		LogError(logfp, LOGFATAL, "water_eqn(): invalid value of "
+				"beta = %f (must be != 0)\n",
+				SW_Site.lyr[n]->bMatric);
+	}
+
+	SW_Site.lyr[n]->binverseMatric = 1.0 / SW_Site.lyr[n]->bMatric;
+
+	/* saturated soil water content: Saxton, K. E. and W. J. Rawls. 2006. Soil water characteristic estimates by texture and organic matter for hydrologic solutions. Soil Science Society of America Journal 70:1569-1578. */
+	theta33t = -0.251 * sand + 0.195 * clay + 0.011 * OM + 0.006 * (sand * OM) - 0.027 * (clay * OM) + 0.452 * (sand * clay) + 0.299;
+	theta33 = theta33t + (1.283 * powe(theta33t, 2) - 0.374 * theta33t - 0.015);
+
+	thetasMatric33t = 0.278 * sand + 0.034 * clay + 0.022 * OM - 0.018 * sand * OM - 0.027 * clay * OM - 0.584 * sand * clay + 0.078;
+	thetasMatric33 = thetasMatric33t + (0.636 * thetasMatric33t - 0.107);
+
+	SW_Site.lyr[n]->swcBulk_saturated = SW_Site.lyr[n]->width * (theta33 + thetasMatric33 - 0.097 * sand + 0.043) * (1 - fractionGravel);
+
+	if (LE(SW_Site.lyr[n]->swcBulk_saturated, 0.0)) {
+		LogError(logfp, LOGFATAL, "water_eqn(): invalid value of "
+				"theta(saturated, bulk; Saxton et al. 2006) = %f (must be > 0)\n",
+				SW_Site.lyr[n]->swcBulk_saturated);
+	}
+
+}
+
+void calculate_soilBulkDensity(RealD matricDensity, RealD fractionGravel, LyrIndex n) {
+	/* ---------------------------------------------------------------- */
+	/* used to calculate the bulk density from the given matric density */
+	/* ---------------------------------------------------------------- */
+	SW_Site.lyr[n]->soilBulk_density = matricDensity * (1 - fractionGravel) + (fractionGravel * 2.65); /*eqn. 20 from Saxton et al. 2006  to calculate the bulk density of soil */
+}
+
+LyrIndex _newlayer(void) {
+	/* --------------------------------------------------- */
+	/* first time called with no layers so SW_Site.lyr
+	 not initialized yet, malloc() required.  For each
+	 layer thereafter realloc() is called.
+	 */
+	SW_SITE *v = &SW_Site;
+	v->n_layers++;
+
+	v->lyr = (!v->lyr) /* if not yet defined */
+		? (SW_LAYER_INFO **) Mem_Calloc(v->n_layers, sizeof(SW_LAYER_INFO *), "_newlayer()") /* malloc() it  */
+		: (SW_LAYER_INFO **) Mem_ReAlloc(v->lyr, sizeof(SW_LAYER_INFO *) * (v->n_layers)); /* else realloc() */
+
+	v->lyr[v->n_layers - 1] = (SW_LAYER_INFO *) Mem_Calloc(1, sizeof(SW_LAYER_INFO), "_newlayer()");
+
+	return v->n_layers - 1;
+}
+
+/*static void _clear_layer(LyrIndex n) {
+ ---------------------------------------------------
+
+ memset(SW_Site.lyr[n], 0, sizeof(SW_LAYER_INFO));
+
+ }*/
+
+/* =================================================== */
+/* =================================================== */
+/*             Public Function Definitions             */
+/* --------------------------------------------------- */
+
+void SW_SIT_construct(void) {
+	/* =================================================== */
+	/* note that an initializer that is called during
+	 * execution (better called clean() or something)
+	 * will need to free all allocated memory first
+	 * before clearing structure.
+	 */
+	memset(&SW_Site, 0, sizeof(SW_Site));
+}
+
+void SW_SIT_deconstruct(void)
+{
+	SW_SIT_clear_layers();
+}
+
+void SW_SIT_read(void) {
+	/* =================================================== */
+	/* 5-Feb-2002 (cwb) Removed rgntop requirement in
+	 *    transpiration regions section of input
+	 */
+	SW_SITE *v = &SW_Site;
+	SW_CARBON *c = &SW_Carbon;
+	FILE *f;
+	int lineno = 0, x,
+		rgnlow, /* lower layer of region */
+		region; /* transp region definition number */
+	#ifdef SWDEBUG
+	int debug = 0;
+	#endif
+	LyrIndex r;
+	Bool too_many_regions = swFALSE;
+
+	/* note that Files.read() must be called prior to this. */
+	MyFileName = SW_F_name(eSite);
+
+	f = OpenFile(MyFileName, "r");
+
+	v->n_transp_rgn = 0;
+	while (GetALine(f, inbuf)) {
+		switch (lineno) {
+		case 0:
+			_SWCMinVal = atof(inbuf);
+			break;
+		case 1:
+			_SWCInitVal = atof(inbuf);
+			break;
+		case 2:
+			_SWCWetVal = atof(inbuf);
+			break;
+		case 3:
+			v->reset_yr = itob(atoi(inbuf));
+			break;
+		case 4:
+			v->deepdrain = itob(atoi(inbuf));
+			break;
+		case 5:
+			v->pet_scale = atof(inbuf);
+			break;
+		case 6:
+			v->percentRunoff = atof(inbuf);
+			break;
+		case 7:
+			v->percentRunon = atof(inbuf);
+			break;
+		case 8:
+			v->TminAccu2 = atof(inbuf);
+			break;
+		case 9:
+			v->TmaxCrit = atof(inbuf);
+			break;
+		case 10:
+			v->lambdasnow = atof(inbuf);
+			break;
+		case 11:
+			v->RmeltMin = atof(inbuf);
+			break;
+		case 12:
+			v->RmeltMax = atof(inbuf);
+			break;
+		case 13:
+			v->slow_drain_coeff = atof(inbuf);
+			break;
+		case 14:
+			v->evap.xinflec = atof(inbuf);
+			break;
+		case 15:
+			v->evap.slope = atof(inbuf);
+			break;
+		case 16:
+			v->evap.yinflec = atof(inbuf);
+			break;
+		case 17:
+			v->evap.range = atof(inbuf);
+			break;
+		case 18:
+			v->transp.xinflec = atof(inbuf);
+			break;
+		case 19:
+			v->transp.slope = atof(inbuf);
+			break;
+		case 20:
+			v->transp.yinflec = atof(inbuf);
+			break;
+		case 21:
+			v->transp.range = atof(inbuf);
+			break;
+		case 22:
+			v->latitude = atof(inbuf);
+			break;
+		case 23:
+			v->altitude = atof(inbuf);
+			break;
+		case 24:
+			v->slope = atof(inbuf);
+			break;
+		case 25:
+			v->aspect = atof(inbuf);
+			break;
+		case 26:
+			v->bmLimiter = atof(inbuf);
+			break;
+		case 27:
+			v->t1Param1 = atof(inbuf);
+			break;
+		case 28:
+			v->t1Param2 = atof(inbuf);
+			break;
+		case 29:
+			v->t1Param3 = atof(inbuf);
+			break;
+		case 30:
+			v->csParam1 = atof(inbuf);
+			break;
+		case 31:
+			v->csParam2 = atof(inbuf);
+			break;
+		case 32:
+			v->shParam = atof(inbuf);
+			break;
+		case 33:
+			v->Tsoil_constant = atof(inbuf);
+			break;
+		case 34:
+			v->stDeltaX = atof(inbuf);
+			break;
+		case 35:
+			v->stMaxDepth = atof(inbuf);
+			break;
+		case 36:
+			v->use_soil_temp = itob(atoi(inbuf));
+			break;
+		case 37:
+			c->use_bio_mult = itob(atoi(inbuf));
+			#ifdef SWDEBUG
+			if (debug) swprintf("'SW_SIT_read': use_bio_mult = %d\n", c->use_bio_mult);
+			#endif
+			break;
+		case 38:
+			c->use_wue_mult = itob(atoi(inbuf));
+			#ifdef SWDEBUG
+			if (debug) swprintf("'SW_SIT_read': use_wue_mult = %d\n", c->use_wue_mult);
+			#endif
+			break;
+		case 39:
+			strcpy(c->scenario, inbuf);
+			#ifdef SWDEBUG
+			if (debug) swprintf("'SW_SIT_read': scenario = %s\n", c->scenario);
+			#endif
+			break;
+		default:
+			if (lineno > 39 + MAX_TRANSP_REGIONS)
+				break; /* skip extra lines */
+
+			if (MAX_TRANSP_REGIONS < v->n_transp_rgn) {
+				too_many_regions = swTRUE;
+				goto Label_End_Read;
+			}
+			x = sscanf(inbuf, "%d %d", &region, &rgnlow);
+			if (x < 2 || region < 1 || rgnlow < 1) {
+				CloseFile(&f);
+				LogError(logfp, LOGFATAL, "%s : Bad record %d.\n", MyFileName, lineno);
+			}
+			_TranspRgnBounds[region - 1] = (LyrIndex) (rgnlow - 1);
+			v->n_transp_rgn++;
+		}
+
+		lineno++;
+	}
+
+	Label_End_Read:
+
+	CloseFile(&f);
+
+	if (LT(v->percentRunoff, 0.) || GT(v->percentRunoff, 1.)) {
+		LogError(logfp, LOGFATAL, "%s : proportion of ponded surface water removed as daily"
+		  "runoff = %f (value ranges between 0 and 1)\n", MyFileName, v->percentRunoff);
+	}
+
+	if (LT(v->percentRunon, 0.)) {
+		LogError(logfp, LOGFATAL, "%s : proportion of water that arrives at surface added "
+		  "as daily runon = %f (value ranges between 0 and +inf)\n", MyFileName, v->percentRunon);
+	}
+
+	if (too_many_regions) {
+		LogError(logfp, LOGFATAL, "%s : Number of transpiration regions"
+				" exceeds maximum allowed (%d > %d)\n", MyFileName, v->n_transp_rgn, MAX_TRANSP_REGIONS);
+	}
+
+	/* check for any discontinuities (reversals) in the transpiration regions */
+	for (r = 1; r < v->n_transp_rgn; r++) {
+		if (_TranspRgnBounds[r - 1] >= _TranspRgnBounds[r]) {
+			LogError(logfp, LOGFATAL, "%s : Discontinuity/reversal in transpiration regions.\n", SW_F_name(eSite));
+
+		}
+	}
+
+	_read_layers();
+	#ifndef RSOILWAT
+		init_site_info();
+	#else
+		if(!collectInData)
+			init_site_info();
+	#endif
+	if (EchoInits)
+		_echo_inputs();
+}
+
+static void _read_layers(void) {
+	/* =================================================== */
+	/* 5-Feb-2002 (cwb) removed dmin requirement in input file */
+
+	SW_SITE *v = &SW_Site;
+	FILE *f;
+	Bool evap_ok = swTRUE, /* mitigate gaps in layers' evap coeffs */
+		transp_ok_veg[NVEGTYPES], /* same for transpiration coefficients */
+		fail = swFALSE;
+		LyrIndex lyrno;
+	int x, k;
+	const char *errtype = "\0";
+	RealF dmin = 0.0, dmax, evco, trco_veg[NVEGTYPES], psand, pclay, matricd, imperm,
+		soiltemp, fval = 0, f_gravel;
+
+	// Initialize
+	ForEachVegType(k) {
+		transp_ok_veg[k] = swTRUE;
+	}
+
+	/* note that Files.read() must be called prior to this. */
+	MyFileName = SW_F_name(eLayers);
+
+	f = OpenFile(MyFileName, "r");
+
+	while (GetALine(f, inbuf)) {
+		lyrno = _newlayer();
+
+		x = sscanf(inbuf, "%f %f %f %f %f %f %f %f %f %f %f %f", &dmax, &matricd, &f_gravel,
+			&evco, &trco_veg[SW_GRASS], &trco_veg[SW_SHRUB], &trco_veg[SW_TREES],
+			&trco_veg[SW_FORBS], &psand, &pclay, &imperm, &soiltemp);
+
+		if (x < 10) {
+			CloseFile(&f);
+			LogError(logfp, LOGFATAL, "%s : Incomplete record %d.\n",
+				MyFileName, lyrno + 1);
+		}
+
+		v->lyr[lyrno]->width = dmax - dmin;
+
+		if (LE(v->lyr[lyrno]->width, 0.)) {
+			fail = swTRUE;
+			fval = v->lyr[lyrno]->width;
+			errtype = Str_Dup("layer width");
+
+		} else if (LT(matricd, 0.)) {
+			fail = swTRUE;
+			fval = matricd;
+			errtype = Str_Dup("bulk density");
+
+		} else if (LT(f_gravel, 0.) || GT(f_gravel, 0.5)) { // 0 <= gravel < 1
+			fail = swTRUE;
+			fval = f_gravel;
+			errtype = Str_Dup("gravel content");
+
+			swprintf("\nGravel content is either too HIGH (1 > 0.5 >), or too LOW (<0.0): %0.3f", f_gravel);
+			swprintf("\nParameterization for Brooks-Corey equation may fall outside of valid range.");
+			swprintf("\nThis can cause implausible SWP values.");
+			swprintf("\nConsider setting SWC minimum in siteparam.in file.");
+
+		} else if (LE(psand, 0.)) {
+			fail = swTRUE;
+			fval = psand;
+			errtype = Str_Dup("sand proportion");
+
+		} else if (LE(pclay, 0.)) {
+			fail = swTRUE;
+			fval = pclay;
+			errtype = Str_Dup("clay proportion");
+
+		} else if (LT(imperm, 0.)) {
+			fail = swTRUE;
+			fval = imperm;
+			errtype = Str_Dup("impermeability");
+		}
+
+		if (fail) {
+			CloseFile(&f);
+			LogError(logfp, LOGFATAL, "%s : Invalid %s (%5.4f) in layer %d.\n",
+					MyFileName, errtype, fval, lyrno + 1);
+		}
+
+		dmin = dmax;
+		v->lyr[lyrno]->fractionVolBulk_gravel = f_gravel;
+		v->lyr[lyrno]->soilMatric_density = matricd;
+		calculate_soilBulkDensity(matricd, f_gravel, lyrno);
+		v->lyr[lyrno]->evap_coeff = evco;
+
+		ForEachVegType(k)
+		{
+			v->lyr[lyrno]->transp_coeff[k] = trco_veg[k];
+			v->lyr[lyrno]->my_transp_rgn[k] = 0;
+		}
+
+		v->lyr[lyrno]->fractionWeightMatric_sand = psand;
+		v->lyr[lyrno]->fractionWeightMatric_clay = pclay;
+		v->lyr[lyrno]->impermeability = imperm;
+		v->lyr[lyrno]->sTemp = soiltemp;
+
+		if (evap_ok) {
+			if (GT(v->lyr[lyrno]->evap_coeff, 0.0)) {
+				v->n_evap_lyrs++;
+			} else
+				evap_ok = swFALSE;
+		}
+
+		ForEachVegType(k)
+		{
+			if (transp_ok_veg[k]) {
+				if (GT(v->lyr[lyrno]->transp_coeff[k], 0.0)) {
+					v->n_transp_lyrs[k]++;
+				} else
+					transp_ok_veg[k] = swFALSE;
+			}
+		}
+
+		water_eqn(f_gravel, psand, pclay, lyrno);
+		v->lyr[lyrno]->swcBulk_fieldcap = SW_SWPmatric2VWCBulk(f_gravel, 0.333, lyrno) * v->lyr[lyrno]->width;
+		v->lyr[lyrno]->swcBulk_wiltpt = SW_SWPmatric2VWCBulk(f_gravel, 15, lyrno) * v->lyr[lyrno]->width;
+
+		if (lyrno >= MAX_LAYERS) {
+			CloseFile(&f);
+			LogError(logfp, LOGFATAL, "%s : Too many layers specified (%d).\n"
+					"Maximum number of layers is %d\n", MyFileName, lyrno + 1, MAX_LAYERS);
+		}
+
+	}
+
+	CloseFile(&f);
+
+	/* n_layers set in _newlayer() */
+	#ifdef RSOILWAT
+		if (v->deepdrain && !collectInData) {
+			lyrno = _newlayer();
+			v->lyr[lyrno]->width = 1.0;
+		}
+	#else
+		if (v->deepdrain) {
+			lyrno = _newlayer();
+			v->lyr[lyrno]->width = 1.0;
+		}
+	#endif
+}
+
+/**
+  @brief Creates soil layers based on function arguments (instead of reading
+    them from an input file as _read_layers() does)
+
+  @param nlyrs The number of soil layers to create.
+  @param[in] dmax Array of size \p nlyrs for depths [cm] of each soil layer
+    measured from the surface
+  @param[in] matricd Array of size \p nlyrs for soil matric density [g/cm3]
+  @param[in] f_gravel Array of size \p nlyrs for volumetric gravel content [v/v]
+  @param[in] evco Array of size \p nlyrs with bare-soil evaporation coefficients
+    [0, 1] that sum up to 1.
+  @param[in] trco_grass Array of size \p nlyrs with transpiration coefficients
+    for grasses [0, 1] that sum up to 1.
+  @param[in] trco_shrub Array of size \p nlyrs with transpiration coefficients
+    for shrubs [0, 1] that sum up to 1.
+  @param[in] trco_tree Array of size \p nlyrs with transpiration coefficients
+    for trees [0, 1] that sum up to 1.
+  @param[in] trco_forb Array of size \p nlyrs with transpiration coefficients
+    for forbs [0, 1] that sum up to 1.
+  @param[in] psand Array of size \p nlyrs for sand content of the
+    soil matrix [g3 / g3]
+  @param[in] pclay Array of size \p nlyrs for clay content of the
+    soil matrix [g3 / g3]
+  @param[in] imperm Array of size \p nlyrs with impermeability coefficients
+    [0, 1]
+  @param[in] soiltemp Array of size \p nlyrs with initial soil temperature [C]
+  @param nRegions The number of transpiration regions to create. Must be between
+    1 and \ref MAX_TRANSP_REGIONS.
+  @param[in] regionLowerBounds Array of size \p nRegions containing the lower
+    depth [cm] of each region in ascending (in value) order. If you think about
+    this from the perspective of soil, it would mean the shallowest bound is at
+    `lowerBounds[0]`.
+
+  @sideeffect After deleting any previous data in the soil layer array
+    SW_Site.lyr, it creates new soil layers based on the argument inputs.
+
+  @note
+    - This function is a modified version of the function _read_layers() in
+      SW_Site.c.
+*/
+void set_soillayers(LyrIndex nlyrs, RealF *dmax, RealF *matricd, RealF *f_gravel,
+  RealF *evco, RealF *trco_grass, RealF *trco_shrub, RealF *trco_tree,
+  RealF *trco_forb, RealF *psand, RealF *pclay, RealF *imperm, RealF *soiltemp,
+  int nRegions, RealD *regionLowerBounds)
+{
+
+  RealF dmin = 0.0;
+  SW_SITE *v = &SW_Site;
+
+  LyrIndex lyrno;
+  unsigned int i, k;
+
+  // De-allocate and delete previous soil layers
+  SW_SIT_clear_layers();
+  v->n_layers = 0;
+  v->n_evap_lyrs = 0;
+
+  ForEachVegType(k)
+  {
+    v->n_transp_lyrs[k] = 0;
+  }
+
+  // Create new soil
+  for (i = 0; i < nlyrs; i++)
+  {
+    // Create the next soil layer
+    lyrno = _newlayer();
+
+    v->lyr[lyrno]->width = dmax[i] - dmin;
+    dmin = dmax[i];
+    v->lyr[lyrno]->soilMatric_density = matricd[i];
+    v->lyr[lyrno]->fractionVolBulk_gravel = f_gravel[i];
+    v->lyr[lyrno]->evap_coeff = evco[i];
+
+    ForEachVegType(k)
+    {
+      switch (k)
+      {
+        case SW_TREES:
+          v->lyr[lyrno]->transp_coeff[k] = trco_tree[i];
+          break;
+        case SW_SHRUB:
+          v->lyr[lyrno]->transp_coeff[k] = trco_shrub[i];
+          break;
+        case SW_FORBS:
+          v->lyr[lyrno]->transp_coeff[k] = trco_forb[i];
+          break;
+        case SW_GRASS:
+          v->lyr[lyrno]->transp_coeff[k] = trco_grass[i];
+          break;
+      }
+
+      v->lyr[lyrno]->my_transp_rgn[k] = 0;
+
+      if (GT(v->lyr[lyrno]->transp_coeff[k], 0.0))
+      {
+        v->n_transp_lyrs[k]++;
+      }
+    }
+
+    v->lyr[lyrno]->fractionWeightMatric_sand = psand[i];
+    v->lyr[lyrno]->fractionWeightMatric_clay = pclay[i];
+    v->lyr[lyrno]->impermeability = imperm[i];
+    v->lyr[lyrno]->sTemp = soiltemp[i];
+
+    if (GT(v->lyr[lyrno]->evap_coeff, 0.0))
+    {
+      v->n_evap_lyrs++;
+    }
+
+    water_eqn(f_gravel[i], psand[i], pclay[i], lyrno);
+
+    v->lyr[lyrno]->swcBulk_fieldcap = SW_SWPmatric2VWCBulk(f_gravel[i], 0.333,
+      lyrno) * v->lyr[lyrno]->width;
+    v->lyr[lyrno]->swcBulk_wiltpt = SW_SWPmatric2VWCBulk(f_gravel[i], 15,
+      lyrno) * v->lyr[lyrno]->width;
+    calculate_soilBulkDensity(matricd[i], f_gravel[i], lyrno);
+
+//    swprintf("L: %d/%d depth=%3.1f, width=%3.1f\n", i, lyrno, dmax[i],
+//      v->lyr[lyrno]->width);
+  }
+
+  if (v->deepdrain)
+  {
+    lyrno = _newlayer();
+    v->lyr[lyrno]->width = 1.0;
+  }
+  //  swprintf("Last: %d/%d width=%3.1f\n", i, lyrno, v->lyr[lyrno]->width);
+
+  derive_soilRegions(nRegions, regionLowerBounds);
+
+  // Re-initialize site parameters based on new soil layers
+  init_site_info();
+}
+
+
+
+/**
+  @brief Resets soil regions based on input parameters.
+
+  @param nRegions The number of transpiration regions to create. Must be between
+    1 and \ref MAX_TRANSP_REGIONS.
+  @param[in] regionLowerBounds Array of size \p nRegions containing the lower
+    depth [cm] of each region in ascending (in value) order. If you think about
+    this from the perspective of soil, it would mean the shallowest bound is at
+    `lowerBounds[0]`.
+
+  @sideeffect
+    \ref _TranspRgnBounds and \ref SW_SITE.n_transp_rgn will be
+    derived from the input and from the soil information.
+
+  @note
+  - \p nRegions does NOT determine how many regions will be derived. It only
+    defines the size of the \p regionLowerBounds array. For example, if your
+    input parameters are `(4, { 10, 20, 40 })`, but there is a soil layer from
+    41 to 60 cm, it will be placed in `_TranspRgnBounds[4]`.
+*/
+void derive_soilRegions(int nRegions, RealD *regionLowerBounds){
+	int i, j;
+	SW_SITE *v = &SW_Site;
+	RealD totalDepth = 0;
+	LyrIndex layer, UNDEFINED_LAYER = 999;
+
+	/* ------------- Error checking --------------- */
+	if(nRegions < 1 || nRegions > MAX_TRANSP_REGIONS){
+		LogError(logfp, LOGFATAL, "derive_soilRegions: invalid number of regions (%d)\n", nRegions);
+		return;
+	}
+
+	/* --------------- Clear out the array ------------------ */
+	for(i = 0; i < MAX_TRANSP_REGIONS; ++i){
+		// Setting bounds to a ridiculous number so we
+		// know how many get set.
+		_TranspRgnBounds[i] = UNDEFINED_LAYER;
+	}
+
+	/* ----------------- Derive Regions ------------------- */
+	// Loop through the regions the user wants to derive
+	layer = 0; // SW_Site.lyr is base0-indexed
+	totalDepth = 0;
+	for(i = 0; i < nRegions; ++i){
+		_TranspRgnBounds[i] = layer;
+		// Find the layer that pushes us out of the region.
+		// It becomes the bound.
+		while(totalDepth < regionLowerBounds[i] &&
+		      layer < v->n_layers &&
+		      sum_across_vegtypes(v->lyr[layer]->transp_coeff)) {
+			totalDepth += v->lyr[layer]->width;
+			_TranspRgnBounds[i] = layer;
+			layer++;
+		}
+	}
+
+	/* -------------- Check for duplicates -------------- */
+	for(i = 0; i < nRegions - 1; ++i){
+		// If there is a duplicate bound we will remove it by left shifting the
+		// array, overwriting the duplicate.
+		if(_TranspRgnBounds[i] == _TranspRgnBounds[i + 1]){
+			for(j = i + 1; j < nRegions - 1; ++j){
+				_TranspRgnBounds[j] = _TranspRgnBounds[j + 1];
+			}
+			_TranspRgnBounds[MAX_TRANSP_REGIONS - 1] = UNDEFINED_LAYER;
+		}
+	}
+
+	/* -------------- Derive n_transp_rgn --------------- */
+	v->n_transp_rgn = 0;
+	while(v->n_transp_rgn < MAX_TRANSP_REGIONS &&
+	      _TranspRgnBounds[v->n_transp_rgn] != UNDEFINED_LAYER) {
+		v->n_transp_rgn++;
+	}
+}
+
+void init_site_info(void) {
+	/* =================================================== */
+	/* potentially this routine can be called whether the
+	 * layer data came from a file or a function call which
+	 * still requires initialization.
+	 */
+	/* 5-Mar-2002 (cwb) added normalization for ev and tr coefficients */
+	/* 1-Oct-03 (cwb) removed sum_evap_coeff and sum_transp_coeff  */
+
+	SW_SITE *sp = &SW_Site;
+	SW_LAYER_INFO *lyr;
+	LyrIndex s, r, curregion;
+	int k, wiltminflag = 0, initminflag = 0;
+	RealD evsum = 0., trsum_veg[NVEGTYPES] = {0.}, swcmin_help1, swcmin_help2;
+	#ifdef SWDEBUG
+	int debug = 0;
+	#endif
+
+	/* sp->deepdrain indicates an extra (dummy) layer for deep drainage
+	 * has been added, so n_layers really should be n_layers -1
+	 * otherwise, the bottom layer is functional, so don't decrement n_layers
+	 * and set deep_layer to zero as a flag.
+	 * NOTE: deep_lyr is base0, n_layers is BASE1
+	 */
+	sp->deep_lyr = (sp->deepdrain) ? --sp->n_layers : 0;
+
+	ForEachSoilLayer(s)
+	{
+		lyr = sp->lyr[s];
+		/* sum ev and tr coefficients for later */
+		evsum += lyr->evap_coeff;
+		ForEachVegType(k)
+		{
+			trsum_veg[k] += lyr->transp_coeff[k];
+
+			/* calculate soil water content at SWPcrit for each vegetation type */
+			lyr->swcBulk_atSWPcrit[k] = SW_SWPmatric2VWCBulk(lyr->fractionVolBulk_gravel,
+				SW_VegProd.veg[k].SWPcrit, s) * lyr->width;
+
+			/* Find which transpiration region the current soil layer
+			 * is in and check validity of result. Region bounds are
+			 * base1 but s is base0.*/
+			curregion = 0;
+			ForEachTranspRegion(r)
+			{
+				if (s < _TranspRgnBounds[r]) {
+					if (ZRO(lyr->transp_coeff[k]))
+						break; /* end of transpiring layers */
+					curregion = r + 1;
+					break;
+				}
+			}
+
+			if (curregion || _TranspRgnBounds[curregion] == 0) {
+				lyr->my_transp_rgn[k] = curregion;
+				sp->n_transp_lyrs[k] = max(sp->n_transp_lyrs[k], s);
+
+			} else if (s == 0) {
+				LogError(logfp, LOGFATAL, "%s : Top soil layer must be included\n"
+						"  in %s tranpiration regions.\n", SW_F_name(eSite), key2veg[k]);
+			} else if (r < sp->n_transp_rgn) {
+				LogError(logfp, LOGFATAL, "%s : Transpiration region %d \n"
+						"  is deeper than the deepest layer with a\n"
+						"  %s transpiration coefficient > 0 (%d) in '%s'.\n"
+						"  Please fix the discrepancy and try again.\n",
+						SW_F_name(eSite), r + 1, key2veg[k], s, SW_F_name(eLayers));
+			}
+		}
+
+
+		/* Compute swc wet and dry limits and init value */
+		if (LT(_SWCMinVal, 0.0)) { /* estimate swcBulk_min for each layer based on residual SWC from an equation in Rawls WJ, Brakensiek DL (1985) Prediction of soil water properties for hydrological modeling. In Watershed management in the Eighties (eds Jones EB, Ward TJ), pp. 293-299. American Society of Civil Engineers, New York.
+		 or based on SWC at -3 MPa if smaller (= suction at residual SWC from Fredlund DG, Xing AQ (1994) EQUATIONS FOR THE SOIL-WATER CHARACTERISTIC CURVE. Canadian Geotechnical Journal, 31, 521-532.) */
+			swcmin_help1 = SW_VWCBulkRes(lyr->fractionVolBulk_gravel, lyr->fractionWeightMatric_sand, lyr->fractionWeightMatric_clay, lyr->swcBulk_saturated / lyr->width)
+					* lyr->width;
+			swcmin_help2 = SW_SWPmatric2VWCBulk(lyr->fractionVolBulk_gravel, 30., s) * lyr->width;
+
+			// when SW_VWCBulkRes returns the macro SW_MISSING always use swcmin_help2
+			if(missing(swcmin_help1 / lyr -> width)){
+				lyr -> swcBulk_min = swcmin_help2;
+			}
+			else{
+				lyr->swcBulk_min = fmax(0., fmin(swcmin_help1, swcmin_help2));
+			}
+		} else if (GE(_SWCMinVal, 1.0)) { /* assume that unit(_SWCMinVal) == -bar */
+			lyr->swcBulk_min = SW_SWPmatric2VWCBulk(lyr->fractionVolBulk_gravel, _SWCMinVal, s) * lyr->width;
+		} else { /* assume that unit(_SWCMinVal) == cm/cm */
+			lyr->swcBulk_min = _SWCMinVal * lyr->width;
+		}
+
+		#ifdef SWDEBUG
+		if (debug) {
+			swprintf("swcmin[%d]=%f = swpmin=%f\n", s, lyr->swcBulk_min,
+				SW_SWCbulk2SWPmatric(lyr->fractionVolBulk_gravel, lyr->swcBulk_min, s));
+			swprintf("SWC(HalfWiltpt)[%d]=%f = swp(hw)=%f\n", s, lyr->swcBulk_wiltpt / 2,
+				SW_SWCbulk2SWPmatric(lyr->fractionVolBulk_gravel, lyr->swcBulk_wiltpt / 2, s));
+		}
+		#endif
+
+		lyr->swcBulk_wet = GE(_SWCWetVal, 1.0) ? SW_SWPmatric2VWCBulk(lyr->fractionVolBulk_gravel, _SWCWetVal, s) * lyr->width : _SWCWetVal * lyr->width;
+		lyr->swcBulk_init = GE(_SWCInitVal, 1.0) ? SW_SWPmatric2VWCBulk(lyr->fractionVolBulk_gravel, _SWCInitVal, s) * lyr->width : _SWCInitVal * lyr->width;
+
+		/* test validity of values */
+		if (LT(lyr->swcBulk_init, lyr->swcBulk_min))
+			initminflag++;
+		if (LT(lyr->swcBulk_wiltpt, lyr->swcBulk_min))
+			wiltminflag++;
+		if (LE(lyr->swcBulk_wet, lyr->swcBulk_min)) {
+			LogError(logfp, LOGFATAL, "%s : Layer %d\n"
+					"  calculated swcBulk_wet (%7.4f) <= swcBulk_min (%7.4f).\n"
+					"  Recheck parameters and try again.", MyFileName, s + 1, lyr->swcBulk_wet, lyr->swcBulk_min);
+		}
+
+	} /*end ForEachSoilLayer */
+
+	if (wiltminflag) {
+		LogError(logfp, LOGWARN, "%s : %d layers were found in which wiltpoint < swcBulk_min.\n"
+				"  You should reconsider wiltpoint or swcBulk_min.\n"
+				"  See site parameter file for swcBulk_min and site.log for swc details.", MyFileName, wiltminflag);
+	}
+
+	if (initminflag) {
+		LogError(logfp, LOGWARN, "%s : %d layers were found in which swcBulk_init < swcBulk_min.\n"
+				"  You should reconsider swcBulk_init or swcBulk_min.\n"
+				"  See site parameter file for swcBulk_init and site.log for swc details.", MyFileName, initminflag);
+	}
+
+	/* normalize the evap and transp coefficients separately
+	 * to avoid obfuscation in the above loop */
+	if (!EQ_w_tol(evsum, 1.0, 1e-4)) { // inputs are not more precise than at most 3-4 digits
+		LogError(logfp, LOGWARN,
+			"%s : Evaporation coefficients were normalized:\n" \
+			"\tSum of coefficients was %.4f, but must be 1.0. " \
+			"New coefficients are:", MyFileName, evsum);
+
+		ForEachEvapLayer(s)
+		{
+			SW_Site.lyr[s]->evap_coeff /= evsum;
+			LogError(logfp, LOGNOTE, "  Layer %2d : %.4f",
+				s + 1, SW_Site.lyr[s]->evap_coeff);
+		}
+
+		fprintf(logfp, "\n");
+	}
+
+	ForEachVegType(k)
+	{
+		if (!EQ_w_tol(trsum_veg[k], 1.0, 1e-4)) { // inputs are not more precise than at most 3-4 digits
+			LogError(logfp, LOGWARN,
+				"%s : Transpiration coefficients were normalized for %s:\n" \
+				"\tSum of coefficients was %.4f, but must be 1.0. " \
+				"New coefficients are:", MyFileName, key2veg[k], trsum_veg[k]);
+
+			ForEachSoilLayer(s)
+			{
+				if (GT(SW_Site.lyr[s]->transp_coeff[k], 0.))
+				{
+					SW_Site.lyr[s]->transp_coeff[k] /= trsum_veg[k];
+					LogError(logfp, LOGNOTE, "  Layer %2d : %.4f",
+						s + 1, SW_Site.lyr[s]->transp_coeff[k]);
+				}
+			}
+
+			fprintf(logfp, "\n");
+		}
+	}
+
+	// getting the number of regressions, for use in the soil_temperature function
+	sp->stNRGR = (sp->stMaxDepth / sp->stDeltaX) - 1;
+	Bool too_many_RGR = (Bool) (sp->stNRGR + 1 >= MAX_ST_RGR);
+
+	if (!EQ(fmod(sp->stMaxDepth, sp->stDeltaX), 0.0) || too_many_RGR) {
+
+		if (too_many_RGR)
+		{ // because we will use loops such `for (i = 0; i <= nRgr + 1; i++)`
+			LogError(logfp, LOGWARN,
+				"\nSOIL_TEMP FUNCTION ERROR: the number of regressions is > the "\
+				"maximum number of regressions.  resetting max depth, deltaX, nRgr "\
+				"values to 180, 15, & 11 respectively\n");
+		}
+		else
+		{ // because we don't deal with partial layers
+			LogError(logfp, LOGWARN,
+				"\nSOIL_TEMP FUNCTION ERROR: max depth is not evenly divisible by "\
+				"deltaX (ie the remainder != 0).  resetting max depth, deltaX, nRgr "\
+				"values to 180, 15, & 11 respectively\n");
+		}
+
+		// resets it to the default values
+		sp->stMaxDepth = 180.0;
+		sp->stNRGR = 11;
+		sp->stDeltaX = 15.0;
+	}
+
+}
+
+void SW_SIT_clear_layers(void) {
+	/* =================================================== */
+	/*
+	 * For multiple runs with the shared library, the need to
+	 * remove the allocated soil layer arises to avoid leaks.(rjm 2013)
+	 */
+	LyrIndex i, j;
+	SW_SITE *s = &SW_Site;
+
+	j = SW_Site.n_layers;
+
+	#ifdef RSOILWAT
+		if (s->deepdrain && !collectInData) {
+			j++;
+		}
+	#else
+		if (s->deepdrain) {
+				j++;
+		}
+	#endif
+
+	for (i = 0; i < j; i++) {
+		free(s->lyr[i]);
+		s->lyr[i] = NULL;
+	}
+	free(s->lyr);
+	s->lyr = NULL;
+}
+
+void _echo_inputs(void) {
+	/* =================================================== */
+	SW_SITE *s = &SW_Site;
+	LyrIndex i;
+
+	LogError(logfp, LOGNOTE, "\n\n=====================================================\n"
+			"Site Related Parameters:\n"
+			"---------------------\n");
+	LogError(logfp, LOGNOTE, "  Site File: %s\n", SW_F_name(eSite));
+	LogError(logfp, LOGNOTE, "  Reset SWC values each year: %s\n", (s->reset_yr) ? "swTRUE" : "swFALSE");
+	LogError(logfp, LOGNOTE, "  Use deep drainage reservoir: %s\n", (s->deepdrain) ? "swTRUE" : "swFALSE");
+	LogError(logfp, LOGNOTE, "  Slow Drain Coefficient: %5.4f\n", s->slow_drain_coeff);
+	LogError(logfp, LOGNOTE, "  PET Scale: %5.4f\n", s->pet_scale);
+	LogError(logfp, LOGNOTE, "  Runoff: proportion of surface water lost: %5.4f\n", s->percentRunoff);
+	LogError(logfp, LOGNOTE, "  Runon: proportion of new surface water gained: %5.4f\n", s->percentRunon);
+	LogError(logfp, LOGNOTE, "  Latitude (radians): %4.2f\n", s->latitude);
+	LogError(logfp, LOGNOTE, "  Altitude (m a.s.l.): %4.2f \n", s->altitude);
+	LogError(logfp, LOGNOTE, "  Slope (degrees): %4.2f\n", s->slope);
+	LogError(logfp, LOGNOTE, "  Aspect (degrees): %4.2f\n", s->aspect);
+
+	LogError(logfp, LOGNOTE, "\nSnow simulation parameters (SWAT2K model):\n----------------------\n");
+	LogError(logfp, LOGNOTE, "  Avg. air temp below which ppt is snow ( C): %5.4f\n", s->TminAccu2);
+	LogError(logfp, LOGNOTE, "  Snow temperature at which snow melt starts ( C): %5.4f\n", s->TmaxCrit);
+	LogError(logfp, LOGNOTE, "  Relative contribution of avg. air temperature to todays snow temperture vs. yesterday's snow temperature (0-1): %5.4f\n", s->lambdasnow);
+	LogError(logfp, LOGNOTE, "  Minimum snow melt rate on winter solstice (cm/day/C): %5.4f\n", s->RmeltMin);
+	LogError(logfp, LOGNOTE, "  Maximum snow melt rate on summer solstice (cm/day/C): %5.4f\n", s->RmeltMax);
+
+	LogError(logfp, LOGNOTE, "\nSoil Temperature Constants:\n----------------------\n");
+	LogError(logfp, LOGNOTE, "  Biomass Limiter constant: %5.4f\n", s->bmLimiter);
+	LogError(logfp, LOGNOTE, "  T1Param1: %5.4f\n", s->t1Param1);
+	LogError(logfp, LOGNOTE, "  T1Param2: %5.4f\n", s->t1Param2);
+	LogError(logfp, LOGNOTE, "  T1Param3: %5.4f\n", s->t1Param3);
+	LogError(logfp, LOGNOTE, "  csParam1: %5.4f\n", s->csParam1);
+	LogError(logfp, LOGNOTE, "  csParam2: %5.4f\n", s->csParam2);
+	LogError(logfp, LOGNOTE, "  shParam: %5.4f\n", s->shParam);
+	LogError(logfp, LOGNOTE, "  Tsoil_constant: %5.4f\n", s->Tsoil_constant);
+	LogError(logfp, LOGNOTE, "  deltaX: %5.4f\n", s->stDeltaX);
+	LogError(logfp, LOGNOTE, "  max depth: %5.4f\n", s->stMaxDepth);
+	LogError(logfp, LOGNOTE, "  Make soil temperature calculations: %s\n", (s->use_soil_temp) ? "swTRUE" : "swFALSE");
+	LogError(logfp, LOGNOTE, "  Number of regressions for the soil temperature function: %d\n", s->stNRGR);
+
+	LogError(logfp, LOGNOTE, "\nLayer Related Values:\n----------------------\n");
+	LogError(logfp, LOGNOTE, "  Soils File: %s\n", SW_F_name(eLayers));
+	LogError(logfp, LOGNOTE, "  Number of soil layers: %d\n", s->n_layers);
+	LogError(logfp, LOGNOTE, "  Number of evaporation layers: %d\n", s->n_evap_lyrs);
+	LogError(logfp, LOGNOTE, "  Number of forb transpiration layers: %d\n", s->n_transp_lyrs[SW_FORBS]);
+	LogError(logfp, LOGNOTE, "  Number of tree transpiration layers: %d\n", s->n_transp_lyrs[SW_TREES]);
+	LogError(logfp, LOGNOTE, "  Number of shrub transpiration layers: %d\n", s->n_transp_lyrs[SW_SHRUB]);
+	LogError(logfp, LOGNOTE, "  Number of grass transpiration layers: %d\n", s->n_transp_lyrs[SW_GRASS]);
+	LogError(logfp, LOGNOTE, "  Number of transpiration regions: %d\n", s->n_transp_rgn);
+
+	LogError(logfp, LOGNOTE, "\nLayer Specific Values:\n----------------------\n");
+	LogError(logfp, LOGNOTE, "\n  Layer information on a per centimeter depth basis:\n");
+	LogError(logfp, LOGNOTE,
+			"  Lyr Width   BulkD 	%%Gravel    FieldC   WiltPt   %%Sand  %%Clay VWC at Forb-critSWP 	VWC at Tree-critSWP	VWC at Shrub-critSWP	VWC at Grass-critSWP	EvCo   	TrCo_Forb   TrCo_Tree  TrCo_Shrub  TrCo_Grass   TrRgn_Forb    TrRgn_Tree   TrRgn_Shrub   TrRgn_Grass   Wet     Min      Init     Saturated    Impermeability\n");
+	LogError(logfp, LOGNOTE,
+			"       (cm)   (g/cm^3)  (prop)    (cm/cm)  (cm/cm)   (prop) (prop)  (cm/cm)			(cm/cm)                (cm/cm)            		(cm/cm)         (prop)    (prop)      (prop)     (prop)    (prop)        (int)           (int) 	      	(int) 	    (int) 	    (cm/cm)  (cm/cm)  (cm/cm)  (cm/cm)      (frac)\n");
+	LogError(logfp, LOGNOTE,
+			"  --- -----   ------    ------     ------   ------   -----  ------   ------                	-------			------            		------          ------    ------      ------      ------   ------       ------   	 -----	        -----       -----   	 ----     ----     ----    ----         ----\n");
+	ForEachSoilLayer(i)
+	{
+		LogError(logfp, LOGNOTE,
+				"  %3d %5.1f %9.5f %6.2f %8.5f %8.5f %6.2f %6.2f %6.2f %6.2f %6.2f %6.2f %9.2f %9.2f %9.2f %9.2f %9.2f %10d %10d %15d %15d %15.4f %9.4f %9.4f %9.4f %9.4f\n",
+				i + 1, s->lyr[i]->width, s->lyr[i]->soilBulk_density, s->lyr[i]->fractionVolBulk_gravel, s->lyr[i]->swcBulk_fieldcap / s->lyr[i]->width,
+				s->lyr[i]->swcBulk_wiltpt / s->lyr[i]->width, s->lyr[i]->fractionWeightMatric_sand, s->lyr[i]->fractionWeightMatric_clay,
+				s->lyr[i]->swcBulk_atSWPcrit[SW_FORBS] / s->lyr[i]->width, s->lyr[i]->swcBulk_atSWPcrit[SW_TREES] / s->lyr[i]->width,
+				s->lyr[i]->swcBulk_atSWPcrit[SW_SHRUB] / s->lyr[i]->width, s->lyr[i]->swcBulk_atSWPcrit[SW_GRASS] / s->lyr[i]->width, s->lyr[i]->evap_coeff,
+				s->lyr[i]->transp_coeff[SW_FORBS], s->lyr[i]->transp_coeff[SW_TREES], s->lyr[i]->transp_coeff[SW_SHRUB], s->lyr[i]->transp_coeff[SW_GRASS], s->lyr[i]->my_transp_rgn[SW_FORBS],
+				s->lyr[i]->my_transp_rgn[SW_TREES], s->lyr[i]->my_transp_rgn[SW_SHRUB], s->lyr[i]->my_transp_rgn[SW_GRASS], s->lyr[i]->swcBulk_wet / s->lyr[i]->width,
+				s->lyr[i]->swcBulk_min / s->lyr[i]->width, s->lyr[i]->swcBulk_init / s->lyr[i]->width, s->lyr[i]->swcBulk_saturated / s->lyr[i]->width,
+				s->lyr[i]->impermeability);
+
+	}
+	LogError(logfp, LOGNOTE, "\n  Actual per-layer values:\n");
+	LogError(logfp, LOGNOTE,
+			"  Lyr Width  BulkD	 %%Gravel   FieldC   WiltPt %%Sand  %%Clay	SWC at Forb-critSWP     SWC at Tree-critSWP	SWC at Shrub-critSWP	SWC at Grass-critSWP	 Wet    Min      Init  Saturated	SoilTemp\n");
+	LogError(logfp, LOGNOTE,
+			"       (cm)  (g/cm^3)	(prop)    (cm)     (cm)  (prop) (prop)   (cm)    	(cm)        		(cm)            (cm)            (cm)   (cm)      (cm)     (cm)		(celcius)\n");
+	LogError(logfp, LOGNOTE,
+			"  --- -----  -------	------   ------   ------ ------ ------   ------        	------            	------          ----   		----     ----     ----    ----		----\n");
+
+	ForEachSoilLayer(i)
+	{
+		LogError(logfp, LOGNOTE, "  %3d %5.1f %9.5f %6.2f %8.5f %8.5f %6.2f %6.2f %7.4f %7.4f %7.4f %7.4f %7.4f %7.4f %8.4f %7.4f %5.4f\n", i + 1, s->lyr[i]->width,
+				s->lyr[i]->soilBulk_density, s->lyr[i]->fractionVolBulk_gravel, s->lyr[i]->swcBulk_fieldcap, s->lyr[i]->swcBulk_wiltpt, s->lyr[i]->fractionWeightMatric_sand,
+				s->lyr[i]->fractionWeightMatric_clay, s->lyr[i]->swcBulk_atSWPcrit[SW_FORBS], s->lyr[i]->swcBulk_atSWPcrit[SW_TREES], s->lyr[i]->swcBulk_atSWPcrit[SW_SHRUB],
+				s->lyr[i]->swcBulk_atSWPcrit[SW_GRASS], s->lyr[i]->swcBulk_wet, s->lyr[i]->swcBulk_min, s->lyr[i]->swcBulk_init, s->lyr[i]->swcBulk_saturated, s->lyr[i]->sTemp);
+	}
+
+	LogError(logfp, LOGNOTE, "\n  Water Potential values:\n");
+	LogError(logfp, LOGNOTE, "  Lyr       FieldCap         WiltPt            Forb-critSWP     Tree-critSWP     Shrub-critSWP    Grass-critSWP    Wet            Min            Init\n");
+	LogError(logfp, LOGNOTE,
+			"            (bars)           (bars)            (bars)           (bars)           (bars)           (bars)           (bars)         (bars)         (bars)\n");
+	LogError(logfp, LOGNOTE,
+			"  ---       -----------      ------------      -----------      -----------      -----------      -----------      -----------    -----------    --------------    --------------\n");
+
+	ForEachSoilLayer(i)
+	{
+		LogError(logfp, LOGNOTE, "  %3d   %15.4f   %15.4f  %15.4f %15.4f  %15.4f  %15.4f  %15.4f   %15.4f   %15.4f\n", i + 1,
+				SW_SWCbulk2SWPmatric(s->lyr[i]->fractionVolBulk_gravel, s->lyr[i]->swcBulk_fieldcap, i),
+				SW_SWCbulk2SWPmatric(s->lyr[i]->fractionVolBulk_gravel, s->lyr[i]->swcBulk_wiltpt, i),
+				SW_SWCbulk2SWPmatric(s->lyr[i]->fractionVolBulk_gravel, s->lyr[i]->swcBulk_atSWPcrit[SW_FORBS], i),
+				SW_SWCbulk2SWPmatric(s->lyr[i]->fractionVolBulk_gravel, s->lyr[i]->swcBulk_atSWPcrit[SW_TREES], i),
+				SW_SWCbulk2SWPmatric(s->lyr[i]->fractionVolBulk_gravel, s->lyr[i]->swcBulk_atSWPcrit[SW_SHRUB], i),
+				SW_SWCbulk2SWPmatric(s->lyr[i]->fractionVolBulk_gravel, s->lyr[i]->swcBulk_atSWPcrit[SW_GRASS], i),
+				SW_SWCbulk2SWPmatric(s->lyr[i]->fractionVolBulk_gravel, s->lyr[i]->swcBulk_wet, i),
+				SW_SWCbulk2SWPmatric(s->lyr[i]->fractionVolBulk_gravel, s->lyr[i]->swcBulk_min, i),
+				SW_SWCbulk2SWPmatric(s->lyr[i]->fractionVolBulk_gravel, s->lyr[i]->swcBulk_init, i));
+
+	}
+
+	LogError(logfp, LOGNOTE, "\n------------ End of Site Parameters ------------------\n");
+	//fflush(logfp);
+
+}
+
+#ifdef DEBUG_MEM
+#include "myMemory.h"
+/*======================================================*/
+void SW_SIT_SetMemoryRefs( void) {
+	/* when debugging memory problems, use the bookkeeping
+	 code in myMemory.c
+	 This routine sets the known memory refs in this module
+	 so they can be  checked for leaks, etc.  All refs will
+	 have been cleared by a call to ClearMemoryRefs() before
+	 this, and will be checked via CheckMemoryRefs() after
+	 this, most likely in the main() function.
+	 */
+	LyrIndex l;
+
+	NoteMemoryRef(SW_Site.lyr);
+	ForEachSoilLayer(l) {
+		NoteMemoryRef(SW_Site.lyr[l]);
+	}
+}
+
+#endif