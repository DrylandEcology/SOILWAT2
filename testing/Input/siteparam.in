--- conflicted
+++ resolved
@@ -86,7 +86,11 @@
 # Name of CO2 scenario: see input file `carbon.in`
 RCP85
 
-<<<<<<< HEAD
+
+# --- Soil characterization ---
+# Are inputs of density representing bulk soil (type 1) or the matric component (type 0)?
+0
+
 
 #--- Soil water retention curve (SWRC) ------
 #
@@ -109,11 +113,6 @@
 			#    0: Estimate with specified pedotransfer function
 			#    1: Use values from "swrc_params.in"
 
-=======
-# --- Soil characterization ---
-# Are inputs of density representing bulk soil (type 1) or the matric component (type 0)?
-0
->>>>>>> a01aaec4
 
 #---- Transpiration regions
 # ndx  : 1=shallow, 2=medium, 3=deep, 4=very deep
