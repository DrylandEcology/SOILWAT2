#------ Input file for weather-related parameters and weather generator settings

#--- Activate/deactivate simulation of snow-related processes
1			# 1 = do/don't simulate snow processes
0.0			# snow drift/blowing snow (% per snow event): > 0 is adding snow, < 0 is removing snow
0.0			# runoff/runon of snowmelt water (% per snowmelt event): > 0 is runoff, < 0 is runon


#--- Activate/deactivate weather generator
0			# 0 = use historical data only
			# 1 = use weather generator for (partially) missing weather inputs
			# 2 = use weather generator for all weather (don't check weather inputs)
<<<<<<< HEAD
			# 3 = impute missing temperature with LOCF and missing precipitation as 0
=======

7			# Seed random number generator for weather generator (only used if SOILWAT2)
			# (seed with 0 to use current time)

#--- Historical daily weather inputs
>>>>>>> 436bfeb6
-1		# first year to begin historical weather
			# if -1, then use first year of simulation (see `years.in`)


#--- Monthly scaling parameters:
# Month 1 = January, Month 2 = February, etc.
# PPT = multiplicative for daily PPT; max(0, scale * ppt)
# MaxT = additive for daily max temperature [C]; scale + maxtemp
# MinT = additive for daily min temperature [C]; scale + mintemp
# SkyCover = additive for mean monthly sky cover [%]; min(100, max(0, scale + sky cover))
# Wind = multiplicative for mean monthly wind speed; max(0, scale * wind speed)
# rH = additive for mean monthly relative humidity [%]; min(100, max(0, scale + rel. Humidity))
#Mon   PPT    MaxT    MinT  SkyCover   Wind    rH
1    1.000    0.00    0.00       0.0    1.0   0.0
2    1.000    0.00    0.00       0.0    1.0   0.0
3    1.000    0.00    0.00       0.0    1.0   0.0
4    1.000    0.00    0.00       0.0    1.0   0.0
5    1.000    0.00    0.00       0.0    1.0   0.0
6    1.000    0.00    0.00       0.0    1.0   0.0
7    1.000    0.00    0.00       0.0    1.0   0.0
8    1.000    0.00    0.00       0.0    1.0   0.0
9    1.000    0.00    0.00       0.0    1.0   0.0
10   1.000    0.00    0.00       0.0    1.0   0.0
11   1.000    0.00    0.00       0.0    1.0   0.0
12   1.000    0.00    0.00       0.0    1.0   0.0<|MERGE_RESOLUTION|>--- conflicted
+++ resolved
@@ -10,15 +10,12 @@
 0			# 0 = use historical data only
 			# 1 = use weather generator for (partially) missing weather inputs
 			# 2 = use weather generator for all weather (don't check weather inputs)
-<<<<<<< HEAD
 			# 3 = impute missing temperature with LOCF and missing precipitation as 0
-=======
 
 7			# Seed random number generator for weather generator (only used if SOILWAT2)
 			# (seed with 0 to use current time)
 
 #--- Historical daily weather inputs
->>>>>>> 436bfeb6
 -1		# first year to begin historical weather
 			# if -1, then use first year of simulation (see `years.in`)
 
