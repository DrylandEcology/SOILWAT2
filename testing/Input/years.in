# Model time definition file

<<<<<<< HEAD
1980	# starting year (but see weather and swc inputs)
2010	# ending year
1     # first day of first year
365   # ending day of last year
N     # hemisphere (N, S)
=======
1980			# first year of simulation (but see weather and swc inputs)
2010			# last year of simulation
1			# first day of first year
365			# last day of last year
N			# hemisphere (N, S)
>>>>>>> 35c924a3
<|MERGE_RESOLUTION|>--- conflicted
+++ resolved
@@ -1,15 +1,7 @@
 # Model time definition file
 
-<<<<<<< HEAD
-1980	# starting year (but see weather and swc inputs)
-2010	# ending year
-1     # first day of first year
-365   # ending day of last year
-N     # hemisphere (N, S)
-=======
 1980			# first year of simulation (but see weather and swc inputs)
 2010			# last year of simulation
 1			# first day of first year
 365			# last day of last year
-N			# hemisphere (N, S)
->>>>>>> 35c924a3
+N			# hemisphere (N, S)