--- conflicted
+++ resolved
@@ -1,79 +1,69 @@
-# Output setup file for SOILWAT
-#
-# Notes:
-# Time periods available:  DY,WK,MO,YR
-#   eg, if DY is chosen then 100,200 would mean to use the second hundred days
-#   But if YR is chosen, start and end numbers are in days so only those days
-#   are reported for the yearly average.
-# Some keys from older versions (fortran and the c versions mimicking the fortran
-#   version) are not currently implemented:
-#   ALLH20, WTHR.
-#
-# ESTABL only produces yearly output, namely, DOY for each species requested.
-#   Thus, to minimize typo errors, all flags are ignored except the filename.
-#   Output is simply the day of the year establishment occurred for each species
-#   in each year of the model run.  Refer to the estabs.in file for more info.
-#
-# DEEPSWC produces output only if the deepdrain flag is set in siteparam.in.
-#
-# Filename prefixes should not have a file extension.
-# Case is unimportant.
-#
-# SUMTYPEs are one of the following:
-#  OFF - no output for this variable
-#  SUM - sum the variable for each day in the output period
-#  AVG - average the variable over the output period
-#  FIN - output value of final day in the period; soil water variables only.
-# Note that SUM and AVG are the same if timeperiod = dy.
-#
-# (3-Sep-03) OUTSEP key indicates the output separator.  This method
-<<<<<<< HEAD
-# allows older files to work with the new version.  The default is a 
-# csv. Other options are 'c' or 's' or 't' for comma or space or tab (no quotes)
-=======
-# allows older files to work with the new version.  The default is a
-# tab.  Other options are 's' or 't' for space or tab (no quotes)
->>>>>>> cb4c789d
-# or any other printable character as itself (eg, :;| etc).  The given
-# separator will apply to all of the output files.  Note that only lowercase
-# letters 's' or 't' are synonyms.
-#
-# (01/17/2013) TIMESTEP key indicates which periods you want to output.
-# You can output all the periods at a time, just one, or however many
-# you want. To change which periods to output type 'dy' for day,
-# 'wk' for week, 'mo' for month, and 'yr' for year after TIMESTEP
-# in any order. For example: "TIMESTEP mo wk" will output for month and week
-OUTSEP c
-TIMESTEP dy wk mo yr
-
-# key			SUMTYPE		PERIOD		start	end		filename_prefix
-TEMP			avg		WK		1		end		temp_air		/* max., min, average air temperature, soil-surface temperature (C) */
-PRECIP			sum		MO		1		end		precip			/* total precip = sum(rain, snow), rain, snow-fall, snowmelt, and snowloss (cm)     */
-SOILINFILT		sum		YR		1		end		infiltration		/* water to infiltrate in top soil layer (cm), runoff (cm); (not-intercepted rain)+(snowmelt-runoff) */
-RUNOFF 			sum 	 	WK		1 		end 		runoff			/* runoff (cm): total runoff, runoff from ponded water, runoff from snowmelt */
-VWCBULK			avg		MO		1		end		vwc_bulk		/* bulk volumetric soilwater (cm / layer)
-VWCMATRIC		avg		YR		1		end		vwc_matric		/* matric volumetric soilwater (cm / layer)
-SWCBULK			avg		DY		1		end		swc_bulk		/* bulk soilwater content (cm / cm layer); swc.l1(today) = swc.l1(yesterday)+inf_soil-lyrdrain.l1-transp.l1-evap_soil.l1; swc.li(today) = swc.li(yesterday)+lyrdrain.l(i-1)-lyrdrain.li-transp.li-evap_soil.li; swc.llast(today) = swc.llast(yesterday)+lyrdrain.l(last-1)-deepswc-transp.llast-evap_soil.llast  */
-<<<<<<< HEAD
-SWABULK			avg		MO		1		end		swa_bulk		/* bulk available soil water (cm/layer) = swc - wilting point */
-SWAMATRIC		avg		YR		1		end		swa_matric		/* matric available soil water (cm/layer) = swc - wilting point */
-SWA			avg		MO		1		end		swa			/* soil water available per layer (calculated for STEPPE) */
-=======
-SWABULK			avg		MO		1		end		swa_bulk		/* DEFUNCT: MAY BE REMOVED IN FUTURE VERSIONS; bulk available soil water (cm/layer) = swc - wilting point */
-SWAMATRIC		avg		YR		1		end		swa_matric		/* DEFUNCT: MAY BE REMOVED IN FUTURE VERSIONS; matric available soil water (cm/layer) = swc - wilting point */
->>>>>>> cb4c789d
-SWPMATRIC		avg		WK		1		end		swp_matric		/* matric soilwater potential (-bars) */
-SURFACEWATER		avg		DY		1		end		surface_water		/* surface water (cm)   */
-TRANSP			sum		YR		1		end		transp			/* transpiration from each soil layer (cm): total, trees, shrubs, forbs, grasses     */
-EVAPSOIL		sum		DY		1		end		evap_soil		/* bare-soil evaporation from each soil layer (cm)   */
-EVAPSURFACE		sum		WK		1		end		evap_surface		/* evaporation (cm): total, trees, shrubs, forbs, grasses, litter, surface water   */
-INTERCEPTION		sum		MO		1		end		interception		/* intercepted rain (cm): total, trees, shrubs, forbs, grasses, and litter (cm) */
-LYRDRAIN		sum		DY		1		end		percolation		/* water percolated from each layer (cm) */
-HYDRED			sum		WK		1		end		hydred			/* hydraulic redistribution from each layer (cm): total, trees, shrubs, forbs, grasses */
-AET			sum		YR		1		end		aet			/* actual evapotr. (cm)   */
-PET			sum		DY		1		end		pet			/* potential evaptr (cm)  */
-WETDAY			sum		DY		1		end		wetdays			/* days above swc_wet            */
-SNOWPACK		avg		WK		1		end		snowpack		/* snowpack water equivalent (cm), snowdepth (cm); since snowpack is already summed, use avg - sum sums the sums = nonsense   */
-DEEPSWC			sum		MO		1		end		deep_drain		/* deep drainage into lowest layer (cm) */
-SOILTEMP		avg		MO		1		end		temp_soil		/* soil temperature from each soil layer (in celsius)
-ESTABL			off		YR		1		end		estabs			/* yearly establishment results */
+# Output setup file for SOILWAT
+#
+# Notes:
+# Time periods available:  DY,WK,MO,YR
+#   eg, if DY is chosen then 100,200 would mean to use the second hundred days
+#   But if YR is chosen, start and end numbers are in days so only those days
+#   are reported for the yearly average.
+# Some keys from older versions (fortran and the c versions mimicking the fortran
+#   version) are not currently implemented:
+#   ALLH20, WTHR.
+#
+# ESTABL only produces yearly output, namely, DOY for each species requested.
+#   Thus, to minimize typo errors, all flags are ignored except the filename.
+#   Output is simply the day of the year establishment occurred for each species
+#   in each year of the model run.  Refer to the estabs.in file for more info.
+#
+# DEEPSWC produces output only if the deepdrain flag is set in siteparam.in.
+#
+# Filename prefixes should not have a file extension.
+# Case is unimportant.
+#
+# SUMTYPEs are one of the following:
+#  OFF - no output for this variable
+#  SUM - sum the variable for each day in the output period
+#  AVG - average the variable over the output period
+#  FIN - output value of final day in the period; soil water variables only.
+# Note that SUM and AVG are the same if timeperiod = dy.
+#
+# (3-Sep-03) OUTSEP key indicates the output separator.  This method
+# allows older files to work with the new version.  The default is a 
+# csv. Other options are 'c' or 's' or 't' for comma or space or tab (no quotes)
+# or any other printable character as itself (eg, :;| etc).  The given
+# separator will apply to all of the output files.  Note that only lowercase
+# letters 's' or 't' are synonyms.
+#
+# (01/17/2013) TIMESTEP key indicates which periods you want to output.
+# You can output all the periods at a time, just one, or however many
+# you want. To change which periods to output type 'dy' for day,
+# 'wk' for week, 'mo' for month, and 'yr' for year after TIMESTEP
+# in any order. For example: "TIMESTEP mo wk" will output for month and week
+OUTSEP c
+TIMESTEP dy wk mo yr
+
+# key			SUMTYPE		PERIOD		start	end		filename_prefix
+TEMP			avg		WK		1		end		temp_air		/* max., min, average air temperature, soil-surface temperature (C) */
+PRECIP			sum		MO		1		end		precip			/* total precip = sum(rain, snow), rain, snow-fall, snowmelt, and snowloss (cm)     */
+SOILINFILT		sum		YR		1		end		infiltration		/* water to infiltrate in top soil layer (cm), runoff (cm); (not-intercepted rain)+(snowmelt-runoff) */
+RUNOFF 			sum 	 	WK		1 		end 		runoff			/* runoff (cm): total runoff, runoff from ponded water, runoff from snowmelt */
+VWCBULK			avg		MO		1		end		vwc_bulk		/* bulk volumetric soilwater (cm / layer)
+VWCMATRIC		avg		YR		1		end		vwc_matric		/* matric volumetric soilwater (cm / layer)
+SWCBULK			avg		DY		1		end		swc_bulk		/* bulk soilwater content (cm / cm layer); swc.l1(today) = swc.l1(yesterday)+inf_soil-lyrdrain.l1-transp.l1-evap_soil.l1; swc.li(today) = swc.li(yesterday)+lyrdrain.l(i-1)-lyrdrain.li-transp.li-evap_soil.li; swc.llast(today) = swc.llast(yesterday)+lyrdrain.l(last-1)-deepswc-transp.llast-evap_soil.llast  */
+SWABULK			avg		MO		1		end		swa_bulk		/* bulk available soil water (cm/layer) = swc - wilting point */
+SWAMATRIC		avg		YR		1		end		swa_matric		/* matric available soil water (cm/layer) = swc - wilting point */
+SWA			avg		MO		1		end		swa			/* soil water available per layer (calculated for STEPPE) */
+SWPMATRIC		avg		WK		1		end		swp_matric		/* matric soilwater potential (-bars) */
+SURFACEWATER		avg		DY		1		end		surface_water		/* surface water (cm)   */
+TRANSP			sum		YR		1		end		transp			/* transpiration from each soil layer (cm): total, trees, shrubs, forbs, grasses     */
+EVAPSOIL		sum		DY		1		end		evap_soil		/* bare-soil evaporation from each soil layer (cm)   */
+EVAPSURFACE		sum		WK		1		end		evap_surface		/* evaporation (cm): total, trees, shrubs, forbs, grasses, litter, surface water   */
+INTERCEPTION		sum		MO		1		end		interception		/* intercepted rain (cm): total, trees, shrubs, forbs, grasses, and litter (cm) */
+LYRDRAIN		sum		DY		1		end		percolation		/* water percolated from each layer (cm) */
+HYDRED			sum		WK		1		end		hydred			/* hydraulic redistribution from each layer (cm): total, trees, shrubs, forbs, grasses */
+AET			sum		YR		1		end		aet			/* actual evapotr. (cm)   */
+PET			sum		DY		1		end		pet			/* potential evaptr (cm)  */
+WETDAY			sum		DY		1		end		wetdays			/* days above swc_wet            */
+SNOWPACK		avg		WK		1		end		snowpack		/* snowpack water equivalent (cm), snowdepth (cm); since snowpack is already summed, use avg - sum sums the sums = nonsense   */
+DEEPSWC			sum		MO		1		end		deep_drain		/* deep drainage into lowest layer (cm) */
+SOILTEMP		avg		MO		1		end		temp_soil		/* soil temperature from each soil layer (in celsius)
+ESTABL			off		YR		1		end		estabs			/* yearly establishment results */