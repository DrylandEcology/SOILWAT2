--- conflicted
+++ resolved
@@ -27,7 +27,6 @@
 Input/swcsetup.in	# params for handling measured swc
 
 #Output
-<<<<<<< HEAD
 Output/	# 'relative' path for output files: / for same directory, or e.g., Output/
 Input/outsetup_v31.in	# define output quantities
 Output/soilwat_csv/daily.csv	#output
@@ -39,7 +38,3 @@
 Output/soilwat_csv/weekly_soil.csv	#output
 Output/soilwat_csv/monthly_soil.csv	#output
 Output/soilwat_csv/yearly_soil.csv	#output
-=======
-../../sw_src/testing/Output/	# 'relative' path for output files: / for same directory, or e.g., Output/
-Input/outsetup.in	# define output quantities
->>>>>>> 73aa8233
