#-----------------------------------------------------------------------------------
# 05/24/2012 (DLM)
# 07/14/2017 (drs)
# for use in terminal while in the project source directory to make compiling easier
#-----------------------------------------------------------------------------------
# commands          explanations
#-----------------------------------------------------------------------------------
# make             make the exe and all the o (object) files
# make all
# make compile     compile the exe using optimizations (no making of o files), for
#                  outputting finished version (exe smaller in size & most-likely faster
#                  then the version produced by the make), gives warnings as well
# make compilet    same as make compile except also makes a copy of the exe
#                  (named test) and moves it to the /testing folder
# make compilel    is used for compiling on Linux (explicitly link output against
#                  GCC's libmath library)
# make clean       delete all of the o files
# make cleaner     delete all of the o files, the shared object file(s), and the exe
#-----------------------------------------------------------------------------------

<<<<<<< HEAD
objects = SW_Main.o SW_VegEstab.o SW_Control.o generic.o \
          rands.o Times.o mymemory.o filefuncs.o \
          SW_Files.o SW_Model.o SW_Site.o SW_SoilWater.o \
          SW_Markov.o SW_Weather.o SW_Sky.o SW_Output.o \
          SW_VegProd.o SW_Flow_lib.o SW_Flow.o SW_Carbon.o

OBJECTS = SW_Main.o SW_VegEstab.o SW_Control.o generic.o \
          rands.o Times.o mymemory.o filefuncs.o \
          SW_Files.o SW_Model.o SW_Site.o SW_SoilWater.o \
          SW_Markov.o SW_Weather.o SW_Sky.o SW_Output.o \
          SW_VegProd.o SW_Flow_lib.o SW_Flow.o SW_R_lib.o \
		  SW_Carbon.o
=======
pkg = rSOILWAT2

sources = SW_Main.c SW_VegEstab.c SW_Control.c generic.c \
					rands.c Times.c mymemory.c filefuncs.c \
					SW_Files.c SW_Model.c SW_Site.c SW_SoilWater.c \
					SW_Markov.c SW_Weather.c SW_Sky.c SW_Output.c \
					SW_VegProd.c SW_Flow_lib.c SW_Flow.c
>>>>>>> cb4c789d

objects = $(sources:.c=.o)

OBJECTS = $(objects) SW_R_lib.o SW_R_init.o

<<<<<<< HEAD
SW_Main.o : generic.h filefuncs.h SW_Defines.h SW_Control.h
SW_VegEstab.o : generic.h filefuncs.h myMemory.h SW_Defines.h SW_Files.h SW_Site.h SW_Times.h SW_Model.h SW_SoilWater.h SW_Weather.h SW_VegEstab.h
SW_Control.o :  generic.h filefuncs.h rands.h SW_Defines.h SW_Files.h SW_Control.h SW_Model.h SW_Output.h SW_Site.h SW_SoilWater.h SW_VegEstab.h SW_VegProd.h SW_Weather.h
generic.o : generic.h filefuncs.h
rands.o : generic.h rands.h myMemory.h
Times.o : generic.h Times.h
mymemory.o : generic.h myMemory.h
filefuncs.o : filefuncs.h myMemory.h
SW_Files.o : generic.h filefuncs.h myMemory.h SW_Defines.h SW_Files.h
SW_Model.o : generic.h filefuncs.h rands.h Times.h SW_Defines.h SW_Files.h SW_Weather.h SW_Site.h SW_SoilWater.h SW_Times.h SW_Model.h
SW_Site.o : generic.h filefuncs.h myMemory.h SW_Defines.h SW_Files.h SW_Site.h SW_SoilWater.h
SW_SoilWater.o : generic.h filefuncs.h myMemory.h SW_Defines.h SW_Files.h SW_Model.h SW_Site.h SW_SoilWater.h SW_Output.h SW_VegProd.h
SW_Markov.o : generic.h filefuncs.h rands.h myMemory.h SW_Defines.h SW_Files.h SW_Weather.h SW_Model.h SW_Markov.h
SW_Weather.o : generic.h filefuncs.h myMemory.h Times.h SW_Defines.h SW_Files.h SW_Model.h SW_Output.h SW_SoilWater.h SW_Weather.h SW_Markov.h SW_Sky.h
SW_Sky.o : generic.h filefuncs.h SW_Defines.h SW_Files.h SW_Sky.h
SW_Output.o : generic.h filefuncs.h myMemory.h Times.h SW_Defines.h SW_Files.h SW_Model.h SW_Site.h SW_SoilWater.h SW_Times.h SW_Output.h SW_Weather.h SW_VegEstab.h
SW_VegProd.o : generic.h filefuncs.h SW_Defines.h SW_Files.h SW_Times.h SW_VegProd.h
SW_Flow_lib.o : generic.h SW_Defines.h SW_Flow_lib.h SW_Flow_subs.h Times.h
SW_Flow.o : generic.h filefuncs.h SW_Defines.h SW_Model.h SW_Site.h SW_SoilWater.h SW_Flow_lib.h SW_VegProd.h SW_Weather.h SW_Sky.h
SW_Carbon.o: generic.h filefuncs.h SW_Defines.h SW_Times.h SW_Files.h SW_Carbon.h SW_Site.h SW_VegProd.h

.PHONY : compile
compile :
		gcc -O3 -Wall -Wextra -o $(target_exe) SW_Main.c SW_VegEstab.c SW_Control.c generic.c rands.c Times.c mymemory.c filefuncs.c SW_Files.c SW_Model.c SW_Site.c SW_Carbon.c SW_SoilWater.c SW_Markov.c SW_Weather.c SW_Sky.c SW_Output.c SW_VegProd.c SW_Flow_lib.c SW_Flow.c

.PHONY : compilem
compilem :
		gcc -O3 -Wall -Wextra -o $(target_exe) SW_Main.c SW_VegEstab.c SW_Control.c generic.c rands.c Times.c mymemory.c filefuncs.c SW_Files.c SW_Model.c SW_Site.c SW_Carbon.c SW_SoilWater.c SW_Markov.c SW_Weather.c SW_Sky.c SW_Output.c SW_VegProd.c SW_Flow_lib.c SW_Flow.c
		cp $(target_exe) test
		mv test testing/test

.PHONY : compilej
compilej :
		mpicc -o $(target_exe) SW_Main.c SW_VegEstab.c SW_Control.c generic.c rands.c Times.c mymemory.c filefuncs.c SW_Files.c SW_Model.c SW_Site.c SW_Carbon.c SW_SoilWater.c SW_Markov.c SW_Weather.c SW_Sky.c SW_Output.c SW_VegProd.c SW_Flow_lib.c SW_Flow.c
=======
target_exe = sw_v31
SHLIB = $(pkg)$(SHLIB_EXT)


all: $(SHLIB)
$(SHLIB) :
		R CMD SHLIB -o $(SHLIB) $(OBJECTS)
		@rm -f $(OBJECTS)
>>>>>>> cb4c789d

.PHONY : clean
clean :
		@rm -f $(OBJECTS)

.PHONY : cleaner
cleaner :
		@rm -f $(OBJECTS) $(target_exe) $(pkg).so $(pkg).dll
		@rm -f testing/test

.PHONY : compile
compile :
		gcc -O3 -Wall -Wextra -o $(target_exe) $(sources)

.PHONY : compilet
compilet :
		gcc -O3 -Wall -Wextra -o $(target_exe) $(sources)
		cp $(target_exe) testing/test

.PHONY : compilel
compilel :
<<<<<<< HEAD
		gcc -O3 -Wall -Wextra -o $(target_exe) SW_Main.c SW_VegEstab.c SW_Control.c generic.c rands.c Times.c mymemory.c filefuncs.c SW_Files.c SW_Model.c SW_Site.c SW_Carbon.c SW_SoilWater.c SW_Markov.c SW_Weather.c SW_Sky.c SW_Output.c SW_VegProd.c SW_Flow_lib.c SW_Flow.c -lm
		cp $(target_exe) testing
=======
		gcc -O3 -Wall -Wextra -o $(target_exe) $(sources) -lm
>>>>>>> cb4c789d
<|MERGE_RESOLUTION|>--- conflicted
+++ resolved
@@ -18,69 +18,18 @@
 # make cleaner     delete all of the o files, the shared object file(s), and the exe
 #-----------------------------------------------------------------------------------
 
-<<<<<<< HEAD
-objects = SW_Main.o SW_VegEstab.o SW_Control.o generic.o \
-          rands.o Times.o mymemory.o filefuncs.o \
-          SW_Files.o SW_Model.o SW_Site.o SW_SoilWater.o \
-          SW_Markov.o SW_Weather.o SW_Sky.o SW_Output.o \
-          SW_VegProd.o SW_Flow_lib.o SW_Flow.o SW_Carbon.o
-
-OBJECTS = SW_Main.o SW_VegEstab.o SW_Control.o generic.o \
-          rands.o Times.o mymemory.o filefuncs.o \
-          SW_Files.o SW_Model.o SW_Site.o SW_SoilWater.o \
-          SW_Markov.o SW_Weather.o SW_Sky.o SW_Output.o \
-          SW_VegProd.o SW_Flow_lib.o SW_Flow.o SW_R_lib.o \
-		  SW_Carbon.o
-=======
 pkg = rSOILWAT2
 
 sources = SW_Main.c SW_VegEstab.c SW_Control.c generic.c \
 					rands.c Times.c mymemory.c filefuncs.c \
 					SW_Files.c SW_Model.c SW_Site.c SW_SoilWater.c \
 					SW_Markov.c SW_Weather.c SW_Sky.c SW_Output.c \
-					SW_VegProd.c SW_Flow_lib.c SW_Flow.c
->>>>>>> cb4c789d
+					SW_VegProd.c SW_Flow_lib.c SW_Flow.c SW_Carbon.c
 
 objects = $(sources:.c=.o)
 
 OBJECTS = $(objects) SW_R_lib.o SW_R_init.o
 
-<<<<<<< HEAD
-SW_Main.o : generic.h filefuncs.h SW_Defines.h SW_Control.h
-SW_VegEstab.o : generic.h filefuncs.h myMemory.h SW_Defines.h SW_Files.h SW_Site.h SW_Times.h SW_Model.h SW_SoilWater.h SW_Weather.h SW_VegEstab.h
-SW_Control.o :  generic.h filefuncs.h rands.h SW_Defines.h SW_Files.h SW_Control.h SW_Model.h SW_Output.h SW_Site.h SW_SoilWater.h SW_VegEstab.h SW_VegProd.h SW_Weather.h
-generic.o : generic.h filefuncs.h
-rands.o : generic.h rands.h myMemory.h
-Times.o : generic.h Times.h
-mymemory.o : generic.h myMemory.h
-filefuncs.o : filefuncs.h myMemory.h
-SW_Files.o : generic.h filefuncs.h myMemory.h SW_Defines.h SW_Files.h
-SW_Model.o : generic.h filefuncs.h rands.h Times.h SW_Defines.h SW_Files.h SW_Weather.h SW_Site.h SW_SoilWater.h SW_Times.h SW_Model.h
-SW_Site.o : generic.h filefuncs.h myMemory.h SW_Defines.h SW_Files.h SW_Site.h SW_SoilWater.h
-SW_SoilWater.o : generic.h filefuncs.h myMemory.h SW_Defines.h SW_Files.h SW_Model.h SW_Site.h SW_SoilWater.h SW_Output.h SW_VegProd.h
-SW_Markov.o : generic.h filefuncs.h rands.h myMemory.h SW_Defines.h SW_Files.h SW_Weather.h SW_Model.h SW_Markov.h
-SW_Weather.o : generic.h filefuncs.h myMemory.h Times.h SW_Defines.h SW_Files.h SW_Model.h SW_Output.h SW_SoilWater.h SW_Weather.h SW_Markov.h SW_Sky.h
-SW_Sky.o : generic.h filefuncs.h SW_Defines.h SW_Files.h SW_Sky.h
-SW_Output.o : generic.h filefuncs.h myMemory.h Times.h SW_Defines.h SW_Files.h SW_Model.h SW_Site.h SW_SoilWater.h SW_Times.h SW_Output.h SW_Weather.h SW_VegEstab.h
-SW_VegProd.o : generic.h filefuncs.h SW_Defines.h SW_Files.h SW_Times.h SW_VegProd.h
-SW_Flow_lib.o : generic.h SW_Defines.h SW_Flow_lib.h SW_Flow_subs.h Times.h
-SW_Flow.o : generic.h filefuncs.h SW_Defines.h SW_Model.h SW_Site.h SW_SoilWater.h SW_Flow_lib.h SW_VegProd.h SW_Weather.h SW_Sky.h
-SW_Carbon.o: generic.h filefuncs.h SW_Defines.h SW_Times.h SW_Files.h SW_Carbon.h SW_Site.h SW_VegProd.h
-
-.PHONY : compile
-compile :
-		gcc -O3 -Wall -Wextra -o $(target_exe) SW_Main.c SW_VegEstab.c SW_Control.c generic.c rands.c Times.c mymemory.c filefuncs.c SW_Files.c SW_Model.c SW_Site.c SW_Carbon.c SW_SoilWater.c SW_Markov.c SW_Weather.c SW_Sky.c SW_Output.c SW_VegProd.c SW_Flow_lib.c SW_Flow.c
-
-.PHONY : compilem
-compilem :
-		gcc -O3 -Wall -Wextra -o $(target_exe) SW_Main.c SW_VegEstab.c SW_Control.c generic.c rands.c Times.c mymemory.c filefuncs.c SW_Files.c SW_Model.c SW_Site.c SW_Carbon.c SW_SoilWater.c SW_Markov.c SW_Weather.c SW_Sky.c SW_Output.c SW_VegProd.c SW_Flow_lib.c SW_Flow.c
-		cp $(target_exe) test
-		mv test testing/test
-
-.PHONY : compilej
-compilej :
-		mpicc -o $(target_exe) SW_Main.c SW_VegEstab.c SW_Control.c generic.c rands.c Times.c mymemory.c filefuncs.c SW_Files.c SW_Model.c SW_Site.c SW_Carbon.c SW_SoilWater.c SW_Markov.c SW_Weather.c SW_Sky.c SW_Output.c SW_VegProd.c SW_Flow_lib.c SW_Flow.c
-=======
 target_exe = sw_v31
 SHLIB = $(pkg)$(SHLIB_EXT)
 
@@ -89,7 +38,6 @@
 $(SHLIB) :
 		R CMD SHLIB -o $(SHLIB) $(OBJECTS)
 		@rm -f $(OBJECTS)
->>>>>>> cb4c789d
 
 .PHONY : clean
 clean :
@@ -111,9 +59,4 @@
 
 .PHONY : compilel
 compilel :
-<<<<<<< HEAD
-		gcc -O3 -Wall -Wextra -o $(target_exe) SW_Main.c SW_VegEstab.c SW_Control.c generic.c rands.c Times.c mymemory.c filefuncs.c SW_Files.c SW_Model.c SW_Site.c SW_Carbon.c SW_SoilWater.c SW_Markov.c SW_Weather.c SW_Sky.c SW_Output.c SW_VegProd.c SW_Flow_lib.c SW_Flow.c -lm
-		cp $(target_exe) testing
-=======
-		gcc -O3 -Wall -Wextra -o $(target_exe) $(sources) -lm
->>>>>>> cb4c789d
+		gcc -O3 -Wall -Wextra -o $(target_exe) $(sources) -lm