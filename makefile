--- conflicted
+++ resolved
@@ -26,12 +26,7 @@
 					rands.c Times.c mymemory.c filefuncs.c \
 					SW_Files.c SW_Model.c SW_Site.c SW_SoilWater.c \
 					SW_Markov.c SW_Weather.c SW_Sky.c SW_Output.c \
-<<<<<<< HEAD
 					SW_VegProd.c SW_Flow_lib.c SW_Flow.c SW_Carbon.c
-
-=======
-					SW_VegProd.c SW_Flow_lib.c SW_Flow.c
->>>>>>> b0ee1364
 objects = $(sources:.c=.o)
 
 bin_sources = SW_Main.c
