#-----------------------------------------------------------------------------------
# commands         explanations
#-----------------------------------------------------------------------------------
# make bin         compile the binary executable using optimizations
# make bint        same as 'make bin' plus moves a copy of the binary to the
#                  'testing/' folder
# make bint_run    same as 'make bint' plus executes the binary in the testing/ folder
# make lib         create SOILWAT2 library
# make test        compile unit tests in 'test/ folder with googletest
# make testci      compile unit tests with less severe flags due to older compiler versions in 'test/ folder with googletest
# make test_run    run unit tests (in a previous step compiled with 'make test' or 'make testci')
# make bin_debug   compile the binary executable in debug mode
# make bind        same as 'make bin_debug' plus moves a copy of the binary to the
#                  'testing/' folder
# make bind_valgrind	same as 'make bind' plus runs valgrind on the debug binary in the testing/ folder
# make cov         same as 'make test' but with code coverage support
# make cov_run     run unit tests and gcov on each source file (in a previous step
#                  compiled with 'make cov')
# make cleaner     delete all of the o files, test files, libraries, and the binary exe
# make test_clean  delete test files and libraries
# make cov_clean   delete files associated with code coverage
#-----------------------------------------------------------------------------------

uname_m = $(shell uname -m)

#------ COMMANDS AND STANDARDS
# CC = gcc
# CXX = g++
# AR = ar
use_c11 = -std=c11
use_gnu11 = -std=gnu++11		# gnu++11 required for googletest on Windows/cygwin


#------ FLAGS
# Diagnostic warning/error messages
warning_flags = -Wall -Wextra -Werror
warning_flags_bin = $(warning_flags) -Wpedantic

# Instrumentation options
instr_flags = -fstack-protector-all
instr_flags_severe = -D_FORTIFY_SOURCE=2 -fsanitize=undefined -fsanitize=address
	# -fstack-protector-strong (gcc >= v4.9)
	# (gcc >= 4.0) -D_FORTIFY_SOURCE: lightweight buffer overflow protection to some memory and string functions
	# (gcc >= 4.8; llvm >= 3.1) -fsanitize=address: replaces `mudflap` run time checker; https://github.com/google/sanitizers/wiki/AddressSanitizer

# Precompiler, compiler, and linker flags
CFLAGS = -O2 $(warning_flags_bin)
debug_flags = -g -O0 -DSWDEBUG $(instr_flags)

CXXFLAGS = $(warning_flags)
cov_flags = -coverage
gtest_flags = $(CXXFLAGS) $(CPPFLAGS) $(debug_flags) $(use_gnu11)

LDFLAGS = -L.
LDLIBS = -l$(target) -lm						# order of libraries is important for GNU gcc (libSOILWAT2 depends on libm)

<<<<<<< HEAD
sources = $(sw_sources) SW_Main_lib.c SW_VegEstab.c SW_Control.c generic.c \
					rands.c Times.c mymemory.c filefuncs.c SW_Files.c SW_Model.c \
					SW_Site.c SW_SoilWater.c SW_Markov.c SW_Weather.c SW_Sky.c \
					SW_Output.c SW_Output_get_functions.c\
=======

#------ CODE FILES
sources = SW_Main_lib.c SW_VegEstab.c SW_Control.c generic.c \
					rands.c Times.c mymemory.c filefuncs.c \
					SW_Files.c SW_Model.c SW_Site.c SW_SoilWater.c \
					SW_Markov.c SW_Weather.c SW_Sky.c SW_Output.c \
>>>>>>> 5acee9eb
					SW_VegProd.c SW_Flow_lib.c SW_Flow.c SW_Carbon.c
objects = $(sources:.c=.o)

# Unfortunately, we currently cannot include 'SW_Output.c' because
#  - cannot increment expression of enum type (e.g., OutKey, OutPeriod)
#  - assigning to 'OutKey' from incompatible type 'int'
# ==> instead, we use 'SW_Output_mock.c' which provides mock versions of the
# public functions (but will result in some compiler warnings)
sources_tests = SW_Main_lib.c SW_VegEstab.c SW_Control.c generic.c \
					rands.c Times.c mymemory.c filefuncs.c SW_Files.c SW_Model.c \
					SW_Site.c SW_SoilWater.c SW_Markov.c SW_Weather.c SW_Sky.c \
					SW_Output_mock.c \
					SW_VegProd.c SW_Flow_lib.c SW_Flow.c SW_Carbon.c
objects_tests = $(sources_tests:.c=.o)


<<<<<<< HEAD
bin_sources = SW_Main.c SW_Output_outtext.c # SOILWAT2-standalone
=======
#------ OUTPUT NAMES
bin_sources = SW_Main.c
>>>>>>> 5acee9eb
bin_objects = $(bin_sources:.c=.o)


target = SOILWAT2
bin_test = sw_test
lib_target = lib$(target).a
lib_target++ = lib$(target)++.a
lib_covtarget++ = libcov$(target)++.a
lib_target_ci++ = lib$(target)_ci++.a
lib_covtarget_ci++ = libcov$(target)_ci++.a


gtest = gtest
lib_gtest = lib$(gtest).a
GTEST_DIR = googletest/googletest
GTEST_SRCS_ = $(GTEST_DIR)/src/*.cc $(GTEST_DIR)/src/*.h $(GTEST_HEADERS)
GTEST_HEADERS = $(GTEST_DIR)/include/gtest/*.h \
                $(GTEST_DIR)/include/gtest/internal/*.h
gtest_LDLIBS = -l$(gtest) -l$(target)++ -lm
cov_LDLIBS = -l$(gtest) -lcov$(target)++ -lm
gtest_LDLIBS_ci = -l$(gtest) -l$(target)_ci++ -lm
cov_LDLIBS_ci = -l$(gtest) -lcov$(target)_ci++ -lm


#------ TARGETS
lib : $(lib_target)

$(lib_target) :
		$(CC) $(CPPFLAGS) $(CFLAGS) $(use_c11) -c $(sources)
		@rm -f $(lib_target)
		$(AR) -rcs $(lib_target) $(objects)
		@rm -f $(objects)

$(lib_target++) :
		$(CXX) $(gtest_flags) $(instr_flags_severe) -c $(sources_tests)
		$(AR) -rcsu $(lib_target++) $(objects_tests)
		@rm -f $(objects_tests)

$(lib_covtarget++) :
		$(CXX) $(gtest_flags) $(instr_flags_severe) $(cov_flags) -c $(sources_tests)
		$(AR) -rcsu $(lib_covtarget++) $(objects_tests)
		@rm -f $(objects_tests)

$(lib_target_ci++) :
		$(CXX) $(gtest_flags) -c $(sources_tests)
		$(AR) -rcsu $(lib_target_ci++) $(objects_tests)
		@rm -f $(objects_tests)

$(lib_covtarget_ci++) :
		$(CXX) $(gtest_flags) $(cov_flags) -c $(sources_tests)
		$(AR) -rcsu $(lib_covtarget_ci++) $(objects_tests)
		@rm -f $(objects_tests)


bin : $(target)

$(target) : $(lib_target)
		$(CC) $(CPPFLAGS) $(CFLAGS) $(LDFLAGS) $(use_c11) -o $(target) $(bin_sources) $(LDLIBS)

bin_debug :
		$(CC) $(CPPFLAGS) $(debug_flags) $(instr_flags_severe) $(use_c11) -c $(sources)
		@rm -f $(lib_target)
		$(AR) -rcs $(lib_target) $(objects)
		@rm -f $(objects)
		$(CC) $(CPPFLAGS) $(debug_flags) $(instr_flags_severe) $(LDFLAGS) $(use_c11) -o $(target) $(bin_sources) $(LDLIBS)

bin_debug_ci :
		$(CC) $(CPPFLAGS) $(debug_flags) $(use_c11) -c $(sources)
		@rm -f $(lib_target)
		$(AR) -rcs $(lib_target) $(objects)
		@rm -f $(objects)
		$(CC) $(CPPFLAGS) $(debug_flags) $(LDFLAGS) $(use_c11) -o $(target) $(bin_sources) $(LDLIBS)

.PHONY : bint
bint : bin
		cp $(target) testing/$(target)

.PHONY : bint_run
bint_run : bint
		./testing/$(target) -d ./testing -f files.in

.PHONY : bind
bind : bin_debug
		cp $(target) testing/$(target)

.PHONY : bind_valgrind
bind_valgrind : bin_debug_ci
		cp $(target) testing/$(target)
		valgrind -v --track-origins=yes --leak-check=full ./testing/$(target) -d ./testing -f files.in


# GoogleTest:
# based on section 'Generic Build Instructions' in https://github.com/google/googletest/tree/master/googletest)
#   1) build googletest library
#   2) compile SOILWAT2 test source file
lib_test : $(lib_gtest)

$(lib_gtest) :
		$(CXX) $(CPPFLAGS) $(CXXFLAGS) $(use_gnu11) -isystem ${GTEST_DIR}/include -I${GTEST_DIR} \
			-pthread -c ${GTEST_DIR}/src/gtest-all.cc
		$(AR) -r $(lib_gtest) gtest-all.o

test : $(lib_gtest) $(lib_target++)
		$(CXX) $(gtest_flags)  $(instr_flags_severe) $(LDFLAGS) -isystem ${GTEST_DIR}/include -pthread \
				test/*.cc -o $(bin_test) $(gtest_LDLIBS)

testci : $(lib_gtest) $(lib_target_ci++)
		$(CXX) $(gtest_flags) $(LDFLAGS) -isystem ${GTEST_DIR}/include -pthread \
				test/*.cc -o $(bin_test) $(gtest_LDLIBS_ci)

.PHONY : test_run
test_run :
		./$(bin_test)

cov : cov_clean $(lib_gtest) $(lib_covtarget_ci++)
		$(CXX) $(gtest_flags) $(cov_flags) $(LDFLAGS) -isystem ${GTEST_DIR}/include \
			-pthread test/*.cc -o $(bin_test) $(cov_LDLIBS_ci)

.PHONY : cov_run
cov_run : cov
		./$(bin_test)
		./run_gcov.sh




.PHONY : clean1
clean1 :
		@rm -f $(objects) $(bin_objects)

.PHONY : clean2
clean2 :
		@rm -f $(target) $(lib_target) $(lib_target++)
		@rm -f testing/$(target)

.PHONY : bint_clean
bint_clean :
		@rm -f testing/Output/*

.PHONY : test_clean
test_clean :
		@rm -f gtest-all.o $(lib_gtest) $(bin_test)

.PHONY : cov_clean
cov_clean :
		@rm -f $(lib_covtarget++) *.gcda *.gcno *.gcov
		@rm -fr *.dSYM

.PHONY : cleaner
cleaner : clean1 clean2 bint_clean test_clean cov_clean<|MERGE_RESOLUTION|>--- conflicted
+++ resolved
@@ -54,19 +54,12 @@
 LDFLAGS = -L.
 LDLIBS = -l$(target) -lm						# order of libraries is important for GNU gcc (libSOILWAT2 depends on libm)
 
-<<<<<<< HEAD
+
+#------ CODE FILES
 sources = $(sw_sources) SW_Main_lib.c SW_VegEstab.c SW_Control.c generic.c \
 					rands.c Times.c mymemory.c filefuncs.c SW_Files.c SW_Model.c \
 					SW_Site.c SW_SoilWater.c SW_Markov.c SW_Weather.c SW_Sky.c \
 					SW_Output.c SW_Output_get_functions.c\
-=======
-
-#------ CODE FILES
-sources = SW_Main_lib.c SW_VegEstab.c SW_Control.c generic.c \
-					rands.c Times.c mymemory.c filefuncs.c \
-					SW_Files.c SW_Model.c SW_Site.c SW_SoilWater.c \
-					SW_Markov.c SW_Weather.c SW_Sky.c SW_Output.c \
->>>>>>> 5acee9eb
 					SW_VegProd.c SW_Flow_lib.c SW_Flow.c SW_Carbon.c
 objects = $(sources:.c=.o)
 
@@ -83,12 +76,8 @@
 objects_tests = $(sources_tests:.c=.o)
 
 
-<<<<<<< HEAD
+#------ OUTPUT NAMES
 bin_sources = SW_Main.c SW_Output_outtext.c # SOILWAT2-standalone
-=======
-#------ OUTPUT NAMES
-bin_sources = SW_Main.c
->>>>>>> 5acee9eb
 bin_objects = $(bin_sources:.c=.o)
 
 
