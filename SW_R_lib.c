--- conflicted
+++ resolved
@@ -1,5580 +1,2888 @@
-<<<<<<< HEAD
-/*
- * SW_R_lib.c
- *
- *  Created on: Jun 25, 2013
- *      Author: Ryan Murphy
- */
-//#define RSOILWAT
-#ifdef RSOILWAT
-
-#include "SW_R_lib.h"
-#include "SW_Files.h"
-#include "SW_Carbon.h"
-#include "generic.h"
-
-/* =================================================== */
-/*                  Global Declarations                */
-/* external by other routines elsewhere in the program */
-/* --------------------------------------------------- */
-
-int logNote = 1;
-int logWarn = 1;
-int logFatl = 1;
-int RlogIndex;
-SEXP Rlogfile;
-SEXP InputData;
-SEXP WeatherList;
-Bool useFiles;
-Bool collectInData;
-Bool bWeatherList;
-
-int *p_yr, *p_mo, *p_wk, *p_dy;
-RealD *p_Raet_yr, *p_Rdeep_drain_yr, *p_Restabs_yr, *p_Revap_soil_yr, *p_Revap_surface_yr, *p_Rhydred_yr, *p_Rinfiltration_yr, *p_Rinterception_yr, *p_Rpercolation_yr,
-		*p_Rpet_yr, *p_Rprecip_yr, *p_Rrunoff_yr, *p_Rsnowpack_yr, *p_Rsoil_temp_yr, *p_Rsurface_water_yr, *p_RvwcBulk_yr, *p_RvwcMatric_yr, *p_RswcBulk_yr, *p_RswpMatric_yr,
-		*p_RswaBulk_yr, *p_RswaMatric_yr, *p_Rtemp_yr, *p_Rtransp_yr, *p_Rwetdays_yr, *p_Rco2effects_yr;
-RealD *p_Raet_mo, *p_Rdeep_drain_mo, *p_Restabs_mo, *p_Revap_soil_mo, *p_Revap_surface_mo, *p_Rhydred_mo, *p_Rinfiltration_mo, *p_Rinterception_mo, *p_Rpercolation_mo,
-		*p_Rpet_mo, *p_Rprecip_mo, *p_Rrunoff_mo, *p_Rsnowpack_mo, *p_Rsoil_temp_mo, *p_Rsurface_water_mo, *p_RvwcBulk_mo, *p_RvwcMatric_mo, *p_RswcBulk_mo, *p_RswpMatric_mo,
-		*p_RswaBulk_mo, *p_RswaMatric_mo, *p_Rtemp_mo, *p_Rtransp_mo, *p_Rwetdays_mo, *p_Rco2effects_mo;
-RealD *p_Raet_wk, *p_Rdeep_drain_wk, *p_Restabs_wk, *p_Revap_soil_wk, *p_Revap_surface_wk, *p_Rhydred_wk, *p_Rinfiltration_wk, *p_Rinterception_wk, *p_Rpercolation_wk,
-		*p_Rpet_wk, *p_Rprecip_wk, *p_Rrunoff_wk, *p_Rsnowpack_wk, *p_Rsoil_temp_wk, *p_Rsurface_water_wk, *p_RvwcBulk_wk, *p_RvwcMatric_wk, *p_RswcBulk_wk, *p_RswpMatric_wk,
-		*p_RswaBulk_wk, *p_RswaMatric_wk, *p_Rtemp_wk, *p_Rtransp_wk, *p_Rwetdays_wk, *p_Rco2effects_wk;
-RealD *p_Raet_dy, *p_Rdeep_drain_dy, *p_Restabs_dy, *p_Revap_soil_dy, *p_Revap_surface_dy, *p_Rhydred_dy, *p_Rinfiltration_dy, *p_Rinterception_dy, *p_Rpercolation_dy,
-		*p_Rpet_dy, *p_Rprecip_dy, *p_Rrunoff_dy, *p_Rsnowpack_dy, *p_Rsoil_temp_dy, *p_Rsurface_water_dy, *p_RvwcBulk_dy, *p_RvwcMatric_dy, *p_RswcBulk_dy, *p_RswpMatric_dy,
-		*p_RswaBulk_dy, *p_RswaMatric_dy, *p_Rtemp_dy, *p_Rtransp_dy, *p_Rwetdays_dy, *p_Rco2effects_dy;
-unsigned int yr_nrow = 0, mo_nrow = 0, wk_nrow = 0, dy_nrow = 0;
-
-extern char _firstfile[1024];
-//extern int timeSteps[SW_OUTNKEYS][4];
-//extern int numPeriod;
-extern SW_MODEL SW_Model;
-//extern SW_SITE SW_Site;
-extern SW_VEGESTAB SW_VegEstab;
-static   int periodUse[29][4];
-unsigned int addtl_yr = 0; /* Used to calculate the actual year being modeled */
-
-/* =================================================== */
-/*                Module-Level Declarations            */
-/* --------------------------------------------------- */
-
-void SW_FLW_construct(void);
-
-SEXP onGetInputDataFromFiles(SEXP inputOptions) {
-	int i, debug = 0;
-	SEXP swInputData;
-	SEXP SW_DataList;
-	SEXP swLog;
-	SEXP oRlogfile;
-
-	logged = FALSE;
-	logfp = stdout;
-	int argc = length(inputOptions);
-	char *argv[7];
-	collectInData = TRUE;
-
-	if (debug) swprintf("Set args\n");
-	PROTECT(inputOptions = AS_CHARACTER(inputOptions));
-	for (i = 0; i < argc; i++) {
-		argv[i] = R_alloc(strlen(CHAR(STRING_ELT(inputOptions, i))), sizeof(char));
-	}
-	for (i = 0; i < argc; i++) {
-		strcpy(argv[i], CHAR(STRING_ELT(inputOptions, i)));
-	}
-
-	if (debug) swprintf("Set log\n");
-	PROTECT(swLog = MAKE_CLASS("swLog"));
-	PROTECT(oRlogfile = NEW_OBJECT(swLog));
-	PROTECT(Rlogfile = GET_SLOT(oRlogfile,install("LogData")));
-
-	if (debug) swprintf("Construct variables\n");
-	init_args(argc, argv);
-	SW_CTL_init_model(_firstfile);
-
-	SW_CTL_read_inputs_from_disk();
-
-  if (debug) swprintf("Copy data to classes\n");
-	PROTECT(swInputData = MAKE_CLASS("swInputData"));
-	PROTECT(SW_DataList = NEW_OBJECT(swInputData));
-	SET_SLOT(SW_DataList, install("files"), onGet_SW_F());
-	SET_SLOT(SW_DataList, install("years"), onGet_SW_MDL());
-	SET_SLOT(SW_DataList, install("weather"), onGet_SW_WTH());
-	SET_SLOT(SW_DataList, install("cloud"), onGet_SW_SKY());
-	SET_SLOT(SW_DataList, install("weatherHistory"), onGet_WTH_DATA());
-	if (LOGICAL(GET_SLOT(GET_SLOT(SW_DataList, install("weather")), install("use_Markov")))[0]) {
-		SET_SLOT(SW_DataList, install("markov"), onGet_MKV());
-	}
-	SET_SLOT(SW_DataList,install("prod"),onGet_SW_VPD());
-	SET_SLOT(SW_DataList,install("site"),onGet_SW_SIT());
-	SET_SLOT(SW_DataList,install("soils"),onGet_SW_LYR());
-	SET_SLOT(SW_DataList,install("estab"),onGet_SW_VES());
-	SET_SLOT(SW_DataList,install("carbon"),onGet_SW_CARBON());
-	SET_SLOT(SW_DataList,install("output"), onGet_SW_OUT());
-	SET_SLOT(SW_DataList,install("swc"),onGet_SW_SWC());
-	SET_SLOT(SW_DataList,install("log"),oRlogfile);
-
-	SW_SIT_clear_layers();
-	SW_WTH_clear_runavg_list();
-	SW_VES_clear();
-
-	UNPROTECT(6);
-	return SW_DataList;
-}
-
-SEXP start(SEXP inputOptions, SEXP inputData, SEXP weatherList) {
-	int tYears = 0, tevapLayers = 0, tVegEstabCount = 0, pYearUse = 0, pMonthUse = 0, pWeekUse = 0, pDayUse = 0;
-	int i;
-	SEXP outputData;
-
-	//Main Output
-	SEXP swLog;
-	SEXP oRlogfile;
-
-	logged = FALSE;
-	logfp = stdout;
-	int argc = length(inputOptions);
-	char *argv[7];
-	collectInData = FALSE;
-	if(isNull(inputData))
-		useFiles = TRUE;
-	else {
-		useFiles = FALSE;
-		InputData = inputData;
-	}
-	//This is used to minimize copying weather data between similiar runs.
-	if(isNull(weatherList)) {
-		bWeatherList = FALSE;
-	} else {
-		bWeatherList = TRUE;
-		WeatherList = weatherList;
-	}
-
-	PROTECT(inputOptions = AS_CHARACTER(inputOptions));
-	for (i = 0; i < argc; i++) {
-		argv[i] = R_alloc(strlen(CHAR(STRING_ELT(inputOptions, i))), sizeof(char));
-	}
-	for (i = 0; i < argc; i++) {
-		strcpy(argv[i], CHAR(STRING_ELT(inputOptions, i)));
-	}
-	RlogIndex = 0;
-	// logfile
-	PROTECT(swLog = MAKE_CLASS("swLog"));
-	PROTECT(oRlogfile = NEW_OBJECT(swLog));
-	PROTECT(Rlogfile = GET_SLOT(oRlogfile,install("LogData")));
-
-	//Set the input data either from files or from memory
-	init_args(argc, argv);
-	SW_CTL_init_model(_firstfile);
-	SW_CTL_obtain_inputs();
-
-	PROTECT(outputData = onGetOutput(inputData));
-
-	yr_nrow = INTEGER(GET_SLOT(outputData, install("yr_nrow")))[0];
-	mo_nrow = INTEGER(GET_SLOT(outputData, install("mo_nrow")))[0];
-	wk_nrow = INTEGER(GET_SLOT(outputData, install("wk_nrow")))[0];
-	dy_nrow = INTEGER(GET_SLOT(outputData, install("dy_nrow")))[0];
-
-	// Get the pointers to the pre configured output data setup. These are used in output.c
-	if(periodUse[eSW_CO2Effects][3]) p_Rco2effects_yr = REAL(GET_SLOT(GET_SLOT(outputData, install("CO2EFFECTS")), install("Year")));
-	if(periodUse[eSW_CO2Effects][2]) p_Rco2effects_mo = REAL(GET_SLOT(GET_SLOT(outputData, install("CO2EFFECTS")), install("Month")));
-	if(periodUse[eSW_CO2Effects][1]) p_Rco2effects_wk = REAL(GET_SLOT(GET_SLOT(outputData, install("CO2EFFECTS")), install("Week")));
-	if(periodUse[eSW_CO2Effects][0]) p_Rco2effects_dy = REAL(GET_SLOT(GET_SLOT(outputData, install("CO2EFFECTS")), install("Day")));
-
-	if(periodUse[eSW_Temp][3]) p_Rtemp_yr = REAL(GET_SLOT(GET_SLOT(outputData, install("TEMP")),install("Year")));
-	if(periodUse[eSW_Temp][2]) p_Rtemp_mo = REAL(GET_SLOT(GET_SLOT(outputData, install("TEMP")),install("Month")));
-	if(periodUse[eSW_Temp][1]) p_Rtemp_wk = REAL(GET_SLOT(GET_SLOT(outputData, install("TEMP")),install("Week")));
-	if(periodUse[eSW_Temp][0]) p_Rtemp_dy = REAL(GET_SLOT(GET_SLOT(outputData, install("TEMP")),install("Day")));
-
-	if(periodUse[eSW_AET][3]) p_Raet_yr = REAL(GET_SLOT(GET_SLOT(outputData, install("AET")),install("Year")));
-	if(periodUse[eSW_AET][2]) p_Raet_mo = REAL(GET_SLOT(GET_SLOT(outputData, install("AET")),install("Month")));
-	if(periodUse[eSW_AET][1]) p_Raet_wk = REAL(GET_SLOT(GET_SLOT(outputData, install("AET")),install("Week")));
-	if(periodUse[eSW_AET][0]) p_Raet_dy = REAL(GET_SLOT(GET_SLOT(outputData, install("AET")),install("Day")));
-
-	if(periodUse[eSW_DeepSWC][3]) p_Rdeep_drain_yr = REAL(GET_SLOT(GET_SLOT(outputData, install("DEEPSWC")),install("Year")));
-	if(periodUse[eSW_DeepSWC][2]) p_Rdeep_drain_mo = REAL(GET_SLOT(GET_SLOT(outputData, install("DEEPSWC")),install("Month")));
-	if(periodUse[eSW_DeepSWC][1]) p_Rdeep_drain_wk = REAL(GET_SLOT(GET_SLOT(outputData, install("DEEPSWC")),install("Week")));
-	if(periodUse[eSW_DeepSWC][0]) p_Rdeep_drain_dy = REAL(GET_SLOT(GET_SLOT(outputData, install("DEEPSWC")),install("Day")));
-
-	if(periodUse[eSW_Estab][3]) p_Restabs_yr = REAL(GET_SLOT(GET_SLOT(outputData, install("ESTABL")),install("Year")));
-	if(periodUse[eSW_Estab][2]) p_Restabs_mo = REAL(GET_SLOT(GET_SLOT(outputData, install("ESTABL")),install("Month")));
-	if(periodUse[eSW_Estab][1]) p_Restabs_wk = REAL(GET_SLOT(GET_SLOT(outputData, install("ESTABL")),install("Week")));
-	if(periodUse[eSW_Estab][0]) p_Restabs_dy = REAL(GET_SLOT(GET_SLOT(outputData, install("ESTABL")),install("Day")));
-
-	if(periodUse[eSW_EvapSoil][3]) p_Revap_soil_yr = REAL(GET_SLOT(GET_SLOT(outputData, install("EVAPSOIL")),install("Year")));
-	if(periodUse[eSW_EvapSoil][2]) p_Revap_soil_mo = REAL(GET_SLOT(GET_SLOT(outputData, install("EVAPSOIL")),install("Month")));
-	if(periodUse[eSW_EvapSoil][1]) p_Revap_soil_wk = REAL(GET_SLOT(GET_SLOT(outputData, install("EVAPSOIL")),install("Week")));
-	if(periodUse[eSW_EvapSoil][0]) p_Revap_soil_dy = REAL(GET_SLOT(GET_SLOT(outputData, install("EVAPSOIL")),install("Day")));
-
-	if(periodUse[eSW_EvapSurface][3]) p_Revap_surface_yr = REAL(GET_SLOT(GET_SLOT(outputData, install("EVAPSURFACE")),install("Year")));
-	if(periodUse[eSW_EvapSurface][2]) p_Revap_surface_mo = REAL(GET_SLOT(GET_SLOT(outputData, install("EVAPSURFACE")),install("Month")));
-	if(periodUse[eSW_EvapSurface][1]) p_Revap_surface_wk = REAL(GET_SLOT(GET_SLOT(outputData, install("EVAPSURFACE")),install("Week")));
-	if(periodUse[eSW_EvapSurface][0]) p_Revap_surface_dy = REAL(GET_SLOT(GET_SLOT(outputData, install("EVAPSURFACE")),install("Day")));
-
-	if(periodUse[eSW_HydRed][3]) p_Rhydred_yr = REAL(GET_SLOT(GET_SLOT(outputData, install("HYDRED")),install("Year")));
-	if(periodUse[eSW_HydRed][2]) p_Rhydred_mo = REAL(GET_SLOT(GET_SLOT(outputData, install("HYDRED")),install("Month")));
-	if(periodUse[eSW_HydRed][1]) p_Rhydred_wk = REAL(GET_SLOT(GET_SLOT(outputData, install("HYDRED")),install("Week")));
-	if(periodUse[eSW_HydRed][0]) p_Rhydred_dy = REAL(GET_SLOT(GET_SLOT(outputData, install("HYDRED")),install("Day")));
-
-	if(periodUse[eSW_SoilInf][3]) p_Rinfiltration_yr = REAL(GET_SLOT(GET_SLOT(outputData, install("SOILINFILT")),install("Year")));
-	if(periodUse[eSW_SoilInf][2]) p_Rinfiltration_mo = REAL(GET_SLOT(GET_SLOT(outputData, install("SOILINFILT")),install("Month")));
-	if(periodUse[eSW_SoilInf][1]) p_Rinfiltration_wk = REAL(GET_SLOT(GET_SLOT(outputData, install("SOILINFILT")),install("Week")));
-	if(periodUse[eSW_SoilInf][0]) p_Rinfiltration_dy = REAL(GET_SLOT(GET_SLOT(outputData, install("SOILINFILT")),install("Day")));
-
-	if(periodUse[eSW_Interception][3]) p_Rinterception_yr = REAL(GET_SLOT(GET_SLOT(outputData, install("INTERCEPTION")),install("Year")));
-	if(periodUse[eSW_Interception][2]) p_Rinterception_mo = REAL(GET_SLOT(GET_SLOT(outputData, install("INTERCEPTION")),install("Month")));
-	if(periodUse[eSW_Interception][1]) p_Rinterception_wk = REAL(GET_SLOT(GET_SLOT(outputData, install("INTERCEPTION")),install("Week")));
-	if(periodUse[eSW_Interception][0]) p_Rinterception_dy = REAL(GET_SLOT(GET_SLOT(outputData, install("INTERCEPTION")),install("Day")));
-
-	if(periodUse[eSW_LyrDrain][3]) p_Rpercolation_yr = REAL(GET_SLOT(GET_SLOT(outputData, install("LYRDRAIN")),install("Year")));
-	if(periodUse[eSW_LyrDrain][2]) p_Rpercolation_mo = REAL(GET_SLOT(GET_SLOT(outputData, install("LYRDRAIN")),install("Month")));
-	if(periodUse[eSW_LyrDrain][1]) p_Rpercolation_wk = REAL(GET_SLOT(GET_SLOT(outputData, install("LYRDRAIN")),install("Week")));
-	if(periodUse[eSW_LyrDrain][0]) p_Rpercolation_dy = REAL(GET_SLOT(GET_SLOT(outputData, install("LYRDRAIN")),install("Day")));
-
-	if(periodUse[eSW_PET][3]) p_Rpet_yr = REAL(GET_SLOT(GET_SLOT(outputData, install("PET")),install("Year")));
-	if(periodUse[eSW_PET][2]) p_Rpet_mo = REAL(GET_SLOT(GET_SLOT(outputData, install("PET")),install("Month")));
-	if(periodUse[eSW_PET][1]) p_Rpet_wk = REAL(GET_SLOT(GET_SLOT(outputData, install("PET")),install("Week")));
-	if(periodUse[eSW_PET][0]) p_Rpet_dy = REAL(GET_SLOT(GET_SLOT(outputData, install("PET")),install("Day")));
-
-	if(periodUse[eSW_Precip][3]) p_Rprecip_yr = REAL(GET_SLOT(GET_SLOT(outputData, install("PRECIP")),install("Year")));
-	if(periodUse[eSW_Precip][2]) p_Rprecip_mo = REAL(GET_SLOT(GET_SLOT(outputData, install("PRECIP")),install("Month")));
-	if(periodUse[eSW_Precip][1]) p_Rprecip_wk = REAL(GET_SLOT(GET_SLOT(outputData, install("PRECIP")),install("Week")));
-	if(periodUse[eSW_Precip][0]) p_Rprecip_dy = REAL(GET_SLOT(GET_SLOT(outputData, install("PRECIP")),install("Day")));
-
-	if(periodUse[eSW_Runoff][3]) p_Rrunoff_yr = REAL(GET_SLOT(GET_SLOT(outputData, install("RUNOFF")),install("Year")));
-	if(periodUse[eSW_Runoff][2]) p_Rrunoff_mo = REAL(GET_SLOT(GET_SLOT(outputData, install("RUNOFF")),install("Month")));
-	if(periodUse[eSW_Runoff][1]) p_Rrunoff_wk = REAL(GET_SLOT(GET_SLOT(outputData, install("RUNOFF")),install("Week")));
-	if(periodUse[eSW_Runoff][0]) p_Rrunoff_dy = REAL(GET_SLOT(GET_SLOT(outputData, install("RUNOFF")),install("Day")));
-
-	if(periodUse[eSW_SnowPack][3]) p_Rsnowpack_yr = REAL(GET_SLOT(GET_SLOT(outputData, install("SNOWPACK")),install("Year")));
-	if(periodUse[eSW_SnowPack][2]) p_Rsnowpack_mo = REAL(GET_SLOT(GET_SLOT(outputData, install("SNOWPACK")),install("Month")));
-	if(periodUse[eSW_SnowPack][1]) p_Rsnowpack_wk = REAL(GET_SLOT(GET_SLOT(outputData, install("SNOWPACK")),install("Week")));
-	if(periodUse[eSW_SnowPack][0]) p_Rsnowpack_dy = REAL(GET_SLOT(GET_SLOT(outputData, install("SNOWPACK")),install("Day")));
-
-	if(periodUse[eSW_SoilTemp][3]) p_Rsoil_temp_yr = REAL(GET_SLOT(GET_SLOT(outputData, install("SOILTEMP")),install("Year")));
-	if(periodUse[eSW_SoilTemp][2]) p_Rsoil_temp_mo = REAL(GET_SLOT(GET_SLOT(outputData, install("SOILTEMP")),install("Month")));
-	if(periodUse[eSW_SoilTemp][1]) p_Rsoil_temp_wk = REAL(GET_SLOT(GET_SLOT(outputData, install("SOILTEMP")),install("Week")));
-	if(periodUse[eSW_SoilTemp][0]) p_Rsoil_temp_dy = REAL(GET_SLOT(GET_SLOT(outputData, install("SOILTEMP")),install("Day")));
-
-	if(periodUse[eSW_SurfaceWater][3]) p_Rsurface_water_yr = REAL(GET_SLOT(GET_SLOT(outputData, install("SURFACEWATER")),install("Year")));
-	if(periodUse[eSW_SurfaceWater][2]) p_Rsurface_water_mo = REAL(GET_SLOT(GET_SLOT(outputData, install("SURFACEWATER")),install("Month")));
-	if(periodUse[eSW_SurfaceWater][1]) p_Rsurface_water_wk = REAL(GET_SLOT(GET_SLOT(outputData, install("SURFACEWATER")),install("Week")));
-	if(periodUse[eSW_SurfaceWater][0]) p_Rsurface_water_dy = REAL(GET_SLOT(GET_SLOT(outputData, install("SURFACEWATER")),install("Day")));
-
-	if(periodUse[eSW_VWCBulk][3]) p_RvwcBulk_yr = REAL(GET_SLOT(GET_SLOT(outputData, install("VWCBULK")),install("Year")));
-	if(periodUse[eSW_VWCBulk][2]) p_RvwcBulk_mo = REAL(GET_SLOT(GET_SLOT(outputData, install("VWCBULK")),install("Month")));
-	if(periodUse[eSW_VWCBulk][1]) p_RvwcBulk_wk = REAL(GET_SLOT(GET_SLOT(outputData, install("VWCBULK")),install("Week")));
-	if(periodUse[eSW_VWCBulk][0]) p_RvwcBulk_dy = REAL(GET_SLOT(GET_SLOT(outputData, install("VWCBULK")),install("Day")));
-
-	if(periodUse[eSW_VWCMatric][3]) p_RvwcMatric_yr = REAL(GET_SLOT(GET_SLOT(outputData, install("VWCMATRIC")),install("Year")));
-	if(periodUse[eSW_VWCMatric][2]) p_RvwcMatric_mo = REAL(GET_SLOT(GET_SLOT(outputData, install("VWCMATRIC")),install("Month")));
-	if(periodUse[eSW_VWCMatric][1]) p_RvwcMatric_wk = REAL(GET_SLOT(GET_SLOT(outputData, install("VWCMATRIC")),install("Week")));
-	if(periodUse[eSW_VWCMatric][0]) p_RvwcMatric_dy = REAL(GET_SLOT(GET_SLOT(outputData, install("VWCMATRIC")),install("Day")));
-
-	if(periodUse[eSW_SWCBulk][3]) p_RswcBulk_yr = REAL(GET_SLOT(GET_SLOT(outputData, install("SWCBULK")),install("Year")));
-	if(periodUse[eSW_SWCBulk][2]) p_RswcBulk_mo = REAL(GET_SLOT(GET_SLOT(outputData, install("SWCBULK")),install("Month")));
-	if(periodUse[eSW_SWCBulk][1]) p_RswcBulk_wk = REAL(GET_SLOT(GET_SLOT(outputData, install("SWCBULK")),install("Week")));
-	if(periodUse[eSW_SWCBulk][0]) p_RswcBulk_dy = REAL(GET_SLOT(GET_SLOT(outputData, install("SWCBULK")),install("Day")));
-
-	if(periodUse[eSW_SWPMatric][3]) p_RswpMatric_yr = REAL(GET_SLOT(GET_SLOT(outputData, install("SWPMATRIC")),install("Year")));
-	if(periodUse[eSW_SWPMatric][2]) p_RswpMatric_mo = REAL(GET_SLOT(GET_SLOT(outputData, install("SWPMATRIC")),install("Month")));
-	if(periodUse[eSW_SWPMatric][1]) p_RswpMatric_wk = REAL(GET_SLOT(GET_SLOT(outputData, install("SWPMATRIC")),install("Week")));
-	if(periodUse[eSW_SWPMatric][0]) p_RswpMatric_dy = REAL(GET_SLOT(GET_SLOT(outputData, install("SWPMATRIC")),install("Day")));
-
-	if(periodUse[eSW_SWABulk][3]) p_RswaBulk_yr = REAL(GET_SLOT(GET_SLOT(outputData, install("SWABULK")),install("Year")));
-	if(periodUse[eSW_SWABulk][2]) p_RswaBulk_mo = REAL(GET_SLOT(GET_SLOT(outputData, install("SWABULK")),install("Month")));
-	if(periodUse[eSW_SWABulk][1]) p_RswaBulk_wk = REAL(GET_SLOT(GET_SLOT(outputData, install("SWABULK")),install("Week")));
-	if(periodUse[eSW_SWABulk][0]) p_RswaBulk_dy = REAL(GET_SLOT(GET_SLOT(outputData, install("SWABULK")),install("Day")));
-
-	if(periodUse[eSW_SWAMatric][3]) p_RswaMatric_yr = REAL(GET_SLOT(GET_SLOT(outputData, install("SWAMATRIC")),install("Year")));
-	if(periodUse[eSW_SWAMatric][2]) p_RswaMatric_mo = REAL(GET_SLOT(GET_SLOT(outputData, install("SWAMATRIC")),install("Month")));
-	if(periodUse[eSW_SWAMatric][1]) p_RswaMatric_wk = REAL(GET_SLOT(GET_SLOT(outputData, install("SWAMATRIC")),install("Week")));
-	if(periodUse[eSW_SWAMatric][0]) p_RswaMatric_dy = REAL(GET_SLOT(GET_SLOT(outputData, install("SWAMATRIC")),install("Day")));
-
-	if(periodUse[eSW_Transp][3]) p_Rtransp_yr = REAL(GET_SLOT(GET_SLOT(outputData, install("TRANSP")),install("Year")));
-	if(periodUse[eSW_Transp][2]) p_Rtransp_mo = REAL(GET_SLOT(GET_SLOT(outputData, install("TRANSP")),install("Month")));
-	if(periodUse[eSW_Transp][1]) p_Rtransp_wk = REAL(GET_SLOT(GET_SLOT(outputData, install("TRANSP")),install("Week")));
-	if(periodUse[eSW_Transp][0]) p_Rtransp_dy = REAL(GET_SLOT(GET_SLOT(outputData, install("TRANSP")),install("Day")));
-
-	if(periodUse[eSW_WetDays][3]) p_Rwetdays_yr = REAL(GET_SLOT(GET_SLOT(outputData, install("WETDAY")),install("Year")));
-	if(periodUse[eSW_WetDays][2]) p_Rwetdays_mo = REAL(GET_SLOT(GET_SLOT(outputData, install("WETDAY")),install("Month")));
-	if(periodUse[eSW_WetDays][1]) p_Rwetdays_wk = REAL(GET_SLOT(GET_SLOT(outputData, install("WETDAY")),install("Week")));
-	if(periodUse[eSW_WetDays][0]) p_Rwetdays_dy = REAL(GET_SLOT(GET_SLOT(outputData, install("WETDAY")),install("Day")));
-
-	//Rprintf("Day Pointers Set\n");
-	SW_CTL_main();
-
-	SW_SIT_clear_layers();
-	SW_WTH_clear_runavg_list();
-	SW_VES_clear();
-
-	UNPROTECT(5);
-
-	return(outputData);
-}
-
-/* Experience has shown that generating the Output Data structure in R is slow compared to C
- * This will generate the OUTPUT data Structure and Names*/
-SEXP onGetOutput(SEXP inputData) {
-	int debug = 0;
-
-	int tLayers=0, tYears = 0, tevapLayers = 0, tVegEstabCount = 0, pYearUse = 0, pMonthUse = 0, pWeekUse = 0, pDayUse = 0;
-	unsigned int Raet_columns, Rdeedrain_columns, Restabs_columns, Revasoil_columns, Revasurface_columns, Rhydred_columns, Rinfiltration_columns, Rinterception_columns, Rpercolation_columns,
-					Rpet_columns, Rprecip_columns, Rrunoff_columns, Rsnowpack_columns, Rsoil_temp_columns, Rsurface_water_columns, RvwcBulk_columns, RvwcMatric_columns, RswcBulk_columns, RswpMatric_columns, RswaBulk_columns,
-					RswaMatric_columns, Rtemp_columns, Rtransp_columns, Rwetdays_columns, Rco2effects_columns, /*NOT USED ->*/ Rwthr_columns,RallH2O_columns,Ret_columns,Rallveg_columns;
-	int i,j, k, pCount=0;
-	int use[29];
-	Bool useTimeStep;
-
-	SEXP swOutput, swOutput_Object;
-	char *cSWoutput_Names[] = {"yr_nrow","mo_nrow","wk_nrow","dy_nrow","WTHR","TEMP","PRECIP","SOILINFILT","RUNOFF","ALLH2O","VWCBULK","VWCMATRIC","SWCBULK","SWABULK","SWAMATRIC","SWPMATRIC","SURFACEWATER",
-	                           "TRANSP","EVAPSOIL","EVAPSURFACE","INTERCEPTION","LYRDRAIN","HYDRED","ET","AET","PET","WETDAY","SNOWPACK","DEEPSWC","SOILTEMP","ALLVEG","ESTABL", "CO2EFFECTS"};
-
-	SEXP swOutput_KEY;
-	char *cSWoutput_KEY_Names[] = {"Title","TimeStep","Columns","Day","Week","Month","Year"};
-	SEXP swOutput_KEY_WTHR, swOutput_KEY_TEMP, swOutput_KEY_PRECIP, swOutput_KEY_SOILINFILT, swOutput_KEY_RUNOFF, swOutput_KEY_ALLH2O, swOutput_KEY_VWCBULK, swOutput_KEY_VWCMATRIC, swOutput_KEY_SWCBULK,
-		swOutput_KEY_SWPMATRIC, swOutput_KEY_SWABULK, swOutput_KEY_SWAMATRIC, swOutput_KEY_SURFACEWATER, swOutput_KEY_TRANSP, swOutput_KEY_EVAPSOIL, swOutput_KEY_EVAPSURFACE, swOutput_KEY_INTERCEPTION,
-		swOutput_KEY_LYRDRAIN, swOutput_KEY_HYDRED, swOutput_KEY_ET, swOutput_KEY_AET, swOutput_KEY_PET, swOutput_KEY_WETDAY, swOutput_KEY_SNOWPACK, swOutput_KEY_DEEPSWC,
-		swOutput_KEY_SOILTEMP, swOutput_KEY_ALLVEG, swOutput_KEY_ESTABL, swOutput_KEY_CO2EFFECTS;
-	char *cSWoutput_KEY_Titles[] = {"","temp_air","precip","infiltration","runoff","","vwc_bulk","vwc_matric","swc_bulk","swa_bulk","swa_matric","swp_matric","surface_water","transp","evap_soil","evap_surface",
-		"interception","percolation","hydred","","aet","pet","wetdays","snowpack","deep_drain","temp_soil","","estabs", "co2_effects"};
-
-	SEXP Periods, TimeSteps;
-	SEXP r_dy_nrow, r_wk_nrow, r_mo_nrow, r_yr_nrow;
-	SEXP r_WTHR_NAME, r_TEMP_NAME, r_PRECIP_NAME, r_SOILINFILT_NAME, r_RUNOFF_NAME, r_ALLH2O_NAME, r_VWCBULK_NAME, r_VWCMATRIC_NAME, r_SWCBULK_NAME, r_SWPMATRIC_NAME, r_SWABULK_NAME, r_SWAMATRIC_NAME, r_SURFACEWATER_NAME, r_TRANSP_NAME, r_EVAPSOIL_NAME, r_EVAPSURFACE_NAME, r_INTERCEPTION_NAME, r_LYRDRAIN_NAME, r_HYDRED_NAME, r_ET_NAME, r_AET_NAME, r_PET_NAME, r_WETDAY_NAME, r_SNOWPACK_NAME, r_DEEPSWC_NAME, r_SOILTEMP_NAME, r_ALLVEG_NAME, r_ESTABL_NAME, r_CO2EFFECTS_NAME;
-	SEXP r_WTHR_PERIOD, r_TEMP_PERIOD, r_PRECIP_PERIOD, r_SOILINFILT_PERIOD, r_RUNOFF_PERIOD, r_ALLH2O_PERIOD, r_VWCBULK_PERIOD, r_VWCMATRIC_PERIOD, r_SWCBULK_PERIOD, r_SWPMATRIC_PERIOD, r_SWABULK_PERIOD, r_SWAMATRIC_PERIOD, r_SURFACEWATER_PERIOD, r_TRANSP_PERIOD, r_EVAPSOIL_PERIOD, r_EVAPSURFACE_PERIOD, r_INTERCEPTION_PERIOD, r_LYRDRAIN_PERIOD, r_HYDRED_PERIOD, r_ET_PERIOD, r_AET_PERIOD, r_PET_PERIOD, r_WETDAY_PERIOD, r_SNOWPACK_PERIOD, r_DEEPSWC_PERIOD, r_SOILTEMP_PERIOD, r_ALLVEG_PERIOD, r_ESTABL_PERIOD, r_CO2EFFECTS_PERIOD;
-	SEXP r_WTHR_COLUMNS, r_TEMP_COLUMNS, r_PRECIP_COLUMNS, r_SOILINFILT_COLUMNS, r_RUNOFF_COLUMNS, r_ALLH2O_COLUMNS, r_VWCBULK_COLUMNS, r_VWCMATRIC_COLUMNS, r_SWCBULK_COLUMNS, r_SWPMATRIC_COLUMNS, r_SWABULK_COLUMNS, r_SWAMATRIC_COLUMNS, r_SURFACEWATER_COLUMNS, r_TRANSP_COLUMNS, r_EVAPSOIL_COLUMNS, r_EVAPSURFACE_COLUMNS, r_INTERCEPTION_COLUMNS, r_LYRDRAIN_COLUMNS, r_HYDRED_COLUMNS, r_ET_COLUMNS, r_AET_COLUMNS, r_PET_COLUMNS, r_WETDAY_COLUMNS, r_SNOWPACK_COLUMNS, r_DEEPSWC_COLUMNS, r_SOILTEMP_COLUMNS, r_ALLVEG_COLUMNS, r_ESTABL_COLUMNS, r_CO2EFFECTS_COLUMNS;
-
-	SEXP Rallveg_yr, Ret_yr, RallH2O_yr, Rwthr_yr, Raet_yr, Rdeedrain_yr, Restabs_yr, Revasoil_yr, Revasurface_yr, Rhydred_yr, Rinfiltration_yr, Rinterception_yr, Rpercolation_yr,
-			Rpet_yr, Rprecip_yr, Rrunoff_yr, Rsnowpack_yr, Rsoil_temp_yr, Rsurface_water_yr, RvwcBulk_yr, RvwcMatric_yr, RswcBulk_yr, RswpMatric_yr,
-			RswaBulk_yr, RswaMatric_yr, Rtemp_yr, Rtransp_yr, Rwetdays_yr, Rco2effects_yr;
-	SEXP Rallveg_mo, Ret_mo, RallH2O_mo, Rwthr_mo, Raet_mo, Rdeedrain_mo, Restabs_mo, Revasoil_mo, Revasurface_mo, Rhydred_mo, Rinfiltration_mo, Rinterception_mo, Rpercolation_mo,
-			Rpet_mo, Rprecip_mo, Rrunoff_mo, Rsnowpack_mo, Rsoil_temp_mo, Rsurface_water_mo, RvwcBulk_mo, RvwcMatric_mo, RswcBulk_mo, RswpMatric_mo,
-			RswaBulk_mo, RswaMatric_mo, Rtemp_mo, Rtransp_mo, Rwetdays_mo, Rco2effects_mo;
-	SEXP Rallveg_wk, Ret_wk, RallH2O_wk, Rwthr_wk, Raet_wk, Rdeedrain_wk, Restabs_wk, Revasoil_wk, Revasurface_wk, Rhydred_wk, Rinfiltration_wk, Rinterception_wk, Rpercolation_wk,
-			Rpet_wk, Rprecip_wk, Rrunoff_wk, Rsnowpack_wk, Rsoil_temp_wk, Rsurface_water_wk, RvwcBulk_wk, RvwcMatric_wk, RswcBulk_wk, RswpMatric_wk,
-			RswaBulk_wk, RswaMatric_wk, Rtemp_wk, Rtransp_wk, Rwetdays_wk, Rco2effects_wk;
-	SEXP Rallveg_dy, Ret_dy, RallH2O_dy, Rwthr_dy, Raet_dy, Rdeedrain_dy, Restabs_dy, Revasoil_dy, Revasurface_dy, Rhydred_dy, Rinfiltration_dy, Rinterception_dy, Rpercolation_dy,
-			Rpet_dy, Rprecip_dy, Rrunoff_dy, Rsnowpack_dy, Rsoil_temp_dy, Rsurface_water_dy, RvwcBulk_dy, RvwcMatric_dy, RswcBulk_dy, RswpMatric_dy,
-			RswaBulk_dy, RswaMatric_dy, Rtemp_dy, Rtransp_dy, Rwetdays_dy, Rco2effects_dy;
-
-	/************ NAMES ****************/
-	SEXP Ret_names_yr, Ret_names_y_yr, Raet_names_yr, Raet_names_y_yr, Rdeep_drain_names_yr, Rdeep_drain_names_y_yr, Restabs_names_yr, Restabs_names_y_yr, Revap_soil_names_yr, Revap_soil_names_y_yr,
-	Revap_surface_names_yr, Revap_surface_names_y_yr, Rhydred_names_yr, Rhydred_names_y_yr, Rinfiltration_names_yr, Rinfiltration_names_y_yr, Rinterception_names_yr,
-	Rinterception_names_y_yr, Rpercolation_names_yr, Rpercolation_names_y_yr, Rpet_names_yr, Rpet_names_y_yr, Rprecip_names_yr, Rprecip_names_y_yr, Rrunoff_names_yr,
-	Rrunoff_names_y_yr, Rsnowpack_names_yr, Rsnowpack_names_y_yr, Rsoil_temp_names_yr, Rsoil_temp_names_y_yr, Rsurface_water_names_yr, Rsurface_water_names_y_yr,
-	Rsw_pot_names_yr, Rsw_pot_names_y_yr, RswaBulk_names_yr, RswaBulk_names_y_yr, RswaMatric_names_yr, RswaMatric_names_y_yr, RswcBulk_names_yr, RswcBulk_names_y_yr, Rtemp_names_yr, Rtemp_names_y_yr, Rtransp_names_yr,
-	Rtransp_names_y_yr, RvwcBulk_names_yr, RvwcBulk_names_y_yr, RvwcMatric_names_yr, RvwcMatric_names_y_yr, Rwetdays_names_yr, Rwetdays_names_y_yr, RswpMatric_names_yr, RswpMatric_names_y_yr,
-	Rco2effects_names_y_yr, Rco2effects_names_yr;
-
-	SEXP Ret_names_mo, Ret_names_y_mo, Raet_names_mo, Raet_names_y_mo, Rdeep_drain_names_mo, Rdeep_drain_names_y_mo, Restabs_names_mo, Restabs_names_y_mo, Revap_soil_names_mo, Revap_soil_names_y_mo,
-	Revap_surface_names_mo, Revap_surface_names_y_mo, Rhydred_names_mo, Rhydred_names_y_mo, Rinfiltration_names_mo, Rinfiltration_names_y_mo, Rinterception_names_mo,
-	Rinterception_names_y_mo, Rpercolation_names_mo, Rpercolation_names_y_mo, Rpet_names_mo, Rpet_names_y_mo, Rprecip_names_mo, Rprecip_names_y_mo, Rrunoff_names_mo,
-	Rrunoff_names_y_mo, Rsnowpack_names_mo, Rsnowpack_names_y_mo, Rsoil_temp_names_mo, Rsoil_temp_names_y_mo, Rsurface_water_names_mo, Rsurface_water_names_y_mo,
-	Rsw_pot_names_mo, Rsw_pot_names_y_mo, RswaBulk_names_mo, RswaBulk_names_y_mo, RswaMatric_names_mo, RswaMatric_names_y_mo, RswcBulk_names_mo, RswcBulk_names_y_mo, Rtemp_names_mo, Rtemp_names_y_mo, Rtransp_names_mo,
-	Rtransp_names_y_mo, RvwcBulk_names_mo, RvwcBulk_names_y_mo, RvwcMatric_names_mo, RvwcMatric_names_y_mo, Rwetdays_names_mo, Rwetdays_names_y_mo, RswpMatric_names_mo, RswpMatric_names_y_mo,
-	Rco2effects_names_y_mo, Rco2effects_names_mo;
-
-	SEXP Ret_names_wk, Ret_names_y_wk, Raet_names_wk, Raet_names_y_wk, Rdeep_drain_names_wk, Rdeep_drain_names_y_wk, Restabs_names_wk, Restabs_names_y_wk, Revap_soil_names_wk, Revap_soil_names_y_wk,
-	Revap_surface_names_wk, Revap_surface_names_y_wk, Rhydred_names_wk, Rhydred_names_y_wk, Rinfiltration_names_wk, Rinfiltration_names_y_wk, Rinterception_names_wk,
-	Rinterception_names_y_wk, Rpercolation_names_wk, Rpercolation_names_y_wk, Rpet_names_wk, Rpet_names_y_wk, Rprecip_names_wk, Rprecip_names_y_wk, Rrunoff_names_wk,
-	Rrunoff_names_y_wk, Rsnowpack_names_wk, Rsnowpack_names_y_wk, Rsoil_temp_names_wk, Rsoil_temp_names_y_wk, Rsurface_water_names_wk, Rsurface_water_names_y_wk,
-	Rsw_pot_names_wk, Rsw_pot_names_y_wk, RswaBulk_names_wk, RswaBulk_names_y_wk, RswaMatric_names_wk, RswaMatric_names_y_wk, RswcBulk_names_wk, RswcBulk_names_y_wk, Rtemp_names_wk, Rtemp_names_y_wk, Rtransp_names_wk,
-	Rtransp_names_y_wk, RvwcBulk_names_wk, RvwcBulk_names_y_wk, RvwcMatric_names_wk, RvwcMatric_names_y_wk, Rwetdays_names_wk, Rwetdays_names_y_wk, RswpMatric_names_wk, RswpMatric_names_y_wk,
-	Rco2effects_names_y_wk, Rco2effects_names_wk;
-
-	SEXP Ret_names_dy, Ret_names_y_dy, Raet_names_dy, Raet_names_y_dy, Rdeep_drain_names_dy, Rdeep_drain_names_y_dy, Restabs_names_dy, Restabs_names_y_dy, Revap_soil_names_dy, Revap_soil_names_y_dy,
-	Revap_surface_names_dy, Revap_surface_names_y_dy, Rhydred_names_dy, Rhydred_names_y_dy, Rinfiltration_names_dy, Rinfiltration_names_y_dy, Rinterception_names_dy,
-	Rinterception_names_y_dy, Rpercolation_names_dy, Rpercolation_names_y_dy, Rpet_names_dy, Rpet_names_y_dy, Rprecip_names_dy, Rprecip_names_y_dy, Rrunoff_names_dy,
-	Rrunoff_names_y_dy, Rsnowpack_names_dy, Rsnowpack_names_y_dy, Rsoil_temp_names_dy, Rsoil_temp_names_y_dy, Rsurface_water_names_dy, Rsurface_water_names_y_dy,
-	Rsw_pot_names_dy, Rsw_pot_names_y_dy, RswaBulk_names_dy, RswaBulk_names_y_dy, RswaMatric_names_dy, RswaMatric_names_y_dy, RswcBulk_names_dy, RswcBulk_names_y_dy, Rtemp_names_dy, Rtemp_names_y_dy, Rtransp_names_dy,
-	Rtransp_names_y_dy, RvwcBulk_names_dy, RvwcBulk_names_y_dy, RvwcMatric_names_dy, RvwcMatric_names_y_dy, Rwetdays_names_dy, Rwetdays_names_y_dy, RswpMatric_names_dy, RswpMatric_names_y_dy,
-	Rco2effects_names_y_dy, Rco2effects_names_dy;
-
-	char *Layers_names[] = { "Lyr_1", "Lyr_2", "Lyr_3", "Lyr_4", "Lyr_5", "Lyr_6", "Lyr_7", "Lyr_8", "Lyr_9", "Lyr_10", "Lyr_11", "Lyr_12", "Lyr_13", "Lyr_14", "Lyr_15",
-	                         "Lyr_16", "Lyr_17", "Lyr_18", "Lyr_19", "Lyr_20", "Lyr_21", "Lyr_22", "Lyr_23", "Lyr_24", "Lyr_25", "Lyr_26", "Lyr_27", "Lyr_28", "Lyr_29", "Lyr_30" };
-	char *Cevap_surface_names[] = { "total_evap", "tree_evap", "shrub_evap","forbs_evap", "grass_evap", "litter_evap", "surfaceWater_evap" };
-	char *Chydred_names[] = { "total_", "tree_", "shrub_", "forbs_", "grass_" };
-	char *Cinterception_names[] = { "total", "tree", "shrub", "forbs", "grass", "litter" };
-	char *Cprecip_names[] = { "ppt", "rain", "snow_fall", "snowmelt", "snowloss" };
-	char *Crunoff_names[] = { "total", "ponded", "snowmelt" };
-	char *Csnowpack_names[] = { "snowpackWaterEquivalent_cm", "snowdepth_cm" };
-	char *Ctemp_names[] = { "max_C", "min_C", "avg_C","surfaceTemp_C" };
-	char *Ctransp_names[] = { "transp_total_", "transp_tree_", "transp_shrub_", "transp_forbs_", "transp_grass_" };
-	char Ctemp[50];
-	/****************************************************************************************/
-
-	tLayers = 0;
-	tevapLayers=0;
-
-	for(i=0; i<length(GET_SLOT(GET_SLOT(inputData, install("output")), install("use")));i++) {
-		use[i] = LOGICAL(GET_SLOT(GET_SLOT(inputData, install("output")), install("use")))[i];
-		//pCount+=4;
-	}
-
-	use[28] = 1; // Always have this as an output, because it also holds useful biomass data
-
-	tYears = (INTEGER(GET_SLOT(GET_SLOT(inputData, install("years")), install("EndYear")))[0] - INTEGER(GET_SLOT(GET_SLOT(inputData, install("years")), install("StartYear")))[0] + 1);
-	tLayers = nrows(GET_SLOT(GET_SLOT(inputData, install("soils")), install("Layers")));
-	for(i=0; i<tLayers; i++) {
-		if(REAL(GET_SLOT(GET_SLOT(inputData, install("soils")), install("Layers")))[i + (tLayers) * 3] > 0)
-			tevapLayers++;
-	}
-
-	if(debug) Rprintf("tYears: %d, tLayers: %d, tEvapLayers: %d \n", tYears, tLayers, tevapLayers);
-
-	PROTECT(TimeSteps = GET_SLOT(GET_SLOT(inputData, install("output")),install("timePeriods")));
-	useTimeStep = LOGICAL(GET_SLOT(GET_SLOT(inputData, install("output")),install("useTimeStep")))[0];
-	if(useTimeStep) {
-		PROTECT(Periods = GET_SLOT(GET_SLOT(inputData, install("output")),install("timePeriods")));
-		for (i = 0; i < LENGTH(TimeSteps); i++) {
-			switch (INTEGER(TimeSteps)[i]) {
-				case eSW_Day:
-				pDayUse = 1;
-				break;
-				case eSW_Week:
-				pWeekUse = 1;
-				break;
-				case eSW_Month:
-				pMonthUse = 1;
-				break;
-				case eSW_Year:
-				pYearUse = 1;
-				break;
-			}
-		}
-	} else {
-		PROTECT(Periods = GET_SLOT(GET_SLOT(inputData, install("output")),install("period")));
-		for(i=0; i<29; i++) {
-			switch (INTEGER(Periods)[i]) {
-				case eSW_Day:
-				pDayUse = 1;
-				break;
-				case eSW_Week:
-				pWeekUse = 1;
-				break;
-				case eSW_Month:
-				pMonthUse = 1;
-				break;
-				case eSW_Year:
-				pYearUse = 1;
-				break;
-			}
-		}
-	}
-
-	tVegEstabCount = INTEGER(GET_SLOT(GET_SLOT(inputData, install("estab")), install("count")))[0];
-
-	//tVegEstabCount = SW_VegEstab.count;
-
-	yr_nrow = tYears * pYearUse;
-	mo_nrow = tYears * 12 * pMonthUse;
-	wk_nrow = tYears * 53 * pWeekUse;
-	if (pDayUse == 1) {
-		dy_nrow = 0;
-		for (i = INTEGER(GET_SLOT(GET_SLOT(inputData, install("years")), install("StartYear")))[0]; i <= INTEGER(GET_SLOT(GET_SLOT(inputData, install("years")), install("EndYear")))[0]; i++) {
-			if(i==0) {//Need to calculate the starting first day of first year
-				dy_nrow += Time_get_lastdoy_y(i) - INTEGER(GET_SLOT(GET_SLOT(inputData, install("years")), install("FDOFY")))[0] + 1;
-				if(debug) Rprintf("Year: %d DAYSINYEAR: %d\n",i,Time_get_lastdoy_y(i) - INTEGER(GET_SLOT(GET_SLOT(inputData, install("years")), install("FDOFY")))[0] + 1);
-			} else if(i==(tYears-1)) {//and last day of last year.
-				dy_nrow += INTEGER(GET_SLOT(GET_SLOT(inputData, install("years")), install("EDOEY")))[0];
-				if(debug) Rprintf("Year: %d DAYSINYEAR: %d\n",i,INTEGER(GET_SLOT(GET_SLOT(inputData, install("years")), install("EDOEY")))[0]);
-			} else {
-				dy_nrow += Time_get_lastdoy_y(i);
-				if(debug) Rprintf("Year: %d DAYSINYEAR: %d\n",i,Time_get_lastdoy_y(i));
-			}
-		}
-	}
-
-	if(debug) Rprintf("Year Rows: %d, Month Rows: %d, Week Rows: %d, Day Rows: %d\n",yr_nrow, mo_nrow, wk_nrow, dy_nrow);
-
-	for(i=0; i<29; i++) {
-		periodUse[i][0]=periodUse[i][1]=periodUse[i][2]=periodUse[i][3]=0;
-		if(useTimeStep) {
-			for(j=0; j<length(Periods); j++) {
-				periodUse[i][INTEGER(Periods)[j]] = 1;
-				//pCount+=3;
-			}
-		} else {
-			periodUse[i][INTEGER(Periods)[i]] = 1;
-			//pCount+=3;
-		}
-	}
-
-	// Number of Columns for outputs
-	Rwthr_columns = 0;
-	Rtemp_columns = 4;
-	Rprecip_columns = 5;
-	Rinfiltration_columns = 1;
-	Rrunoff_columns = 3;
-	RallH2O_columns = 0;
-	RvwcBulk_columns = tLayers;
-	RvwcMatric_columns = tLayers;
-	RswcBulk_columns = tLayers;
-	RswpMatric_columns = tLayers;
-	RswaBulk_columns = tLayers;
-	RswaMatric_columns = tLayers;
-	Rsurface_water_columns = 1;
-	Rtransp_columns = tLayers*5;
-	Revasoil_columns = tevapLayers;
-	Revasurface_columns = 7;
-	Rinterception_columns = 6;	// was 7
-	Rpercolation_columns = tLayers-1;
-	Rhydred_columns = tLayers*5;
-	Ret_columns = 0;
-	Raet_columns = 1;
-	Rpet_columns = 1;
-	Rwetdays_columns = tLayers;
-	Rsnowpack_columns = 2;
-	Rdeedrain_columns = 1;
-	Rsoil_temp_columns = tLayers;
-	Rallveg_columns = 0;
-	Restabs_columns = tVegEstabCount;
-	Rco2effects_columns = 18;
-	PROTECT(swOutput = MAKE_CLASS("swOutput"));
-	PROTECT(swOutput_Object = NEW_OBJECT(swOutput));
-
-	PROTECT(r_dy_nrow = allocVector(INTSXP,1));
-	INTEGER(r_dy_nrow)[0]=dy_nrow;
-	PROTECT(r_wk_nrow = allocVector(INTSXP,1));
-	INTEGER(r_wk_nrow)[0]=wk_nrow;
-	PROTECT(r_mo_nrow = allocVector(INTSXP,1));
-	INTEGER(r_mo_nrow)[0]=mo_nrow;
-	PROTECT(r_yr_nrow = allocVector(INTSXP,1));
-	INTEGER(r_yr_nrow)[0]=yr_nrow;
-
-	SET_SLOT(swOutput_Object, install(cSWoutput_Names[0]), r_yr_nrow);
-	SET_SLOT(swOutput_Object, install(cSWoutput_Names[1]), r_mo_nrow);
-	SET_SLOT(swOutput_Object, install(cSWoutput_Names[2]), r_wk_nrow);
-	SET_SLOT(swOutput_Object, install(cSWoutput_Names[3]), r_dy_nrow);
-
-//KEYS//
-	PROTECT(swOutput_KEY = MAKE_CLASS("swOutput_KEY"));
-
-	pCount+=9;
-	//WTHR - NOTUSED
-	if(use[0]) {
-		if(debug) Rprintf("%s\n",cSWoutput_KEY_Titles[0]);
-		PROTECT(swOutput_KEY_WTHR = NEW_OBJECT(swOutput_KEY));
-		PROTECT(r_WTHR_NAME = NEW_STRING(1));
-		SET_STRING_ELT(r_WTHR_NAME, 0, mkChar(cSWoutput_KEY_Titles[0]));
-		SET_SLOT(swOutput_KEY_WTHR, install("Title"), r_WTHR_NAME);
-		if(useTimeStep) {
-			PROTECT(r_WTHR_PERIOD = NEW_INTEGER(length(Periods)));
-			for(i=0; i<length(Periods); i++) {
-				INTEGER(r_WTHR_PERIOD)[i]=INTEGER(Periods)[i];
-			}
-			SET_SLOT(swOutput_KEY_WTHR, install("TimeStep"), r_WTHR_PERIOD);
-			UNPROTECT(1);
-		} else {
-			PROTECT(r_WTHR_PERIOD = NEW_INTEGER(1));
-			INTEGER(r_WTHR_PERIOD)[0]=INTEGER(Periods)[0];
-			SET_SLOT(swOutput_KEY_WTHR, install("TimeStep"), r_WTHR_PERIOD);
-			UNPROTECT(1);
-		}
-		if(periodUse[0][0]) {
-			PROTECT(Rwthr_dy = allocMatrix(REALSXP,dy_nrow,Rwthr_columns));
-			SET_SLOT(swOutput_KEY_WTHR, install("Day"), Rwthr_dy);
-			UNPROTECT(1);
-		}
-		if(periodUse[0][1]) {
-			PROTECT(Rwthr_wk = allocMatrix(REALSXP,wk_nrow,Rwthr_columns));
-			SET_SLOT(swOutput_KEY_WTHR, install("Week"), Rwthr_wk);
-			UNPROTECT(1);
-		}
-		if(periodUse[0][2]) {
-			PROTECT(Rwthr_mo = allocMatrix(REALSXP,mo_nrow,Rwthr_columns));
-			SET_SLOT(swOutput_KEY_WTHR, install("Month"), Rwthr_mo);
-			UNPROTECT(1);
-		}
-		if(periodUse[0][3]) {
-			PROTECT(Rwthr_yr = allocMatrix(REALSXP,yr_nrow,Rwthr_columns));
-			SET_SLOT(swOutput_KEY_WTHR, install("Year"), Rwthr_yr);
-			UNPROTECT(1);
-		}
-		PROTECT(r_WETDAY_COLUMNS = NEW_INTEGER(1));
-		INTEGER(r_WETDAY_COLUMNS)[0]=Rwthr_columns;
-		SET_SLOT(swOutput_KEY_WTHR, install("Columns"), r_WETDAY_COLUMNS);
-		SET_SLOT(swOutput_Object, install(cSWoutput_Names[4]), swOutput_KEY_WTHR);
-		UNPROTECT(3);
-	}
-	//TEMP
-	if(use[1]) {
-		if(debug) Rprintf("%s\n",cSWoutput_KEY_Titles[1]);
-		PROTECT(swOutput_KEY_TEMP = NEW_OBJECT(swOutput_KEY));
-		PROTECT(r_TEMP_NAME = NEW_STRING(1));
-		SET_STRING_ELT(r_TEMP_NAME, 0, mkChar(cSWoutput_KEY_Titles[1]));
-		SET_SLOT(swOutput_KEY_TEMP, install("Title"), r_TEMP_NAME);
-		if (useTimeStep) {
-			PROTECT(r_TEMP_PERIOD = NEW_INTEGER(length(Periods)));
-			for(i=0; i<length(Periods); i++)
-				INTEGER(r_TEMP_PERIOD)[i]=INTEGER(Periods)[i];
-			SET_SLOT(swOutput_KEY_TEMP, install("TimeStep"), r_TEMP_PERIOD);
-			UNPROTECT(1);
-		} else {
-			PROTECT(r_TEMP_PERIOD = NEW_INTEGER(1));
-			INTEGER(r_TEMP_PERIOD)[0]=INTEGER(Periods)[1];
-			SET_SLOT(swOutput_KEY_TEMP, install("TimeStep"), r_TEMP_PERIOD);
-			UNPROTECT(1);
-		}
-		if(periodUse[1][0]) {
-			if(debug) Rprintf("\tdy\n");
-			PROTECT(Rtemp_dy = allocMatrix(REALSXP, dy_nrow, Rtemp_columns+2));
-			PROTECT(Rtemp_names_dy = allocVector(VECSXP, 2));
-			PROTECT(Rtemp_names_y_dy = allocVector(STRSXP, Rtemp_columns + 2));
-			SET_STRING_ELT(Rtemp_names_y_dy, 0, mkChar("Year"));
-			SET_STRING_ELT(Rtemp_names_y_dy, 1, mkChar("DOY"));
-			for (i = 0; i < Rtemp_columns; i++)
-				SET_STRING_ELT(Rtemp_names_y_dy, i + 2, mkChar(Ctemp_names[i]));
-			SET_VECTOR_ELT(Rtemp_names_dy, 1, Rtemp_names_y_dy);
-			setAttrib(Rtemp_dy, R_DimNamesSymbol, Rtemp_names_dy);
-			SET_SLOT(swOutput_KEY_TEMP, install("Day"), Rtemp_dy);
-			UNPROTECT(3);
-		}
-		if(periodUse[1][1]) {
-			if(debug) Rprintf("\twk\n");
-			PROTECT(Rtemp_wk = allocMatrix(REALSXP, wk_nrow, Rtemp_columns+2));
-			PROTECT(Rtemp_names_wk = allocVector(VECSXP, 2));
-			PROTECT(Rtemp_names_y_wk = allocVector(STRSXP, Rtemp_columns + 2));
-			SET_STRING_ELT(Rtemp_names_y_wk, 0, mkChar("Year"));
-			SET_STRING_ELT(Rtemp_names_y_wk, 1, mkChar("Week"));
-			for (i = 0; i < Rtemp_columns; i++)
-				SET_STRING_ELT(Rtemp_names_y_wk, i + 2, mkChar(Ctemp_names[i]));
-			SET_VECTOR_ELT(Rtemp_names_wk, 1, Rtemp_names_y_wk);
-			setAttrib(Rtemp_wk, R_DimNamesSymbol, Rtemp_names_wk);
-			SET_SLOT(swOutput_KEY_TEMP, install("Week"), Rtemp_wk);
-			UNPROTECT(3);
-		}
-		if(periodUse[1][2]) {
-			if(debug) Rprintf("\tmo\n");
-			PROTECT(Rtemp_mo = allocMatrix(REALSXP, mo_nrow, Rtemp_columns+2));
-			PROTECT(Rtemp_names_mo = allocVector(VECSXP, 2));
-			PROTECT(Rtemp_names_y_mo = allocVector(STRSXP, Rtemp_columns + 2));
-			SET_STRING_ELT(Rtemp_names_y_mo, 0, mkChar("Year"));
-			SET_STRING_ELT(Rtemp_names_y_mo, 1, mkChar("Month"));
-			for (i = 0; i < Rtemp_columns; i++)
-				SET_STRING_ELT(Rtemp_names_y_mo, i + 2, mkChar(Ctemp_names[i]));
-			SET_VECTOR_ELT(Rtemp_names_mo, 1, Rtemp_names_y_mo);
-			setAttrib(Rtemp_mo, R_DimNamesSymbol, Rtemp_names_mo);
-			SET_SLOT(swOutput_KEY_TEMP, install("Month"), Rtemp_mo);
-			UNPROTECT(3);
-		}
-		if(periodUse[1][3]) {
-			if(debug) Rprintf("\tyr\n");
-			PROTECT(Rtemp_yr = allocMatrix(REALSXP, yr_nrow, Rtemp_columns+1));
-			PROTECT(Rtemp_names_yr = allocVector(VECSXP, 2));
-			PROTECT(Rtemp_names_y_yr = allocVector(STRSXP, Rtemp_columns + 1));
-			SET_STRING_ELT(Rtemp_names_y_yr, 0, mkChar("Year"));
-			for (i = 0; i < Rtemp_columns; i++)
-				SET_STRING_ELT(Rtemp_names_y_yr, i + 1, mkChar(Ctemp_names[i]));
-			SET_VECTOR_ELT(Rtemp_names_yr, 1, Rtemp_names_y_yr);
-			setAttrib(Rtemp_yr, R_DimNamesSymbol, Rtemp_names_yr);
-			SET_SLOT(swOutput_KEY_TEMP, install("Year"), Rtemp_yr);
-			UNPROTECT(3);
-		}
-		PROTECT(r_TEMP_COLUMNS = NEW_INTEGER(1));
-		INTEGER(r_TEMP_COLUMNS)[0]=Rtemp_columns;
-		SET_SLOT(swOutput_KEY_TEMP, install("Columns"), r_TEMP_COLUMNS);
-		SET_SLOT(swOutput_Object, install(cSWoutput_Names[5]), swOutput_KEY_TEMP);
-		UNPROTECT(3);
-	}
-	//PRECIP
-	if(use[2]) {
-		if(debug) Rprintf("%s\n",cSWoutput_KEY_Titles[2]);
-		PROTECT(swOutput_KEY_PRECIP = NEW_OBJECT(swOutput_KEY));
-		PROTECT(r_PRECIP_NAME = NEW_STRING(1));
-		SET_STRING_ELT(r_PRECIP_NAME, 0, mkChar(cSWoutput_KEY_Titles[2]));
-		SET_SLOT(swOutput_KEY_PRECIP, install("Title"), r_PRECIP_NAME);
-		if (useTimeStep) {
-			PROTECT(r_PRECIP_PERIOD = NEW_INTEGER(length(Periods)));
-			for(i=0; i<length(Periods); i++)
-				INTEGER(r_PRECIP_PERIOD)[i]=INTEGER(Periods)[i];
-			SET_SLOT(swOutput_KEY_PRECIP, install("TimeStep"), r_PRECIP_PERIOD);
-			UNPROTECT(1);
-		} else {
-			PROTECT(r_PRECIP_PERIOD = NEW_INTEGER(1));
-			INTEGER(r_PRECIP_PERIOD)[0]=INTEGER(Periods)[2];
-			SET_SLOT(swOutput_KEY_PRECIP, install("TimeStep"), r_PRECIP_PERIOD);
-			UNPROTECT(1);
-		}
-		if(periodUse[2][0]) {
-			if(debug) Rprintf("\tdy\n");
-			PROTECT(Rprecip_dy = allocMatrix(REALSXP, dy_nrow, Rprecip_columns+2));
-			PROTECT(Rprecip_names_dy = allocVector(VECSXP, 2));
-			PROTECT(Rprecip_names_y_dy = allocVector(STRSXP, Rprecip_columns + 2));
-			SET_STRING_ELT(Rprecip_names_y_dy, 0, mkChar("Year"));
-			SET_STRING_ELT(Rprecip_names_y_dy, 1, mkChar("DOY"));
-			for (i = 0; i < Rprecip_columns; i++)
-				SET_STRING_ELT(Rprecip_names_y_dy, i + 2, mkChar(Cprecip_names[i]));
-			SET_VECTOR_ELT(Rprecip_names_dy, 1, Rprecip_names_y_dy); //17
-			setAttrib(Rprecip_dy, R_DimNamesSymbol, Rprecip_names_dy);
-			SET_SLOT(swOutput_KEY_PRECIP, install("Day"), Rprecip_dy);
-			UNPROTECT(3);
-		}
-		if(periodUse[2][1]) {
-			if(debug) Rprintf("\twk\n");
-			PROTECT(Rprecip_wk = allocMatrix(REALSXP, wk_nrow, Rprecip_columns+2));
-			PROTECT(Rprecip_names_wk = allocVector(VECSXP, 2));
-			PROTECT(Rprecip_names_y_wk = allocVector(STRSXP, Rprecip_columns + 2));
-			SET_STRING_ELT(Rprecip_names_y_wk, 0, mkChar("Year"));
-			SET_STRING_ELT(Rprecip_names_y_wk, 1, mkChar("Week"));
-			for (i = 0; i < Rprecip_columns; i++)
-				SET_STRING_ELT(Rprecip_names_y_wk, i + 2, mkChar(Cprecip_names[i]));
-			SET_VECTOR_ELT(Rprecip_names_wk, 1, Rprecip_names_y_wk); //17
-			setAttrib(Rprecip_wk, R_DimNamesSymbol, Rprecip_names_wk);
-			SET_SLOT(swOutput_KEY_PRECIP, install("Week"), Rprecip_wk);
-			UNPROTECT(3);
-		}
-		if(periodUse[2][2]) {
-			if(debug) Rprintf("\tmo\n");
-			PROTECT(Rprecip_mo = allocMatrix(REALSXP, mo_nrow, Rprecip_columns+2));
-			PROTECT(Rprecip_names_mo = allocVector(VECSXP, 2));
-			PROTECT(Rprecip_names_y_mo = allocVector(STRSXP, Rprecip_columns + 2));
-			SET_STRING_ELT(Rprecip_names_y_mo, 0, mkChar("Year"));
-			SET_STRING_ELT(Rprecip_names_y_mo, 1, mkChar("Month"));
-			for (i = 0; i < Rprecip_columns; i++)
-				SET_STRING_ELT(Rprecip_names_y_mo, i + 2, mkChar(Cprecip_names[i]));
-			SET_VECTOR_ELT(Rprecip_names_mo, 1, Rprecip_names_y_mo); //17
-			setAttrib(Rprecip_mo, R_DimNamesSymbol, Rprecip_names_mo);
-			SET_SLOT(swOutput_KEY_PRECIP, install("Month"), Rprecip_mo);
-			UNPROTECT(3);
-		}
-		if(periodUse[2][3]) {
-			if(debug) Rprintf("\tyr\n");
-			PROTECT(Rprecip_yr = allocMatrix(REALSXP, yr_nrow, Rprecip_columns+1));
-			PROTECT(Rprecip_names_yr = allocVector(VECSXP, 2));
-			PROTECT(Rprecip_names_y_yr = allocVector(STRSXP, Rprecip_columns + 1));
-			SET_STRING_ELT(Rprecip_names_y_yr, 0, mkChar("Year"));
-			for (i = 0; i < Rprecip_columns; i++)
-				SET_STRING_ELT(Rprecip_names_y_yr, i + 1, mkChar(Cprecip_names[i]));
-			SET_VECTOR_ELT(Rprecip_names_yr, 1, Rprecip_names_y_yr); //17
-			setAttrib(Rprecip_yr, R_DimNamesSymbol, Rprecip_names_yr);
-			SET_SLOT(swOutput_KEY_PRECIP, install("Year"), Rprecip_yr);
-			UNPROTECT(3);
-		}
-		PROTECT(r_PRECIP_COLUMNS = NEW_INTEGER(1));
-		INTEGER(r_PRECIP_COLUMNS)[0]=Rprecip_columns;
-		SET_SLOT(swOutput_KEY_PRECIP, install("Columns"), r_PRECIP_COLUMNS);
-		SET_SLOT(swOutput_Object, install(cSWoutput_Names[6]), swOutput_KEY_PRECIP);
-		UNPROTECT(3);
-	}
-	//SoilInf
-	if(use[3]) {
-		if(debug) Rprintf("%s\n",cSWoutput_KEY_Titles[3]);
-		PROTECT(swOutput_KEY_SOILINFILT = NEW_OBJECT(swOutput_KEY));
-		PROTECT(r_SOILINFILT_NAME = NEW_STRING(1));
-		SET_STRING_ELT(r_SOILINFILT_NAME, 0, mkChar(cSWoutput_KEY_Titles[3]));
-		SET_SLOT(swOutput_KEY_SOILINFILT, install("Title"), r_SOILINFILT_NAME);
-		if (useTimeStep) {
-			PROTECT(r_SOILINFILT_PERIOD = NEW_INTEGER(length(Periods)));
-			for(i=0; i<length(Periods); i++)
-				INTEGER(r_SOILINFILT_PERIOD)[i]=INTEGER(Periods)[i];
-			SET_SLOT(swOutput_KEY_SOILINFILT, install("TimeStep"), r_SOILINFILT_PERIOD);
-			UNPROTECT(1);
-		} else {
-			PROTECT(r_SOILINFILT_PERIOD = NEW_INTEGER(1));
-			INTEGER(r_SOILINFILT_PERIOD)[0]=INTEGER(Periods)[3];
-			SET_SLOT(swOutput_KEY_SOILINFILT, install("TimeStep"), r_SOILINFILT_PERIOD);
-			UNPROTECT(1);
-		}
-		if(periodUse[3][0]) {
-			if(debug) Rprintf("\tdy\n");
-			PROTECT(Rinfiltration_dy = allocMatrix(REALSXP, dy_nrow, Rinfiltration_columns+2));
-			PROTECT(Rinfiltration_names_dy = allocVector(VECSXP, 2));
-			PROTECT(Rinfiltration_names_y_dy = allocVector(STRSXP, Rinfiltration_columns + 2));
-			SET_STRING_ELT(Rinfiltration_names_y_dy, 0, mkChar("Year"));
-			SET_STRING_ELT(Rinfiltration_names_y_dy, 1, mkChar("DOY"));
-			SET_STRING_ELT(Rinfiltration_names_y_dy, 2, mkChar("soil_inf"));
-			SET_VECTOR_ELT(Rinfiltration_names_dy, 1, Rinfiltration_names_y_dy);
-			setAttrib(Rinfiltration_dy, R_DimNamesSymbol, Rinfiltration_names_dy);
-			SET_SLOT(swOutput_KEY_SOILINFILT, install("Day"), Rinfiltration_dy);
-			UNPROTECT(3);
-		}
-		if(periodUse[3][1]) {
-			if(debug) Rprintf("\twk\n");
-			PROTECT(Rinfiltration_wk = allocMatrix(REALSXP, wk_nrow, Rinfiltration_columns+2));
-			PROTECT(Rinfiltration_names_wk = allocVector(VECSXP, 2));
-			PROTECT(Rinfiltration_names_y_wk = allocVector(STRSXP, Rinfiltration_columns + 2));
-			SET_STRING_ELT(Rinfiltration_names_y_wk, 0, mkChar("Year"));
-			SET_STRING_ELT(Rinfiltration_names_y_wk, 1, mkChar("Week"));
-			SET_STRING_ELT(Rinfiltration_names_y_wk, 2, mkChar("soil_inf"));
-			SET_VECTOR_ELT(Rinfiltration_names_wk, 1, Rinfiltration_names_y_wk);
-			setAttrib(Rinfiltration_wk, R_DimNamesSymbol, Rinfiltration_names_wk);
-			SET_SLOT(swOutput_KEY_SOILINFILT, install("Week"), Rinfiltration_wk);
-			UNPROTECT(3);
-		}
-		if(periodUse[3][2]) {
-			if(debug) Rprintf("\tmo\n");
-			PROTECT(Rinfiltration_mo = allocMatrix(REALSXP, mo_nrow, Rinfiltration_columns+2));
-			PROTECT(Rinfiltration_names_mo = allocVector(VECSXP, 2));
-			PROTECT(Rinfiltration_names_y_mo = allocVector(STRSXP, Rinfiltration_columns + 2));
-			SET_STRING_ELT(Rinfiltration_names_y_mo, 0, mkChar("Year"));
-			SET_STRING_ELT(Rinfiltration_names_y_mo, 1, mkChar("Month"));
-			SET_STRING_ELT(Rinfiltration_names_y_mo, 2, mkChar("soil_inf"));
-			SET_VECTOR_ELT(Rinfiltration_names_mo, 1, Rinfiltration_names_y_mo);
-			setAttrib(Rinfiltration_mo, R_DimNamesSymbol, Rinfiltration_names_mo);
-			SET_SLOT(swOutput_KEY_SOILINFILT, install("Month"), Rinfiltration_mo);
-			UNPROTECT(3);
-		}
-		if(periodUse[3][3]) {
-			if(debug) Rprintf("\tyr\n");
-			PROTECT(Rinfiltration_yr = allocMatrix(REALSXP, yr_nrow, Rinfiltration_columns+1));
-			PROTECT(Rinfiltration_names_yr = allocVector(VECSXP, 2));
-			PROTECT(Rinfiltration_names_y_yr = allocVector(STRSXP, Rinfiltration_columns + 1));
-			SET_STRING_ELT(Rinfiltration_names_y_yr, 0, mkChar("Year"));
-			SET_STRING_ELT(Rinfiltration_names_y_yr, 1, mkChar("soil_inf"));
-			SET_VECTOR_ELT(Rinfiltration_names_yr, 1, Rinfiltration_names_y_yr);
-			setAttrib(Rinfiltration_yr, R_DimNamesSymbol, Rinfiltration_names_yr);
-			SET_SLOT(swOutput_KEY_SOILINFILT, install("Year"), Rinfiltration_yr);
-			UNPROTECT(3);
-		}
-		PROTECT(r_SOILINFILT_COLUMNS = NEW_INTEGER(1));
-		INTEGER(r_SOILINFILT_COLUMNS)[0]=Rinfiltration_columns;
-		SET_SLOT(swOutput_KEY_SOILINFILT, install("Columns"), r_SOILINFILT_COLUMNS);
-		SET_SLOT(swOutput_Object, install(cSWoutput_Names[7]), swOutput_KEY_SOILINFILT);
-		UNPROTECT(3);
-	}
-	//Runoff
-	if(use[4]) {
-		if(debug) Rprintf("%s\n",cSWoutput_KEY_Titles[4]);
-		PROTECT(swOutput_KEY_RUNOFF = NEW_OBJECT(swOutput_KEY));
-		PROTECT(r_RUNOFF_NAME = NEW_STRING(1));
-		SET_STRING_ELT(r_RUNOFF_NAME, 0, mkChar(cSWoutput_KEY_Titles[4]));
-		SET_SLOT(swOutput_KEY_RUNOFF, install("Title"), r_RUNOFF_NAME);
-		if (useTimeStep) {
-			PROTECT(r_RUNOFF_PERIOD = NEW_INTEGER(length(Periods)));
-			for(i=0; i<length(Periods); i++)
-				INTEGER(r_RUNOFF_PERIOD)[i]=INTEGER(Periods)[i];
-			SET_SLOT(swOutput_KEY_RUNOFF, install("TimeStep"), r_RUNOFF_PERIOD);
-			UNPROTECT(1);
-		} else {
-			PROTECT(r_RUNOFF_PERIOD = NEW_INTEGER(1));
-			INTEGER(r_RUNOFF_PERIOD)[0]=INTEGER(Periods)[4];
-			SET_SLOT(swOutput_KEY_RUNOFF, install("TimeStep"), r_RUNOFF_PERIOD);
-			UNPROTECT(1);
-		}
-		if(periodUse[4][0]) {
-			if(debug) Rprintf("\tdy\n");
-			PROTECT(Rrunoff_dy = allocMatrix(REALSXP, dy_nrow, Rrunoff_columns+2));
-			PROTECT(Rrunoff_names_dy = allocVector(VECSXP, 2));
-			PROTECT(Rrunoff_names_y_dy = allocVector(STRSXP, Rrunoff_columns + 2));
-			SET_STRING_ELT(Rrunoff_names_y_dy, 0, mkChar("Year"));
-			SET_STRING_ELT(Rrunoff_names_y_dy, 1, mkChar("DOY"));
-			for (i = 0; i < Rrunoff_columns; i++)
-				SET_STRING_ELT(Rrunoff_names_y_dy, i + 2, mkChar(Crunoff_names[i]));
-			SET_VECTOR_ELT(Rrunoff_names_dy, 1, Rrunoff_names_y_dy);
-			setAttrib(Rrunoff_dy, R_DimNamesSymbol, Rrunoff_names_dy);
-			SET_SLOT(swOutput_KEY_RUNOFF, install("Day"), Rrunoff_dy);
-			UNPROTECT(3);
-		}
-		if(periodUse[4][1]) {
-			if(debug) Rprintf("\twk\n");
-			PROTECT(Rrunoff_wk = allocMatrix(REALSXP, wk_nrow, Rrunoff_columns+2));
-			PROTECT(Rrunoff_names_wk = allocVector(VECSXP, 2));
-			PROTECT(Rrunoff_names_y_wk = allocVector(STRSXP, Rrunoff_columns + 2));
-			SET_STRING_ELT(Rrunoff_names_y_wk, 0, mkChar("Year"));
-			SET_STRING_ELT(Rrunoff_names_y_wk, 1, mkChar("Week"));
-			for (i = 0; i < Rrunoff_columns; i++)
-				SET_STRING_ELT(Rrunoff_names_y_wk, i + 2, mkChar(Crunoff_names[i]));
-			SET_VECTOR_ELT(Rrunoff_names_wk, 1, Rrunoff_names_y_wk);
-			setAttrib(Rrunoff_wk, R_DimNamesSymbol, Rrunoff_names_wk);
-			SET_SLOT(swOutput_KEY_RUNOFF, install("Week"), Rrunoff_wk);
-			UNPROTECT(3);
-		}
-		if(periodUse[4][2]) {
-			if(debug) Rprintf("\tmo\n");
-			PROTECT(Rrunoff_mo = allocMatrix(REALSXP, mo_nrow, Rrunoff_columns+2));
-			PROTECT(Rrunoff_names_mo = allocVector(VECSXP, 2));
-			PROTECT(Rrunoff_names_y_mo = allocVector(STRSXP, Rrunoff_columns + 2));
-			SET_STRING_ELT(Rrunoff_names_y_mo, 0, mkChar("Year"));
-			SET_STRING_ELT(Rrunoff_names_y_mo, 1, mkChar("Month"));
-			for (i = 0; i < Rrunoff_columns; i++)
-				SET_STRING_ELT(Rrunoff_names_y_mo, i + 2, mkChar(Crunoff_names[i]));
-			SET_VECTOR_ELT(Rrunoff_names_mo, 1, Rrunoff_names_y_mo);
-			setAttrib(Rrunoff_mo, R_DimNamesSymbol, Rrunoff_names_mo);
-			SET_SLOT(swOutput_KEY_RUNOFF, install("Month"), Rrunoff_mo);
-			UNPROTECT(3);
-		}
-		if(periodUse[4][3]) {
-			if(debug) Rprintf("\tyr\n");
-			PROTECT(Rrunoff_yr = allocMatrix(REALSXP, yr_nrow, Rrunoff_columns+1));
-			PROTECT(Rrunoff_names_yr = allocVector(VECSXP, 2));
-			PROTECT(Rrunoff_names_y_yr = allocVector(STRSXP, Rrunoff_columns + 1));
-			SET_STRING_ELT(Rrunoff_names_y_yr, 0, mkChar("Year"));
-			for (i = 0; i < Rrunoff_columns; i++)
-				SET_STRING_ELT(Rrunoff_names_y_yr, i + 1, mkChar(Crunoff_names[i]));
-			SET_VECTOR_ELT(Rrunoff_names_yr, 1, Rrunoff_names_y_yr);
-			setAttrib(Rrunoff_yr, R_DimNamesSymbol, Rrunoff_names_yr);
-			SET_SLOT(swOutput_KEY_RUNOFF, install("Year"), Rrunoff_yr);
-			UNPROTECT(3);
-		}
-		PROTECT(r_RUNOFF_COLUMNS = NEW_INTEGER(1));
-		INTEGER(r_RUNOFF_COLUMNS)[0]=Rrunoff_columns;
-		SET_SLOT(swOutput_KEY_RUNOFF, install("Columns"), r_RUNOFF_COLUMNS);
-		SET_SLOT(swOutput_Object, install(cSWoutput_Names[8]), swOutput_KEY_RUNOFF);
-		UNPROTECT(3);
-	}
-	//AllH2O - NOT USED
-	if(use[5]) {
-		if(debug) Rprintf("%s\n",cSWoutput_KEY_Titles[5]);
-		PROTECT(swOutput_KEY_ALLH2O = NEW_OBJECT(swOutput_KEY));
-		PROTECT(r_ALLH2O_NAME = NEW_STRING(1));
-		SET_STRING_ELT(r_ALLH2O_NAME, 0, mkChar(cSWoutput_KEY_Titles[5]));
-		SET_SLOT(swOutput_KEY_ALLH2O, install("Title"), r_ALLH2O_NAME);
-		if (useTimeStep) {
-			PROTECT(r_ALLH2O_PERIOD = NEW_INTEGER(length(Periods)));
-			for(i=0; i<length(Periods); i++)
-				INTEGER(r_ALLH2O_PERIOD)[i]=INTEGER(Periods)[i];
-			SET_SLOT(swOutput_KEY_ALLH2O, install("TimeStep"), r_ALLH2O_PERIOD);
-			UNPROTECT(1);
-		} else {
-			PROTECT(r_ALLH2O_PERIOD = NEW_INTEGER(1));
-			INTEGER(r_ALLH2O_PERIOD)[0]=INTEGER(Periods)[5];
-			SET_SLOT(swOutput_KEY_ALLH2O, install("TimeStep"), r_ALLH2O_PERIOD);
-			UNPROTECT(1);
-		}
-		if(periodUse[5][0]) {
-			PROTECT(RallH2O_dy = allocMatrix(REALSXP, dy_nrow, RallH2O_columns+2));
-			SET_SLOT(swOutput_KEY_ALLH2O, install("Day"), RallH2O_dy);
-			UNPROTECT(1);
-		}
-		if(periodUse[5][1]) {
-			PROTECT(RallH2O_wk = allocMatrix(REALSXP, wk_nrow, RallH2O_columns+2));
-			SET_SLOT(swOutput_KEY_ALLH2O, install("Week"), RallH2O_wk);
-			UNPROTECT(1);
-		}
-		if(periodUse[5][2]) {
-			PROTECT(RallH2O_mo = allocMatrix(REALSXP, mo_nrow, RallH2O_columns+2));
-			SET_SLOT(swOutput_KEY_ALLH2O, install("Month"), RallH2O_mo);
-			UNPROTECT(1);
-		}
-		if(periodUse[5][3]) {
-			PROTECT(RallH2O_yr = allocMatrix(REALSXP, yr_nrow, RallH2O_columns+1));
-			SET_SLOT(swOutput_KEY_ALLH2O, install("Year"), RallH2O_yr);
-			UNPROTECT(1);
-		}
-		PROTECT(r_ALLH2O_COLUMNS = NEW_INTEGER(1));
-		INTEGER(r_ALLH2O_COLUMNS)[0]=RallH2O_columns;
-		SET_SLOT(swOutput_KEY_ALLH2O, install("Columns"), r_ALLH2O_COLUMNS);
-		SET_SLOT(swOutput_Object, install(cSWoutput_Names[9]), swOutput_KEY_ALLH2O);
-		UNPROTECT(3);
-	}
-	//VWCBulk
-	if(use[6]) {
-		if(debug) Rprintf("%s\n",cSWoutput_KEY_Titles[6]);
-		PROTECT(swOutput_KEY_VWCBULK = NEW_OBJECT(swOutput_KEY));
-		PROTECT(r_VWCBULK_NAME = NEW_STRING(1));
-		SET_STRING_ELT(r_VWCBULK_NAME, 0, mkChar(cSWoutput_KEY_Titles[6]));
-		SET_SLOT(swOutput_KEY_VWCBULK, install("Title"), r_VWCBULK_NAME);
-		if (useTimeStep) {
-			PROTECT(r_VWCBULK_PERIOD = NEW_INTEGER(length(Periods)));
-			for(i=0; i<length(Periods); i++)
-				INTEGER(r_VWCBULK_PERIOD)[i]=INTEGER(Periods)[i];
-			SET_SLOT(swOutput_KEY_VWCBULK, install("TimeStep"), r_VWCBULK_PERIOD);
-			UNPROTECT(1);
-		} else {
-			PROTECT(r_VWCBULK_PERIOD = NEW_INTEGER(1));
-			INTEGER(r_VWCBULK_PERIOD)[0]=INTEGER(Periods)[6];
-			SET_SLOT(swOutput_KEY_VWCBULK, install("TimeStep"), r_VWCBULK_PERIOD);
-			UNPROTECT(1);
-		}
-		if(periodUse[6][0]) {
-			if(debug) Rprintf("\tdy\n");
-			PROTECT(RvwcBulk_dy = allocMatrix(REALSXP, dy_nrow, RvwcBulk_columns+2));
-			PROTECT(RvwcBulk_names_dy = allocVector(VECSXP, 2));
-			PROTECT(RvwcBulk_names_y_dy = allocVector(STRSXP, RvwcBulk_columns + 2));
-			SET_STRING_ELT(RvwcBulk_names_y_dy, 0, mkChar("Year"));
-			SET_STRING_ELT(RvwcBulk_names_y_dy, 1, mkChar("DOY"));
-			for (i = 0; i < tLayers; i++)
-				SET_STRING_ELT(RvwcBulk_names_y_dy, i + 2, mkChar(Layers_names[i]));
-			SET_VECTOR_ELT(RvwcBulk_names_dy, 1, RvwcBulk_names_y_dy);
-			setAttrib(RvwcBulk_dy, R_DimNamesSymbol, RvwcBulk_names_dy);
-			SET_SLOT(swOutput_KEY_VWCBULK, install("Day"), RvwcBulk_dy);
-			UNPROTECT(3);
-		}
-		if(periodUse[6][1]) {
-			if(debug) Rprintf("\twk\n");
-			PROTECT(RvwcBulk_wk = allocMatrix(REALSXP, wk_nrow, RvwcBulk_columns+2));
-			PROTECT(RvwcBulk_names_wk = allocVector(VECSXP, 2));
-			PROTECT(RvwcBulk_names_y_wk = allocVector(STRSXP, RvwcBulk_columns + 2));
-			SET_STRING_ELT(RvwcBulk_names_y_wk, 0, mkChar("Year"));
-			SET_STRING_ELT(RvwcBulk_names_y_wk, 1, mkChar("Week"));
-			for (i = 0; i < tLayers; i++)
-				SET_STRING_ELT(RvwcBulk_names_y_wk, i + 2, mkChar(Layers_names[i]));
-			SET_VECTOR_ELT(RvwcBulk_names_wk, 1, RvwcBulk_names_y_wk);
-			setAttrib(RvwcBulk_wk, R_DimNamesSymbol, RvwcBulk_names_wk);
-			SET_SLOT(swOutput_KEY_VWCBULK, install("Week"), RvwcBulk_wk);
-			UNPROTECT(3);
-		}
-		if(periodUse[6][2]) {
-			if(debug) Rprintf("\tmo\n");
-			PROTECT(RvwcBulk_mo = allocMatrix(REALSXP, mo_nrow, RvwcBulk_columns+2));
-			PROTECT(RvwcBulk_names_mo = allocVector(VECSXP, 2));
-			PROTECT(RvwcBulk_names_y_mo = allocVector(STRSXP, RvwcBulk_columns + 2));
-			SET_STRING_ELT(RvwcBulk_names_y_mo, 0, mkChar("Year"));
-			SET_STRING_ELT(RvwcBulk_names_y_mo, 1, mkChar("Month"));
-			for (i = 0; i < tLayers; i++)
-				SET_STRING_ELT(RvwcBulk_names_y_mo, i + 2, mkChar(Layers_names[i]));
-			SET_VECTOR_ELT(RvwcBulk_names_mo, 1, RvwcBulk_names_y_mo);
-			setAttrib(RvwcBulk_mo, R_DimNamesSymbol, RvwcBulk_names_mo);
-			SET_SLOT(swOutput_KEY_VWCBULK, install("Month"), RvwcBulk_mo);
-			UNPROTECT(3);
-		}
-		if(periodUse[6][3]) {
-			if(debug) Rprintf("\tyr\n");
-			PROTECT(RvwcBulk_yr = allocMatrix(REALSXP, yr_nrow, RvwcBulk_columns+1));
-			PROTECT(RvwcBulk_names_yr = allocVector(VECSXP, 2));
-			PROTECT(RvwcBulk_names_y_yr = allocVector(STRSXP, RvwcBulk_columns + 1));
-			SET_STRING_ELT(RvwcBulk_names_y_yr, 0, mkChar("Year"));
-			for (i = 0; i < tLayers; i++)
-				SET_STRING_ELT(RvwcBulk_names_y_yr, i + 1, mkChar(Layers_names[i]));
-			SET_VECTOR_ELT(RvwcBulk_names_yr, 1, RvwcBulk_names_y_yr);
-			setAttrib(RvwcBulk_yr, R_DimNamesSymbol, RvwcBulk_names_yr);
-			SET_SLOT(swOutput_KEY_VWCBULK, install("Year"), RvwcBulk_yr);
-			UNPROTECT(3);
-		}
-		PROTECT(r_VWCBULK_COLUMNS = NEW_INTEGER(1));
-		INTEGER(r_VWCBULK_COLUMNS)[0]=RvwcBulk_columns;
-		SET_SLOT(swOutput_KEY_VWCBULK, install("Columns"), r_VWCBULK_COLUMNS);
-		SET_SLOT(swOutput_Object, install(cSWoutput_Names[10]), swOutput_KEY_VWCBULK);
-		UNPROTECT(3);
-	}
-	//VWCMatrix
-	if(use[7]) {
-		if(debug) Rprintf("%s\n",cSWoutput_KEY_Titles[7]);
-		PROTECT(swOutput_KEY_VWCMATRIC = NEW_OBJECT(swOutput_KEY));
-		PROTECT(r_VWCMATRIC_NAME = NEW_STRING(1));
-		SET_STRING_ELT(r_VWCMATRIC_NAME, 0, mkChar(cSWoutput_KEY_Titles[7]));
-		SET_SLOT(swOutput_KEY_VWCMATRIC, install("Title"), r_VWCMATRIC_NAME);
-		if (useTimeStep) {
-			PROTECT(r_VWCMATRIC_PERIOD = NEW_INTEGER(length(Periods)));
-			for(i=0; i<length(Periods); i++)
-				INTEGER(r_VWCMATRIC_PERIOD)[i]=INTEGER(Periods)[i];
-			SET_SLOT(swOutput_KEY_VWCMATRIC, install("TimeStep"), r_VWCMATRIC_PERIOD);
-			UNPROTECT(1);
-		} else {
-			PROTECT(r_VWCMATRIC_PERIOD = NEW_INTEGER(1));
-			INTEGER(r_VWCMATRIC_PERIOD)[0]=INTEGER(Periods)[7];
-			SET_SLOT(swOutput_KEY_VWCMATRIC, install("TimeStep"), r_VWCMATRIC_PERIOD);
-			UNPROTECT(1);
-		}
-		if(periodUse[7][0]) {
-			if(debug) Rprintf("\tdy\n");
-			PROTECT(RvwcMatric_dy = allocMatrix(REALSXP, dy_nrow, RvwcMatric_columns+2));
-			PROTECT(RvwcMatric_names_dy = allocVector(VECSXP, 2));
-			PROTECT(RvwcMatric_names_y_dy = allocVector(STRSXP, RvwcMatric_columns + 2));
-			SET_STRING_ELT(RvwcMatric_names_y_dy, 0, mkChar("Year"));
-			SET_STRING_ELT(RvwcMatric_names_y_dy, 1, mkChar("DOY"));
-			for (i = 0; i < tLayers; i++)
-				SET_STRING_ELT(RvwcMatric_names_y_dy, i + 2, mkChar(Layers_names[i]));
-			SET_VECTOR_ELT(RvwcMatric_names_dy, 1, RvwcMatric_names_y_dy);
-			setAttrib(RvwcMatric_dy, R_DimNamesSymbol, RvwcMatric_names_dy);
-			SET_SLOT(swOutput_KEY_VWCMATRIC, install("Day"), RvwcMatric_dy);
-			UNPROTECT(3);
-		}
-		if(periodUse[7][1]) {
-			if(debug) Rprintf("\twk\n");
-			PROTECT(RvwcMatric_wk = allocMatrix(REALSXP, wk_nrow, RvwcMatric_columns+2));
-			PROTECT(RvwcMatric_names_wk = allocVector(VECSXP, 2));
-			PROTECT(RvwcMatric_names_y_wk = allocVector(STRSXP, RvwcMatric_columns + 2));
-			SET_STRING_ELT(RvwcMatric_names_y_wk, 0, mkChar("Year"));
-			SET_STRING_ELT(RvwcMatric_names_y_wk, 1, mkChar("Week"));
-			for (i = 0; i < tLayers; i++)
-				SET_STRING_ELT(RvwcMatric_names_y_wk, i + 2, mkChar(Layers_names[i]));
-			SET_VECTOR_ELT(RvwcMatric_names_wk, 1, RvwcMatric_names_y_wk);
-			setAttrib(RvwcMatric_wk, R_DimNamesSymbol, RvwcMatric_names_wk);
-			SET_SLOT(swOutput_KEY_VWCMATRIC, install("Week"), RvwcMatric_wk);
-			UNPROTECT(3);
-		}
-		if(periodUse[7][2]) {
-			if(debug) Rprintf("\tmo\n");
-			PROTECT(RvwcMatric_mo = allocMatrix(REALSXP, mo_nrow, RvwcMatric_columns+2));
-			PROTECT(RvwcMatric_names_mo = allocVector(VECSXP, 2));
-			PROTECT(RvwcMatric_names_y_mo = allocVector(STRSXP, RvwcMatric_columns + 2));
-			SET_STRING_ELT(RvwcMatric_names_y_mo, 0, mkChar("Year"));
-			SET_STRING_ELT(RvwcMatric_names_y_mo, 1, mkChar("Month"));
-			for (i = 0; i < tLayers; i++)
-				SET_STRING_ELT(RvwcMatric_names_y_mo, i + 2, mkChar(Layers_names[i]));
-			SET_VECTOR_ELT(RvwcMatric_names_mo, 1, RvwcMatric_names_y_mo);
-			setAttrib(RvwcMatric_mo, R_DimNamesSymbol, RvwcMatric_names_mo);
-			SET_SLOT(swOutput_KEY_VWCMATRIC, install("Month"), RvwcMatric_mo);
-			UNPROTECT(3);
-		}
-		if(periodUse[7][3]) {
-			if(debug) Rprintf("\tyr\n");
-			PROTECT(RvwcMatric_yr = allocMatrix(REALSXP, yr_nrow, RvwcMatric_columns+1));
-			PROTECT(RvwcMatric_names_yr = allocVector(VECSXP, 2));
-			PROTECT(RvwcMatric_names_y_yr = allocVector(STRSXP, RvwcMatric_columns + 1));
-			SET_STRING_ELT(RvwcMatric_names_y_yr, 0, mkChar("Year"));
-			for (i = 0; i < tLayers; i++)
-				SET_STRING_ELT(RvwcMatric_names_y_yr, i + 1, mkChar(Layers_names[i]));
-			SET_VECTOR_ELT(RvwcMatric_names_yr, 1, RvwcMatric_names_y_yr);
-			setAttrib(RvwcMatric_yr, R_DimNamesSymbol, RvwcMatric_names_yr);
-			SET_SLOT(swOutput_KEY_VWCMATRIC, install("Year"), RvwcMatric_yr);
-			UNPROTECT(3);
-		}
-		PROTECT(r_VWCMATRIC_COLUMNS = NEW_INTEGER(1));
-		INTEGER(r_VWCMATRIC_COLUMNS)[0]=RvwcMatric_columns;
-		SET_SLOT(swOutput_KEY_VWCMATRIC, install("Columns"), r_VWCMATRIC_COLUMNS);
-		SET_SLOT(swOutput_Object, install(cSWoutput_Names[11]), swOutput_KEY_VWCMATRIC);
-		UNPROTECT(3);
-	}
-	//SWCBulk
-	if(use[8]) {
-		if(debug) Rprintf("%s\n",cSWoutput_KEY_Titles[8]);
-		PROTECT(swOutput_KEY_SWCBULK = NEW_OBJECT(swOutput_KEY));
-		PROTECT(r_SWCBULK_NAME = NEW_STRING(1));
-		SET_STRING_ELT(r_SWCBULK_NAME, 0, mkChar(cSWoutput_KEY_Titles[8]));
-		SET_SLOT(swOutput_KEY_SWCBULK, install("Title"), r_SWCBULK_NAME);
-		if (useTimeStep) {
-			PROTECT(r_SWCBULK_PERIOD = NEW_INTEGER(length(Periods)));
-			for(i=0; i<length(Periods); i++)
-				INTEGER(r_SWCBULK_PERIOD)[i]=INTEGER(Periods)[i];
-			SET_SLOT(swOutput_KEY_SWCBULK, install("TimeStep"), r_SWCBULK_PERIOD);
-			UNPROTECT(1);
-		} else {
-			PROTECT(r_SWCBULK_PERIOD = NEW_INTEGER(1));
-			INTEGER(r_SWCBULK_PERIOD)[0]=INTEGER(Periods)[8];
-			SET_SLOT(swOutput_KEY_SWCBULK, install("TimeStep"), r_SWCBULK_PERIOD);
-			UNPROTECT(1);
-		}
-		if(periodUse[8][0]) {
-			if(debug) Rprintf("\tdy\n");
-			PROTECT(RswcBulk_dy = allocMatrix(REALSXP, dy_nrow, RswcBulk_columns+2));
-			PROTECT(RswcBulk_names_dy = allocVector(VECSXP, 2));
-			PROTECT(RswcBulk_names_y_dy = allocVector(STRSXP, RswcBulk_columns + 2));
-			SET_STRING_ELT(RswcBulk_names_y_dy, 0, mkChar("Year"));
-			SET_STRING_ELT(RswcBulk_names_y_dy, 1, mkChar("DOY"));
-			for (i = 0; i < tLayers; i++)
-				SET_STRING_ELT(RswcBulk_names_y_dy, i + 2, mkChar(Layers_names[i]));
-			SET_VECTOR_ELT(RswcBulk_names_dy, 1, RswcBulk_names_y_dy);
-			setAttrib(RswcBulk_dy, R_DimNamesSymbol, RswcBulk_names_dy);
-			SET_SLOT(swOutput_KEY_SWCBULK, install("Day"), RswcBulk_dy);
-			UNPROTECT(3);
-		}
-		if(periodUse[8][1]) {
-			if(debug) Rprintf("\twk\n");
-			PROTECT(RswcBulk_wk = allocMatrix(REALSXP, wk_nrow, RswcBulk_columns+2));
-			PROTECT(RswcBulk_names_wk = allocVector(VECSXP, 2));
-			PROTECT(RswcBulk_names_y_wk = allocVector(STRSXP, RswcBulk_columns + 2));
-			SET_STRING_ELT(RswcBulk_names_y_wk, 0, mkChar("Year"));
-			SET_STRING_ELT(RswcBulk_names_y_wk, 1, mkChar("Week"));
-			for (i = 0; i < tLayers; i++)
-				SET_STRING_ELT(RswcBulk_names_y_wk, i + 2, mkChar(Layers_names[i]));
-			SET_VECTOR_ELT(RswcBulk_names_wk, 1, RswcBulk_names_y_wk);
-			setAttrib(RswcBulk_wk, R_DimNamesSymbol, RswcBulk_names_wk);
-			SET_SLOT(swOutput_KEY_SWCBULK, install("Week"), RswcBulk_wk);
-			UNPROTECT(3);
-		}
-		if(periodUse[8][2]) {
-			if(debug) Rprintf("\tmo\n");
-			PROTECT(RswcBulk_mo = allocMatrix(REALSXP, mo_nrow, RswcBulk_columns+2));
-			PROTECT(RswcBulk_names_mo = allocVector(VECSXP, 2));
-			PROTECT(RswcBulk_names_y_mo = allocVector(STRSXP, RswcBulk_columns + 2));
-			SET_STRING_ELT(RswcBulk_names_y_mo, 0, mkChar("Year"));
-			SET_STRING_ELT(RswcBulk_names_y_mo, 1, mkChar("Month"));
-			for (i = 0; i < tLayers; i++)
-				SET_STRING_ELT(RswcBulk_names_y_mo, i + 2, mkChar(Layers_names[i]));
-			SET_VECTOR_ELT(RswcBulk_names_mo, 1, RswcBulk_names_y_mo);
-			setAttrib(RswcBulk_mo, R_DimNamesSymbol, RswcBulk_names_mo);
-			SET_SLOT(swOutput_KEY_SWCBULK, install("Month"), RswcBulk_mo);
-			UNPROTECT(3);
-		}
-		if(periodUse[8][3]) {
-			if(debug) Rprintf("\tyr\n");
-			PROTECT(RswcBulk_yr = allocMatrix(REALSXP, yr_nrow, RswcBulk_columns+1));
-			PROTECT(RswcBulk_names_yr = allocVector(VECSXP, 2));
-			PROTECT(RswcBulk_names_y_yr = allocVector(STRSXP, RswcBulk_columns + 1));
-			SET_STRING_ELT(RswcBulk_names_y_yr, 0, mkChar("Year"));
-			for (i = 0; i < tLayers; i++)
-				SET_STRING_ELT(RswcBulk_names_y_yr, i + 1, mkChar(Layers_names[i]));
-			SET_VECTOR_ELT(RswcBulk_names_yr, 1, RswcBulk_names_y_yr);
-			setAttrib(RswcBulk_yr, R_DimNamesSymbol, RswcBulk_names_yr);
-			SET_SLOT(swOutput_KEY_SWCBULK, install("Year"), RswcBulk_yr);
-			UNPROTECT(3);
-		}
-		PROTECT(r_SWCBULK_COLUMNS = NEW_INTEGER(1));
-		INTEGER(r_SWCBULK_COLUMNS)[0]=RswcBulk_columns;
-		SET_SLOT(swOutput_KEY_SWCBULK, install("Columns"), r_SWCBULK_COLUMNS);
-		SET_SLOT(swOutput_Object, install(cSWoutput_Names[12]), swOutput_KEY_SWCBULK);
-		UNPROTECT(3);
-	}
-	//SWABULK
-	if(use[9]) {
-		if(debug) Rprintf("%s\n",cSWoutput_KEY_Titles[9]);
-		PROTECT(swOutput_KEY_SWABULK = NEW_OBJECT(swOutput_KEY));
-		PROTECT(r_SWABULK_NAME = NEW_STRING(1));
-		SET_STRING_ELT(r_SWABULK_NAME, 0, mkChar(cSWoutput_KEY_Titles[9]));
-		SET_SLOT(swOutput_KEY_SWABULK, install("Title"), r_SWABULK_NAME);
-		if (useTimeStep) {
-			PROTECT(r_SWABULK_PERIOD = NEW_INTEGER(length(Periods)));
-			for(i=0; i<length(Periods); i++)
-				INTEGER(r_SWABULK_PERIOD)[i]=INTEGER(Periods)[i];
-			SET_SLOT(swOutput_KEY_SWABULK, install("TimeStep"), r_SWABULK_PERIOD);
-			UNPROTECT(1);
-		} else {
-			PROTECT(r_SWABULK_PERIOD = NEW_INTEGER(1));
-			INTEGER(r_SWABULK_PERIOD)[0]=INTEGER(Periods)[10];
-			SET_SLOT(swOutput_KEY_SWABULK, install("TimeStep"), r_SWABULK_PERIOD);
-			UNPROTECT(1);
-		}
-		if(periodUse[9][0]) {
-			if(debug) Rprintf("\tdy\n");
-			PROTECT(RswaBulk_dy = allocMatrix(REALSXP, dy_nrow, RswaBulk_columns+2));
-			PROTECT(RswaBulk_names_dy = allocVector(VECSXP, 2));
-			PROTECT(RswaBulk_names_y_dy = allocVector(STRSXP, RswaBulk_columns + 2));
-			SET_STRING_ELT(RswaBulk_names_y_dy, 0, mkChar("Year"));
-			SET_STRING_ELT(RswaBulk_names_y_dy, 1, mkChar("DOY"));
-			for (i = 0; i < tLayers; i++)
-				SET_STRING_ELT(RswaBulk_names_y_dy, i + 2, mkChar(Layers_names[i]));
-			SET_VECTOR_ELT(RswaBulk_names_dy, 1, RswaBulk_names_y_dy);
-			setAttrib(RswaBulk_dy, R_DimNamesSymbol, RswaBulk_names_dy);
-			SET_SLOT(swOutput_KEY_SWABULK, install("Day"), RswaBulk_dy);
-			UNPROTECT(3);
-		}
-		if(periodUse[9][1]) {
-			if(debug) Rprintf("\twk\n");
-			PROTECT(RswaBulk_wk = allocMatrix(REALSXP, wk_nrow, RswaBulk_columns+2));
-			PROTECT(RswaBulk_names_wk = allocVector(VECSXP, 2));
-			PROTECT(RswaBulk_names_y_wk = allocVector(STRSXP, RswaBulk_columns + 2));
-			SET_STRING_ELT(RswaBulk_names_y_wk, 0, mkChar("Year"));
-			SET_STRING_ELT(RswaBulk_names_y_wk, 1, mkChar("Week"));
-			for (i = 0; i < tLayers; i++)
-				SET_STRING_ELT(RswaBulk_names_y_wk, i + 2, mkChar(Layers_names[i]));
-			SET_VECTOR_ELT(RswaBulk_names_wk, 1, RswaBulk_names_y_wk);
-			setAttrib(RswaBulk_wk, R_DimNamesSymbol, RswaBulk_names_wk);
-			SET_SLOT(swOutput_KEY_SWABULK, install("Week"), RswaBulk_wk);
-			UNPROTECT(3);
-		}
-		if(periodUse[9][2]) {
-			if(debug) Rprintf("\tmo\n");
-			PROTECT(RswaBulk_mo = allocMatrix(REALSXP, mo_nrow, RswaBulk_columns+2));
-			PROTECT(RswaBulk_names_mo = allocVector(VECSXP, 2));
-			PROTECT(RswaBulk_names_y_mo = allocVector(STRSXP, RswaBulk_columns + 2));
-			SET_STRING_ELT(RswaBulk_names_y_mo, 0, mkChar("Year"));
-			SET_STRING_ELT(RswaBulk_names_y_mo, 1, mkChar("Month"));
-			for (i = 0; i < tLayers; i++)
-				SET_STRING_ELT(RswaBulk_names_y_mo, i + 2, mkChar(Layers_names[i]));
-			SET_VECTOR_ELT(RswaBulk_names_mo, 1, RswaBulk_names_y_mo);
-			setAttrib(RswaBulk_mo, R_DimNamesSymbol, RswaBulk_names_mo);
-			SET_SLOT(swOutput_KEY_SWABULK, install("Month"), RswaBulk_mo);
-			UNPROTECT(3);
-		}
-		if(periodUse[9][3]) {
-			if(debug) Rprintf("\twk\n");
-			PROTECT(RswaBulk_yr = allocMatrix(REALSXP, yr_nrow, RswaBulk_columns+1));
-			PROTECT(RswaBulk_names_yr = allocVector(VECSXP, 2));
-			PROTECT(RswaBulk_names_y_yr = allocVector(STRSXP, RswaBulk_columns + 1));
-			SET_STRING_ELT(RswaBulk_names_y_yr, 0, mkChar("Year"));
-			for (i = 0; i < tLayers; i++)
-				SET_STRING_ELT(RswaBulk_names_y_yr, i + 1, mkChar(Layers_names[i]));
-			SET_VECTOR_ELT(RswaBulk_names_yr, 1, RswaBulk_names_y_yr);
-			setAttrib(RswaBulk_yr, R_DimNamesSymbol, RswaBulk_names_yr);
-			SET_SLOT(swOutput_KEY_SWABULK, install("Year"), RswaBulk_yr);
-			UNPROTECT(3);
-		}
-		PROTECT(r_SWABULK_COLUMNS = NEW_INTEGER(1));
-		INTEGER(r_SWABULK_COLUMNS)[0]=RswaBulk_columns;
-		SET_SLOT(swOutput_KEY_SWABULK, install("Columns"), r_SWABULK_COLUMNS);
-		SET_SLOT(swOutput_Object, install(cSWoutput_Names[13]), swOutput_KEY_SWABULK);
-		UNPROTECT(3);
-	}
-	//SWAMATRIC
-	if(use[10]) {
-		if(debug) Rprintf("%s\n",cSWoutput_KEY_Titles[10]);
-		PROTECT(swOutput_KEY_SWAMATRIC = NEW_OBJECT(swOutput_KEY));
-		PROTECT(r_SWAMATRIC_NAME = NEW_STRING(1));
-		SET_STRING_ELT(r_SWAMATRIC_NAME, 0, mkChar(cSWoutput_KEY_Titles[10]));
-		SET_SLOT(swOutput_KEY_SWAMATRIC, install("Title"), r_SWAMATRIC_NAME);
-		if (useTimeStep) {
-			PROTECT(r_SWAMATRIC_PERIOD = NEW_INTEGER(length(Periods)));
-			for(i=0; i<length(Periods); i++)
-				INTEGER(r_SWAMATRIC_PERIOD)[i]=INTEGER(Periods)[i];
-			SET_SLOT(swOutput_KEY_SWAMATRIC, install("TimeStep"), r_SWAMATRIC_PERIOD);
-			UNPROTECT(1);
-		} else {
-			PROTECT(r_SWAMATRIC_PERIOD = NEW_INTEGER(1));
-			INTEGER(r_SWAMATRIC_PERIOD)[0]=INTEGER(Periods)[11];
-			SET_SLOT(swOutput_KEY_SWAMATRIC, install("TimeStep"), r_SWAMATRIC_PERIOD);
-			UNPROTECT(1);
-		}
-		if(periodUse[10][0]) {
-			if(debug) Rprintf("\tdy\n");
-			PROTECT(RswaMatric_dy = allocMatrix(REALSXP, dy_nrow, RswaMatric_columns+2));
-			PROTECT(RswaMatric_names_dy = allocVector(VECSXP, 2));
-			PROTECT(RswaMatric_names_y_dy = allocVector(STRSXP, RswaMatric_columns + 2));
-			SET_STRING_ELT(RswaMatric_names_y_dy, 0, mkChar("Year"));
-			SET_STRING_ELT(RswaMatric_names_y_dy, 1, mkChar("DOY"));
-			for (i = 0; i < tLayers; i++)
-				SET_STRING_ELT(RswaMatric_names_y_dy, i + 2, mkChar(Layers_names[i]));
-			SET_VECTOR_ELT(RswaMatric_names_dy, 1, RswaMatric_names_y_dy);
-			setAttrib(RswaMatric_dy, R_DimNamesSymbol, RswaMatric_names_dy);
-			SET_SLOT(swOutput_KEY_SWAMATRIC, install("Day"), RswaMatric_dy);
-			UNPROTECT(3);
-		}
-		if(periodUse[10][1]) {
-			if(debug) Rprintf("\twk\n");
-			PROTECT(RswaMatric_wk = allocMatrix(REALSXP, wk_nrow, RswaMatric_columns+2));
-			PROTECT(RswaMatric_names_wk = allocVector(VECSXP, 2));
-			PROTECT(RswaMatric_names_y_wk = allocVector(STRSXP, RswaMatric_columns + 2));
-			SET_STRING_ELT(RswaMatric_names_y_wk, 0, mkChar("Year"));
-			SET_STRING_ELT(RswaMatric_names_y_wk, 1, mkChar("Week"));
-			for (i = 0; i < tLayers; i++)
-				SET_STRING_ELT(RswaMatric_names_y_wk, i + 2, mkChar(Layers_names[i]));
-			SET_VECTOR_ELT(RswaMatric_names_wk, 1, RswaMatric_names_y_wk);
-			setAttrib(RswaMatric_wk, R_DimNamesSymbol, RswaMatric_names_wk);
-			SET_SLOT(swOutput_KEY_SWAMATRIC, install("Week"), RswaMatric_wk);
-			UNPROTECT(3);
-		}
-		if(periodUse[10][2]) {
-			if(debug) Rprintf("\tmo\n");
-			PROTECT(RswaMatric_mo = allocMatrix(REALSXP, mo_nrow, RswaMatric_columns+2));
-			PROTECT(RswaMatric_names_mo = allocVector(VECSXP, 2));
-			PROTECT(RswaMatric_names_y_mo = allocVector(STRSXP, RswaMatric_columns + 2));
-			SET_STRING_ELT(RswaMatric_names_y_mo, 0, mkChar("Year"));
-			SET_STRING_ELT(RswaMatric_names_y_mo, 1, mkChar("Month"));
-			for (i = 0; i < tLayers; i++)
-				SET_STRING_ELT(RswaMatric_names_y_mo, i + 2, mkChar(Layers_names[i]));
-			SET_VECTOR_ELT(RswaMatric_names_mo, 1, RswaMatric_names_y_mo);
-			setAttrib(RswaMatric_mo, R_DimNamesSymbol, RswaMatric_names_mo);
-			SET_SLOT(swOutput_KEY_SWAMATRIC, install("Month"), RswaMatric_mo);
-			UNPROTECT(3);
-		}
-		if(periodUse[10][3]) {
-			if(debug) Rprintf("\tyr\n");
-			PROTECT(RswaMatric_yr = allocMatrix(REALSXP, yr_nrow, RswaMatric_columns+1));
-			PROTECT(RswaMatric_names_yr = allocVector(VECSXP, 2));
-			PROTECT(RswaMatric_names_y_yr = allocVector(STRSXP, RswaMatric_columns + 1));
-			SET_STRING_ELT(RswaMatric_names_y_yr, 0, mkChar("Year"));
-			for (i = 0; i < tLayers; i++)
-				SET_STRING_ELT(RswaMatric_names_y_yr, i + 1, mkChar(Layers_names[i]));
-			SET_VECTOR_ELT(RswaMatric_names_yr, 1, RswaMatric_names_y_yr);
-			setAttrib(RswaMatric_yr, R_DimNamesSymbol, RswaMatric_names_yr);
-			SET_SLOT(swOutput_KEY_SWAMATRIC, install("Year"), RswaMatric_yr);
-			UNPROTECT(3);
-		}
-		PROTECT(r_SWAMATRIC_COLUMNS = NEW_INTEGER(1));
-		INTEGER(r_SWAMATRIC_COLUMNS)[0]=RswaMatric_columns;
-		SET_SLOT(swOutput_KEY_SWAMATRIC, install("Columns"), r_SWAMATRIC_COLUMNS);
-		SET_SLOT(swOutput_Object, install(cSWoutput_Names[14]), swOutput_KEY_SWAMATRIC);
-		UNPROTECT(3);
-	}
-	//SWP Matric
-	if(use[11]) {
-		if(debug) Rprintf("%s\n",cSWoutput_KEY_Titles[11]);
-		PROTECT(swOutput_KEY_SWPMATRIC = NEW_OBJECT(swOutput_KEY));
-		PROTECT(r_SWPMATRIC_NAME = NEW_STRING(1));
-		SET_STRING_ELT(r_SWPMATRIC_NAME, 0, mkChar(cSWoutput_KEY_Titles[11]));
-		SET_SLOT(swOutput_KEY_SWPMATRIC, install("Title"), r_SWPMATRIC_NAME);
-		if (useTimeStep) {
-			if(debug) Rprintf("\tUseTimeStep - %d\n", length(Periods));
-			PROTECT(r_SWPMATRIC_PERIOD = NEW_INTEGER(length(Periods)));
-			if(debug) Rprintf("\tr_SWPMATRIC_PERIOD - %d\n", length(r_SWPMATRIC_PERIOD));
-			for(i=0; i<length(Periods); i++)
-				INTEGER(r_SWPMATRIC_PERIOD)[i]=INTEGER(Periods)[i];
-			SET_SLOT(swOutput_KEY_SWPMATRIC, install("TimeStep"), r_SWPMATRIC_PERIOD);
-			UNPROTECT(1);
-		} else {
-			if(debug) Rprintf("\t ! UseTimeStep\n");
-			PROTECT(r_SWPMATRIC_PERIOD = NEW_INTEGER(1));
-			INTEGER(r_SWPMATRIC_PERIOD)[0]=INTEGER(Periods)[9];
-			SET_SLOT(swOutput_KEY_SWPMATRIC, install("TimeStep"), r_SWPMATRIC_PERIOD);
-			UNPROTECT(1);
-		}
-		if(periodUse[11][0]) {
-			if(debug) Rprintf("\tdy\n");
-			PROTECT(RswpMatric_dy = allocMatrix(REALSXP, dy_nrow, RswpMatric_columns+2));
-			PROTECT(RswpMatric_names_dy = allocVector(VECSXP, 2));
-			PROTECT(RswpMatric_names_y_dy = allocVector(STRSXP, RswpMatric_columns + 2));
-			SET_STRING_ELT(RswpMatric_names_y_dy, 0, mkChar("Year"));
-			SET_STRING_ELT(RswpMatric_names_y_dy, 1, mkChar("DOY"));
-			for (i = 0; i < tLayers; i++)
-				SET_STRING_ELT(RswpMatric_names_y_dy, i + 2, mkChar(Layers_names[i]));
-			SET_VECTOR_ELT(RswpMatric_names_dy, 1, RswpMatric_names_y_dy);
-			setAttrib(RswpMatric_dy, R_DimNamesSymbol, RswpMatric_names_dy);
-			SET_SLOT(swOutput_KEY_SWPMATRIC, install("Day"), RswpMatric_dy);
-			UNPROTECT(3);
-		}
-		if(periodUse[11][1]) {
-			if(debug) Rprintf("\twk\n");
-			PROTECT(RswpMatric_wk = allocMatrix(REALSXP, wk_nrow, RswpMatric_columns+2));
-			PROTECT(RswpMatric_names_wk = allocVector(VECSXP, 2));
-			PROTECT(RswpMatric_names_y_wk = allocVector(STRSXP, RswpMatric_columns + 2));
-			SET_STRING_ELT(RswpMatric_names_y_wk, 0, mkChar("Year"));
-			SET_STRING_ELT(RswpMatric_names_y_wk, 1, mkChar("Week"));
-			for (i = 0; i < tLayers; i++)
-				SET_STRING_ELT(RswpMatric_names_y_wk, i + 2, mkChar(Layers_names[i]));
-			SET_VECTOR_ELT(RswpMatric_names_wk, 1, RswpMatric_names_y_wk);
-			setAttrib(RswpMatric_wk, R_DimNamesSymbol, RswpMatric_names_wk);
-			SET_SLOT(swOutput_KEY_SWPMATRIC, install("Week"), RswpMatric_wk);
-			UNPROTECT(3);
-		}
-		if(periodUse[11][2]) {
-			if(debug) Rprintf("\tmo\n");
-			PROTECT(RswpMatric_mo = allocMatrix(REALSXP, mo_nrow, RswpMatric_columns+2));
-			PROTECT(RswpMatric_names_mo = allocVector(VECSXP, 2));
-			PROTECT(RswpMatric_names_y_mo = allocVector(STRSXP, RswpMatric_columns + 2));
-			SET_STRING_ELT(RswpMatric_names_y_mo, 0, mkChar("Year"));
-			SET_STRING_ELT(RswpMatric_names_y_mo, 1, mkChar("Month"));
-			for (i = 0; i < tLayers; i++)
-				SET_STRING_ELT(RswpMatric_names_y_mo, i + 2, mkChar(Layers_names[i]));
-			SET_VECTOR_ELT(RswpMatric_names_mo, 1, RswpMatric_names_y_mo);
-			setAttrib(RswpMatric_mo, R_DimNamesSymbol, RswpMatric_names_mo);
-			SET_SLOT(swOutput_KEY_SWPMATRIC, install("Month"), RswpMatric_mo);
-			UNPROTECT(3);
-		}
-		if(periodUse[11][3]) {
-			if(debug) Rprintf("\tyr\n");
-			PROTECT(RswpMatric_yr = allocMatrix(REALSXP, yr_nrow, RswpMatric_columns+1));
-			PROTECT(RswpMatric_names_yr = allocVector(VECSXP, 2));
-			PROTECT(RswpMatric_names_y_yr = allocVector(STRSXP, RswpMatric_columns + 1));
-			SET_STRING_ELT(RswpMatric_names_y_yr, 0, mkChar("Year"));
-			for (i = 0; i < tLayers; i++)
-				SET_STRING_ELT(RswpMatric_names_y_yr, i + 1, mkChar(Layers_names[i]));
-			SET_VECTOR_ELT(RswpMatric_names_yr, 1, RswpMatric_names_y_yr);
-			setAttrib(RswpMatric_yr, R_DimNamesSymbol, RswpMatric_names_yr);
-			SET_SLOT(swOutput_KEY_SWPMATRIC, install("Year"), RswpMatric_yr);
-			UNPROTECT(3);
-		}
-		PROTECT(r_SWPMATRIC_COLUMNS = NEW_INTEGER(1));
-		INTEGER(r_SWPMATRIC_COLUMNS)[0]=RswpMatric_columns;
-		SET_SLOT(swOutput_KEY_SWPMATRIC, install("Columns"), r_SWPMATRIC_COLUMNS);
-		SET_SLOT(swOutput_Object, install(cSWoutput_Names[15]), swOutput_KEY_SWPMATRIC);
-		UNPROTECT(3);
-	}
-	//SURFACE WATER
-	if(use[12]) {
-		if(debug) Rprintf("%s\n",cSWoutput_KEY_Titles[12]);
-		PROTECT(swOutput_KEY_SURFACEWATER = NEW_OBJECT(swOutput_KEY));
-		PROTECT(r_SURFACEWATER_NAME = NEW_STRING(1));
-		SET_STRING_ELT(r_SURFACEWATER_NAME, 0, mkChar(cSWoutput_KEY_Titles[12]));
-		SET_SLOT(swOutput_KEY_SURFACEWATER, install("Title"), r_SURFACEWATER_NAME);
-		if (useTimeStep) {
-			PROTECT(r_SURFACEWATER_PERIOD = NEW_INTEGER(length(Periods)));
-			for(i=0; i<length(Periods); i++)
-				INTEGER(r_SURFACEWATER_PERIOD)[i]=INTEGER(Periods)[i];
-			SET_SLOT(swOutput_KEY_SURFACEWATER, install("TimeStep"), r_SURFACEWATER_PERIOD);
-			UNPROTECT(1);
-		} else {
-			PROTECT(r_SURFACEWATER_PERIOD = NEW_INTEGER(1));
-			INTEGER(r_SURFACEWATER_PERIOD)[0]=INTEGER(Periods)[12];
-			SET_SLOT(swOutput_KEY_SURFACEWATER, install("TimeStep"), r_SURFACEWATER_PERIOD);
-			UNPROTECT(1);
-		}
-		if(periodUse[12][0]) {
-			if(debug) Rprintf("\tdy\n");
-			PROTECT(Rsurface_water_dy = allocMatrix(REALSXP, dy_nrow, Rsurface_water_columns+2));
-			PROTECT(Rsurface_water_names_dy = allocVector(VECSXP, 2));
-			PROTECT(Rsurface_water_names_y_dy = allocVector(STRSXP, Rsurface_water_columns + 2));
-			SET_STRING_ELT(Rsurface_water_names_y_dy, 0, mkChar("Year"));
-			SET_STRING_ELT(Rsurface_water_names_y_dy, 1, mkChar("DOY"));
-			SET_STRING_ELT(Rsurface_water_names_y_dy, 2, mkChar("surfaceWater_cm"));
-			SET_VECTOR_ELT(Rsurface_water_names_dy, 1, Rsurface_water_names_y_dy);
-			setAttrib(Rsurface_water_dy, R_DimNamesSymbol, Rsurface_water_names_dy);
-			SET_SLOT(swOutput_KEY_SURFACEWATER, install("Day"), Rsurface_water_dy);
-			UNPROTECT(3);
-		}
-		if(periodUse[12][1]) {
-			if(debug) Rprintf("\twk\n");
-			PROTECT(Rsurface_water_wk = allocMatrix(REALSXP, wk_nrow, Rsurface_water_columns+2));
-			PROTECT(Rsurface_water_names_wk = allocVector(VECSXP, 2));
-			PROTECT(Rsurface_water_names_y_wk = allocVector(STRSXP, Rsurface_water_columns + 2));
-			SET_STRING_ELT(Rsurface_water_names_y_wk, 0, mkChar("Year"));
-			SET_STRING_ELT(Rsurface_water_names_y_wk, 1, mkChar("Week"));
-			SET_STRING_ELT(Rsurface_water_names_y_wk, 2, mkChar("surfaceWater_cm"));
-			SET_VECTOR_ELT(Rsurface_water_names_wk, 1, Rsurface_water_names_y_wk);
-			setAttrib(Rsurface_water_wk, R_DimNamesSymbol, Rsurface_water_names_wk);
-			SET_SLOT(swOutput_KEY_SURFACEWATER, install("Week"), Rsurface_water_wk);
-			UNPROTECT(3);
-		}
-		if(periodUse[12][2]) {
-			if(debug) Rprintf("\tmo\n");
-			PROTECT(Rsurface_water_mo = allocMatrix(REALSXP, mo_nrow, Rsurface_water_columns+2));
-			PROTECT(Rsurface_water_names_mo = allocVector(VECSXP, 2));
-			PROTECT(Rsurface_water_names_y_mo = allocVector(STRSXP, Rsurface_water_columns + 2));
-			SET_STRING_ELT(Rsurface_water_names_y_mo, 0, mkChar("Year"));
-			SET_STRING_ELT(Rsurface_water_names_y_mo, 1, mkChar("Month"));
-			SET_STRING_ELT(Rsurface_water_names_y_mo, 2, mkChar("surfaceWater_cm"));
-			SET_VECTOR_ELT(Rsurface_water_names_mo, 1, Rsurface_water_names_y_mo);
-			setAttrib(Rsurface_water_mo, R_DimNamesSymbol, Rsurface_water_names_mo);
-			SET_SLOT(swOutput_KEY_SURFACEWATER, install("Month"), Rsurface_water_mo);
-			UNPROTECT(3);
-		}
-		if(periodUse[12][3]) {
-			if(debug) Rprintf("\tyr\n");
-			PROTECT(Rsurface_water_yr = allocMatrix(REALSXP, yr_nrow, Rsurface_water_columns+1));
-			PROTECT(Rsurface_water_names_yr = allocVector(VECSXP, 2));
-			PROTECT(Rsurface_water_names_y_yr = allocVector(STRSXP, Rsurface_water_columns + 1));
-			SET_STRING_ELT(Rsurface_water_names_y_yr, 0, mkChar("Year"));
-			SET_STRING_ELT(Rsurface_water_names_y_yr, 1, mkChar("surfaceWater_cm"));
-			SET_VECTOR_ELT(Rsurface_water_names_yr, 1, Rsurface_water_names_y_yr);
-			setAttrib(Rsurface_water_yr, R_DimNamesSymbol, Rsurface_water_names_yr);
-			SET_SLOT(swOutput_KEY_SURFACEWATER, install("Year"), Rsurface_water_yr);
-			UNPROTECT(3);
-		}
-		PROTECT(r_SURFACEWATER_COLUMNS = NEW_INTEGER(1));
-		INTEGER(r_SURFACEWATER_COLUMNS)[0]=Rsurface_water_columns;
-		SET_SLOT(swOutput_KEY_SURFACEWATER, install("Columns"), r_SURFACEWATER_COLUMNS);
-		SET_SLOT(swOutput_Object, install(cSWoutput_Names[16]), swOutput_KEY_SURFACEWATER);
-		UNPROTECT(3);
-	}
-	//TRANSP
-	if(use[13]) {
-		if(debug) Rprintf("%s\n",cSWoutput_KEY_Titles[13]);
-		PROTECT(swOutput_KEY_TRANSP = NEW_OBJECT(swOutput_KEY));
-		PROTECT(r_TRANSP_NAME = NEW_STRING(1));
-		SET_STRING_ELT(r_TRANSP_NAME, 0, mkChar(cSWoutput_KEY_Titles[13]));
-		SET_SLOT(swOutput_KEY_TRANSP, install("Title"), r_TRANSP_NAME);
-		if (useTimeStep) {
-			PROTECT(r_TRANSP_PERIOD = NEW_INTEGER(length(Periods)));
-			for(i=0; i<length(Periods); i++)
-				INTEGER(r_TRANSP_PERIOD)[i]=INTEGER(Periods)[i];
-			SET_SLOT(swOutput_KEY_TRANSP, install("TimeStep"), r_TRANSP_PERIOD);
-			UNPROTECT(1);
-		} else {
-			PROTECT(r_TRANSP_PERIOD = NEW_INTEGER(1));
-			INTEGER(r_TRANSP_PERIOD)[0]=INTEGER(Periods)[13];
-			SET_SLOT(swOutput_KEY_TRANSP, install("TimeStep"), r_TRANSP_PERIOD);
-			UNPROTECT(1);
-		}
-		if(periodUse[13][0]) {
-			if(debug) Rprintf("\tdy\n");
-			PROTECT(Rtransp_dy = allocMatrix(REALSXP, dy_nrow, Rtransp_columns+2));
-			PROTECT(Rtransp_names_dy = allocVector(VECSXP, 2));
-			PROTECT(Rtransp_names_y_dy = allocVector(STRSXP, Rtransp_columns + 2));
-			SET_STRING_ELT(Rtransp_names_y_dy, 0, mkChar("Year"));
-			SET_STRING_ELT(Rtransp_names_y_dy, 1, mkChar("DOY"));
-			for (i = 0; i < 5; i++) {
-				for (j = 0; j < tLayers; j++) {
-					strcpy(Ctemp, Ctransp_names[i]);
-					strcat(Ctemp, Layers_names[j]);
-					SET_STRING_ELT(Rtransp_names_y_dy, (i * tLayers + j) + 2, mkChar(Ctemp));
-				}
-			}
-			SET_VECTOR_ELT(Rtransp_names_dy, 1, Rtransp_names_y_dy);
-			setAttrib(Rtransp_dy, R_DimNamesSymbol, Rtransp_names_dy);
-			SET_SLOT(swOutput_KEY_TRANSP, install("Day"), Rtransp_dy);
-			UNPROTECT(3);
-		}
-		if(periodUse[13][1]) {
-			if(debug) Rprintf("\twk\n");
-			PROTECT(Rtransp_wk = allocMatrix(REALSXP, wk_nrow, Rtransp_columns+2));
-			PROTECT(Rtransp_names_wk = allocVector(VECSXP, 2));
-			PROTECT(Rtransp_names_y_wk = allocVector(STRSXP, Rtransp_columns + 2));
-			SET_STRING_ELT(Rtransp_names_y_wk, 0, mkChar("Year"));
-			SET_STRING_ELT(Rtransp_names_y_wk, 1, mkChar("Week"));
-			for (i = 0; i < 5; i++) {
-				for (j = 0; j < tLayers; j++) {
-					strcpy(Ctemp, Ctransp_names[i]);
-					strcat(Ctemp, Layers_names[j]);
-					SET_STRING_ELT(Rtransp_names_y_wk, (i * tLayers + j) + 2, mkChar(Ctemp));
-				}
-			}
-			SET_VECTOR_ELT(Rtransp_names_wk, 1, Rtransp_names_y_wk);
-			setAttrib(Rtransp_wk, R_DimNamesSymbol, Rtransp_names_wk);
-			SET_SLOT(swOutput_KEY_TRANSP, install("Week"), Rtransp_wk);
-			UNPROTECT(3);
-		}
-		if(periodUse[13][2]) {
-			if(debug) Rprintf("\tmo\n");
-			PROTECT(Rtransp_mo = allocMatrix(REALSXP, mo_nrow, Rtransp_columns+2));
-			PROTECT(Rtransp_names_mo = allocVector(VECSXP, 2));
-			PROTECT(Rtransp_names_y_mo = allocVector(STRSXP, Rtransp_columns + 2));
-			SET_STRING_ELT(Rtransp_names_y_mo, 0, mkChar("Year"));
-			SET_STRING_ELT(Rtransp_names_y_mo, 1, mkChar("Month"));
-			for (i = 0; i < 5; i++) {
-				for (j = 0; j < tLayers; j++) {
-					strcpy(Ctemp, Ctransp_names[i]);
-					strcat(Ctemp, Layers_names[j]);
-					SET_STRING_ELT(Rtransp_names_y_mo, (i * tLayers + j) + 2, mkChar(Ctemp));
-				}
-			}
-			SET_VECTOR_ELT(Rtransp_names_mo, 1, Rtransp_names_y_mo);
-			setAttrib(Rtransp_mo, R_DimNamesSymbol, Rtransp_names_mo);
-			SET_SLOT(swOutput_KEY_TRANSP, install("Month"), Rtransp_mo);
-			UNPROTECT(3);
-		}
-		if(periodUse[13][3]) {
-			if(debug) Rprintf("\tyr\n");
-			PROTECT(Rtransp_yr = allocMatrix(REALSXP, yr_nrow, Rtransp_columns+1));
-			PROTECT(Rtransp_names_yr = allocVector(VECSXP, 2));
-			PROTECT(Rtransp_names_y_yr = allocVector(STRSXP, Rtransp_columns + 1));
-			SET_STRING_ELT(Rtransp_names_y_yr, 0, mkChar("Year"));
-			for (i = 0; i < 5; i++) {
-				for (j = 0; j < tLayers; j++) {
-					strcpy(Ctemp, Ctransp_names[i]);
-					strcat(Ctemp, Layers_names[j]);
-					SET_STRING_ELT(Rtransp_names_y_yr, (i * tLayers + j) + 1, mkChar(Ctemp));
-				}
-			}
-			SET_VECTOR_ELT(Rtransp_names_yr, 1, Rtransp_names_y_yr);
-			setAttrib(Rtransp_yr, R_DimNamesSymbol, Rtransp_names_yr);
-			SET_SLOT(swOutput_KEY_TRANSP, install("Year"), Rtransp_yr);
-			UNPROTECT(3);
-		}
-		PROTECT(r_TRANSP_COLUMNS = NEW_INTEGER(1));
-		INTEGER(r_TRANSP_COLUMNS)[0]=Rtransp_columns;
-		SET_SLOT(swOutput_KEY_TRANSP, install("Columns"), r_TRANSP_COLUMNS);
-		SET_SLOT(swOutput_Object, install(cSWoutput_Names[17]), swOutput_KEY_TRANSP);
-		UNPROTECT(3);
-	}
-	//EVAP SOIL
-	if(use[14]) {
-		if(debug) Rprintf("%s\n",cSWoutput_KEY_Titles[14]);
-		PROTECT(swOutput_KEY_EVAPSOIL = NEW_OBJECT(swOutput_KEY));
-		PROTECT(r_EVAPSOIL_NAME = NEW_STRING(1));
-		SET_STRING_ELT(r_EVAPSOIL_NAME , 0, mkChar(cSWoutput_KEY_Titles[14]));
-		SET_SLOT(swOutput_KEY_EVAPSOIL, install("Title"), r_EVAPSOIL_NAME);
-		if (useTimeStep) {
-			PROTECT(r_EVAPSOIL_PERIOD = NEW_INTEGER(length(Periods)));
-			for(i=0; i<length(Periods); i++)
-				INTEGER(r_EVAPSOIL_PERIOD)[i]=INTEGER(Periods)[i];
-			SET_SLOT(swOutput_KEY_EVAPSOIL, install("TimeStep"), r_EVAPSOIL_PERIOD);
-			UNPROTECT(1);
-		} else {
-			PROTECT(r_EVAPSOIL_PERIOD = NEW_INTEGER(1));
-			INTEGER(r_EVAPSOIL_PERIOD)[0]=INTEGER(Periods)[14];
-			SET_SLOT(swOutput_KEY_EVAPSOIL, install("TimeStep"), r_EVAPSOIL_PERIOD);
-			UNPROTECT(1);
-		}
-		if(periodUse[14][0]) {
-			if(debug) Rprintf("\tdy\n");
-			PROTECT(Revasoil_dy = allocMatrix(REALSXP, dy_nrow, Revasoil_columns+2));
-			PROTECT(Revap_soil_names_dy = allocVector(VECSXP, 2));
-			PROTECT(Revap_soil_names_y_dy = allocVector(STRSXP, Revasoil_columns + 2));
-			SET_STRING_ELT(Revap_soil_names_y_dy, 0, mkChar("Year"));
-			SET_STRING_ELT(Revap_soil_names_y_dy, 1, mkChar("DOY"));
-			for (i = 0; i < Revasoil_columns; i++)
-				SET_STRING_ELT(Revap_soil_names_y_dy, i + 2, mkChar(Layers_names[i]));
-			SET_VECTOR_ELT(Revap_soil_names_dy, 1, Revap_soil_names_y_dy);
-			setAttrib(Revasoil_dy, R_DimNamesSymbol, Revap_soil_names_dy);
-			SET_SLOT(swOutput_KEY_EVAPSOIL, install("Day"), Revasoil_dy);
-			UNPROTECT(3);
-		}
-		if(periodUse[14][1]) {
-			if(debug) Rprintf("\twk\n");
-			PROTECT(Revasoil_wk = allocMatrix(REALSXP, wk_nrow, Revasoil_columns+2));
-			PROTECT(Revap_soil_names_wk = allocVector(VECSXP, 2));
-			PROTECT(Revap_soil_names_y_wk = allocVector(STRSXP, Revasoil_columns + 2));
-			SET_STRING_ELT(Revap_soil_names_y_wk, 0, mkChar("Year"));
-			SET_STRING_ELT(Revap_soil_names_y_wk, 1, mkChar("Week"));
-			for (i = 0; i < Revasoil_columns; i++)
-				SET_STRING_ELT(Revap_soil_names_y_wk, i + 2, mkChar(Layers_names[i]));
-			SET_VECTOR_ELT(Revap_soil_names_wk, 1, Revap_soil_names_y_wk);
-			setAttrib(Revasoil_wk, R_DimNamesSymbol, Revap_soil_names_wk);
-			SET_SLOT(swOutput_KEY_EVAPSOIL, install("Week"), Revasoil_wk);
-			UNPROTECT(3);
-		}
-		if(periodUse[14][2]) {
-			if(debug) Rprintf("\tmo\n");
-			PROTECT(Revasoil_mo = allocMatrix(REALSXP, mo_nrow, Revasoil_columns+2));
-			PROTECT(Revap_soil_names_mo = allocVector(VECSXP, 2));
-			PROTECT(Revap_soil_names_y_mo = allocVector(STRSXP, Revasoil_columns + 2));
-			SET_STRING_ELT(Revap_soil_names_y_mo, 0, mkChar("Year"));
-			SET_STRING_ELT(Revap_soil_names_y_mo, 1, mkChar("Month"));
-			for (i = 0; i < Revasoil_columns; i++)
-				SET_STRING_ELT(Revap_soil_names_y_mo, i + 2, mkChar(Layers_names[i]));
-			SET_VECTOR_ELT(Revap_soil_names_mo, 1, Revap_soil_names_y_mo);
-			setAttrib(Revasoil_mo, R_DimNamesSymbol, Revap_soil_names_mo);
-			SET_SLOT(swOutput_KEY_EVAPSOIL, install("Month"), Revasoil_mo);
-			UNPROTECT(3);
-		}
-		if(periodUse[14][3]) {
-			if(debug) Rprintf("\tyr\n");
-			PROTECT(Revasoil_yr = allocMatrix(REALSXP, yr_nrow, Revasoil_columns+1));
-			PROTECT(Revap_soil_names_yr = allocVector(VECSXP, 2));
-			PROTECT(Revap_soil_names_y_yr = allocVector(STRSXP, Revasoil_columns + 1));
-			SET_STRING_ELT(Revap_soil_names_y_yr, 0, mkChar("Year"));
-			for (i = 0; i < Revasoil_columns; i++)
-				SET_STRING_ELT(Revap_soil_names_y_yr, i + 1, mkChar(Layers_names[i]));
-			SET_VECTOR_ELT(Revap_soil_names_yr, 1, Revap_soil_names_y_yr);
-			setAttrib(Revasoil_yr, R_DimNamesSymbol, Revap_soil_names_yr);
-			SET_SLOT(swOutput_KEY_EVAPSOIL, install("Year"), Revasoil_yr);
-			UNPROTECT(3);
-		}
-		PROTECT(r_EVAPSOIL_COLUMNS = NEW_INTEGER(1));
-		INTEGER(r_EVAPSOIL_COLUMNS)[0]=Revasoil_columns;
-		SET_SLOT(swOutput_KEY_EVAPSOIL, install("Columns"), r_EVAPSOIL_COLUMNS);
-		SET_SLOT(swOutput_Object, install(cSWoutput_Names[18]), swOutput_KEY_EVAPSOIL);
-		UNPROTECT(3);
-	}
-	//EVAP SURFACE
-	if(use[15]) {
-		if(debug) Rprintf("%s\n",cSWoutput_KEY_Titles[15]);
-		PROTECT(swOutput_KEY_EVAPSURFACE = NEW_OBJECT(swOutput_KEY));
-		PROTECT(r_EVAPSURFACE_NAME = NEW_STRING(1));
-		SET_STRING_ELT(r_EVAPSURFACE_NAME, 0, mkChar(cSWoutput_KEY_Titles[15]));
-		SET_SLOT(swOutput_KEY_EVAPSURFACE, install("Title"), r_EVAPSURFACE_NAME);
-		if (useTimeStep) {
-			PROTECT(r_EVAPSURFACE_PERIOD = NEW_INTEGER(length(Periods)));
-			for(i=0; i<length(Periods); i++)
-				INTEGER(r_EVAPSURFACE_PERIOD)[i]=INTEGER(Periods)[i];
-			SET_SLOT(swOutput_KEY_EVAPSURFACE, install("TimeStep"), r_EVAPSURFACE_PERIOD);
-			UNPROTECT(1);
-		} else {
-			PROTECT(r_EVAPSURFACE_PERIOD = NEW_INTEGER(1));
-			INTEGER(r_EVAPSURFACE_PERIOD)[0]=INTEGER(Periods)[15];
-			SET_SLOT(swOutput_KEY_EVAPSURFACE, install("TimeStep"), r_EVAPSURFACE_PERIOD);
-			UNPROTECT(1);
-		}
-		if(periodUse[15][0]) {
-			if(debug) Rprintf("\tdy\n");
-			PROTECT(Revasurface_dy = allocMatrix(REALSXP, dy_nrow, Revasurface_columns+2));
-			PROTECT(Revap_surface_names_dy = allocVector(VECSXP, 2));
-			PROTECT(Revap_surface_names_y_dy = allocVector(STRSXP, Revasurface_columns + 2));
-			SET_STRING_ELT(Revap_surface_names_y_dy, 0, mkChar("Year"));
-			SET_STRING_ELT(Revap_surface_names_y_dy, 1, mkChar("DOY"));
-			for (i = 0; i < Revasurface_columns; i++)
-				SET_STRING_ELT(Revap_surface_names_y_dy, i + 2, mkChar(Cevap_surface_names[i]));
-			SET_VECTOR_ELT(Revap_surface_names_dy, 1, Revap_surface_names_y_dy);
-			setAttrib(Revasurface_dy, R_DimNamesSymbol, Revap_surface_names_dy);
-			SET_SLOT(swOutput_KEY_EVAPSURFACE, install("Day"), Revasurface_dy);
-			UNPROTECT(3);
-		}
-		if(periodUse[15][1]) {
-			if(debug) Rprintf("\twk\n");
-			PROTECT(Revasurface_wk = allocMatrix(REALSXP, wk_nrow, Revasurface_columns+2));
-			PROTECT(Revap_surface_names_wk = allocVector(VECSXP, 2));
-			PROTECT(Revap_surface_names_y_wk = allocVector(STRSXP, Revasurface_columns + 2));
-			SET_STRING_ELT(Revap_surface_names_y_wk, 0, mkChar("Year"));
-			SET_STRING_ELT(Revap_surface_names_y_wk, 1, mkChar("Week"));
-			for (i = 0; i < Revasurface_columns; i++)
-				SET_STRING_ELT(Revap_surface_names_y_wk, i + 2, mkChar(Cevap_surface_names[i]));
-			SET_VECTOR_ELT(Revap_surface_names_wk, 1, Revap_surface_names_y_wk);
-			setAttrib(Revasurface_wk, R_DimNamesSymbol, Revap_surface_names_wk);
-			SET_SLOT(swOutput_KEY_EVAPSURFACE, install("Week"), Revasurface_wk);
-			UNPROTECT(3);
-		}
-		if(periodUse[15][2]) {
-			if(debug) Rprintf("\tmo\n");
-			PROTECT(Revasurface_mo = allocMatrix(REALSXP, mo_nrow, Revasurface_columns+2));
-			PROTECT(Revap_surface_names_mo = allocVector(VECSXP, 2));
-			PROTECT(Revap_surface_names_y_mo = allocVector(STRSXP, Revasurface_columns + 2));
-			SET_STRING_ELT(Revap_surface_names_y_mo, 0, mkChar("Year"));
-			SET_STRING_ELT(Revap_surface_names_y_mo, 1, mkChar("Month"));
-			for (i = 0; i < Revasurface_columns; i++)
-				SET_STRING_ELT(Revap_surface_names_y_mo, i + 2, mkChar(Cevap_surface_names[i]));
-			SET_VECTOR_ELT(Revap_surface_names_mo, 1, Revap_surface_names_y_mo);
-			setAttrib(Revasurface_mo, R_DimNamesSymbol, Revap_surface_names_mo);
-			SET_SLOT(swOutput_KEY_EVAPSURFACE, install("Month"), Revasurface_mo);
-			UNPROTECT(3);
-		}
-		if(periodUse[15][3]) {
-			if(debug) Rprintf("\tyr\n");
-			PROTECT(Revasurface_yr = allocMatrix(REALSXP, yr_nrow, Revasurface_columns+1));
-			PROTECT(Revap_surface_names_yr = allocVector(VECSXP, 2));
-			PROTECT(Revap_surface_names_y_yr = allocVector(STRSXP, Revasurface_columns + 1));
-			SET_STRING_ELT(Revap_surface_names_y_yr, 0, mkChar("Year"));
-			for (i = 0; i < Revasurface_columns; i++)
-				SET_STRING_ELT(Revap_surface_names_y_yr, i + 1, mkChar(Cevap_surface_names[i]));
-			SET_VECTOR_ELT(Revap_surface_names_yr, 1, Revap_surface_names_y_yr);
-			setAttrib(Revasurface_yr, R_DimNamesSymbol, Revap_surface_names_yr);
-			SET_SLOT(swOutput_KEY_EVAPSURFACE, install("Year"), Revasurface_yr);
-			UNPROTECT(3);
-		}
-
-		PROTECT(r_EVAPSURFACE_COLUMNS = NEW_INTEGER(1));
-		INTEGER(r_EVAPSURFACE_COLUMNS)[0]=Revasurface_columns;
-		SET_SLOT(swOutput_KEY_EVAPSURFACE, install("Columns"), r_EVAPSURFACE_COLUMNS);
-		SET_SLOT(swOutput_Object, install(cSWoutput_Names[19]), swOutput_KEY_EVAPSURFACE);
-		UNPROTECT(3);
-	}
-	//SOIL INTERCEPTION
-	if(use[16]) {
-		if(debug) Rprintf("%s\n",cSWoutput_KEY_Titles[16]);
-		PROTECT(swOutput_KEY_INTERCEPTION = NEW_OBJECT(swOutput_KEY));
-		PROTECT(r_INTERCEPTION_NAME = NEW_STRING(1));
-		SET_STRING_ELT(r_INTERCEPTION_NAME, 0, mkChar(cSWoutput_KEY_Titles[16]));
-		SET_SLOT(swOutput_KEY_INTERCEPTION, install("Title"), r_INTERCEPTION_NAME);
-		if (useTimeStep) {
-			PROTECT(r_INTERCEPTION_PERIOD = NEW_INTEGER(length(Periods)));
-			for(i=0; i<length(Periods); i++)
-				INTEGER(r_INTERCEPTION_PERIOD)[i]=INTEGER(Periods)[i];
-			SET_SLOT(swOutput_KEY_INTERCEPTION, install("TimeStep"), r_INTERCEPTION_PERIOD);
-			UNPROTECT(1);
-		} else {
-			PROTECT(r_INTERCEPTION_PERIOD = NEW_INTEGER(1));
-			INTEGER(r_INTERCEPTION_PERIOD)[0]=INTEGER(Periods)[16];
-			SET_SLOT(swOutput_KEY_INTERCEPTION, install("TimeStep"), r_INTERCEPTION_PERIOD);
-			UNPROTECT(1);
-		}
-		if(periodUse[16][0]) {
-			if(debug) Rprintf("\tdy\n");
-			PROTECT(Rinterception_dy = allocMatrix(REALSXP, dy_nrow, Rinterception_columns+2));
-			PROTECT(Rinterception_names_dy = allocVector(VECSXP, 2));
-			PROTECT(Rinterception_names_y_dy = allocVector(STRSXP, Rinterception_columns + 2));
-			SET_STRING_ELT(Rinterception_names_y_dy, 0, mkChar("Year"));
-			SET_STRING_ELT(Rinterception_names_y_dy, 1, mkChar("DOY"));
-			for (i = 0; i < Rinterception_columns; i++)
-				SET_STRING_ELT(Rinterception_names_y_dy, i + 2, mkChar(Cinterception_names[i]));
-			SET_VECTOR_ELT(Rinterception_names_dy, 1, Rinterception_names_y_dy);
-			setAttrib(Rinterception_dy, R_DimNamesSymbol, Rinterception_names_dy);
-			SET_SLOT(swOutput_KEY_INTERCEPTION, install("Day"), Rinterception_dy);
-			UNPROTECT(3);
-		}
-		if(periodUse[16][1]) {
-			if(debug) Rprintf("\twk\n");
-			PROTECT(Rinterception_wk = allocMatrix(REALSXP, wk_nrow, Rinterception_columns+2));
-			PROTECT(Rinterception_names_wk = allocVector(VECSXP, 2));
-			PROTECT(Rinterception_names_y_wk = allocVector(STRSXP, Rinterception_columns + 2));
-			SET_STRING_ELT(Rinterception_names_y_wk, 0, mkChar("Year"));
-			SET_STRING_ELT(Rinterception_names_y_wk, 1, mkChar("Week"));
-			for (i = 0; i < Rinterception_columns; i++)
-				SET_STRING_ELT(Rinterception_names_y_wk, i + 2, mkChar(Cinterception_names[i]));
-			SET_VECTOR_ELT(Rinterception_names_wk, 1, Rinterception_names_y_wk);
-			setAttrib(Rinterception_wk, R_DimNamesSymbol, Rinterception_names_wk);
-			SET_SLOT(swOutput_KEY_INTERCEPTION, install("Week"), Rinterception_wk);
-			UNPROTECT(3);
-		}
-		if(periodUse[16][2]) {
-			if(debug) Rprintf("\tmo\n");
-			PROTECT(Rinterception_mo = allocMatrix(REALSXP, mo_nrow, Rinterception_columns+2));
-			PROTECT(Rinterception_names_mo = allocVector(VECSXP, 2));
-			PROTECT(Rinterception_names_y_mo = allocVector(STRSXP, Rinterception_columns + 2));
-			SET_STRING_ELT(Rinterception_names_y_mo, 0, mkChar("Year"));
-			SET_STRING_ELT(Rinterception_names_y_mo, 1, mkChar("Month"));
-			for (i = 0; i < Rinterception_columns; i++)
-				SET_STRING_ELT(Rinterception_names_y_mo, i + 2, mkChar(Cinterception_names[i]));
-			SET_VECTOR_ELT(Rinterception_names_mo, 1, Rinterception_names_y_mo);
-			setAttrib(Rinterception_mo, R_DimNamesSymbol, Rinterception_names_mo);
-			SET_SLOT(swOutput_KEY_INTERCEPTION, install("Month"), Rinterception_mo);
-			UNPROTECT(3);
-		}
-		if(periodUse[16][3]) {
-			if(debug) Rprintf("\tyr\n");
-			PROTECT(Rinterception_yr = allocMatrix(REALSXP, yr_nrow, Rinterception_columns+1));
-			PROTECT(Rinterception_names_yr = allocVector(VECSXP, 2));
-			PROTECT(Rinterception_names_y_yr = allocVector(STRSXP, Rinterception_columns + 1));
-			SET_STRING_ELT(Rinterception_names_y_yr, 0, mkChar("Year"));
-			for (i = 0; i < Rinterception_columns; i++)
-				SET_STRING_ELT(Rinterception_names_y_yr, i + 1, mkChar(Cinterception_names[i]));
-			SET_VECTOR_ELT(Rinterception_names_yr, 1, Rinterception_names_y_yr);
-			setAttrib(Rinterception_yr, R_DimNamesSymbol, Rinterception_names_yr);
-			SET_SLOT(swOutput_KEY_INTERCEPTION, install("Year"), Rinterception_yr);
-			UNPROTECT(3);
-		}
-		PROTECT(r_INTERCEPTION_COLUMNS = NEW_INTEGER(1));
-		INTEGER(r_INTERCEPTION_COLUMNS)[0]=Rinterception_columns;
-		SET_SLOT(swOutput_KEY_INTERCEPTION, install("Columns"), r_INTERCEPTION_COLUMNS);
-		SET_SLOT(swOutput_Object, install(cSWoutput_Names[20]), swOutput_KEY_INTERCEPTION);
-		UNPROTECT(3);
-	}
-	//Percolation
-	if(use[17]) {
-		if(debug) Rprintf("%s\n",cSWoutput_KEY_Titles[17]);
-		PROTECT(swOutput_KEY_LYRDRAIN = NEW_OBJECT(swOutput_KEY));
-		PROTECT(r_LYRDRAIN_NAME = NEW_STRING(1));
-		SET_STRING_ELT(r_LYRDRAIN_NAME, 0, mkChar(cSWoutput_KEY_Titles[17]));
-		SET_SLOT(swOutput_KEY_LYRDRAIN, install("Title"), r_LYRDRAIN_NAME);
-		if (useTimeStep) {
-			PROTECT(r_LYRDRAIN_PERIOD = NEW_INTEGER(length(Periods)));
-			for(i=0; i<length(Periods); i++)
-				INTEGER(r_LYRDRAIN_PERIOD)[i]=INTEGER(Periods)[i];
-			SET_SLOT(swOutput_KEY_LYRDRAIN, install("TimeStep"), r_LYRDRAIN_PERIOD);
-			UNPROTECT(1);
-		} else {
-			PROTECT(r_LYRDRAIN_PERIOD = NEW_INTEGER(1));
-			INTEGER(r_LYRDRAIN_PERIOD)[0]=INTEGER(Periods)[17];
-			SET_SLOT(swOutput_KEY_LYRDRAIN, install("TimeStep"), r_LYRDRAIN_PERIOD);
-			UNPROTECT(1);
-		}
-		if(periodUse[17][0]) {
-			if(debug) Rprintf("\tdy\n");
-			PROTECT(Rpercolation_dy = allocMatrix(REALSXP, dy_nrow, Rpercolation_columns+2));
-			PROTECT(Rpercolation_names_dy = allocVector(VECSXP, 2));
-			PROTECT(Rpercolation_names_y_dy = allocVector(STRSXP, Rpercolation_columns + 2));
-			SET_STRING_ELT(Rpercolation_names_y_dy, 0, mkChar("Year"));
-			SET_STRING_ELT(Rpercolation_names_y_dy, 1, mkChar("DOY"));
-			for (i = 0; i < (tLayers - 1); i++)
-				SET_STRING_ELT(Rpercolation_names_y_dy, i + 2, mkChar(Layers_names[i]));
-			SET_VECTOR_ELT(Rpercolation_names_dy, 1, Rpercolation_names_y_dy);
-			setAttrib(Rpercolation_dy, R_DimNamesSymbol, Rpercolation_names_dy);
-			SET_SLOT(swOutput_KEY_LYRDRAIN, install("Day"), Rpercolation_dy);
-			UNPROTECT(3);
-		}
-		if(periodUse[17][1]) {
-			if(debug) Rprintf("\twk\n");
-			PROTECT(Rpercolation_wk = allocMatrix(REALSXP, wk_nrow, Rpercolation_columns+2));
-			PROTECT(Rpercolation_names_wk = allocVector(VECSXP, 2));
-			PROTECT(Rpercolation_names_y_wk = allocVector(STRSXP, Rpercolation_columns + 2));
-			SET_STRING_ELT(Rpercolation_names_y_wk, 0, mkChar("Year"));
-			SET_STRING_ELT(Rpercolation_names_y_wk, 1, mkChar("Week"));
-			for (i = 0; i < (tLayers - 1); i++)
-				SET_STRING_ELT(Rpercolation_names_y_wk, i + 2, mkChar(Layers_names[i]));
-			SET_VECTOR_ELT(Rpercolation_names_wk, 1, Rpercolation_names_y_wk);
-			setAttrib(Rpercolation_wk, R_DimNamesSymbol, Rpercolation_names_wk);
-			SET_SLOT(swOutput_KEY_LYRDRAIN, install("Week"), Rpercolation_wk);
-			UNPROTECT(3);
-		}
-		if(periodUse[17][2]) {
-			if(debug) Rprintf("\tmo\n");
-			PROTECT(Rpercolation_mo = allocMatrix(REALSXP, mo_nrow, Rpercolation_columns+2));
-			PROTECT(Rpercolation_names_mo = allocVector(VECSXP, 2));
-			PROTECT(Rpercolation_names_y_mo = allocVector(STRSXP, Rpercolation_columns + 2));
-			SET_STRING_ELT(Rpercolation_names_y_mo, 0, mkChar("Year"));
-			SET_STRING_ELT(Rpercolation_names_y_mo, 1, mkChar("Month"));
-			for (i = 0; i < (tLayers - 1); i++)
-				SET_STRING_ELT(Rpercolation_names_y_mo, i + 2, mkChar(Layers_names[i]));
-			SET_VECTOR_ELT(Rpercolation_names_mo, 1, Rpercolation_names_y_mo);
-			setAttrib(Rpercolation_mo, R_DimNamesSymbol, Rpercolation_names_mo);
-			SET_SLOT(swOutput_KEY_LYRDRAIN, install("Month"), Rpercolation_mo);
-			UNPROTECT(3);
-		}
-		if(periodUse[17][3]) {
-			if(debug) Rprintf("\tyr\n");
-			PROTECT(Rpercolation_yr = allocMatrix(REALSXP, yr_nrow, Rpercolation_columns+1));
-			PROTECT(Rpercolation_names_yr = allocVector(VECSXP, 2));
-			PROTECT(Rpercolation_names_y_yr = allocVector(STRSXP, Rpercolation_columns + 1));
-			SET_STRING_ELT(Rpercolation_names_y_yr, 0, mkChar("Year"));
-			for (i = 0; i < (tLayers - 1); i++)
-				SET_STRING_ELT(Rpercolation_names_y_yr, i + 1, mkChar(Layers_names[i]));
-			SET_VECTOR_ELT(Rpercolation_names_yr, 1, Rpercolation_names_y_yr);
-			setAttrib(Rpercolation_yr, R_DimNamesSymbol, Rpercolation_names_yr);
-			SET_SLOT(swOutput_KEY_LYRDRAIN, install("Year"), Rpercolation_yr);
-			UNPROTECT(3);
-		}
-		PROTECT(r_LYRDRAIN_COLUMNS = NEW_INTEGER(1));
-		INTEGER(r_LYRDRAIN_COLUMNS)[0]=Rpercolation_columns;
-		SET_SLOT(swOutput_KEY_LYRDRAIN, install("Columns"), r_LYRDRAIN_COLUMNS);
-		SET_SLOT(swOutput_Object, install(cSWoutput_Names[21]), swOutput_KEY_LYRDRAIN);
-		UNPROTECT(3);
-	}
-	//Hydred
-	if(use[18]) {
-		if(debug) Rprintf("%s\n",cSWoutput_KEY_Titles[18]);
-		PROTECT(swOutput_KEY_HYDRED = NEW_OBJECT(swOutput_KEY));
-		PROTECT(r_HYDRED_NAME = NEW_STRING(1));
-		SET_STRING_ELT(r_HYDRED_NAME, 0, mkChar(cSWoutput_KEY_Titles[18]));
-		SET_SLOT(swOutput_KEY_HYDRED, install("Title"), r_HYDRED_NAME);
-		if (useTimeStep) {
-			PROTECT(r_HYDRED_PERIOD = NEW_INTEGER(length(Periods)));
-			for(i=0; i<length(Periods); i++)
-				INTEGER(r_HYDRED_PERIOD)[i]=INTEGER(Periods)[i];
-			SET_SLOT(swOutput_KEY_HYDRED, install("TimeStep"), r_HYDRED_PERIOD);
-			UNPROTECT(1);
-		} else {
-			PROTECT(r_HYDRED_PERIOD = NEW_INTEGER(1));
-			INTEGER(r_HYDRED_PERIOD)[0]=INTEGER(Periods)[18];
-			SET_SLOT(swOutput_KEY_HYDRED, install("TimeStep"), r_HYDRED_PERIOD);
-			UNPROTECT(1);
-		}
-		if(periodUse[18][0]) {
-			if(debug) Rprintf("\tdy\n");
-			if(debug) Rprintf("\tRows dy_nrow %d Columns %d \n", dy_nrow, Rhydred_columns + 2);
-			PROTECT(Rhydred_dy = allocMatrix(REALSXP, dy_nrow, Rhydred_columns+2));
-			PROTECT(Rhydred_names_dy = allocVector(VECSXP, 2));
-			PROTECT(Rhydred_names_y_dy = allocVector(STRSXP, Rhydred_columns + 2));
-			SET_STRING_ELT(Rhydred_names_y_dy, 0, mkChar("Year"));
-			SET_STRING_ELT(Rhydred_names_y_dy, 1, mkChar("DOY"));
-			for (i = 0; i < 5; i++) {
-				for (j = 0; j < tLayers; j++) {
-					strcpy(Ctemp, Chydred_names[i]);
-					strcat(Ctemp, Layers_names[j]);
-					SET_STRING_ELT(Rhydred_names_y_dy, (i * tLayers + j) + 2, mkChar(Ctemp));
-				}
-			}
-			SET_VECTOR_ELT(Rhydred_names_dy, 1, Rhydred_names_y_dy);
-			setAttrib(Rhydred_dy, R_DimNamesSymbol, Rhydred_names_dy);
-			SET_SLOT(swOutput_KEY_HYDRED, install("Day"), Rhydred_dy);
-			UNPROTECT(3);
-		}
-		if(periodUse[18][1]) {
-			if(debug) Rprintf("\twk\n");
-			PROTECT(Rhydred_wk = allocMatrix(REALSXP, wk_nrow, Rhydred_columns+2));
-			PROTECT(Rhydred_names_wk = allocVector(VECSXP, 2));
-			PROTECT(Rhydred_names_y_wk = allocVector(STRSXP, Rhydred_columns + 2));
-			SET_STRING_ELT(Rhydred_names_y_wk, 0, mkChar("Year"));
-			SET_STRING_ELT(Rhydred_names_y_wk, 1, mkChar("Week"));
-			for (i = 0; i < 5; i++) {
-				for (j = 0; j < tLayers; j++) {
-					strcpy(Ctemp, Chydred_names[i]);
-					strcat(Ctemp, Layers_names[j]);
-					SET_STRING_ELT(Rhydred_names_y_wk, (i * tLayers + j) + 2, mkChar(Ctemp));
-				}
-			}
-			SET_VECTOR_ELT(Rhydred_names_wk, 1, Rhydred_names_y_wk);
-			setAttrib(Rhydred_wk, R_DimNamesSymbol, Rhydred_names_wk);
-			SET_SLOT(swOutput_KEY_HYDRED, install("Week"), Rhydred_wk);
-			UNPROTECT(3);
-		}
-		if(periodUse[18][2]) {
-			if(debug) Rprintf("\tmo\n");
-			PROTECT(Rhydred_mo = allocMatrix(REALSXP, mo_nrow, Rhydred_columns+2));
-			PROTECT(Rhydred_names_mo = allocVector(VECSXP, 2));
-			PROTECT(Rhydred_names_y_mo = allocVector(STRSXP, Rhydred_columns + 2));
-			SET_STRING_ELT(Rhydred_names_y_mo, 0, mkChar("Year"));
-			SET_STRING_ELT(Rhydred_names_y_mo, 1, mkChar("Month"));
-			for (i = 0; i < 5; i++) {
-				for (j = 0; j < tLayers; j++) {
-					strcpy(Ctemp, Chydred_names[i]);
-					strcat(Ctemp, Layers_names[j]);
-					SET_STRING_ELT(Rhydred_names_y_mo, (i * tLayers + j) + 2, mkChar(Ctemp));
-				}
-			}
-			SET_VECTOR_ELT(Rhydred_names_mo, 1, Rhydred_names_y_mo);
-			setAttrib(Rhydred_mo, R_DimNamesSymbol, Rhydred_names_mo);
-			SET_SLOT(swOutput_KEY_HYDRED, install("Month"), Rhydred_mo);
-			UNPROTECT(3);
-		}
-		if(periodUse[18][3]) {
-			if(debug) Rprintf("\tyr\n");
-			PROTECT(Rhydred_yr = allocMatrix(REALSXP, yr_nrow, Rhydred_columns+1));
-			PROTECT(Rhydred_names_yr = allocVector(VECSXP, 2));
-			PROTECT(Rhydred_names_y_yr = allocVector(STRSXP, Rhydred_columns + 1));
-			SET_STRING_ELT(Rhydred_names_y_yr, 0, mkChar("Year"));
-			for (i = 0; i < 5; i++) {
-				for (j = 0; j < tLayers; j++) {
-					strcpy(Ctemp, Chydred_names[i]);
-					strcat(Ctemp, Layers_names[j]);
-					SET_STRING_ELT(Rhydred_names_y_yr, (i * tLayers + j) + 1, mkChar(Ctemp));
-				}
-			}
-			SET_VECTOR_ELT(Rhydred_names_yr, 1, Rhydred_names_y_yr);
-			setAttrib(Rhydred_yr, R_DimNamesSymbol, Rhydred_names_yr);
-			SET_SLOT(swOutput_KEY_HYDRED, install("Year"), Rhydred_yr);
-			UNPROTECT(3);
-		}
-		PROTECT(r_HYDRED_COLUMNS = NEW_INTEGER(1));
-		INTEGER(r_HYDRED_COLUMNS)[0]=Rhydred_columns;
-		SET_SLOT(swOutput_KEY_HYDRED, install("Columns"), r_HYDRED_COLUMNS);
-		SET_SLOT(swOutput_Object, install(cSWoutput_Names[22]), swOutput_KEY_HYDRED);
-		UNPROTECT(3);
-	}
-	//ET - NOT USED
-	if(use[19]) {
-		if(debug) Rprintf("%s\n",cSWoutput_KEY_Titles[19]);
-		PROTECT(swOutput_KEY_ET = NEW_OBJECT(swOutput_KEY));
-		PROTECT(r_ET_NAME = NEW_STRING(1));
-		SET_STRING_ELT(r_ET_NAME, 0, mkChar(cSWoutput_KEY_Titles[19]));
-		SET_SLOT(swOutput_KEY_ET, install("Title"), r_ET_NAME);
-		if (useTimeStep) {
-			PROTECT(r_ET_PERIOD = NEW_INTEGER(length(Periods)));
-			for(i=0; i<length(Periods); i++)
-				INTEGER(r_ET_PERIOD)[i]=INTEGER(Periods)[i];
-			SET_SLOT(swOutput_KEY_ET, install("TimeStep"), r_ET_PERIOD);
-			UNPROTECT(1);
-		} else {
-			PROTECT(r_ET_PERIOD = NEW_INTEGER(1));
-			INTEGER(r_ET_PERIOD)[0]=INTEGER(Periods)[19];
-			SET_SLOT(swOutput_KEY_ET, install("TimeStep"), r_ET_PERIOD);
-			UNPROTECT(1);
-		}
-		if(periodUse[19][0]) {
-			PROTECT(Ret_dy = allocMatrix(REALSXP, dy_nrow, Ret_columns+2));
-
-			setAttrib(Ret_dy, R_DimNamesSymbol, Ret_names_dy);
-			SET_SLOT(swOutput_KEY_ET, install("Day"), Ret_dy);
-			UNPROTECT(1);
-		}
-		if(periodUse[19][1]) {
-			PROTECT(Ret_wk = allocMatrix(REALSXP, wk_nrow, Ret_columns+2));
-
-			setAttrib(Ret_wk, R_DimNamesSymbol, Ret_names_dy);
-			SET_SLOT(swOutput_KEY_ET, install("Week"), Ret_wk);
-			UNPROTECT(1);
-		}
-		if(periodUse[19][2]) {
-			PROTECT(Ret_mo = allocMatrix(REALSXP, mo_nrow, Ret_columns+2));
-
-			setAttrib(Ret_mo, R_DimNamesSymbol, Ret_names_dy);
-			SET_SLOT(swOutput_KEY_ET, install("Month"), Ret_mo);
-			UNPROTECT(1);
-		}
-		if(periodUse[19][3]) {
-			PROTECT(Ret_yr = allocMatrix(REALSXP, yr_nrow, Ret_columns+1));
-
-			setAttrib(Ret_yr, R_DimNamesSymbol, Ret_names_dy);
-			SET_SLOT(swOutput_KEY_ET, install("Year"), Ret_yr);
-			UNPROTECT(1);
-		}
-		PROTECT(r_ET_COLUMNS = NEW_INTEGER(1));
-		INTEGER(r_ET_COLUMNS)[0]=Ret_columns;
-		SET_SLOT(swOutput_KEY_ET, install("Columns"), r_ET_COLUMNS);
-		SET_SLOT(swOutput_Object, install(cSWoutput_Names[23]), swOutput_KEY_ET);
-		UNPROTECT(3);
-	}
-	//AET
-	if(use[20]) {
-		if(debug) Rprintf("%s\n",cSWoutput_KEY_Titles[20]);
-		PROTECT(swOutput_KEY_AET = NEW_OBJECT(swOutput_KEY));
-		PROTECT(r_AET_NAME = NEW_STRING(1));
-		SET_STRING_ELT(r_AET_NAME, 0, mkChar(cSWoutput_KEY_Titles[20]));
-		SET_SLOT(swOutput_KEY_AET, install("Title"), r_AET_NAME);
-		if (useTimeStep) {
-			PROTECT(r_AET_PERIOD = NEW_INTEGER(length(Periods)));
-			for(i=0; i<length(Periods); i++)
-				INTEGER(r_AET_PERIOD)[i]=INTEGER(Periods)[i];
-			SET_SLOT(swOutput_KEY_AET, install("TimeStep"), r_AET_PERIOD);
-			UNPROTECT(1);
-		} else {
-			PROTECT(r_AET_PERIOD = NEW_INTEGER(1));
-			INTEGER(r_AET_PERIOD)[0]=INTEGER(Periods)[20];
-			SET_SLOT(swOutput_KEY_AET, install("TimeStep"), r_AET_PERIOD);
-			UNPROTECT(1);
-		}
-		if(periodUse[20][0]) {
-			if(debug) Rprintf("\tdy\n");
-			PROTECT(Raet_dy = allocMatrix(REALSXP, dy_nrow, Raet_columns+2));
-			PROTECT(Raet_names_dy = allocVector(VECSXP, 2));
-			PROTECT(Raet_names_y_dy = allocVector(STRSXP, Raet_columns + 2));
-			SET_STRING_ELT(Raet_names_y_dy, 0, mkChar("Year"));
-			SET_STRING_ELT(Raet_names_y_dy, 1, mkChar("DOY"));
-			SET_STRING_ELT(Raet_names_y_dy, 2, mkChar("evapotr_cm"));
-			SET_VECTOR_ELT(Raet_names_dy, 1, Raet_names_y_dy);
-			setAttrib(Raet_dy, R_DimNamesSymbol, Raet_names_dy);
-			SET_SLOT(swOutput_KEY_AET, install("Day"), Raet_dy);
-			UNPROTECT(3);
-		}
-		if(periodUse[20][1]) {
-			if(debug) Rprintf("\twk\n");
-			PROTECT(Raet_wk = allocMatrix(REALSXP, wk_nrow, Raet_columns+2));
-			PROTECT(Raet_names_wk = allocVector(VECSXP, 2));
-			PROTECT(Raet_names_y_wk = allocVector(STRSXP, Raet_columns + 2));
-			SET_STRING_ELT(Raet_names_y_wk, 0, mkChar("Year"));
-			SET_STRING_ELT(Raet_names_y_wk, 1, mkChar("Week"));
-			SET_STRING_ELT(Raet_names_y_wk, 2, mkChar("evapotr_cm"));
-			SET_VECTOR_ELT(Raet_names_wk, 1, Raet_names_y_wk);
-			setAttrib(Raet_wk, R_DimNamesSymbol, Raet_names_wk);
-			SET_SLOT(swOutput_KEY_AET, install("Week"), Raet_wk);
-			UNPROTECT(3);
-		}
-		if(periodUse[20][2]) {
-			if(debug) Rprintf("\tmo\n");
-			PROTECT(Raet_mo = allocMatrix(REALSXP, mo_nrow, Raet_columns+2));
-			PROTECT(Raet_names_mo = allocVector(VECSXP, 2));
-			PROTECT(Raet_names_y_mo = allocVector(STRSXP, Raet_columns + 2));
-			SET_STRING_ELT(Raet_names_y_mo, 0, mkChar("Year"));
-			SET_STRING_ELT(Raet_names_y_mo, 1, mkChar("Month"));
-			SET_STRING_ELT(Raet_names_y_mo, 2, mkChar("evapotr_cm"));
-			SET_VECTOR_ELT(Raet_names_mo, 1, Raet_names_y_mo);
-			setAttrib(Raet_mo, R_DimNamesSymbol, Raet_names_mo);
-			SET_SLOT(swOutput_KEY_AET, install("Month"), Raet_mo);
-			UNPROTECT(3);
-		}
-		if(periodUse[20][3]) {
-			if(debug) Rprintf("\tyr\n");
-			PROTECT(Raet_yr = allocMatrix(REALSXP, yr_nrow, Raet_columns+1));
-			PROTECT(Raet_names_yr = allocVector(VECSXP, 2));
-			PROTECT(Raet_names_y_yr = allocVector(STRSXP, Raet_columns + 1));
-			SET_STRING_ELT(Raet_names_y_yr, 0, mkChar("Year"));
-			SET_STRING_ELT(Raet_names_y_yr, 1, mkChar("evapotr_cm"));
-			SET_VECTOR_ELT(Raet_names_yr, 1, Raet_names_y_yr);
-			setAttrib(Raet_yr, R_DimNamesSymbol, Raet_names_yr);
-			SET_SLOT(swOutput_KEY_AET, install("Year"), Raet_yr);
-			UNPROTECT(3);
-		}
-		PROTECT(r_AET_COLUMNS = NEW_INTEGER(1));
-		INTEGER(r_AET_COLUMNS)[0]=Raet_columns;
-		SET_SLOT(swOutput_KEY_AET, install("Columns"), r_AET_COLUMNS);
-		SET_SLOT(swOutput_Object, install(cSWoutput_Names[24]), swOutput_KEY_AET);
-		UNPROTECT(3);
-	}
-	//PET
-	if(use[21]) {
-		if(debug) Rprintf("%s\n",cSWoutput_KEY_Titles[21]);
-		PROTECT(swOutput_KEY_PET = NEW_OBJECT(swOutput_KEY));
-		PROTECT(r_PET_NAME = NEW_STRING(1));
-		SET_STRING_ELT(r_PET_NAME, 0, mkChar(cSWoutput_KEY_Titles[21]));
-		SET_SLOT(swOutput_KEY_PET, install("Title"), r_PET_NAME);
-		if (useTimeStep) {
-			PROTECT(r_PET_PERIOD = NEW_INTEGER(length(Periods)));
-			for(i=0; i<length(Periods); i++)
-				INTEGER(r_PET_PERIOD)[i]=INTEGER(Periods)[i];
-			SET_SLOT(swOutput_KEY_PET, install("TimeStep"), r_PET_PERIOD);
-			UNPROTECT(1);
-		} else {
-			PROTECT(r_PET_PERIOD = NEW_INTEGER(1));
-			INTEGER(r_PET_PERIOD)[0]=INTEGER(Periods)[21];
-			SET_SLOT(swOutput_KEY_PET, install("TimeStep"), r_PET_PERIOD);
-			UNPROTECT(1);
-		}
-		if(periodUse[21][0]) {
-			if(debug) Rprintf("\tdy\n");
-			PROTECT(Rpet_dy = allocMatrix(REALSXP, dy_nrow, Rpet_columns+2));
-			PROTECT(Rpet_names_dy = allocVector(VECSXP, 2));
-			PROTECT(Rpet_names_y_dy = allocVector(STRSXP, Rpet_columns + 2));
-			SET_STRING_ELT(Rpet_names_y_dy, 0, mkChar("Year"));
-			SET_STRING_ELT(Rpet_names_y_dy, 1, mkChar("DOY"));
-			SET_STRING_ELT(Rpet_names_y_dy, 2, mkChar("pet_cm"));
-			SET_VECTOR_ELT(Rpet_names_dy, 1, Rpet_names_y_dy);
-			setAttrib(Rpet_dy, R_DimNamesSymbol, Rpet_names_dy);
-			SET_SLOT(swOutput_KEY_PET, install("Day"), Rpet_dy);
-			UNPROTECT(3);
-		}
-		if(periodUse[21][1]) {
-			if(debug) Rprintf("\twk\n");
-			PROTECT(Rpet_wk = allocMatrix(REALSXP, wk_nrow, Rpet_columns+2));
-			PROTECT(Rpet_names_wk = allocVector(VECSXP, 2));
-			PROTECT(Rpet_names_y_wk = allocVector(STRSXP, Rpet_columns + 2));
-			SET_STRING_ELT(Rpet_names_y_wk, 0, mkChar("Year"));
-			SET_STRING_ELT(Rpet_names_y_wk, 1, mkChar("Week"));
-			SET_STRING_ELT(Rpet_names_y_wk, 2, mkChar("pet_cm"));
-			SET_VECTOR_ELT(Rpet_names_wk, 1, Rpet_names_y_wk);
-			setAttrib(Rpet_wk, R_DimNamesSymbol, Rpet_names_wk);
-			SET_SLOT(swOutput_KEY_PET, install("Week"), Rpet_wk);
-			UNPROTECT(3);
-		}
-		if(periodUse[21][2]) {
-			if(debug) Rprintf("\tmo\n");
-			PROTECT(Rpet_mo = allocMatrix(REALSXP, mo_nrow, Rpet_columns+2));
-			PROTECT(Rpet_names_mo = allocVector(VECSXP, 2));
-			PROTECT(Rpet_names_y_mo = allocVector(STRSXP, Rpet_columns + 2));
-			SET_STRING_ELT(Rpet_names_y_mo, 0, mkChar("Year"));
-			SET_STRING_ELT(Rpet_names_y_mo, 1, mkChar("Month"));
-			SET_STRING_ELT(Rpet_names_y_mo, 2, mkChar("pet_cm"));
-			SET_VECTOR_ELT(Rpet_names_mo, 1, Rpet_names_y_mo);
-			setAttrib(Rpet_mo, R_DimNamesSymbol, Rpet_names_mo);
-			SET_SLOT(swOutput_KEY_PET, install("Month"), Rpet_mo);
-			UNPROTECT(3);
-		}
-		if(periodUse[21][3]) {
-			if(debug) Rprintf("\tyr\n");
-			PROTECT(Rpet_yr = allocMatrix(REALSXP, yr_nrow, Rpet_columns+1));
-			PROTECT(Rpet_names_yr = allocVector(VECSXP, 2));
-			PROTECT(Rpet_names_y_yr = allocVector(STRSXP, Rpet_columns + 1));
-			SET_STRING_ELT(Rpet_names_y_yr, 0, mkChar("Year"));
-			SET_STRING_ELT(Rpet_names_y_yr, 1, mkChar("pet_cm"));
-			SET_VECTOR_ELT(Rpet_names_yr, 1, Rpet_names_y_yr);
-			setAttrib(Rpet_yr, R_DimNamesSymbol, Rpet_names_yr);
-			SET_SLOT(swOutput_KEY_PET, install("Year"), Rpet_yr);
-			UNPROTECT(3);
-		}
-		PROTECT(r_PET_COLUMNS = NEW_INTEGER(1));
-		INTEGER(r_PET_COLUMNS)[0]=Rpet_columns;
-		SET_SLOT(swOutput_KEY_PET, install("Columns"), r_PET_COLUMNS);
-		SET_SLOT(swOutput_Object, install(cSWoutput_Names[25]), swOutput_KEY_PET);
-		UNPROTECT(3);
-	}
-	//WET DAYS
-	if(use[22]) {
-		if(debug) Rprintf("%s\n",cSWoutput_KEY_Titles[22]);
-		PROTECT(swOutput_KEY_WETDAY = NEW_OBJECT(swOutput_KEY));
-		PROTECT(r_WETDAY_NAME = NEW_STRING(1));
-		SET_STRING_ELT(r_WETDAY_NAME, 0, mkChar(cSWoutput_KEY_Titles[22]));
-		SET_SLOT(swOutput_KEY_WETDAY, install("Title"), r_WETDAY_NAME);
-		if (useTimeStep) {
-			PROTECT(r_WETDAY_PERIOD = NEW_INTEGER(length(Periods)));
-			for(i=0; i<length(Periods); i++)
-				INTEGER(r_WETDAY_PERIOD)[i]=INTEGER(Periods)[i];
-			SET_SLOT(swOutput_KEY_WETDAY, install("TimeStep"), r_WETDAY_PERIOD);
-			UNPROTECT(1);
-		} else {
-			PROTECT(r_WETDAY_PERIOD = NEW_INTEGER(1));
-			INTEGER(r_WETDAY_PERIOD)[0]=INTEGER(Periods)[22];
-			SET_SLOT(swOutput_KEY_WETDAY, install("TimeStep"), r_WETDAY_PERIOD);
-			UNPROTECT(1);
-		}
-		if(periodUse[22][0]) {
-			if(debug) Rprintf("\tdy\n");
-			PROTECT(Rwetdays_dy = allocMatrix(REALSXP, dy_nrow, Rwetdays_columns+2));
-			PROTECT(Rwetdays_names_dy = allocVector(VECSXP, 2));
-			PROTECT(Rwetdays_names_y_dy = allocVector(STRSXP, Rwetdays_columns + 2));
-			SET_STRING_ELT(Rwetdays_names_y_dy, 0, mkChar("Year"));
-			SET_STRING_ELT(Rwetdays_names_y_dy, 1, mkChar("DOY"));
-			for (i = 0; i < tLayers; i++)
-				SET_STRING_ELT(Rwetdays_names_y_dy, i + 2, mkChar(Layers_names[i]));
-			SET_VECTOR_ELT(Rwetdays_names_dy, 1, Rwetdays_names_y_dy);
-			setAttrib(Rwetdays_dy, R_DimNamesSymbol, Rwetdays_names_dy);
-			SET_SLOT(swOutput_KEY_WETDAY, install("Day"), Rwetdays_dy);
-			UNPROTECT(3);
-		}
-		if(periodUse[22][1]) {
-			if(debug) Rprintf("\twk\n");
-			PROTECT(Rwetdays_wk = allocMatrix(REALSXP, wk_nrow, Rwetdays_columns+2));
-			PROTECT(Rwetdays_names_wk = allocVector(VECSXP, 2));
-			PROTECT(Rwetdays_names_y_wk = allocVector(STRSXP, Rwetdays_columns + 2));
-			SET_STRING_ELT(Rwetdays_names_y_wk, 0, mkChar("Year"));
-			SET_STRING_ELT(Rwetdays_names_y_wk, 1, mkChar("Week"));
-			for (i = 0; i < tLayers; i++)
-				SET_STRING_ELT(Rwetdays_names_y_wk, i + 2, mkChar(Layers_names[i]));
-			SET_VECTOR_ELT(Rwetdays_names_wk, 1, Rwetdays_names_y_wk);
-			setAttrib(Rwetdays_wk, R_DimNamesSymbol, Rwetdays_names_wk);
-			SET_SLOT(swOutput_KEY_WETDAY, install("Week"), Rwetdays_wk);
-			UNPROTECT(3);
-		}
-		if(periodUse[22][2]) {
-			if(debug) Rprintf("\tmo\n");
-			PROTECT(Rwetdays_mo = allocMatrix(REALSXP, mo_nrow, Rwetdays_columns+2));
-			PROTECT(Rwetdays_names_mo = allocVector(VECSXP, 2));
-			PROTECT(Rwetdays_names_y_mo = allocVector(STRSXP, Rwetdays_columns + 2));
-			SET_STRING_ELT(Rwetdays_names_y_mo, 0, mkChar("Year"));
-			SET_STRING_ELT(Rwetdays_names_y_mo, 1, mkChar("Month"));
-			for (i = 0; i < tLayers; i++)
-				SET_STRING_ELT(Rwetdays_names_y_mo, i + 2, mkChar(Layers_names[i]));
-			SET_VECTOR_ELT(Rwetdays_names_mo, 1, Rwetdays_names_y_mo);
-			setAttrib(Rwetdays_mo, R_DimNamesSymbol, Rwetdays_names_mo);
-			SET_SLOT(swOutput_KEY_WETDAY, install("Month"), Rwetdays_mo);
-			UNPROTECT(3);
-		}
-		if(periodUse[22][3]) {
-			if(debug) Rprintf("\tyr\n");
-			PROTECT(Rwetdays_yr = allocMatrix(REALSXP, yr_nrow, Rwetdays_columns+1));
-			PROTECT(Rwetdays_names_yr = allocVector(VECSXP, 2));
-			PROTECT(Rwetdays_names_y_yr = allocVector(STRSXP, Rwetdays_columns + 1));
-			SET_STRING_ELT(Rwetdays_names_y_yr, 0, mkChar("Year"));
-			for (i = 0; i < tLayers; i++)
-				SET_STRING_ELT(Rwetdays_names_y_yr, i + 1, mkChar(Layers_names[i]));
-			SET_VECTOR_ELT(Rwetdays_names_yr, 1, Rwetdays_names_y_yr);
-			setAttrib(Rwetdays_yr, R_DimNamesSymbol, Rwetdays_names_yr);
-			SET_SLOT(swOutput_KEY_WETDAY, install("Year"), Rwetdays_yr);
-			UNPROTECT(3);
-		}
-		PROTECT(r_WETDAY_COLUMNS = NEW_INTEGER(1));
-		INTEGER(r_WETDAY_COLUMNS)[0]=Rwetdays_columns;
-		SET_SLOT(swOutput_KEY_WETDAY, install("Columns"), r_WETDAY_COLUMNS);
-		SET_SLOT(swOutput_Object, install(cSWoutput_Names[26]), swOutput_KEY_WETDAY);
-		UNPROTECT(3);
-	}
-	//SNOW PACK
-	if(use[23]) {
-		if(debug) Rprintf("%s\n",cSWoutput_KEY_Titles[23]);
-		PROTECT(swOutput_KEY_SNOWPACK = NEW_OBJECT(swOutput_KEY));
-		PROTECT(r_SNOWPACK_NAME = NEW_STRING(1));
-		SET_STRING_ELT(r_SNOWPACK_NAME, 0, mkChar(cSWoutput_KEY_Titles[23]));
-		SET_SLOT(swOutput_KEY_SNOWPACK, install("Title"), r_SNOWPACK_NAME);
-		if (useTimeStep) {
-			PROTECT(r_SNOWPACK_PERIOD = NEW_INTEGER(length(Periods)));
-			for(i=0; i<length(Periods); i++)
-				INTEGER(r_SNOWPACK_PERIOD)[i]=INTEGER(Periods)[i];
-			SET_SLOT(swOutput_KEY_SNOWPACK, install("TimeStep"), r_SNOWPACK_PERIOD);
-			UNPROTECT(1);
-		} else {
-			PROTECT(r_SNOWPACK_PERIOD = NEW_INTEGER(1));
-			INTEGER(r_SNOWPACK_PERIOD)[0]=INTEGER(Periods)[23];
-			SET_SLOT(swOutput_KEY_SNOWPACK, install("TimeStep"), r_SNOWPACK_PERIOD);
-			UNPROTECT(1);
-		}
-		if(periodUse[23][0]) {
-			if(debug) Rprintf("\tdy\n");
-			PROTECT(Rsnowpack_dy = allocMatrix(REALSXP, dy_nrow, Rsnowpack_columns+2));
-			PROTECT(Rsnowpack_names_dy = allocVector(VECSXP, 2));
-			PROTECT(Rsnowpack_names_y_dy = allocVector(STRSXP, Rsnowpack_columns + 2));
-			SET_STRING_ELT(Rsnowpack_names_y_dy, 0, mkChar("Year"));
-			SET_STRING_ELT(Rsnowpack_names_y_dy, 1, mkChar("DOY"));
-			for (i = 0; i < Rsnowpack_columns; i++)
-				SET_STRING_ELT(Rsnowpack_names_y_dy, i + 2, mkChar(Csnowpack_names[i]));
-			SET_VECTOR_ELT(Rsnowpack_names_dy, 1, Rsnowpack_names_y_dy);
-			setAttrib(Rsnowpack_dy, R_DimNamesSymbol, Rsnowpack_names_dy);
-			SET_SLOT(swOutput_KEY_SNOWPACK, install("Day"), Rsnowpack_dy);
-			UNPROTECT(3);
-		}
-		if(periodUse[23][1]) {
-			if(debug) Rprintf("\twk\n");
-			PROTECT(Rsnowpack_wk = allocMatrix(REALSXP, wk_nrow, Rsnowpack_columns+2));
-			PROTECT(Rsnowpack_names_wk = allocVector(VECSXP, 2));
-			PROTECT(Rsnowpack_names_y_wk = allocVector(STRSXP, Rsnowpack_columns + 2));
-			SET_STRING_ELT(Rsnowpack_names_y_wk, 0, mkChar("Year"));
-			SET_STRING_ELT(Rsnowpack_names_y_wk, 1, mkChar("Week"));
-			for (i = 0; i < Rsnowpack_columns; i++)
-				SET_STRING_ELT(Rsnowpack_names_y_wk, i + 2, mkChar(Csnowpack_names[i]));
-			SET_VECTOR_ELT(Rsnowpack_names_wk, 1, Rsnowpack_names_y_wk);
-			setAttrib(Rsnowpack_wk, R_DimNamesSymbol, Rsnowpack_names_wk);
-			SET_SLOT(swOutput_KEY_SNOWPACK, install("Week"), Rsnowpack_wk);
-			UNPROTECT(3);
-		}
-		if(periodUse[23][2]) {
-			if(debug) Rprintf("\tmo\n");
-			PROTECT(Rsnowpack_mo = allocMatrix(REALSXP, mo_nrow, Rsnowpack_columns+2));
-			PROTECT(Rsnowpack_names_mo = allocVector(VECSXP, 2));
-			PROTECT(Rsnowpack_names_y_mo = allocVector(STRSXP, Rsnowpack_columns + 2));
-			SET_STRING_ELT(Rsnowpack_names_y_mo, 0, mkChar("Year"));
-			SET_STRING_ELT(Rsnowpack_names_y_mo, 1, mkChar("Month"));
-			for (i = 0; i < Rsnowpack_columns; i++)
-				SET_STRING_ELT(Rsnowpack_names_y_mo, i + 2, mkChar(Csnowpack_names[i]));
-			SET_VECTOR_ELT(Rsnowpack_names_mo, 1, Rsnowpack_names_y_mo);
-			setAttrib(Rsnowpack_mo, R_DimNamesSymbol, Rsnowpack_names_mo);
-			SET_SLOT(swOutput_KEY_SNOWPACK, install("Month"), Rsnowpack_mo);
-			UNPROTECT(3);
-		}
-		if(periodUse[23][3]) {
-			if(debug) Rprintf("\tyr\n");
-			PROTECT(Rsnowpack_yr = allocMatrix(REALSXP, yr_nrow, Rsnowpack_columns+1));
-			PROTECT(Rsnowpack_names_yr = allocVector(VECSXP, 2));
-			PROTECT(Rsnowpack_names_y_yr = allocVector(STRSXP, Rsnowpack_columns + 1));
-			SET_STRING_ELT(Rsnowpack_names_y_yr, 0, mkChar("Year"));
-			for (i = 0; i < Rsnowpack_columns; i++)
-				SET_STRING_ELT(Rsnowpack_names_y_yr, i + 1, mkChar(Csnowpack_names[i]));
-			SET_VECTOR_ELT(Rsnowpack_names_yr, 1, Rsnowpack_names_y_yr);
-			setAttrib(Rsnowpack_yr, R_DimNamesSymbol, Rsnowpack_names_yr);
-			SET_SLOT(swOutput_KEY_SNOWPACK, install("Year"), Rsnowpack_yr);
-			UNPROTECT(3);
-		}
-		PROTECT(r_SNOWPACK_COLUMNS = NEW_INTEGER(1));
-		INTEGER(r_SNOWPACK_COLUMNS)[0]=Rsnowpack_columns;
-		SET_SLOT(swOutput_KEY_SNOWPACK, install("Columns"), r_SNOWPACK_COLUMNS);
-		SET_SLOT(swOutput_Object, install(cSWoutput_Names[27]), swOutput_KEY_SNOWPACK);
-		UNPROTECT(3);
-	}
-	//DEEP SWC
-	if(use[24]) {
-		if(debug) Rprintf("%s\n",cSWoutput_KEY_Titles[24]);
-		PROTECT(swOutput_KEY_DEEPSWC = NEW_OBJECT(swOutput_KEY));
-		PROTECT(r_DEEPSWC_NAME = NEW_STRING(1));
-		SET_STRING_ELT(r_DEEPSWC_NAME, 0, mkChar(cSWoutput_KEY_Titles[24]));
-		SET_SLOT(swOutput_KEY_DEEPSWC, install("Title"), r_DEEPSWC_NAME);
-		if (useTimeStep) {
-			PROTECT(r_DEEPSWC_PERIOD = NEW_INTEGER(length(Periods)));
-			for(i=0; i<length(Periods); i++)
-				INTEGER(r_DEEPSWC_PERIOD)[i]=INTEGER(Periods)[i];
-			SET_SLOT(swOutput_KEY_DEEPSWC, install("TimeStep"), r_DEEPSWC_PERIOD);
-			UNPROTECT(1);
-		} else {
-			PROTECT(r_DEEPSWC_PERIOD = NEW_INTEGER(1));
-			INTEGER(r_DEEPSWC_PERIOD)[0]=INTEGER(Periods)[24];
-			SET_SLOT(swOutput_KEY_DEEPSWC, install("TimeStep"), r_DEEPSWC_PERIOD);
-			UNPROTECT(1);
-		}
-		if(periodUse[24][0]) {
-			if(debug) Rprintf("\tdy\n");
-			PROTECT(Rdeedrain_dy = allocMatrix(REALSXP, dy_nrow, Rdeedrain_columns+2));
-			PROTECT(Rdeep_drain_names_dy = allocVector(VECSXP, 2));
-			PROTECT(Rdeep_drain_names_y_dy = allocVector(STRSXP, Rdeedrain_columns + 2));
-			SET_STRING_ELT(Rdeep_drain_names_y_dy, 0, mkChar("Year"));
-			SET_STRING_ELT(Rdeep_drain_names_y_dy, 1, mkChar("DOY"));
-			SET_STRING_ELT(Rdeep_drain_names_y_dy, 2, mkChar("lowLayerDrain_cm"));
-			SET_VECTOR_ELT(Rdeep_drain_names_dy, 1, Rdeep_drain_names_y_dy);
-			setAttrib(Rdeedrain_dy, R_DimNamesSymbol, Rdeep_drain_names_dy);
-			SET_SLOT(swOutput_KEY_DEEPSWC, install("Day"), Rdeedrain_dy);
-			UNPROTECT(3);
-		}
-		if(periodUse[24][1]) {
-			if(debug) Rprintf("\twk\n");
-			PROTECT(Rdeedrain_wk = allocMatrix(REALSXP, wk_nrow, Rdeedrain_columns+2));
-			PROTECT(Rdeep_drain_names_wk = allocVector(VECSXP, 2));
-			PROTECT(Rdeep_drain_names_y_wk = allocVector(STRSXP, Rdeedrain_columns + 2));
-			SET_STRING_ELT(Rdeep_drain_names_y_wk, 0, mkChar("Year"));
-			SET_STRING_ELT(Rdeep_drain_names_y_wk, 1, mkChar("Week"));
-			SET_STRING_ELT(Rdeep_drain_names_y_wk, 2, mkChar("lowLayerDrain_cm"));
-			SET_VECTOR_ELT(Rdeep_drain_names_wk, 1, Rdeep_drain_names_y_wk);
-			setAttrib(Rdeedrain_wk, R_DimNamesSymbol, Rdeep_drain_names_wk);
-			SET_SLOT(swOutput_KEY_DEEPSWC, install("Week"), Rdeedrain_wk);
-			UNPROTECT(3);
-		}
-		if(periodUse[24][2]) {
-			if(debug) Rprintf("\tmo\n");
-			PROTECT(Rdeedrain_mo = allocMatrix(REALSXP, mo_nrow, Rdeedrain_columns+2));
-			PROTECT(Rdeep_drain_names_mo = allocVector(VECSXP, 2));
-			PROTECT(Rdeep_drain_names_y_mo = allocVector(STRSXP, Rdeedrain_columns + 2));
-			SET_STRING_ELT(Rdeep_drain_names_y_mo, 0, mkChar("Year"));
-			SET_STRING_ELT(Rdeep_drain_names_y_mo, 1, mkChar("Month"));
-			SET_STRING_ELT(Rdeep_drain_names_y_mo, 2, mkChar("lowLayerDrain_cm"));
-			SET_VECTOR_ELT(Rdeep_drain_names_mo, 1, Rdeep_drain_names_y_mo);
-			setAttrib(Rdeedrain_mo, R_DimNamesSymbol, Rdeep_drain_names_mo);
-			SET_SLOT(swOutput_KEY_DEEPSWC, install("Month"), Rdeedrain_mo);
-			UNPROTECT(3);
-		}
-		if(periodUse[24][3]) {
-			if(debug) Rprintf("\tyr\n");
-			PROTECT(Rdeedrain_yr = allocMatrix(REALSXP, yr_nrow, Rdeedrain_columns+1));
-			PROTECT(Rdeep_drain_names_yr = allocVector(VECSXP, 2));
-			PROTECT(Rdeep_drain_names_y_yr = allocVector(STRSXP, Rdeedrain_columns + 1));
-			SET_STRING_ELT(Rdeep_drain_names_y_yr, 0, mkChar("Year"));
-			SET_STRING_ELT(Rdeep_drain_names_y_yr, 1, mkChar("lowLayerDrain_cm"));
-			SET_VECTOR_ELT(Rdeep_drain_names_yr, 1, Rdeep_drain_names_y_yr);
-			setAttrib(Rdeedrain_yr, R_DimNamesSymbol, Rdeep_drain_names_yr);
-			SET_SLOT(swOutput_KEY_DEEPSWC, install("Year"), Rdeedrain_yr);
-			UNPROTECT(3);
-		}
-		PROTECT(r_DEEPSWC_COLUMNS = NEW_INTEGER(1));
-		INTEGER(r_DEEPSWC_COLUMNS)[0]=Rdeedrain_columns;
-		SET_SLOT(swOutput_KEY_DEEPSWC, install("Columns"), r_DEEPSWC_COLUMNS);
-		SET_SLOT(swOutput_Object, install(cSWoutput_Names[28]), swOutput_KEY_DEEPSWC);
-		UNPROTECT(3);
-	}
-	//Soil Temp
-	if(use[25]) {
-		if(debug) Rprintf("%s\n",cSWoutput_KEY_Titles[25]);
-		PROTECT(swOutput_KEY_SOILTEMP = NEW_OBJECT(swOutput_KEY));
-		PROTECT(r_SOILTEMP_NAME = NEW_STRING(1));
-		SET_STRING_ELT(r_SOILTEMP_NAME, 0, mkChar(cSWoutput_KEY_Titles[25]));
-		SET_SLOT(swOutput_KEY_SOILTEMP, install("Title"), r_SOILTEMP_NAME);
-		if (useTimeStep) {
-			PROTECT(r_SOILTEMP_PERIOD = NEW_INTEGER(length(Periods)));
-			for(i=0; i<length(Periods); i++)
-				INTEGER(r_SOILTEMP_PERIOD)[i]=INTEGER(Periods)[i];
-			SET_SLOT(swOutput_KEY_SOILTEMP, install("TimeStep"), r_SOILTEMP_PERIOD);
-			UNPROTECT(1);
-		} else {
-			PROTECT(r_SOILTEMP_PERIOD = NEW_INTEGER(1));
-			INTEGER(r_SOILTEMP_PERIOD)[0]=INTEGER(Periods)[25];
-			SET_SLOT(swOutput_KEY_SOILTEMP, install("TimeStep"), r_SOILTEMP_PERIOD);
-			UNPROTECT(1);
-		}
-		if(periodUse[25][0]) {
-			if(debug) Rprintf("\tdy\n");
-			PROTECT(Rsoil_temp_dy = allocMatrix(REALSXP, dy_nrow, Rsoil_temp_columns+2));
-			PROTECT(Rsoil_temp_names_dy = allocVector(VECSXP, 2));
-			PROTECT(Rsoil_temp_names_y_dy = allocVector(STRSXP, Rsoil_temp_columns + 2));
-			SET_STRING_ELT(Rsoil_temp_names_y_dy, 0, mkChar("Year"));
-			SET_STRING_ELT(Rsoil_temp_names_y_dy, 1, mkChar("DOY"));
-			for (i = 0; i < tLayers; i++)
-				SET_STRING_ELT(Rsoil_temp_names_y_dy, i + 2, mkChar(Layers_names[i]));
-			SET_VECTOR_ELT(Rsoil_temp_names_dy, 1, Rsoil_temp_names_y_dy);
-			setAttrib(Rsoil_temp_dy, R_DimNamesSymbol, Rsoil_temp_names_dy);
-			SET_SLOT(swOutput_KEY_SOILTEMP, install("Day"), Rsoil_temp_dy);
-			UNPROTECT(3);
-		}
-		if(periodUse[25][1]) {
-			if(debug) Rprintf("\twk\n");
-			PROTECT(Rsoil_temp_wk = allocMatrix(REALSXP, wk_nrow, Rsoil_temp_columns+2));
-			PROTECT(Rsoil_temp_names_wk = allocVector(VECSXP, 2));
-			PROTECT(Rsoil_temp_names_y_wk = allocVector(STRSXP, Rsoil_temp_columns + 2));
-			SET_STRING_ELT(Rsoil_temp_names_y_wk, 0, mkChar("Year"));
-			SET_STRING_ELT(Rsoil_temp_names_y_wk, 1, mkChar("Week"));
-			for (i = 0; i < tLayers; i++)
-				SET_STRING_ELT(Rsoil_temp_names_y_wk, i + 2, mkChar(Layers_names[i]));
-			SET_VECTOR_ELT(Rsoil_temp_names_wk, 1, Rsoil_temp_names_y_wk);
-			setAttrib(Rsoil_temp_wk, R_DimNamesSymbol, Rsoil_temp_names_wk);
-			SET_SLOT(swOutput_KEY_SOILTEMP, install("Week"), Rsoil_temp_wk);
-			UNPROTECT(3);
-		}
-		if(periodUse[25][2]) {
-			if(debug) Rprintf("\tmo\n");
-			PROTECT(Rsoil_temp_mo = allocMatrix(REALSXP, mo_nrow, Rsoil_temp_columns+2));
-			PROTECT(Rsoil_temp_names_mo = allocVector(VECSXP, 2));
-			PROTECT(Rsoil_temp_names_y_mo = allocVector(STRSXP, Rsoil_temp_columns + 2));
-			SET_STRING_ELT(Rsoil_temp_names_y_mo, 0, mkChar("Year"));
-			SET_STRING_ELT(Rsoil_temp_names_y_mo, 1, mkChar("Month"));
-			for (i = 0; i < tLayers; i++)
-				SET_STRING_ELT(Rsoil_temp_names_y_mo, i + 2, mkChar(Layers_names[i]));
-			SET_VECTOR_ELT(Rsoil_temp_names_mo, 1, Rsoil_temp_names_y_mo);
-			setAttrib(Rsoil_temp_mo, R_DimNamesSymbol, Rsoil_temp_names_mo);
-			SET_SLOT(swOutput_KEY_SOILTEMP, install("Month"), Rsoil_temp_mo);
-			UNPROTECT(3);
-		}
-		if(periodUse[25][3]) {
-			if(debug) Rprintf("\tyr\n");
-			PROTECT(Rsoil_temp_yr = allocMatrix(REALSXP, yr_nrow, Rsoil_temp_columns+1));
-			PROTECT(Rsoil_temp_names_yr = allocVector(VECSXP, 2));
-			PROTECT(Rsoil_temp_names_y_yr = allocVector(STRSXP, Rsoil_temp_columns + 1));
-			SET_STRING_ELT(Rsoil_temp_names_y_yr, 0, mkChar("Year"));
-			for (i = 0; i < tLayers; i++)
-				SET_STRING_ELT(Rsoil_temp_names_y_yr, i + 1, mkChar(Layers_names[i]));
-			SET_VECTOR_ELT(Rsoil_temp_names_yr, 1, Rsoil_temp_names_y_yr);
-			setAttrib(Rsoil_temp_yr, R_DimNamesSymbol, Rsoil_temp_names_yr);
-			SET_SLOT(swOutput_KEY_SOILTEMP, install("Year"), Rsoil_temp_yr);
-			UNPROTECT(3);
-		}
-
-		PROTECT(r_SOILTEMP_COLUMNS = NEW_INTEGER(1));
-		INTEGER(r_SOILTEMP_COLUMNS)[0]=Rsoil_temp_columns;
-		SET_SLOT(swOutput_KEY_SOILTEMP, install("Columns"), r_SOILTEMP_COLUMNS);
-		SET_SLOT(swOutput_Object, install(cSWoutput_Names[29]), swOutput_KEY_SOILTEMP);
-		UNPROTECT(3);
-	}
-	//ALL VEG
-	if(use[26]) {
-		if(debug) Rprintf("%s\n",cSWoutput_KEY_Titles[26]);
-		PROTECT(swOutput_KEY_ALLVEG = NEW_OBJECT(swOutput_KEY));
-		PROTECT(r_ALLVEG_NAME = NEW_STRING(1));
-		SET_STRING_ELT(r_ALLVEG_NAME, 0, mkChar(cSWoutput_KEY_Titles[26]));
-		SET_SLOT(swOutput_KEY_ALLVEG, install("Title"), r_ALLVEG_NAME);
-		if (useTimeStep) {
-			PROTECT(r_ALLVEG_PERIOD = NEW_INTEGER(length(Periods)));
-			for(i=0; i<length(Periods); i++)
-				INTEGER(r_ALLVEG_PERIOD)[i]=INTEGER(Periods)[i];
-			SET_SLOT(swOutput_KEY_ALLVEG, install("TimeStep"), r_ALLVEG_PERIOD);
-			UNPROTECT(1);
-		} else {
-			PROTECT(r_ALLVEG_PERIOD = NEW_INTEGER(1));
-			INTEGER(r_ALLVEG_PERIOD)[0]=INTEGER(Periods)[26];
-			SET_SLOT(swOutput_KEY_ALLVEG, install("TimeStep"), r_ALLVEG_PERIOD);
-			UNPROTECT(1);
-		}
-		if(periodUse[26][0]) {
-			PROTECT(Rallveg_dy = allocMatrix(REALSXP, dy_nrow, Rallveg_columns+2));
-
-			SET_SLOT(swOutput_KEY_ALLVEG, install("Day"), Rallveg_dy);
-			UNPROTECT(1);
-		}
-		if(periodUse[26][1]) {
-			PROTECT(Rallveg_wk = allocMatrix(REALSXP, wk_nrow, Rallveg_columns+2));
-
-			SET_SLOT(swOutput_KEY_ALLVEG, install("Week"), Rallveg_wk);
-			UNPROTECT(1);
-		}
-		if(periodUse[26][2]) {
-			PROTECT(Rallveg_mo = allocMatrix(REALSXP, mo_nrow, Rallveg_columns+2));
-
-			SET_SLOT(swOutput_KEY_ALLVEG, install("Month"), Rallveg_mo);
-			UNPROTECT(1);
-		}
-		if(periodUse[26][3]) {
-			PROTECT(Rallveg_yr = allocMatrix(REALSXP, yr_nrow, Rallveg_columns+1));
-
-			SET_SLOT(swOutput_KEY_ALLVEG, install("Year"), Rallveg_yr);
-			UNPROTECT(1);
-		}
-		PROTECT(r_ALLVEG_COLUMNS = NEW_INTEGER(1));
-		INTEGER(r_ALLVEG_COLUMNS)[0]=Rallveg_columns;
-		SET_SLOT(swOutput_KEY_ALLVEG, install("Columns"), r_ALLVEG_COLUMNS);
-		SET_SLOT(swOutput_Object, install(cSWoutput_Names[30]), swOutput_KEY_ALLVEG);
-		UNPROTECT(3);
-	}
-	//ESTABL
-	if(use[27]) {
-		if(debug) Rprintf("%s\n",cSWoutput_KEY_Titles[27]);
-		PROTECT(swOutput_KEY_ESTABL = NEW_OBJECT(swOutput_KEY));
-		PROTECT(r_ESTABL_NAME = NEW_STRING(1));
-		SET_STRING_ELT(r_ESTABL_NAME, 0, mkChar(cSWoutput_KEY_Titles[27]));
-		SET_SLOT(swOutput_KEY_ESTABL, install("Title"), r_ESTABL_NAME);
-		if (useTimeStep) {
-			PROTECT(r_ESTABL_PERIOD = NEW_INTEGER(length(Periods)));
-			for(i=0; i<length(Periods); i++)
-				INTEGER(r_ESTABL_PERIOD)[i]=INTEGER(Periods)[i];
-			SET_SLOT(swOutput_KEY_ESTABL, install("TimeStep"), r_ESTABL_PERIOD);
-			UNPROTECT(1);
-		} else {
-			PROTECT(r_ESTABL_PERIOD = NEW_INTEGER(1));
-			INTEGER(r_ESTABL_PERIOD)[0]=INTEGER(Periods)[27];
-			SET_SLOT(swOutput_KEY_ESTABL, install("TimeStep"), r_ESTABL_PERIOD);
-			UNPROTECT(1);
-		}
-		if(periodUse[27][0]) {
-			if(debug) Rprintf("\tdy\n");
-			PROTECT(Restabs_dy = allocMatrix(REALSXP, dy_nrow, Restabs_columns+2));
-			PROTECT(Restabs_names_dy = allocVector(VECSXP, 2));
-			PROTECT(Restabs_names_y_dy = allocVector(STRSXP, Restabs_columns+2));
-			SET_STRING_ELT(Restabs_names_y_dy, 0, mkChar("Year"));
-			SET_STRING_ELT(Restabs_names_y_dy, 1, mkChar("DOY"));
-			SET_STRING_ELT(Restabs_names_y_dy, 2, mkChar("YearlyEstabResults"));
-			SET_VECTOR_ELT(Restabs_names_dy, 1, Restabs_names_y_dy);
-			setAttrib(Restabs_dy, R_DimNamesSymbol, Restabs_names_dy);
-			// Initialize to 0; allocMatrix does not initialize
-			for (k = 0; k < dy_nrow * (Restabs_columns + 2); k++)
-        REAL(Restabs_dy)[k] = 0.;
-			SET_SLOT(swOutput_KEY_ESTABL, install("Day"), Restabs_dy);
-			UNPROTECT(3);
-		}
-		if(periodUse[27][1]) {
-			if(debug) Rprintf("\twk\n");
-			PROTECT(Restabs_wk = allocMatrix(REALSXP, wk_nrow, Restabs_columns+2));
-			 PROTECT(Restabs_names_wk = allocVector(VECSXP, 2));
-			 PROTECT(Restabs_names_y_wk = allocVector(STRSXP, Restabs_columns+2));
-			 SET_STRING_ELT(Restabs_names_y_wk, 0, mkChar("Year"));
-			 SET_STRING_ELT(Restabs_names_y_wk, 1, mkChar("Week"));
-			 SET_STRING_ELT(Restabs_names_y_wk, 2, mkChar("YearlyEstabResults"));
-			 SET_VECTOR_ELT(Restabs_names_wk, 1, Restabs_names_y_wk);
-			setAttrib(Restabs_wk, R_DimNamesSymbol, Restabs_names_wk);
-			// Initialize to 0; allocMatrix does not initialize
-			for (k = 0; k < wk_nrow * (Restabs_columns + 2); k++)
-        REAL(Restabs_wk)[k] = 0.;
-			SET_SLOT(swOutput_KEY_ESTABL, install("Week"), Restabs_wk);
-			UNPROTECT(3);
-		}
-		if(periodUse[27][2]) {
-			if(debug) Rprintf("\tmo\n");
-			PROTECT(Restabs_mo = allocMatrix(REALSXP, mo_nrow, Restabs_columns+2));
-			PROTECT(Restabs_names_mo = allocVector(VECSXP, 2));
-			PROTECT(Restabs_names_y_mo = allocVector(STRSXP, Restabs_columns+2));
-			SET_STRING_ELT(Restabs_names_y_mo, 0, mkChar("Year"));
-			SET_STRING_ELT(Restabs_names_y_mo, 1, mkChar("Month"));
-			SET_STRING_ELT(Restabs_names_y_mo, 2, mkChar("YearlyEstabResults"));
-			SET_VECTOR_ELT(Restabs_names_mo, 1, Restabs_names_y_mo);
-			setAttrib(Restabs_mo, R_DimNamesSymbol, Restabs_names_mo);
-			// Initialize to 0; allocMatrix does not initialize
-			for (k = 0; k < mo_nrow * (Restabs_columns + 2); k++)
-        REAL(Restabs_mo)[k] = 0.;
-			SET_SLOT(swOutput_KEY_ESTABL, install("Month"), Restabs_mo);
-			UNPROTECT(3);
-		}
-		if(periodUse[27][3]) {
-			if(debug) Rprintf("\tyr\n");
-			PROTECT(Restabs_yr = allocMatrix(REALSXP, yr_nrow, Restabs_columns+1));
-			PROTECT(Restabs_names_yr = allocVector(VECSXP, 2));
-			PROTECT(Restabs_names_y_yr = allocVector(STRSXP, Restabs_columns+1));
-			SET_STRING_ELT(Restabs_names_y_yr, 0, mkChar("Year"));
-			SET_STRING_ELT(Restabs_names_y_yr, 1, mkChar("YearlyEstabResults"));
-			SET_VECTOR_ELT(Restabs_names_yr, 1, Restabs_names_y_yr);
-			setAttrib(Restabs_yr, R_DimNamesSymbol, Restabs_names_yr);
-			// Initialize to 0; allocMatrix does not initialize
-			for (k = 0; k < yr_nrow * (Restabs_columns + 1); k++)
-        REAL(Restabs_yr)[k] = 0.;
-			SET_SLOT(swOutput_KEY_ESTABL, install("Year"), Restabs_yr);
-			UNPROTECT(3);
-		}
-		PROTECT(r_ESTABL_COLUMNS = NEW_INTEGER(1));
-		INTEGER(r_ESTABL_COLUMNS)[0]=Restabs_columns;
-		SET_SLOT(swOutput_KEY_ESTABL, install("Columns"), r_ESTABL_COLUMNS);
-		SET_SLOT(swOutput_Object, install(cSWoutput_Names[31]), swOutput_KEY_ESTABL);
-		UNPROTECT(3);
-	}
-
-	// Establish CO2EFFECTS as an output to rSOILWAT2
-	if (use[28]) {
-		if(debug) Rprintf("%s\n",cSWoutput_KEY_Titles[28]);
-
-		/* Construct the CO2EFFECTS output key with title and time step */
-		PROTECT(swOutput_KEY_CO2EFFECTS = NEW_OBJECT(swOutput_KEY));
-
-		// Construct the title
-		PROTECT(r_CO2EFFECTS_NAME = NEW_STRING(1));
-		SET_STRING_ELT(r_CO2EFFECTS_NAME, 0, mkChar(cSWoutput_KEY_Titles[28]));
-		SET_SLOT(swOutput_KEY_CO2EFFECTS, install("Title"), r_CO2EFFECTS_NAME);
-
-		// Construct the time step
-		if (useTimeStep) {
-			PROTECT(r_CO2EFFECTS_PERIOD = NEW_INTEGER(length(Periods)));
-			for(i=0; i<length(Periods); i++)
-				INTEGER(r_CO2EFFECTS_PERIOD)[i]=INTEGER(Periods)[i];
-			SET_SLOT(swOutput_KEY_CO2EFFECTS, install("TimeStep"), r_CO2EFFECTS_PERIOD);
-			UNPROTECT(1);
-		} else {
-			PROTECT(r_CO2EFFECTS_PERIOD = NEW_INTEGER(1));
-			INTEGER(r_CO2EFFECTS_PERIOD)[0]=INTEGER(Periods)[28];
-			SET_SLOT(swOutput_KEY_CO2EFFECTS, install("TimeStep"), r_CO2EFFECTS_PERIOD);
-			UNPROTECT(1);
-		}
-
-		/* Allocate outputs per time period */
-		if (periodUse[28][0])
-		{
-			/* Construct the daily output structure */
-			PROTECT(Rco2effects_dy = allocMatrix(REALSXP, dy_nrow, Rco2effects_columns + 2));
-			PROTECT(Rco2effects_names_dy = allocVector(VECSXP, 2));
-			PROTECT(Rco2effects_names_y_dy = allocVector(STRSXP, Rco2effects_columns + 2));
-			SET_STRING_ELT(Rco2effects_names_y_dy, 0, mkChar("Year"));
-			SET_STRING_ELT(Rco2effects_names_y_dy, 1, mkChar("Week"));
-			SET_STRING_ELT(Rco2effects_names_y_dy, 2, mkChar("GrassBiomass"));
-			SET_STRING_ELT(Rco2effects_names_y_dy, 3, mkChar("ShrubBiomass"));
-			SET_STRING_ELT(Rco2effects_names_y_dy, 4, mkChar("TreeBiomass"));
-			SET_STRING_ELT(Rco2effects_names_y_dy, 5, mkChar("ForbBiomass"));
-			SET_STRING_ELT(Rco2effects_names_y_dy, 6, mkChar("TotalBiomass"));
-			SET_STRING_ELT(Rco2effects_names_y_dy, 7, mkChar("GrassBiolive"));
-			SET_STRING_ELT(Rco2effects_names_y_dy, 8, mkChar("ShrubBiolive"));
-			SET_STRING_ELT(Rco2effects_names_y_dy, 9, mkChar("TreeBiolive"));
-			SET_STRING_ELT(Rco2effects_names_y_dy, 10, mkChar("ForbBiolive"));
-			SET_STRING_ELT(Rco2effects_names_y_dy, 11, mkChar("TotalBiolive"));
-			SET_STRING_ELT(Rco2effects_names_y_dy, 12, mkChar("GrassBioMult"));
-			SET_STRING_ELT(Rco2effects_names_y_dy, 13, mkChar("ShrubBioMult"));
-			SET_STRING_ELT(Rco2effects_names_y_dy, 14, mkChar("TreeBioMult"));
-			SET_STRING_ELT(Rco2effects_names_y_dy, 15, mkChar("ForbBioMult"));
-			SET_STRING_ELT(Rco2effects_names_y_dy, 16, mkChar("GrassWUEMult"));
-			SET_STRING_ELT(Rco2effects_names_y_dy, 17, mkChar("ShrubWUEMult"));
-			SET_STRING_ELT(Rco2effects_names_y_dy, 18, mkChar("TreeWUEMult"));
-			SET_STRING_ELT(Rco2effects_names_y_dy, 19, mkChar("ForbWUEMult"));
-			SET_VECTOR_ELT(Rco2effects_names_dy, 1, Rco2effects_names_y_dy);
-
-			// Initialize to 0; allocMatrix does not initialize
-			for (k = 0; k < dy_nrow * (Rco2effects_columns + 2); k++)
-				REAL(Rco2effects_dy)[k] = 0.;
-			setAttrib(Rco2effects_dy, R_DimNamesSymbol, Rco2effects_names_dy);
-			SET_SLOT(swOutput_KEY_CO2EFFECTS, install("Day"), Rco2effects_dy);
-
-			UNPROTECT(3);
-		}
-
-		if (periodUse[28][1])
-		{
-			/* Construct the weekly output structure */
-			PROTECT(Rco2effects_wk = allocMatrix(REALSXP, wk_nrow, Rco2effects_columns + 2));
-			PROTECT(Rco2effects_names_wk = allocVector(VECSXP, 2));
-			PROTECT(Rco2effects_names_y_wk = allocVector(STRSXP, Rco2effects_columns + 2));
-			SET_STRING_ELT(Rco2effects_names_y_wk, 0, mkChar("Year"));
-			SET_STRING_ELT(Rco2effects_names_y_wk, 1, mkChar("Week"));
-			SET_STRING_ELT(Rco2effects_names_y_wk, 2, mkChar("GrassBiomass"));
-			SET_STRING_ELT(Rco2effects_names_y_wk, 3, mkChar("ShrubBiomass"));
-			SET_STRING_ELT(Rco2effects_names_y_wk, 4, mkChar("TreeBiomass"));
-			SET_STRING_ELT(Rco2effects_names_y_wk, 5, mkChar("ForbBiomass"));
-			SET_STRING_ELT(Rco2effects_names_y_wk, 6, mkChar("TotalBiomass"));
-			SET_STRING_ELT(Rco2effects_names_y_wk, 7, mkChar("GrassBiolive"));
-			SET_STRING_ELT(Rco2effects_names_y_wk, 8, mkChar("ShrubBiolive"));
-			SET_STRING_ELT(Rco2effects_names_y_wk, 9, mkChar("TreeBiolive"));
-			SET_STRING_ELT(Rco2effects_names_y_wk, 10, mkChar("ForbBiolive"));
-			SET_STRING_ELT(Rco2effects_names_y_wk, 11, mkChar("TotalBiolive"));
-			SET_STRING_ELT(Rco2effects_names_y_wk, 12, mkChar("GrassBioMult"));
-			SET_STRING_ELT(Rco2effects_names_y_wk, 13, mkChar("ShrubBioMult"));
-			SET_STRING_ELT(Rco2effects_names_y_wk, 14, mkChar("TreeBioMult"));
-			SET_STRING_ELT(Rco2effects_names_y_wk, 15, mkChar("ForbBioMult"));
-			SET_STRING_ELT(Rco2effects_names_y_wk, 16, mkChar("GrassWUEMult"));
-			SET_STRING_ELT(Rco2effects_names_y_wk, 17, mkChar("ShrubWUEMult"));
-			SET_STRING_ELT(Rco2effects_names_y_wk, 18, mkChar("TreeWUEMult"));
-			SET_STRING_ELT(Rco2effects_names_y_wk, 19, mkChar("ForbWUEMult"));
-			SET_VECTOR_ELT(Rco2effects_names_wk, 1, Rco2effects_names_y_wk);
-
-			// Initialize to 0; allocMatrix does not initialize
-			for (k = 0; k < wk_nrow * (Rco2effects_columns + 2); k++)
-				REAL(Rco2effects_wk)[k] = 0.;
-			setAttrib(Rco2effects_wk, R_DimNamesSymbol, Rco2effects_names_wk);
-			SET_SLOT(swOutput_KEY_CO2EFFECTS, install("Week"), Rco2effects_wk);
-
-			UNPROTECT(3);
-		}
-
-		if (periodUse[28][2])
-		{
-			/* Construct the monthly output structure */
-			PROTECT(Rco2effects_mo = allocMatrix(REALSXP, mo_nrow, Rco2effects_columns + 2));
-			PROTECT(Rco2effects_names_mo = allocVector(VECSXP, 2));
-			PROTECT(Rco2effects_names_y_mo = allocVector(STRSXP, Rco2effects_columns + 2));
-			SET_STRING_ELT(Rco2effects_names_y_mo, 0, mkChar("Year"));
-			SET_STRING_ELT(Rco2effects_names_y_mo, 1, mkChar("Month"));
-			SET_STRING_ELT(Rco2effects_names_y_mo, 2, mkChar("GrassBiomass"));
-			SET_STRING_ELT(Rco2effects_names_y_mo, 3, mkChar("ShrubBiomass"));
-			SET_STRING_ELT(Rco2effects_names_y_mo, 4, mkChar("TreeBiomass"));
-			SET_STRING_ELT(Rco2effects_names_y_mo, 5, mkChar("ForbBiomass"));
-			SET_STRING_ELT(Rco2effects_names_y_mo, 6, mkChar("TotalBiomass"));
-			SET_STRING_ELT(Rco2effects_names_y_mo, 7, mkChar("GrassBiolive"));
-			SET_STRING_ELT(Rco2effects_names_y_mo, 8, mkChar("ShrubBiolive"));
-			SET_STRING_ELT(Rco2effects_names_y_mo, 9, mkChar("TreeBiolive"));
-			SET_STRING_ELT(Rco2effects_names_y_mo, 10, mkChar("ForbBiolive"));
-			SET_STRING_ELT(Rco2effects_names_y_mo, 11, mkChar("TotalBiolive"));
-			SET_STRING_ELT(Rco2effects_names_y_mo, 12, mkChar("GrassBioMult"));
-			SET_STRING_ELT(Rco2effects_names_y_mo, 13, mkChar("ShrubBioMult"));
-			SET_STRING_ELT(Rco2effects_names_y_mo, 14, mkChar("TreeBioMult"));
-			SET_STRING_ELT(Rco2effects_names_y_mo, 15, mkChar("ForbBioMult"));
-			SET_STRING_ELT(Rco2effects_names_y_mo, 16, mkChar("GrassWUEMult"));
-			SET_STRING_ELT(Rco2effects_names_y_mo, 17, mkChar("ShrubWUEMult"));
-			SET_STRING_ELT(Rco2effects_names_y_mo, 18, mkChar("TreeWUEMult"));
-			SET_STRING_ELT(Rco2effects_names_y_mo, 19, mkChar("ForbWUEMult"));
-			SET_VECTOR_ELT(Rco2effects_names_mo, 1, Rco2effects_names_y_mo);
-
-			// Initialize to 0; allocMatrix does not initialize
-			for (k = 0; k < mo_nrow * (Rco2effects_columns + 2); k++)
-				REAL(Rco2effects_mo)[k] = 0.;
-			setAttrib(Rco2effects_mo, R_DimNamesSymbol, Rco2effects_names_mo);
-			SET_SLOT(swOutput_KEY_CO2EFFECTS, install("Month"), Rco2effects_mo);
-
-			UNPROTECT(3);
-		}
-
-		if (periodUse[28][3])
-		{
-			/* Construct the yearly output structure */
-			PROTECT(Rco2effects_yr = allocMatrix(REALSXP, yr_nrow, Rco2effects_columns + 1));
-			PROTECT(Rco2effects_names_yr = allocVector(VECSXP, 2));
-			PROTECT(Rco2effects_names_y_yr = allocVector(STRSXP, Rco2effects_columns + 1));
-			SET_STRING_ELT(Rco2effects_names_y_yr, 0, mkChar("Year"));
-			SET_STRING_ELT(Rco2effects_names_y_yr, 1, mkChar("GrassBiomass"));
-			SET_STRING_ELT(Rco2effects_names_y_yr, 2, mkChar("ShrubBiomass"));
-			SET_STRING_ELT(Rco2effects_names_y_yr, 3, mkChar("TreeBiomass"));
-			SET_STRING_ELT(Rco2effects_names_y_yr, 4, mkChar("ForbBiomass"));
-			SET_STRING_ELT(Rco2effects_names_y_yr, 5, mkChar("TotalBiomass"));
-			SET_STRING_ELT(Rco2effects_names_y_yr, 6, mkChar("GrassBiolive"));
-			SET_STRING_ELT(Rco2effects_names_y_yr, 7, mkChar("ShrubBiolive"));
-			SET_STRING_ELT(Rco2effects_names_y_yr, 8, mkChar("TreeBiolive"));
-			SET_STRING_ELT(Rco2effects_names_y_yr, 9, mkChar("ForbBiolive"));
-			SET_STRING_ELT(Rco2effects_names_y_yr, 10, mkChar("TotalBiolive"));
-			SET_STRING_ELT(Rco2effects_names_y_yr, 11, mkChar("GrassBioMult"));
-			SET_STRING_ELT(Rco2effects_names_y_yr, 12, mkChar("ShrubBioMult"));
-			SET_STRING_ELT(Rco2effects_names_y_yr, 13, mkChar("TreeBioMult"));
-			SET_STRING_ELT(Rco2effects_names_y_yr, 14, mkChar("ForbBioMult"));
-			SET_STRING_ELT(Rco2effects_names_y_yr, 15, mkChar("GrassWUEMult"));
-			SET_STRING_ELT(Rco2effects_names_y_yr, 16, mkChar("ShrubWUEMult"));
-			SET_STRING_ELT(Rco2effects_names_y_yr, 17, mkChar("TreeWUEMult"));
-			SET_STRING_ELT(Rco2effects_names_y_yr, 18, mkChar("ForbWUEMult"));
-			SET_VECTOR_ELT(Rco2effects_names_yr, 1, Rco2effects_names_y_yr);
-
-			// Initialize to 0; allocMatrix does not initialize
-			for (k = 0; k < yr_nrow * (Rco2effects_columns + 1); k++)
-			  REAL(Rco2effects_yr)[k] = 0.;
-			setAttrib(Rco2effects_yr, R_DimNamesSymbol, Rco2effects_names_yr);
-			SET_SLOT(swOutput_KEY_CO2EFFECTS, install("Year"), Rco2effects_yr);
-
-			UNPROTECT(3);
-		}
-
-		// Add CO2EFFECTS to the output class
-		PROTECT(r_CO2EFFECTS_COLUMNS = NEW_INTEGER(1));
-		INTEGER(r_CO2EFFECTS_COLUMNS)[0] = Rco2effects_columns;
-		SET_SLOT(swOutput_KEY_CO2EFFECTS, install("Columns"), r_CO2EFFECTS_COLUMNS);
-		SET_SLOT(swOutput_Object, install(cSWoutput_Names[32]), swOutput_KEY_CO2EFFECTS);
-
-		// Free protected data as they are no longer needed
-		UNPROTECT(3);
-	}
-
-
-	UNPROTECT(pCount);
-	return swOutput_Object;
-}
-
-#endif
-=======
-/*
- * SW_R_lib.c
- *
- *  Created on: Jun 25, 2013
- *      Author: Ryan Murphy
- */
-//#define RSOILWAT
-#ifdef RSOILWAT
-
-#include "SW_R_lib.h"
-#include "SW_Files.h"
-#include "generic.h"
-
-/* =================================================== */
-/*                  Global Declarations                */
-/* external by other routines elsewhere in the program */
-/* --------------------------------------------------- */
-
-int logNote = 1;
-int logWarn = 1;
-int logFatl = 1;
-int RlogIndex;
-SEXP Rlogfile;
-SEXP InputData;
-SEXP WeatherList;
-Bool useFiles;
-Bool collectInData;
-Bool bWeatherList;
-
-int *p_yr, *p_mo, *p_wk, *p_dy;
-RealD *p_Raet_yr, *p_Rdeep_drain_yr, *p_Restabs_yr, *p_Revap_soil_yr, *p_Revap_surface_yr, *p_Rhydred_yr, *p_Rinfiltration_yr, *p_Rinterception_yr, *p_Rpercolation_yr,
-		*p_Rpet_yr, *p_Rprecip_yr, *p_Rrunoff_yr, *p_Rsnowpack_yr, *p_Rsoil_temp_yr, *p_Rsurface_water_yr, *p_RvwcBulk_yr, *p_RvwcMatric_yr, *p_RswcBulk_yr, *p_RswpMatric_yr,
-		*p_RswaBulk_yr, *p_RswaMatric_yr, *p_Rtemp_yr, *p_Rtransp_yr, *p_Rwetdays_yr;
-RealD *p_Raet_mo, *p_Rdeep_drain_mo, *p_Restabs_mo, *p_Revap_soil_mo, *p_Revap_surface_mo, *p_Rhydred_mo, *p_Rinfiltration_mo, *p_Rinterception_mo, *p_Rpercolation_mo,
-		*p_Rpet_mo, *p_Rprecip_mo, *p_Rrunoff_mo, *p_Rsnowpack_mo, *p_Rsoil_temp_mo, *p_Rsurface_water_mo, *p_RvwcBulk_mo, *p_RvwcMatric_mo, *p_RswcBulk_mo, *p_RswpMatric_mo,
-		*p_RswaBulk_mo, *p_RswaMatric_mo, *p_Rtemp_mo, *p_Rtransp_mo, *p_Rwetdays_mo;
-RealD *p_Raet_wk, *p_Rdeep_drain_wk, *p_Restabs_wk, *p_Revap_soil_wk, *p_Revap_surface_wk, *p_Rhydred_wk, *p_Rinfiltration_wk, *p_Rinterception_wk, *p_Rpercolation_wk,
-		*p_Rpet_wk, *p_Rprecip_wk, *p_Rrunoff_wk, *p_Rsnowpack_wk, *p_Rsoil_temp_wk, *p_Rsurface_water_wk, *p_RvwcBulk_wk, *p_RvwcMatric_wk, *p_RswcBulk_wk, *p_RswpMatric_wk,
-		*p_RswaBulk_wk, *p_RswaMatric_wk, *p_Rtemp_wk, *p_Rtransp_wk, *p_Rwetdays_wk;
-RealD *p_Raet_dy, *p_Rdeep_drain_dy, *p_Restabs_dy, *p_Revap_soil_dy, *p_Revap_surface_dy, *p_Rhydred_dy, *p_Rinfiltration_dy, *p_Rinterception_dy, *p_Rpercolation_dy,
-		*p_Rpet_dy, *p_Rprecip_dy, *p_Rrunoff_dy, *p_Rsnowpack_dy, *p_Rsoil_temp_dy, *p_Rsurface_water_dy, *p_RvwcBulk_dy, *p_RvwcMatric_dy, *p_RswcBulk_dy, *p_RswpMatric_dy,
-		*p_RswaBulk_dy, *p_RswaMatric_dy, *p_Rtemp_dy, *p_Rtransp_dy, *p_Rwetdays_dy;
-unsigned int yr_nrow = 0, mo_nrow = 0, wk_nrow = 0, dy_nrow = 0;
-
-extern char _firstfile[1024];
-//extern int timeSteps[SW_OUTNKEYS][4];
-//extern int numPeriod;
-extern SW_MODEL SW_Model;
-//extern SW_SITE SW_Site;
-extern SW_VEGESTAB SW_VegEstab;
-
-static int periodUse[28][4];
-
-/* =================================================== */
-/*                Module-Level Declarations            */
-/* --------------------------------------------------- */
-
-void SW_FLW_construct(void);
-
-SEXP onGetInputDataFromFiles(SEXP inputOptions) {
-	int i, debug = 0;
-	SEXP swInputData;
-	SEXP SW_DataList;
-	SEXP swLog;
-	SEXP oRlogfile;
-	char *ListNames[] = {"files.in", "years.in", "weathersetup.in", "prod.in", "site.in","estab.in","outsetup.in","swcsetup.in","LogFile"};
-
-	logged = FALSE;
-	logfp = NULL;
-	int argc = length(inputOptions);
-	char *argv[7];
-	collectInData = TRUE;
-	if (debug) swprintf("Set args\n");
-	PROTECT(inputOptions = AS_CHARACTER(inputOptions));
-	for (i = 0; i < argc; i++) {
-		argv[i] = R_alloc(strlen(CHAR(STRING_ELT(inputOptions, i))), sizeof(char));
-	}
-	for (i = 0; i < argc; i++) {
-		strcpy(argv[i], CHAR(STRING_ELT(inputOptions, i)));
-	}
-
-	if (debug) swprintf("Set log\n");
-	PROTECT(swLog = MAKE_CLASS("swLog"));
-	PROTECT(oRlogfile = NEW_OBJECT(swLog));
-	PROTECT(Rlogfile = GET_SLOT(oRlogfile,install("LogData")));
-
-	if (debug) swprintf("Construct variables\n");
-	init_args(argc, argv);
-	SW_CTL_init_model(_firstfile);
-	SW_CTL_read_inputs_from_disk();
-  if (debug) swprintf("Copy data to classes\n");
-	PROTECT(swInputData = MAKE_CLASS("swInputData"));
-	PROTECT(SW_DataList = NEW_OBJECT(swInputData));
-	SET_SLOT(SW_DataList, install("files"), onGet_SW_F());
-	SET_SLOT(SW_DataList, install("years"), onGet_SW_MDL());
-	SET_SLOT(SW_DataList, install("weather"), onGet_SW_WTH());
-	SET_SLOT(SW_DataList, install("cloud"), onGet_SW_SKY());
-	SET_SLOT(SW_DataList, install("weatherHistory"), onGet_WTH_DATA());
-	if (LOGICAL(GET_SLOT(GET_SLOT(SW_DataList, install("weather")), install("use_Markov")))[0]) {
-		SET_SLOT(SW_DataList, install("markov"), onGet_MKV());
-	}
-	SET_SLOT(SW_DataList,install("prod"),onGet_SW_VPD());
-	SET_SLOT(SW_DataList,install("site"),onGet_SW_SIT());
-	SET_SLOT(SW_DataList,install("soils"),onGet_SW_LYR());
-	SET_SLOT(SW_DataList,install("estab"),onGet_SW_VES());
-
-	SET_SLOT(SW_DataList,install("output"), onGet_SW_OUT());
-	SET_SLOT(SW_DataList,install("swc"),onGet_SW_SWC());
-	SET_SLOT(SW_DataList,install("log"),oRlogfile);
-
-	SW_SIT_clear_layers();
-	SW_WTH_clear_runavg_list();
-	SW_VES_clear();
-
-	UNPROTECT(6);
-	return SW_DataList;
-}
-
-SEXP start(SEXP inputOptions, SEXP inputData, SEXP weatherList) {
-	int tYears = 0, tevapLayers = 0, tVegEstabCount = 0, pYearUse = 0, pMonthUse = 0, pWeekUse = 0, pDayUse = 0;
-	int i;
-	SEXP outputData;
-
-	//Main Output
-	SEXP swLog;
-	SEXP oRlogfile;
-
-	logged = FALSE;
-	logfp = NULL;
-	int argc = length(inputOptions);
-	char *argv[7];
-	collectInData = FALSE;
-	if(isNull(inputData))
-		useFiles = TRUE;
-	else {
-		useFiles = FALSE;
-		InputData = inputData;
-	}
-	//This is used to minimize copying weather data between similiar runs.
-	if(isNull(weatherList)) {
-		bWeatherList = FALSE;
-	} else {
-		bWeatherList = TRUE;
-		WeatherList = weatherList;
-	}
-
-	PROTECT(inputOptions = AS_CHARACTER(inputOptions));
-	for (i = 0; i < argc; i++) {
-		argv[i] = R_alloc(strlen(CHAR(STRING_ELT(inputOptions, i))), sizeof(char));
-	}
-	for (i = 0; i < argc; i++) {
-		strcpy(argv[i], CHAR(STRING_ELT(inputOptions, i)));
-	}
-	RlogIndex = 0;
-	// logfile
-	PROTECT(swLog = MAKE_CLASS("swLog"));
-	PROTECT(oRlogfile = NEW_OBJECT(swLog));
-	PROTECT(Rlogfile = GET_SLOT(oRlogfile,install("LogData")));
-
-	//Set the input data either from files or from memory
-	init_args(argc, argv);
-	SW_CTL_init_model(_firstfile);
-	SW_CTL_obtain_inputs();
-
-	PROTECT(outputData = onGetOutput(inputData));
-
-	yr_nrow = INTEGER(GET_SLOT(outputData, install("yr_nrow")))[0];
-	mo_nrow = INTEGER(GET_SLOT(outputData, install("mo_nrow")))[0];
-	wk_nrow = INTEGER(GET_SLOT(outputData, install("wk_nrow")))[0];
-	dy_nrow = INTEGER(GET_SLOT(outputData, install("dy_nrow")))[0];
-
-	//Get the pointers to the pre configured output data setup. These are used in output.c
-	if(periodUse[eSW_Temp][3]) p_Rtemp_yr = REAL(GET_SLOT(GET_SLOT(outputData, install("TEMP")),install("Year")));
-	if(periodUse[eSW_Temp][2]) p_Rtemp_mo = REAL(GET_SLOT(GET_SLOT(outputData, install("TEMP")),install("Month")));
-	if(periodUse[eSW_Temp][1]) p_Rtemp_wk = REAL(GET_SLOT(GET_SLOT(outputData, install("TEMP")),install("Week")));
-	if(periodUse[eSW_Temp][0]) p_Rtemp_dy = REAL(GET_SLOT(GET_SLOT(outputData, install("TEMP")),install("Day")));
-
-	if(periodUse[eSW_AET][3]) p_Raet_yr = REAL(GET_SLOT(GET_SLOT(outputData, install("AET")),install("Year")));
-	if(periodUse[eSW_AET][2]) p_Raet_mo = REAL(GET_SLOT(GET_SLOT(outputData, install("AET")),install("Month")));
-	if(periodUse[eSW_AET][1]) p_Raet_wk = REAL(GET_SLOT(GET_SLOT(outputData, install("AET")),install("Week")));
-	if(periodUse[eSW_AET][0]) p_Raet_dy = REAL(GET_SLOT(GET_SLOT(outputData, install("AET")),install("Day")));
-
-	if(periodUse[eSW_DeepSWC][3]) p_Rdeep_drain_yr = REAL(GET_SLOT(GET_SLOT(outputData, install("DEEPSWC")),install("Year")));
-	if(periodUse[eSW_DeepSWC][2]) p_Rdeep_drain_mo = REAL(GET_SLOT(GET_SLOT(outputData, install("DEEPSWC")),install("Month")));
-	if(periodUse[eSW_DeepSWC][1]) p_Rdeep_drain_wk = REAL(GET_SLOT(GET_SLOT(outputData, install("DEEPSWC")),install("Week")));
-	if(periodUse[eSW_DeepSWC][0]) p_Rdeep_drain_dy = REAL(GET_SLOT(GET_SLOT(outputData, install("DEEPSWC")),install("Day")));
-
-	if(periodUse[eSW_Estab][3]) p_Restabs_yr = REAL(GET_SLOT(GET_SLOT(outputData, install("ESTABL")),install("Year")));
-	if(periodUse[eSW_Estab][2]) p_Restabs_mo = REAL(GET_SLOT(GET_SLOT(outputData, install("ESTABL")),install("Month")));
-	if(periodUse[eSW_Estab][1]) p_Restabs_wk = REAL(GET_SLOT(GET_SLOT(outputData, install("ESTABL")),install("Week")));
-	if(periodUse[eSW_Estab][0]) p_Restabs_dy = REAL(GET_SLOT(GET_SLOT(outputData, install("ESTABL")),install("Day")));
-
-	if(periodUse[eSW_EvapSoil][3]) p_Revap_soil_yr = REAL(GET_SLOT(GET_SLOT(outputData, install("EVAPSOIL")),install("Year")));
-	if(periodUse[eSW_EvapSoil][2]) p_Revap_soil_mo = REAL(GET_SLOT(GET_SLOT(outputData, install("EVAPSOIL")),install("Month")));
-	if(periodUse[eSW_EvapSoil][1]) p_Revap_soil_wk = REAL(GET_SLOT(GET_SLOT(outputData, install("EVAPSOIL")),install("Week")));
-	if(periodUse[eSW_EvapSoil][0]) p_Revap_soil_dy = REAL(GET_SLOT(GET_SLOT(outputData, install("EVAPSOIL")),install("Day")));
-
-	if(periodUse[eSW_EvapSurface][3]) p_Revap_surface_yr = REAL(GET_SLOT(GET_SLOT(outputData, install("EVAPSURFACE")),install("Year")));
-	if(periodUse[eSW_EvapSurface][2]) p_Revap_surface_mo = REAL(GET_SLOT(GET_SLOT(outputData, install("EVAPSURFACE")),install("Month")));
-	if(periodUse[eSW_EvapSurface][1]) p_Revap_surface_wk = REAL(GET_SLOT(GET_SLOT(outputData, install("EVAPSURFACE")),install("Week")));
-	if(periodUse[eSW_EvapSurface][0]) p_Revap_surface_dy = REAL(GET_SLOT(GET_SLOT(outputData, install("EVAPSURFACE")),install("Day")));
-
-	if(periodUse[eSW_HydRed][3]) p_Rhydred_yr = REAL(GET_SLOT(GET_SLOT(outputData, install("HYDRED")),install("Year")));
-	if(periodUse[eSW_HydRed][2]) p_Rhydred_mo = REAL(GET_SLOT(GET_SLOT(outputData, install("HYDRED")),install("Month")));
-	if(periodUse[eSW_HydRed][1]) p_Rhydred_wk = REAL(GET_SLOT(GET_SLOT(outputData, install("HYDRED")),install("Week")));
-	if(periodUse[eSW_HydRed][0]) p_Rhydred_dy = REAL(GET_SLOT(GET_SLOT(outputData, install("HYDRED")),install("Day")));
-
-	if(periodUse[eSW_SoilInf][3]) p_Rinfiltration_yr = REAL(GET_SLOT(GET_SLOT(outputData, install("SOILINFILT")),install("Year")));
-	if(periodUse[eSW_SoilInf][2]) p_Rinfiltration_mo = REAL(GET_SLOT(GET_SLOT(outputData, install("SOILINFILT")),install("Month")));
-	if(periodUse[eSW_SoilInf][1]) p_Rinfiltration_wk = REAL(GET_SLOT(GET_SLOT(outputData, install("SOILINFILT")),install("Week")));
-	if(periodUse[eSW_SoilInf][0]) p_Rinfiltration_dy = REAL(GET_SLOT(GET_SLOT(outputData, install("SOILINFILT")),install("Day")));
-
-	if(periodUse[eSW_Interception][3]) p_Rinterception_yr = REAL(GET_SLOT(GET_SLOT(outputData, install("INTERCEPTION")),install("Year")));
-	if(periodUse[eSW_Interception][2]) p_Rinterception_mo = REAL(GET_SLOT(GET_SLOT(outputData, install("INTERCEPTION")),install("Month")));
-	if(periodUse[eSW_Interception][1]) p_Rinterception_wk = REAL(GET_SLOT(GET_SLOT(outputData, install("INTERCEPTION")),install("Week")));
-	if(periodUse[eSW_Interception][0]) p_Rinterception_dy = REAL(GET_SLOT(GET_SLOT(outputData, install("INTERCEPTION")),install("Day")));
-
-	if(periodUse[eSW_LyrDrain][3]) p_Rpercolation_yr = REAL(GET_SLOT(GET_SLOT(outputData, install("LYRDRAIN")),install("Year")));
-	if(periodUse[eSW_LyrDrain][2]) p_Rpercolation_mo = REAL(GET_SLOT(GET_SLOT(outputData, install("LYRDRAIN")),install("Month")));
-	if(periodUse[eSW_LyrDrain][1]) p_Rpercolation_wk = REAL(GET_SLOT(GET_SLOT(outputData, install("LYRDRAIN")),install("Week")));
-	if(periodUse[eSW_LyrDrain][0]) p_Rpercolation_dy = REAL(GET_SLOT(GET_SLOT(outputData, install("LYRDRAIN")),install("Day")));
-
-	if(periodUse[eSW_PET][3]) p_Rpet_yr = REAL(GET_SLOT(GET_SLOT(outputData, install("PET")),install("Year")));
-	if(periodUse[eSW_PET][2]) p_Rpet_mo = REAL(GET_SLOT(GET_SLOT(outputData, install("PET")),install("Month")));
-	if(periodUse[eSW_PET][1]) p_Rpet_wk = REAL(GET_SLOT(GET_SLOT(outputData, install("PET")),install("Week")));
-	if(periodUse[eSW_PET][0]) p_Rpet_dy = REAL(GET_SLOT(GET_SLOT(outputData, install("PET")),install("Day")));
-
-	if(periodUse[eSW_Precip][3]) p_Rprecip_yr = REAL(GET_SLOT(GET_SLOT(outputData, install("PRECIP")),install("Year")));
-	if(periodUse[eSW_Precip][2]) p_Rprecip_mo = REAL(GET_SLOT(GET_SLOT(outputData, install("PRECIP")),install("Month")));
-	if(periodUse[eSW_Precip][1]) p_Rprecip_wk = REAL(GET_SLOT(GET_SLOT(outputData, install("PRECIP")),install("Week")));
-	if(periodUse[eSW_Precip][0]) p_Rprecip_dy = REAL(GET_SLOT(GET_SLOT(outputData, install("PRECIP")),install("Day")));
-
-	if(periodUse[eSW_Runoff][3]) p_Rrunoff_yr = REAL(GET_SLOT(GET_SLOT(outputData, install("RUNOFF")),install("Year")));
-	if(periodUse[eSW_Runoff][2]) p_Rrunoff_mo = REAL(GET_SLOT(GET_SLOT(outputData, install("RUNOFF")),install("Month")));
-	if(periodUse[eSW_Runoff][1]) p_Rrunoff_wk = REAL(GET_SLOT(GET_SLOT(outputData, install("RUNOFF")),install("Week")));
-	if(periodUse[eSW_Runoff][0]) p_Rrunoff_dy = REAL(GET_SLOT(GET_SLOT(outputData, install("RUNOFF")),install("Day")));
-
-	if(periodUse[eSW_SnowPack][3]) p_Rsnowpack_yr = REAL(GET_SLOT(GET_SLOT(outputData, install("SNOWPACK")),install("Year")));
-	if(periodUse[eSW_SnowPack][2]) p_Rsnowpack_mo = REAL(GET_SLOT(GET_SLOT(outputData, install("SNOWPACK")),install("Month")));
-	if(periodUse[eSW_SnowPack][1]) p_Rsnowpack_wk = REAL(GET_SLOT(GET_SLOT(outputData, install("SNOWPACK")),install("Week")));
-	if(periodUse[eSW_SnowPack][0]) p_Rsnowpack_dy = REAL(GET_SLOT(GET_SLOT(outputData, install("SNOWPACK")),install("Day")));
-
-	if(periodUse[eSW_SoilTemp][3]) p_Rsoil_temp_yr = REAL(GET_SLOT(GET_SLOT(outputData, install("SOILTEMP")),install("Year")));
-	if(periodUse[eSW_SoilTemp][2]) p_Rsoil_temp_mo = REAL(GET_SLOT(GET_SLOT(outputData, install("SOILTEMP")),install("Month")));
-	if(periodUse[eSW_SoilTemp][1]) p_Rsoil_temp_wk = REAL(GET_SLOT(GET_SLOT(outputData, install("SOILTEMP")),install("Week")));
-	if(periodUse[eSW_SoilTemp][0]) p_Rsoil_temp_dy = REAL(GET_SLOT(GET_SLOT(outputData, install("SOILTEMP")),install("Day")));
-
-	if(periodUse[eSW_SurfaceWater][3]) p_Rsurface_water_yr = REAL(GET_SLOT(GET_SLOT(outputData, install("SURFACEWATER")),install("Year")));
-	if(periodUse[eSW_SurfaceWater][2]) p_Rsurface_water_mo = REAL(GET_SLOT(GET_SLOT(outputData, install("SURFACEWATER")),install("Month")));
-	if(periodUse[eSW_SurfaceWater][1]) p_Rsurface_water_wk = REAL(GET_SLOT(GET_SLOT(outputData, install("SURFACEWATER")),install("Week")));
-	if(periodUse[eSW_SurfaceWater][0]) p_Rsurface_water_dy = REAL(GET_SLOT(GET_SLOT(outputData, install("SURFACEWATER")),install("Day")));
-
-	if(periodUse[eSW_VWCBulk][3]) p_RvwcBulk_yr = REAL(GET_SLOT(GET_SLOT(outputData, install("VWCBULK")),install("Year")));
-	if(periodUse[eSW_VWCBulk][2]) p_RvwcBulk_mo = REAL(GET_SLOT(GET_SLOT(outputData, install("VWCBULK")),install("Month")));
-	if(periodUse[eSW_VWCBulk][1]) p_RvwcBulk_wk = REAL(GET_SLOT(GET_SLOT(outputData, install("VWCBULK")),install("Week")));
-	if(periodUse[eSW_VWCBulk][0]) p_RvwcBulk_dy = REAL(GET_SLOT(GET_SLOT(outputData, install("VWCBULK")),install("Day")));
-
-	if(periodUse[eSW_VWCMatric][3]) p_RvwcMatric_yr = REAL(GET_SLOT(GET_SLOT(outputData, install("VWCMATRIC")),install("Year")));
-	if(periodUse[eSW_VWCMatric][2]) p_RvwcMatric_mo = REAL(GET_SLOT(GET_SLOT(outputData, install("VWCMATRIC")),install("Month")));
-	if(periodUse[eSW_VWCMatric][1]) p_RvwcMatric_wk = REAL(GET_SLOT(GET_SLOT(outputData, install("VWCMATRIC")),install("Week")));
-	if(periodUse[eSW_VWCMatric][0]) p_RvwcMatric_dy = REAL(GET_SLOT(GET_SLOT(outputData, install("VWCMATRIC")),install("Day")));
-
-	if(periodUse[eSW_SWCBulk][3]) p_RswcBulk_yr = REAL(GET_SLOT(GET_SLOT(outputData, install("SWCBULK")),install("Year")));
-	if(periodUse[eSW_SWCBulk][2]) p_RswcBulk_mo = REAL(GET_SLOT(GET_SLOT(outputData, install("SWCBULK")),install("Month")));
-	if(periodUse[eSW_SWCBulk][1]) p_RswcBulk_wk = REAL(GET_SLOT(GET_SLOT(outputData, install("SWCBULK")),install("Week")));
-	if(periodUse[eSW_SWCBulk][0]) p_RswcBulk_dy = REAL(GET_SLOT(GET_SLOT(outputData, install("SWCBULK")),install("Day")));
-
-	if(periodUse[eSW_SWPMatric][3]) p_RswpMatric_yr = REAL(GET_SLOT(GET_SLOT(outputData, install("SWPMATRIC")),install("Year")));
-	if(periodUse[eSW_SWPMatric][2]) p_RswpMatric_mo = REAL(GET_SLOT(GET_SLOT(outputData, install("SWPMATRIC")),install("Month")));
-	if(periodUse[eSW_SWPMatric][1]) p_RswpMatric_wk = REAL(GET_SLOT(GET_SLOT(outputData, install("SWPMATRIC")),install("Week")));
-	if(periodUse[eSW_SWPMatric][0]) p_RswpMatric_dy = REAL(GET_SLOT(GET_SLOT(outputData, install("SWPMATRIC")),install("Day")));
-
-	if(periodUse[eSW_SWABulk][3]) p_RswaBulk_yr = REAL(GET_SLOT(GET_SLOT(outputData, install("SWABULK")),install("Year")));
-	if(periodUse[eSW_SWABulk][2]) p_RswaBulk_mo = REAL(GET_SLOT(GET_SLOT(outputData, install("SWABULK")),install("Month")));
-	if(periodUse[eSW_SWABulk][1]) p_RswaBulk_wk = REAL(GET_SLOT(GET_SLOT(outputData, install("SWABULK")),install("Week")));
-	if(periodUse[eSW_SWABulk][0]) p_RswaBulk_dy = REAL(GET_SLOT(GET_SLOT(outputData, install("SWABULK")),install("Day")));
-
-	if(periodUse[eSW_SWAMatric][3]) p_RswaMatric_yr = REAL(GET_SLOT(GET_SLOT(outputData, install("SWAMATRIC")),install("Year")));
-	if(periodUse[eSW_SWAMatric][2]) p_RswaMatric_mo = REAL(GET_SLOT(GET_SLOT(outputData, install("SWAMATRIC")),install("Month")));
-	if(periodUse[eSW_SWAMatric][1]) p_RswaMatric_wk = REAL(GET_SLOT(GET_SLOT(outputData, install("SWAMATRIC")),install("Week")));
-	if(periodUse[eSW_SWAMatric][0]) p_RswaMatric_dy = REAL(GET_SLOT(GET_SLOT(outputData, install("SWAMATRIC")),install("Day")));
-
-	if(periodUse[eSW_Transp][3]) p_Rtransp_yr = REAL(GET_SLOT(GET_SLOT(outputData, install("TRANSP")),install("Year")));
-	if(periodUse[eSW_Transp][2]) p_Rtransp_mo = REAL(GET_SLOT(GET_SLOT(outputData, install("TRANSP")),install("Month")));
-	if(periodUse[eSW_Transp][1]) p_Rtransp_wk = REAL(GET_SLOT(GET_SLOT(outputData, install("TRANSP")),install("Week")));
-	if(periodUse[eSW_Transp][0]) p_Rtransp_dy = REAL(GET_SLOT(GET_SLOT(outputData, install("TRANSP")),install("Day")));
-
-	if(periodUse[eSW_WetDays][3]) p_Rwetdays_yr = REAL(GET_SLOT(GET_SLOT(outputData, install("WETDAY")),install("Year")));
-	if(periodUse[eSW_WetDays][2]) p_Rwetdays_mo = REAL(GET_SLOT(GET_SLOT(outputData, install("WETDAY")),install("Month")));
-	if(periodUse[eSW_WetDays][1]) p_Rwetdays_wk = REAL(GET_SLOT(GET_SLOT(outputData, install("WETDAY")),install("Week")));
-	if(periodUse[eSW_WetDays][0]) p_Rwetdays_dy = REAL(GET_SLOT(GET_SLOT(outputData, install("WETDAY")),install("Day")));
-
-
-	SW_CTL_main();
-
-	SW_SIT_clear_layers();
-	SW_WTH_clear_runavg_list();
-	SW_VES_clear();
-
-	UNPROTECT(5);
-
-	return(outputData);
-}
-
-/* Experience has shown that generating the Output Data structure in R is slow compared to C
- * This will generate the OUTPUT data Structure and Names*/
-SEXP onGetOutput(SEXP inputData) {
-	int debug = 0;
-
-	int tLayers=0, tYears = 0, tevapLayers = 0, tVegEstabCount = 0, pYearUse = 0, pMonthUse = 0, pWeekUse = 0, pDayUse = 0;
-	unsigned int Raet_columns, Rdeedrain_columns, Restabs_columns, Revasoil_columns, Revasurface_columns, Rhydred_columns, Rinfiltration_columns, Rinterception_columns, Rpercolation_columns,
-					Rpet_columns, Rprecip_columns, Rrunoff_columns, Rsnowpack_columns, Rsoil_temp_columns, Rsurface_water_columns, RvwcBulk_columns, RvwcMatric_columns, RswcBulk_columns, RswpMatric_columns, RswaBulk_columns,
-					RswaMatric_columns, Rtemp_columns, Rtransp_columns, Rwetdays_columns, /*NOT USED ->*/ Rwthr_columns,RallH2O_columns,Ret_columns,Rallveg_columns;
-	int i,j, k, pCount=0;
-	int use[28];
-	Bool useTimeStep;
-
-	SEXP swOutput, swOutput_Object;
-	char *cSWoutput_Names[] = {"yr_nrow","mo_nrow","wk_nrow","dy_nrow","WTHR","TEMP","PRECIP","SOILINFILT","RUNOFF","ALLH2O","VWCBULK","VWCMATRIC","SWCBULK","SWABULK","SWAMATRIC","SWPMATRIC","SURFACEWATER",
-			"TRANSP","EVAPSOIL","EVAPSURFACE","INTERCEPTION","LYRDRAIN","HYDRED","ET","AET","PET","WETDAY","SNOWPACK","DEEPSWC","SOILTEMP","ALLVEG","ESTABL"};
-
-	SEXP swOutput_KEY;
-	char *cSWoutput_KEY_Names[] = {"Title","TimeStep","Columns","Day","Week","Month","Year"};
-	SEXP swOutput_KEY_WTHR, swOutput_KEY_TEMP, swOutput_KEY_PRECIP, swOutput_KEY_SOILINFILT, swOutput_KEY_RUNOFF, swOutput_KEY_ALLH2O, swOutput_KEY_VWCBULK, swOutput_KEY_VWCMATRIC, swOutput_KEY_SWCBULK,
-		swOutput_KEY_SWPMATRIC, swOutput_KEY_SWABULK, swOutput_KEY_SWAMATRIC, swOutput_KEY_SURFACEWATER, swOutput_KEY_TRANSP, swOutput_KEY_EVAPSOIL, swOutput_KEY_EVAPSURFACE, swOutput_KEY_INTERCEPTION,
-		swOutput_KEY_LYRDRAIN, swOutput_KEY_HYDRED, swOutput_KEY_ET, swOutput_KEY_AET, swOutput_KEY_PET, swOutput_KEY_WETDAY, swOutput_KEY_SNOWPACK, swOutput_KEY_DEEPSWC,
-		swOutput_KEY_SOILTEMP, swOutput_KEY_ALLVEG, swOutput_KEY_ESTABL;
-	char *cSWoutput_KEY_Titles[] = {"","temp_air","precip","infiltration","runoff","","vwc_bulk","vwc_matric","swc_bulk","swa_bulk","swa_matric","swp_matric","surface_water","transp","evap_soil","evap_surface",
-		"interception","percolation","hydred","","aet","pet","wetdays","snowpack","deep_drain","temp_soil","","estabs"};
-
-	SEXP Periods, TimeSteps;
-	SEXP r_dy_nrow, r_wk_nrow, r_mo_nrow, r_yr_nrow;
-	SEXP r_WTHR_NAME, r_TEMP_NAME, r_PRECIP_NAME, r_SOILINFILT_NAME, r_RUNOFF_NAME, r_ALLH2O_NAME, r_VWCBULK_NAME, r_VWCMATRIC_NAME, r_SWCBULK_NAME, r_SWPMATRIC_NAME, r_SWABULK_NAME, r_SWAMATRIC_NAME, r_SURFACEWATER_NAME, r_TRANSP_NAME, r_EVAPSOIL_NAME, r_EVAPSURFACE_NAME, r_INTERCEPTION_NAME, r_LYRDRAIN_NAME, r_HYDRED_NAME, r_ET_NAME, r_AET_NAME, r_PET_NAME, r_WETDAY_NAME, r_SNOWPACK_NAME, r_DEEPSWC_NAME, r_SOILTEMP_NAME, r_ALLVEG_NAME, r_ESTABL_NAME;
-	SEXP r_WTHR_PERIOD, r_TEMP_PERIOD, r_PRECIP_PERIOD, r_SOILINFILT_PERIOD, r_RUNOFF_PERIOD, r_ALLH2O_PERIOD, r_VWCBULK_PERIOD, r_VWCMATRIC_PERIOD, r_SWCBULK_PERIOD, r_SWPMATRIC_PERIOD, r_SWABULK_PERIOD, r_SWAMATRIC_PERIOD, r_SURFACEWATER_PERIOD, r_TRANSP_PERIOD, r_EVAPSOIL_PERIOD, r_EVAPSURFACE_PERIOD, r_INTERCEPTION_PERIOD, r_LYRDRAIN_PERIOD, r_HYDRED_PERIOD, r_ET_PERIOD, r_AET_PERIOD, r_PET_PERIOD, r_WETDAY_PERIOD, r_SNOWPACK_PERIOD, r_DEEPSWC_PERIOD, r_SOILTEMP_PERIOD, r_ALLVEG_PERIOD, r_ESTABL_PERIOD;
-	SEXP r_WTHR_COLUMNS, r_TEMP_COLUMNS, r_PRECIP_COLUMNS, r_SOILINFILT_COLUMNS, r_RUNOFF_COLUMNS, r_ALLH2O_COLUMNS, r_VWCBULK_COLUMNS, r_VWCMATRIC_COLUMNS, r_SWCBULK_COLUMNS, r_SWPMATRIC_COLUMNS, r_SWABULK_COLUMNS, r_SWAMATRIC_COLUMNS, r_SURFACEWATER_COLUMNS, r_TRANSP_COLUMNS, r_EVAPSOIL_COLUMNS, r_EVAPSURFACE_COLUMNS, r_INTERCEPTION_COLUMNS, r_LYRDRAIN_COLUMNS, r_HYDRED_COLUMNS, r_ET_COLUMNS, r_AET_COLUMNS, r_PET_COLUMNS, r_WETDAY_COLUMNS, r_SNOWPACK_COLUMNS, r_DEEPSWC_COLUMNS, r_SOILTEMP_COLUMNS, r_ALLVEG_COLUMNS, r_ESTABL_COLUMNS;
-
-	SEXP Rallveg_yr, Ret_yr, RallH2O_yr, Rwthr_yr, Raet_yr, Rdeedrain_yr, Restabs_yr, Revasoil_yr, Revasurface_yr, Rhydred_yr, Rinfiltration_yr, Rinterception_yr, Rpercolation_yr,
-			Rpet_yr, Rprecip_yr, Rrunoff_yr, Rsnowpack_yr, Rsoil_temp_yr, Rsurface_water_yr, RvwcBulk_yr, RvwcMatric_yr, RswcBulk_yr, RswpMatric_yr,
-			RswaBulk_yr, RswaMatric_yr, Rtemp_yr, Rtransp_yr, Rwetdays_yr;
-	SEXP Rallveg_mo, Ret_mo, RallH2O_mo, Rwthr_mo, Raet_mo, Rdeedrain_mo, Restabs_mo, Revasoil_mo, Revasurface_mo, Rhydred_mo, Rinfiltration_mo, Rinterception_mo, Rpercolation_mo,
-			Rpet_mo, Rprecip_mo, Rrunoff_mo, Rsnowpack_mo, Rsoil_temp_mo, Rsurface_water_mo, RvwcBulk_mo, RvwcMatric_mo, RswcBulk_mo, RswpMatric_mo,
-			RswaBulk_mo, RswaMatric_mo, Rtemp_mo, Rtransp_mo, Rwetdays_mo;
-	SEXP Rallveg_wk, Ret_wk, RallH2O_wk, Rwthr_wk, Raet_wk, Rdeedrain_wk, Restabs_wk, Revasoil_wk, Revasurface_wk, Rhydred_wk, Rinfiltration_wk, Rinterception_wk, Rpercolation_wk,
-			Rpet_wk, Rprecip_wk, Rrunoff_wk, Rsnowpack_wk, Rsoil_temp_wk, Rsurface_water_wk, RvwcBulk_wk, RvwcMatric_wk, RswcBulk_wk, RswpMatric_wk,
-			RswaBulk_wk, RswaMatric_wk, Rtemp_wk, Rtransp_wk, Rwetdays_wk;
-	SEXP Rallveg_dy, Ret_dy, RallH2O_dy, Rwthr_dy, Raet_dy, Rdeedrain_dy, Restabs_dy, Revasoil_dy, Revasurface_dy, Rhydred_dy, Rinfiltration_dy, Rinterception_dy, Rpercolation_dy,
-			Rpet_dy, Rprecip_dy, Rrunoff_dy, Rsnowpack_dy, Rsoil_temp_dy, Rsurface_water_dy, RvwcBulk_dy, RvwcMatric_dy, RswcBulk_dy, RswpMatric_dy,
-			RswaBulk_dy, RswaMatric_dy, Rtemp_dy, Rtransp_dy, Rwetdays_dy;
-
-	/************ NAMES ****************/
-	SEXP Ret_names_yr, Ret_names_y_yr, Raet_names_yr, Raet_names_y_yr, Rdeep_drain_names_yr, Rdeep_drain_names_y_yr, Restabs_names_yr, Restabs_names_y_yr, Revap_soil_names_yr, Revap_soil_names_y_yr,
-	Revap_surface_names_yr, Revap_surface_names_y_yr, Rhydred_names_yr, Rhydred_names_y_yr, Rinfiltration_names_yr, Rinfiltration_names_y_yr, Rinterception_names_yr,
-	Rinterception_names_y_yr, Rpercolation_names_yr, Rpercolation_names_y_yr, Rpet_names_yr, Rpet_names_y_yr, Rprecip_names_yr, Rprecip_names_y_yr, Rrunoff_names_yr,
-	Rrunoff_names_y_yr, Rsnowpack_names_yr, Rsnowpack_names_y_yr, Rsoil_temp_names_yr, Rsoil_temp_names_y_yr, Rsurface_water_names_yr, Rsurface_water_names_y_yr,
-	Rsw_pot_names_yr, Rsw_pot_names_y_yr, RswaBulk_names_yr, RswaBulk_names_y_yr, RswaMatric_names_yr, RswaMatric_names_y_yr, RswcBulk_names_yr, RswcBulk_names_y_yr, Rtemp_names_yr, Rtemp_names_y_yr, Rtransp_names_yr,
-	Rtransp_names_y_yr, RvwcBulk_names_yr, RvwcBulk_names_y_yr, RvwcMatric_names_yr, RvwcMatric_names_y_yr, Rwetdays_names_yr, Rwetdays_names_y_yr, RswpMatric_names_yr, RswpMatric_names_y_yr;
-	SEXP Ret_names_mo, Ret_names_y_mo, Raet_names_mo, Raet_names_y_mo, Rdeep_drain_names_mo, Rdeep_drain_names_y_mo, Restabs_names_mo, Restabs_names_y_mo, Revap_soil_names_mo, Revap_soil_names_y_mo,
-	Revap_surface_names_mo, Revap_surface_names_y_mo, Rhydred_names_mo, Rhydred_names_y_mo, Rinfiltration_names_mo, Rinfiltration_names_y_mo, Rinterception_names_mo,
-	Rinterception_names_y_mo, Rpercolation_names_mo, Rpercolation_names_y_mo, Rpet_names_mo, Rpet_names_y_mo, Rprecip_names_mo, Rprecip_names_y_mo, Rrunoff_names_mo,
-	Rrunoff_names_y_mo, Rsnowpack_names_mo, Rsnowpack_names_y_mo, Rsoil_temp_names_mo, Rsoil_temp_names_y_mo, Rsurface_water_names_mo, Rsurface_water_names_y_mo,
-	Rsw_pot_names_mo, Rsw_pot_names_y_mo, RswaBulk_names_mo, RswaBulk_names_y_mo, RswaMatric_names_mo, RswaMatric_names_y_mo, RswcBulk_names_mo, RswcBulk_names_y_mo, Rtemp_names_mo, Rtemp_names_y_mo, Rtransp_names_mo,
-	Rtransp_names_y_mo, RvwcBulk_names_mo, RvwcBulk_names_y_mo, RvwcMatric_names_mo, RvwcMatric_names_y_mo, Rwetdays_names_mo, Rwetdays_names_y_mo, RswpMatric_names_mo, RswpMatric_names_y_mo;
-	SEXP Ret_names_wk, Ret_names_y_wk, Raet_names_wk, Raet_names_y_wk, Rdeep_drain_names_wk, Rdeep_drain_names_y_wk, Restabs_names_wk, Restabs_names_y_wk, Revap_soil_names_wk, Revap_soil_names_y_wk,
-	Revap_surface_names_wk, Revap_surface_names_y_wk, Rhydred_names_wk, Rhydred_names_y_wk, Rinfiltration_names_wk, Rinfiltration_names_y_wk, Rinterception_names_wk,
-	Rinterception_names_y_wk, Rpercolation_names_wk, Rpercolation_names_y_wk, Rpet_names_wk, Rpet_names_y_wk, Rprecip_names_wk, Rprecip_names_y_wk, Rrunoff_names_wk,
-	Rrunoff_names_y_wk, Rsnowpack_names_wk, Rsnowpack_names_y_wk, Rsoil_temp_names_wk, Rsoil_temp_names_y_wk, Rsurface_water_names_wk, Rsurface_water_names_y_wk,
-	Rsw_pot_names_wk, Rsw_pot_names_y_wk, RswaBulk_names_wk, RswaBulk_names_y_wk, RswaMatric_names_wk, RswaMatric_names_y_wk, RswcBulk_names_wk, RswcBulk_names_y_wk, Rtemp_names_wk, Rtemp_names_y_wk, Rtransp_names_wk,
-	Rtransp_names_y_wk, RvwcBulk_names_wk, RvwcBulk_names_y_wk, RvwcMatric_names_wk, RvwcMatric_names_y_wk, Rwetdays_names_wk, Rwetdays_names_y_wk, RswpMatric_names_wk, RswpMatric_names_y_wk;
-	SEXP Ret_names_dy, Ret_names_y_dy, Raet_names_dy, Raet_names_y_dy, Rdeep_drain_names_dy, Rdeep_drain_names_y_dy, Restabs_names_dy, Restabs_names_y_dy, Revap_soil_names_dy, Revap_soil_names_y_dy,
-	Revap_surface_names_dy, Revap_surface_names_y_dy, Rhydred_names_dy, Rhydred_names_y_dy, Rinfiltration_names_dy, Rinfiltration_names_y_dy, Rinterception_names_dy,
-	Rinterception_names_y_dy, Rpercolation_names_dy, Rpercolation_names_y_dy, Rpet_names_dy, Rpet_names_y_dy, Rprecip_names_dy, Rprecip_names_y_dy, Rrunoff_names_dy,
-	Rrunoff_names_y_dy, Rsnowpack_names_dy, Rsnowpack_names_y_dy, Rsoil_temp_names_dy, Rsoil_temp_names_y_dy, Rsurface_water_names_dy, Rsurface_water_names_y_dy,
-	Rsw_pot_names_dy, Rsw_pot_names_y_dy, RswaBulk_names_dy, RswaBulk_names_y_dy, RswaMatric_names_dy, RswaMatric_names_y_dy, RswcBulk_names_dy, RswcBulk_names_y_dy, Rtemp_names_dy, Rtemp_names_y_dy, Rtransp_names_dy,
-	Rtransp_names_y_dy, RvwcBulk_names_dy, RvwcBulk_names_y_dy, RvwcMatric_names_dy, RvwcMatric_names_y_dy, Rwetdays_names_dy, Rwetdays_names_y_dy, RswpMatric_names_dy, RswpMatric_names_y_dy;
-
-	char *Layers_names[] = { "Lyr_1", "Lyr_2", "Lyr_3", "Lyr_4", "Lyr_5", "Lyr_6", "Lyr_7", "Lyr_8", "Lyr_9", "Lyr_10", "Lyr_11", "Lyr_12", "Lyr_13", "Lyr_14", "Lyr_15",
-			"Lyr_16", "Lyr_17", "Lyr_18", "Lyr_19", "Lyr_20", "Lyr_21", "Lyr_22", "Lyr_23", "Lyr_24", "Lyr_25", "Lyr_26", "Lyr_27", "Lyr_28", "Lyr_29", "Lyr_30" };
-	char *Cevap_surface_names[] = { "total_evap", "tree_evap", "shrub_evap","forbs_evap", "grass_evap", "litter_evap", "surfaceWater_evap" };
-	char *Chydred_names[] = { "total_", "tree_", "shrub_", "forbs_", "grass_" };
-	char *Cinterception_names[] = { "total", "tree", "shrub", "forbs", "grass", "litter" };
-	char *Cprecip_names[] = { "ppt", "rain", "snow_fall", "snowmelt", "snowloss" };
-	char *Crunoff_names[] = { "total", "ponded", "snowmelt" };
-	char *Csnowpack_names[] = { "snowpackWaterEquivalent_cm", "snowdepth_cm" };
-	char *Ctemp_names[] = { "max_C", "min_C", "avg_C","surfaceTemp_C" };
-	char *Ctransp_names[] = { "transp_total_", "transp_tree_", "transp_shrub_", "transp_forbs_", "transp_grass_" };
-	char Ctemp[50];
-	/****************************************************************************************/
-
-	tLayers = 0;
-	tevapLayers=0;
-
-	for(i=0; i<length(GET_SLOT(GET_SLOT(inputData, install("output")), install("use")));i++) {
-		use[i] = LOGICAL(GET_SLOT(GET_SLOT(inputData, install("output")), install("use")))[i];
-		//pCount+=4;
-	}
-
-	tYears = (INTEGER(GET_SLOT(GET_SLOT(inputData, install("years")), install("EndYear")))[0] - INTEGER(GET_SLOT(GET_SLOT(inputData, install("years")), install("StartYear")))[0] + 1);
-	tLayers = nrows(GET_SLOT(GET_SLOT(inputData, install("soils")), install("Layers")));
-	for(i=0; i<tLayers; i++) {
-		if(REAL(GET_SLOT(GET_SLOT(inputData, install("soils")), install("Layers")))[i + (tLayers) * 3] > 0)
-			tevapLayers++;
-	}
-
-	if(debug) swprintf("tYears: %d, tLayers: %d, tEvapLayers: %d \n", tYears, tLayers, tevapLayers);
-
-	PROTECT(TimeSteps = GET_SLOT(GET_SLOT(inputData, install("output")),install("timePeriods")));
-	useTimeStep = LOGICAL(GET_SLOT(GET_SLOT(inputData, install("output")),install("useTimeStep")))[0];
-	if(useTimeStep) {
-		PROTECT(Periods = GET_SLOT(GET_SLOT(inputData, install("output")),install("timePeriods")));
-		for (i = 0; i < LENGTH(TimeSteps); i++) {
-			switch (INTEGER(TimeSteps)[i]) {
-				case eSW_Day:
-				pDayUse = 1;
-				break;
-				case eSW_Week:
-				pWeekUse = 1;
-				break;
-				case eSW_Month:
-				pMonthUse = 1;
-				break;
-				case eSW_Year:
-				pYearUse = 1;
-				break;
-			}
-		}
-	} else {
-		PROTECT(Periods = GET_SLOT(GET_SLOT(inputData, install("output")),install("period")));
-		for(i=0; i<28; i++) {
-			switch (INTEGER(Periods)[i]) {
-				case eSW_Day:
-				pDayUse = 1;
-				break;
-				case eSW_Week:
-				pWeekUse = 1;
-				break;
-				case eSW_Month:
-				pMonthUse = 1;
-				break;
-				case eSW_Year:
-				pYearUse = 1;
-				break;
-			}
-		}
-	}
-
-	tVegEstabCount = INTEGER(GET_SLOT(GET_SLOT(inputData, install("estab")), install("count")))[0];
-
-	//tVegEstabCount = SW_VegEstab.count;
-
-	yr_nrow = tYears * pYearUse;
-	mo_nrow = tYears * 12 * pMonthUse;
-	wk_nrow = tYears * 53 * pWeekUse;
-	if (pDayUse == 1) {
-		dy_nrow = 0;
-		for (i = INTEGER(GET_SLOT(GET_SLOT(inputData, install("years")), install("StartYear")))[0]; i <= INTEGER(GET_SLOT(GET_SLOT(inputData, install("years")), install("EndYear")))[0]; i++) {
-			if(i==0) {//Need to calculate the starting first day of first year
-				dy_nrow += Time_get_lastdoy_y(i) - INTEGER(GET_SLOT(GET_SLOT(inputData, install("years")), install("FDOFY")))[0] + 1;
-				if(debug) swprintf("Year: %d DAYSINYEAR: %d\n",i,Time_get_lastdoy_y(i) - INTEGER(GET_SLOT(GET_SLOT(inputData, install("years")), install("FDOFY")))[0] + 1);
-			} else if(i==(tYears-1)) {//and last day of last year.
-				dy_nrow += INTEGER(GET_SLOT(GET_SLOT(inputData, install("years")), install("EDOEY")))[0];
-				if(debug) swprintf("Year: %d DAYSINYEAR: %d\n",i,INTEGER(GET_SLOT(GET_SLOT(inputData, install("years")), install("EDOEY")))[0]);
-			} else {
-				dy_nrow += Time_get_lastdoy_y(i);
-				if(debug) swprintf("Year: %d DAYSINYEAR: %d\n",i,Time_get_lastdoy_y(i));
-			}
-		}
-	}
-
-	if(debug) swprintf("Year Rows: %d, Month Rows: %d, Week Rows: %d, Day Rows: %d\n",yr_nrow, mo_nrow, wk_nrow, dy_nrow);
-
-	for(i=0; i<28; i++) {
-		periodUse[i][0]=periodUse[i][1]=periodUse[i][2]=periodUse[i][3]=0;
-		if(useTimeStep) {
-			for(j=0; j<length(Periods); j++) {
-				periodUse[i][INTEGER(Periods)[j]] = 1;
-				//pCount+=3;
-			}
-		} else {
-			periodUse[i][INTEGER(Periods)[i]] = 1;
-			//pCount+=3;
-		}
-	}
-
-	// Number of Columns for outputs
-	Rwthr_columns = 0;
-	Rtemp_columns = 4;
-	Rprecip_columns = 5;
-	Rinfiltration_columns = 1;
-	Rrunoff_columns = 3;
-	RallH2O_columns = 0;
-	RvwcBulk_columns = tLayers;
-	RvwcMatric_columns = tLayers;
-	RswcBulk_columns = tLayers;
-	RswpMatric_columns = tLayers;
-	RswaBulk_columns = tLayers;
-	RswaMatric_columns = tLayers;
-	Rsurface_water_columns = 1;
-	Rtransp_columns = tLayers*5;
-	Revasoil_columns = tevapLayers;
-	Revasurface_columns = 7;
-	Rinterception_columns = 6;	// was 7
-	Rpercolation_columns = tLayers-1;
-	Rhydred_columns = tLayers*5;
-	Ret_columns = 0;
-	Raet_columns = 1;
-	Rpet_columns = 1;
-	Rwetdays_columns = tLayers;
-	Rsnowpack_columns = 2;
-	Rdeedrain_columns = 1;
-	Rsoil_temp_columns = tLayers;
-	Rallveg_columns = 0;
-	Restabs_columns = tVegEstabCount;
-
-	PROTECT(swOutput = MAKE_CLASS("swOutput"));
-	PROTECT(swOutput_Object = NEW_OBJECT(swOutput));
-
-	PROTECT(r_dy_nrow = allocVector(INTSXP,1));
-	INTEGER(r_dy_nrow)[0]=dy_nrow;
-	PROTECT(r_wk_nrow = allocVector(INTSXP,1));
-	INTEGER(r_wk_nrow)[0]=wk_nrow;
-	PROTECT(r_mo_nrow = allocVector(INTSXP,1));
-	INTEGER(r_mo_nrow)[0]=mo_nrow;
-	PROTECT(r_yr_nrow = allocVector(INTSXP,1));
-	INTEGER(r_yr_nrow)[0]=yr_nrow;
-
-	SET_SLOT(swOutput_Object, install(cSWoutput_Names[0]), r_yr_nrow);
-	SET_SLOT(swOutput_Object, install(cSWoutput_Names[1]), r_mo_nrow);
-	SET_SLOT(swOutput_Object, install(cSWoutput_Names[2]), r_wk_nrow);
-	SET_SLOT(swOutput_Object, install(cSWoutput_Names[3]), r_dy_nrow);
-
-//KEYS//
-	PROTECT(swOutput_KEY = MAKE_CLASS("swOutput_KEY"));
-
-	pCount+=9;
-	//WTHR - NOTUSED
-	if(use[0]) {
-		if(debug) swprintf("%s\n",cSWoutput_KEY_Titles[0]);
-		PROTECT(swOutput_KEY_WTHR = NEW_OBJECT(swOutput_KEY));
-		PROTECT(r_WTHR_NAME = NEW_STRING(1));
-		SET_STRING_ELT(r_WTHR_NAME, 0, mkChar(cSWoutput_KEY_Titles[0]));
-		SET_SLOT(swOutput_KEY_WTHR, install("Title"), r_WTHR_NAME);
-		if(useTimeStep) {
-			PROTECT(r_WTHR_PERIOD = NEW_INTEGER(length(Periods)));
-			for(i=0; i<length(Periods); i++) {
-				INTEGER(r_WTHR_PERIOD)[i]=INTEGER(Periods)[i];
-			}
-			SET_SLOT(swOutput_KEY_WTHR, install("TimeStep"), r_WTHR_PERIOD);
-			UNPROTECT(1);
-		} else {
-			PROTECT(r_WTHR_PERIOD = NEW_INTEGER(1));
-			INTEGER(r_WTHR_PERIOD)[0]=INTEGER(Periods)[0];
-			SET_SLOT(swOutput_KEY_WTHR, install("TimeStep"), r_WTHR_PERIOD);
-			UNPROTECT(1);
-		}
-		if(periodUse[0][0]) {
-			PROTECT(Rwthr_dy = allocMatrix(REALSXP,dy_nrow,Rwthr_columns));
-			SET_SLOT(swOutput_KEY_WTHR, install("Day"), Rwthr_dy);
-			UNPROTECT(1);
-		}
-		if(periodUse[0][1]) {
-			PROTECT(Rwthr_wk = allocMatrix(REALSXP,wk_nrow,Rwthr_columns));
-			SET_SLOT(swOutput_KEY_WTHR, install("Week"), Rwthr_wk);
-			UNPROTECT(1);
-		}
-		if(periodUse[0][2]) {
-			PROTECT(Rwthr_mo = allocMatrix(REALSXP,mo_nrow,Rwthr_columns));
-			SET_SLOT(swOutput_KEY_WTHR, install("Month"), Rwthr_mo);
-			UNPROTECT(1);
-		}
-		if(periodUse[0][3]) {
-			PROTECT(Rwthr_yr = allocMatrix(REALSXP,yr_nrow,Rwthr_columns));
-			SET_SLOT(swOutput_KEY_WTHR, install("Year"), Rwthr_yr);
-			UNPROTECT(1);
-		}
-		PROTECT(r_WETDAY_COLUMNS = NEW_INTEGER(1));
-		INTEGER(r_WETDAY_COLUMNS)[0]=Rwthr_columns;
-		SET_SLOT(swOutput_KEY_WTHR, install("Columns"), r_WETDAY_COLUMNS);
-		SET_SLOT(swOutput_Object, install(cSWoutput_Names[4]), swOutput_KEY_WTHR);
-		UNPROTECT(3);
-	}
-	//TEMP
-	if(use[1]) {
-		if(debug) swprintf("%s\n",cSWoutput_KEY_Titles[1]);
-		PROTECT(swOutput_KEY_TEMP = NEW_OBJECT(swOutput_KEY));
-		PROTECT(r_TEMP_NAME = NEW_STRING(1));
-		SET_STRING_ELT(r_TEMP_NAME, 0, mkChar(cSWoutput_KEY_Titles[1]));
-		SET_SLOT(swOutput_KEY_TEMP, install("Title"), r_TEMP_NAME);
-		if (useTimeStep) {
-			PROTECT(r_TEMP_PERIOD = NEW_INTEGER(length(Periods)));
-			for(i=0; i<length(Periods); i++)
-				INTEGER(r_TEMP_PERIOD)[i]=INTEGER(Periods)[i];
-			SET_SLOT(swOutput_KEY_TEMP, install("TimeStep"), r_TEMP_PERIOD);
-			UNPROTECT(1);
-		} else {
-			PROTECT(r_TEMP_PERIOD = NEW_INTEGER(1));
-			INTEGER(r_TEMP_PERIOD)[0]=INTEGER(Periods)[1];
-			SET_SLOT(swOutput_KEY_TEMP, install("TimeStep"), r_TEMP_PERIOD);
-			UNPROTECT(1);
-		}
-		if(periodUse[1][0]) {
-			if(debug) swprintf("\tdy\n");
-			PROTECT(Rtemp_dy = allocMatrix(REALSXP, dy_nrow, Rtemp_columns+2));
-			PROTECT(Rtemp_names_dy = allocVector(VECSXP, 2));
-			PROTECT(Rtemp_names_y_dy = allocVector(STRSXP, Rtemp_columns + 2));
-			SET_STRING_ELT(Rtemp_names_y_dy, 0, mkChar("Year"));
-			SET_STRING_ELT(Rtemp_names_y_dy, 1, mkChar("DOY"));
-			for (i = 0; i < Rtemp_columns; i++)
-				SET_STRING_ELT(Rtemp_names_y_dy, i + 2, mkChar(Ctemp_names[i]));
-			SET_VECTOR_ELT(Rtemp_names_dy, 1, Rtemp_names_y_dy);
-			setAttrib(Rtemp_dy, R_DimNamesSymbol, Rtemp_names_dy);
-			SET_SLOT(swOutput_KEY_TEMP, install("Day"), Rtemp_dy);
-			UNPROTECT(3);
-		}
-		if(periodUse[1][1]) {
-			if(debug) swprintf("\twk\n");
-			PROTECT(Rtemp_wk = allocMatrix(REALSXP, wk_nrow, Rtemp_columns+2));
-			PROTECT(Rtemp_names_wk = allocVector(VECSXP, 2));
-			PROTECT(Rtemp_names_y_wk = allocVector(STRSXP, Rtemp_columns + 2));
-			SET_STRING_ELT(Rtemp_names_y_wk, 0, mkChar("Year"));
-			SET_STRING_ELT(Rtemp_names_y_wk, 1, mkChar("Week"));
-			for (i = 0; i < Rtemp_columns; i++)
-				SET_STRING_ELT(Rtemp_names_y_wk, i + 2, mkChar(Ctemp_names[i]));
-			SET_VECTOR_ELT(Rtemp_names_wk, 1, Rtemp_names_y_wk);
-			setAttrib(Rtemp_wk, R_DimNamesSymbol, Rtemp_names_wk);
-			SET_SLOT(swOutput_KEY_TEMP, install("Week"), Rtemp_wk);
-			UNPROTECT(3);
-		}
-		if(periodUse[1][2]) {
-			if(debug) swprintf("\tmo\n");
-			PROTECT(Rtemp_mo = allocMatrix(REALSXP, mo_nrow, Rtemp_columns+2));
-			PROTECT(Rtemp_names_mo = allocVector(VECSXP, 2));
-			PROTECT(Rtemp_names_y_mo = allocVector(STRSXP, Rtemp_columns + 2));
-			SET_STRING_ELT(Rtemp_names_y_mo, 0, mkChar("Year"));
-			SET_STRING_ELT(Rtemp_names_y_mo, 1, mkChar("Month"));
-			for (i = 0; i < Rtemp_columns; i++)
-				SET_STRING_ELT(Rtemp_names_y_mo, i + 2, mkChar(Ctemp_names[i]));
-			SET_VECTOR_ELT(Rtemp_names_mo, 1, Rtemp_names_y_mo);
-			setAttrib(Rtemp_mo, R_DimNamesSymbol, Rtemp_names_mo);
-			SET_SLOT(swOutput_KEY_TEMP, install("Month"), Rtemp_mo);
-			UNPROTECT(3);
-		}
-		if(periodUse[1][3]) {
-			if(debug) swprintf("\tyr\n");
-			PROTECT(Rtemp_yr = allocMatrix(REALSXP, yr_nrow, Rtemp_columns+1));
-			PROTECT(Rtemp_names_yr = allocVector(VECSXP, 2));
-			PROTECT(Rtemp_names_y_yr = allocVector(STRSXP, Rtemp_columns + 1));
-			SET_STRING_ELT(Rtemp_names_y_yr, 0, mkChar("Year"));
-			for (i = 0; i < Rtemp_columns; i++)
-				SET_STRING_ELT(Rtemp_names_y_yr, i + 1, mkChar(Ctemp_names[i]));
-			SET_VECTOR_ELT(Rtemp_names_yr, 1, Rtemp_names_y_yr);
-			setAttrib(Rtemp_yr, R_DimNamesSymbol, Rtemp_names_yr);
-			SET_SLOT(swOutput_KEY_TEMP, install("Year"), Rtemp_yr);
-			UNPROTECT(3);
-		}
-		PROTECT(r_TEMP_COLUMNS = NEW_INTEGER(1));
-		INTEGER(r_TEMP_COLUMNS)[0]=Rtemp_columns;
-		SET_SLOT(swOutput_KEY_TEMP, install("Columns"), r_TEMP_COLUMNS);
-		SET_SLOT(swOutput_Object, install(cSWoutput_Names[5]), swOutput_KEY_TEMP);
-		UNPROTECT(3);
-	}
-	//PRECIP
-	if(use[2]) {
-		if(debug) swprintf("%s\n",cSWoutput_KEY_Titles[2]);
-		PROTECT(swOutput_KEY_PRECIP = NEW_OBJECT(swOutput_KEY));
-		PROTECT(r_PRECIP_NAME = NEW_STRING(1));
-		SET_STRING_ELT(r_PRECIP_NAME, 0, mkChar(cSWoutput_KEY_Titles[2]));
-		SET_SLOT(swOutput_KEY_PRECIP, install("Title"), r_PRECIP_NAME);
-		if (useTimeStep) {
-			PROTECT(r_PRECIP_PERIOD = NEW_INTEGER(length(Periods)));
-			for(i=0; i<length(Periods); i++)
-				INTEGER(r_PRECIP_PERIOD)[i]=INTEGER(Periods)[i];
-			SET_SLOT(swOutput_KEY_PRECIP, install("TimeStep"), r_PRECIP_PERIOD);
-			UNPROTECT(1);
-		} else {
-			PROTECT(r_PRECIP_PERIOD = NEW_INTEGER(1));
-			INTEGER(r_PRECIP_PERIOD)[0]=INTEGER(Periods)[2];
-			SET_SLOT(swOutput_KEY_PRECIP, install("TimeStep"), r_PRECIP_PERIOD);
-			UNPROTECT(1);
-		}
-		if(periodUse[2][0]) {
-			if(debug) swprintf("\tdy\n");
-			PROTECT(Rprecip_dy = allocMatrix(REALSXP, dy_nrow, Rprecip_columns+2));
-			PROTECT(Rprecip_names_dy = allocVector(VECSXP, 2));
-			PROTECT(Rprecip_names_y_dy = allocVector(STRSXP, Rprecip_columns + 2));
-			SET_STRING_ELT(Rprecip_names_y_dy, 0, mkChar("Year"));
-			SET_STRING_ELT(Rprecip_names_y_dy, 1, mkChar("DOY"));
-			for (i = 0; i < Rprecip_columns; i++)
-				SET_STRING_ELT(Rprecip_names_y_dy, i + 2, mkChar(Cprecip_names[i]));
-			SET_VECTOR_ELT(Rprecip_names_dy, 1, Rprecip_names_y_dy); //17
-			setAttrib(Rprecip_dy, R_DimNamesSymbol, Rprecip_names_dy);
-			SET_SLOT(swOutput_KEY_PRECIP, install("Day"), Rprecip_dy);
-			UNPROTECT(3);
-		}
-		if(periodUse[2][1]) {
-			if(debug) swprintf("\twk\n");
-			PROTECT(Rprecip_wk = allocMatrix(REALSXP, wk_nrow, Rprecip_columns+2));
-			PROTECT(Rprecip_names_wk = allocVector(VECSXP, 2));
-			PROTECT(Rprecip_names_y_wk = allocVector(STRSXP, Rprecip_columns + 2));
-			SET_STRING_ELT(Rprecip_names_y_wk, 0, mkChar("Year"));
-			SET_STRING_ELT(Rprecip_names_y_wk, 1, mkChar("Week"));
-			for (i = 0; i < Rprecip_columns; i++)
-				SET_STRING_ELT(Rprecip_names_y_wk, i + 2, mkChar(Cprecip_names[i]));
-			SET_VECTOR_ELT(Rprecip_names_wk, 1, Rprecip_names_y_wk); //17
-			setAttrib(Rprecip_wk, R_DimNamesSymbol, Rprecip_names_wk);
-			SET_SLOT(swOutput_KEY_PRECIP, install("Week"), Rprecip_wk);
-			UNPROTECT(3);
-		}
-		if(periodUse[2][2]) {
-			if(debug) swprintf("\tmo\n");
-			PROTECT(Rprecip_mo = allocMatrix(REALSXP, mo_nrow, Rprecip_columns+2));
-			PROTECT(Rprecip_names_mo = allocVector(VECSXP, 2));
-			PROTECT(Rprecip_names_y_mo = allocVector(STRSXP, Rprecip_columns + 2));
-			SET_STRING_ELT(Rprecip_names_y_mo, 0, mkChar("Year"));
-			SET_STRING_ELT(Rprecip_names_y_mo, 1, mkChar("Month"));
-			for (i = 0; i < Rprecip_columns; i++)
-				SET_STRING_ELT(Rprecip_names_y_mo, i + 2, mkChar(Cprecip_names[i]));
-			SET_VECTOR_ELT(Rprecip_names_mo, 1, Rprecip_names_y_mo); //17
-			setAttrib(Rprecip_mo, R_DimNamesSymbol, Rprecip_names_mo);
-			SET_SLOT(swOutput_KEY_PRECIP, install("Month"), Rprecip_mo);
-			UNPROTECT(3);
-		}
-		if(periodUse[2][3]) {
-			if(debug) swprintf("\tyr\n");
-			PROTECT(Rprecip_yr = allocMatrix(REALSXP, yr_nrow, Rprecip_columns+1));
-			PROTECT(Rprecip_names_yr = allocVector(VECSXP, 2));
-			PROTECT(Rprecip_names_y_yr = allocVector(STRSXP, Rprecip_columns + 1));
-			SET_STRING_ELT(Rprecip_names_y_yr, 0, mkChar("Year"));
-			for (i = 0; i < Rprecip_columns; i++)
-				SET_STRING_ELT(Rprecip_names_y_yr, i + 1, mkChar(Cprecip_names[i]));
-			SET_VECTOR_ELT(Rprecip_names_yr, 1, Rprecip_names_y_yr); //17
-			setAttrib(Rprecip_yr, R_DimNamesSymbol, Rprecip_names_yr);
-			SET_SLOT(swOutput_KEY_PRECIP, install("Year"), Rprecip_yr);
-			UNPROTECT(3);
-		}
-		PROTECT(r_PRECIP_COLUMNS = NEW_INTEGER(1));
-		INTEGER(r_PRECIP_COLUMNS)[0]=Rprecip_columns;
-		SET_SLOT(swOutput_KEY_PRECIP, install("Columns"), r_PRECIP_COLUMNS);
-		SET_SLOT(swOutput_Object, install(cSWoutput_Names[6]), swOutput_KEY_PRECIP);
-		UNPROTECT(3);
-	}
-	//SoilInf
-	if(use[3]) {
-		if(debug) swprintf("%s\n",cSWoutput_KEY_Titles[3]);
-		PROTECT(swOutput_KEY_SOILINFILT = NEW_OBJECT(swOutput_KEY));
-		PROTECT(r_SOILINFILT_NAME = NEW_STRING(1));
-		SET_STRING_ELT(r_SOILINFILT_NAME, 0, mkChar(cSWoutput_KEY_Titles[3]));
-		SET_SLOT(swOutput_KEY_SOILINFILT, install("Title"), r_SOILINFILT_NAME);
-		if (useTimeStep) {
-			PROTECT(r_SOILINFILT_PERIOD = NEW_INTEGER(length(Periods)));
-			for(i=0; i<length(Periods); i++)
-				INTEGER(r_SOILINFILT_PERIOD)[i]=INTEGER(Periods)[i];
-			SET_SLOT(swOutput_KEY_SOILINFILT, install("TimeStep"), r_SOILINFILT_PERIOD);
-			UNPROTECT(1);
-		} else {
-			PROTECT(r_SOILINFILT_PERIOD = NEW_INTEGER(1));
-			INTEGER(r_SOILINFILT_PERIOD)[0]=INTEGER(Periods)[3];
-			SET_SLOT(swOutput_KEY_SOILINFILT, install("TimeStep"), r_SOILINFILT_PERIOD);
-			UNPROTECT(1);
-		}
-		if(periodUse[3][0]) {
-			if(debug) swprintf("\tdy\n");
-			PROTECT(Rinfiltration_dy = allocMatrix(REALSXP, dy_nrow, Rinfiltration_columns+2));
-			PROTECT(Rinfiltration_names_dy = allocVector(VECSXP, 2));
-			PROTECT(Rinfiltration_names_y_dy = allocVector(STRSXP, Rinfiltration_columns + 2));
-			SET_STRING_ELT(Rinfiltration_names_y_dy, 0, mkChar("Year"));
-			SET_STRING_ELT(Rinfiltration_names_y_dy, 1, mkChar("DOY"));
-			SET_STRING_ELT(Rinfiltration_names_y_dy, 2, mkChar("soil_inf"));
-			SET_VECTOR_ELT(Rinfiltration_names_dy, 1, Rinfiltration_names_y_dy);
-			setAttrib(Rinfiltration_dy, R_DimNamesSymbol, Rinfiltration_names_dy);
-			SET_SLOT(swOutput_KEY_SOILINFILT, install("Day"), Rinfiltration_dy);
-			UNPROTECT(3);
-		}
-		if(periodUse[3][1]) {
-			if(debug) swprintf("\twk\n");
-			PROTECT(Rinfiltration_wk = allocMatrix(REALSXP, wk_nrow, Rinfiltration_columns+2));
-			PROTECT(Rinfiltration_names_wk = allocVector(VECSXP, 2));
-			PROTECT(Rinfiltration_names_y_wk = allocVector(STRSXP, Rinfiltration_columns + 2));
-			SET_STRING_ELT(Rinfiltration_names_y_wk, 0, mkChar("Year"));
-			SET_STRING_ELT(Rinfiltration_names_y_wk, 1, mkChar("Week"));
-			SET_STRING_ELT(Rinfiltration_names_y_wk, 2, mkChar("soil_inf"));
-			SET_VECTOR_ELT(Rinfiltration_names_wk, 1, Rinfiltration_names_y_wk);
-			setAttrib(Rinfiltration_wk, R_DimNamesSymbol, Rinfiltration_names_wk);
-			SET_SLOT(swOutput_KEY_SOILINFILT, install("Week"), Rinfiltration_wk);
-			UNPROTECT(3);
-		}
-		if(periodUse[3][2]) {
-			if(debug) swprintf("\tmo\n");
-			PROTECT(Rinfiltration_mo = allocMatrix(REALSXP, mo_nrow, Rinfiltration_columns+2));
-			PROTECT(Rinfiltration_names_mo = allocVector(VECSXP, 2));
-			PROTECT(Rinfiltration_names_y_mo = allocVector(STRSXP, Rinfiltration_columns + 2));
-			SET_STRING_ELT(Rinfiltration_names_y_mo, 0, mkChar("Year"));
-			SET_STRING_ELT(Rinfiltration_names_y_mo, 1, mkChar("Month"));
-			SET_STRING_ELT(Rinfiltration_names_y_mo, 2, mkChar("soil_inf"));
-			SET_VECTOR_ELT(Rinfiltration_names_mo, 1, Rinfiltration_names_y_mo);
-			setAttrib(Rinfiltration_mo, R_DimNamesSymbol, Rinfiltration_names_mo);
-			SET_SLOT(swOutput_KEY_SOILINFILT, install("Month"), Rinfiltration_mo);
-			UNPROTECT(3);
-		}
-		if(periodUse[3][3]) {
-			if(debug) swprintf("\tyr\n");
-			PROTECT(Rinfiltration_yr = allocMatrix(REALSXP, yr_nrow, Rinfiltration_columns+1));
-			PROTECT(Rinfiltration_names_yr = allocVector(VECSXP, 2));
-			PROTECT(Rinfiltration_names_y_yr = allocVector(STRSXP, Rinfiltration_columns + 1));
-			SET_STRING_ELT(Rinfiltration_names_y_yr, 0, mkChar("Year"));
-			SET_STRING_ELT(Rinfiltration_names_y_yr, 1, mkChar("soil_inf"));
-			SET_VECTOR_ELT(Rinfiltration_names_yr, 1, Rinfiltration_names_y_yr);
-			setAttrib(Rinfiltration_yr, R_DimNamesSymbol, Rinfiltration_names_yr);
-			SET_SLOT(swOutput_KEY_SOILINFILT, install("Year"), Rinfiltration_yr);
-			UNPROTECT(3);
-		}
-		PROTECT(r_SOILINFILT_COLUMNS = NEW_INTEGER(1));
-		INTEGER(r_SOILINFILT_COLUMNS)[0]=Rinfiltration_columns;
-		SET_SLOT(swOutput_KEY_SOILINFILT, install("Columns"), r_SOILINFILT_COLUMNS);
-		SET_SLOT(swOutput_Object, install(cSWoutput_Names[7]), swOutput_KEY_SOILINFILT);
-		UNPROTECT(3);
-	}
-	//Runoff
-	if(use[4]) {
-		if(debug) swprintf("%s\n",cSWoutput_KEY_Titles[4]);
-		PROTECT(swOutput_KEY_RUNOFF = NEW_OBJECT(swOutput_KEY));
-		PROTECT(r_RUNOFF_NAME = NEW_STRING(1));
-		SET_STRING_ELT(r_RUNOFF_NAME, 0, mkChar(cSWoutput_KEY_Titles[4]));
-		SET_SLOT(swOutput_KEY_RUNOFF, install("Title"), r_RUNOFF_NAME);
-		if (useTimeStep) {
-			PROTECT(r_RUNOFF_PERIOD = NEW_INTEGER(length(Periods)));
-			for(i=0; i<length(Periods); i++)
-				INTEGER(r_RUNOFF_PERIOD)[i]=INTEGER(Periods)[i];
-			SET_SLOT(swOutput_KEY_RUNOFF, install("TimeStep"), r_RUNOFF_PERIOD);
-			UNPROTECT(1);
-		} else {
-			PROTECT(r_RUNOFF_PERIOD = NEW_INTEGER(1));
-			INTEGER(r_RUNOFF_PERIOD)[0]=INTEGER(Periods)[4];
-			SET_SLOT(swOutput_KEY_RUNOFF, install("TimeStep"), r_RUNOFF_PERIOD);
-			UNPROTECT(1);
-		}
-		if(periodUse[4][0]) {
-			if(debug) swprintf("\tdy\n");
-			PROTECT(Rrunoff_dy = allocMatrix(REALSXP, dy_nrow, Rrunoff_columns+2));
-			PROTECT(Rrunoff_names_dy = allocVector(VECSXP, 2));
-			PROTECT(Rrunoff_names_y_dy = allocVector(STRSXP, Rrunoff_columns + 2));
-			SET_STRING_ELT(Rrunoff_names_y_dy, 0, mkChar("Year"));
-			SET_STRING_ELT(Rrunoff_names_y_dy, 1, mkChar("DOY"));
-			for (i = 0; i < Rrunoff_columns; i++)
-				SET_STRING_ELT(Rrunoff_names_y_dy, i + 2, mkChar(Crunoff_names[i]));
-			SET_VECTOR_ELT(Rrunoff_names_dy, 1, Rrunoff_names_y_dy);
-			setAttrib(Rrunoff_dy, R_DimNamesSymbol, Rrunoff_names_dy);
-			SET_SLOT(swOutput_KEY_RUNOFF, install("Day"), Rrunoff_dy);
-			UNPROTECT(3);
-		}
-		if(periodUse[4][1]) {
-			if(debug) swprintf("\twk\n");
-			PROTECT(Rrunoff_wk = allocMatrix(REALSXP, wk_nrow, Rrunoff_columns+2));
-			PROTECT(Rrunoff_names_wk = allocVector(VECSXP, 2));
-			PROTECT(Rrunoff_names_y_wk = allocVector(STRSXP, Rrunoff_columns + 2));
-			SET_STRING_ELT(Rrunoff_names_y_wk, 0, mkChar("Year"));
-			SET_STRING_ELT(Rrunoff_names_y_wk, 1, mkChar("Week"));
-			for (i = 0; i < Rrunoff_columns; i++)
-				SET_STRING_ELT(Rrunoff_names_y_wk, i + 2, mkChar(Crunoff_names[i]));
-			SET_VECTOR_ELT(Rrunoff_names_wk, 1, Rrunoff_names_y_wk);
-			setAttrib(Rrunoff_wk, R_DimNamesSymbol, Rrunoff_names_wk);
-			SET_SLOT(swOutput_KEY_RUNOFF, install("Week"), Rrunoff_wk);
-			UNPROTECT(3);
-		}
-		if(periodUse[4][2]) {
-			if(debug) swprintf("\tmo\n");
-			PROTECT(Rrunoff_mo = allocMatrix(REALSXP, mo_nrow, Rrunoff_columns+2));
-			PROTECT(Rrunoff_names_mo = allocVector(VECSXP, 2));
-			PROTECT(Rrunoff_names_y_mo = allocVector(STRSXP, Rrunoff_columns + 2));
-			SET_STRING_ELT(Rrunoff_names_y_mo, 0, mkChar("Year"));
-			SET_STRING_ELT(Rrunoff_names_y_mo, 1, mkChar("Month"));
-			for (i = 0; i < Rrunoff_columns; i++)
-				SET_STRING_ELT(Rrunoff_names_y_mo, i + 2, mkChar(Crunoff_names[i]));
-			SET_VECTOR_ELT(Rrunoff_names_mo, 1, Rrunoff_names_y_mo);
-			setAttrib(Rrunoff_mo, R_DimNamesSymbol, Rrunoff_names_mo);
-			SET_SLOT(swOutput_KEY_RUNOFF, install("Month"), Rrunoff_mo);
-			UNPROTECT(3);
-		}
-		if(periodUse[4][3]) {
-			if(debug) swprintf("\tyr\n");
-			PROTECT(Rrunoff_yr = allocMatrix(REALSXP, yr_nrow, Rrunoff_columns+1));
-			PROTECT(Rrunoff_names_yr = allocVector(VECSXP, 2));
-			PROTECT(Rrunoff_names_y_yr = allocVector(STRSXP, Rrunoff_columns + 1));
-			SET_STRING_ELT(Rrunoff_names_y_yr, 0, mkChar("Year"));
-			for (i = 0; i < Rrunoff_columns; i++)
-				SET_STRING_ELT(Rrunoff_names_y_yr, i + 1, mkChar(Crunoff_names[i]));
-			SET_VECTOR_ELT(Rrunoff_names_yr, 1, Rrunoff_names_y_yr);
-			setAttrib(Rrunoff_yr, R_DimNamesSymbol, Rrunoff_names_yr);
-			SET_SLOT(swOutput_KEY_RUNOFF, install("Year"), Rrunoff_yr);
-			UNPROTECT(3);
-		}
-		PROTECT(r_RUNOFF_COLUMNS = NEW_INTEGER(1));
-		INTEGER(r_RUNOFF_COLUMNS)[0]=Rrunoff_columns;
-		SET_SLOT(swOutput_KEY_RUNOFF, install("Columns"), r_RUNOFF_COLUMNS);
-		SET_SLOT(swOutput_Object, install(cSWoutput_Names[8]), swOutput_KEY_RUNOFF);
-		UNPROTECT(3);
-	}
-	//AllH2O - NOT USED
-	if(use[5]) {
-		if(debug) swprintf("%s\n",cSWoutput_KEY_Titles[5]);
-		PROTECT(swOutput_KEY_ALLH2O = NEW_OBJECT(swOutput_KEY));
-		PROTECT(r_ALLH2O_NAME = NEW_STRING(1));
-		SET_STRING_ELT(r_ALLH2O_NAME, 0, mkChar(cSWoutput_KEY_Titles[5]));
-		SET_SLOT(swOutput_KEY_ALLH2O, install("Title"), r_ALLH2O_NAME);
-		if (useTimeStep) {
-			PROTECT(r_ALLH2O_PERIOD = NEW_INTEGER(length(Periods)));
-			for(i=0; i<length(Periods); i++)
-				INTEGER(r_ALLH2O_PERIOD)[i]=INTEGER(Periods)[i];
-			SET_SLOT(swOutput_KEY_ALLH2O, install("TimeStep"), r_ALLH2O_PERIOD);
-			UNPROTECT(1);
-		} else {
-			PROTECT(r_ALLH2O_PERIOD = NEW_INTEGER(1));
-			INTEGER(r_ALLH2O_PERIOD)[0]=INTEGER(Periods)[5];
-			SET_SLOT(swOutput_KEY_ALLH2O, install("TimeStep"), r_ALLH2O_PERIOD);
-			UNPROTECT(1);
-		}
-		if(periodUse[5][0]) {
-			PROTECT(RallH2O_dy = allocMatrix(REALSXP, dy_nrow, RallH2O_columns+2));
-			SET_SLOT(swOutput_KEY_ALLH2O, install("Day"), RallH2O_dy);
-			UNPROTECT(1);
-		}
-		if(periodUse[5][1]) {
-			PROTECT(RallH2O_wk = allocMatrix(REALSXP, wk_nrow, RallH2O_columns+2));
-			SET_SLOT(swOutput_KEY_ALLH2O, install("Week"), RallH2O_wk);
-			UNPROTECT(1);
-		}
-		if(periodUse[5][2]) {
-			PROTECT(RallH2O_mo = allocMatrix(REALSXP, mo_nrow, RallH2O_columns+2));
-			SET_SLOT(swOutput_KEY_ALLH2O, install("Month"), RallH2O_mo);
-			UNPROTECT(1);
-		}
-		if(periodUse[5][3]) {
-			PROTECT(RallH2O_yr = allocMatrix(REALSXP, yr_nrow, RallH2O_columns+1));
-			SET_SLOT(swOutput_KEY_ALLH2O, install("Year"), RallH2O_yr);
-			UNPROTECT(1);
-		}
-		PROTECT(r_ALLH2O_COLUMNS = NEW_INTEGER(1));
-		INTEGER(r_ALLH2O_COLUMNS)[0]=RallH2O_columns;
-		SET_SLOT(swOutput_KEY_ALLH2O, install("Columns"), r_ALLH2O_COLUMNS);
-		SET_SLOT(swOutput_Object, install(cSWoutput_Names[9]), swOutput_KEY_ALLH2O);
-		UNPROTECT(3);
-	}
-	//VWCBulk
-	if(use[6]) {
-		if(debug) swprintf("%s\n",cSWoutput_KEY_Titles[6]);
-		PROTECT(swOutput_KEY_VWCBULK = NEW_OBJECT(swOutput_KEY));
-		PROTECT(r_VWCBULK_NAME = NEW_STRING(1));
-		SET_STRING_ELT(r_VWCBULK_NAME, 0, mkChar(cSWoutput_KEY_Titles[6]));
-		SET_SLOT(swOutput_KEY_VWCBULK, install("Title"), r_VWCBULK_NAME);
-		if (useTimeStep) {
-			PROTECT(r_VWCBULK_PERIOD = NEW_INTEGER(length(Periods)));
-			for(i=0; i<length(Periods); i++)
-				INTEGER(r_VWCBULK_PERIOD)[i]=INTEGER(Periods)[i];
-			SET_SLOT(swOutput_KEY_VWCBULK, install("TimeStep"), r_VWCBULK_PERIOD);
-			UNPROTECT(1);
-		} else {
-			PROTECT(r_VWCBULK_PERIOD = NEW_INTEGER(1));
-			INTEGER(r_VWCBULK_PERIOD)[0]=INTEGER(Periods)[6];
-			SET_SLOT(swOutput_KEY_VWCBULK, install("TimeStep"), r_VWCBULK_PERIOD);
-			UNPROTECT(1);
-		}
-		if(periodUse[6][0]) {
-			if(debug) swprintf("\tdy\n");
-			PROTECT(RvwcBulk_dy = allocMatrix(REALSXP, dy_nrow, RvwcBulk_columns+2));
-			PROTECT(RvwcBulk_names_dy = allocVector(VECSXP, 2));
-			PROTECT(RvwcBulk_names_y_dy = allocVector(STRSXP, RvwcBulk_columns + 2));
-			SET_STRING_ELT(RvwcBulk_names_y_dy, 0, mkChar("Year"));
-			SET_STRING_ELT(RvwcBulk_names_y_dy, 1, mkChar("DOY"));
-			for (i = 0; i < tLayers; i++)
-				SET_STRING_ELT(RvwcBulk_names_y_dy, i + 2, mkChar(Layers_names[i]));
-			SET_VECTOR_ELT(RvwcBulk_names_dy, 1, RvwcBulk_names_y_dy);
-			setAttrib(RvwcBulk_dy, R_DimNamesSymbol, RvwcBulk_names_dy);
-			SET_SLOT(swOutput_KEY_VWCBULK, install("Day"), RvwcBulk_dy);
-			UNPROTECT(3);
-		}
-		if(periodUse[6][1]) {
-			if(debug) swprintf("\twk\n");
-			PROTECT(RvwcBulk_wk = allocMatrix(REALSXP, wk_nrow, RvwcBulk_columns+2));
-			PROTECT(RvwcBulk_names_wk = allocVector(VECSXP, 2));
-			PROTECT(RvwcBulk_names_y_wk = allocVector(STRSXP, RvwcBulk_columns + 2));
-			SET_STRING_ELT(RvwcBulk_names_y_wk, 0, mkChar("Year"));
-			SET_STRING_ELT(RvwcBulk_names_y_wk, 1, mkChar("Week"));
-			for (i = 0; i < tLayers; i++)
-				SET_STRING_ELT(RvwcBulk_names_y_wk, i + 2, mkChar(Layers_names[i]));
-			SET_VECTOR_ELT(RvwcBulk_names_wk, 1, RvwcBulk_names_y_wk);
-			setAttrib(RvwcBulk_wk, R_DimNamesSymbol, RvwcBulk_names_wk);
-			SET_SLOT(swOutput_KEY_VWCBULK, install("Week"), RvwcBulk_wk);
-			UNPROTECT(3);
-		}
-		if(periodUse[6][2]) {
-			if(debug) swprintf("\tmo\n");
-			PROTECT(RvwcBulk_mo = allocMatrix(REALSXP, mo_nrow, RvwcBulk_columns+2));
-			PROTECT(RvwcBulk_names_mo = allocVector(VECSXP, 2));
-			PROTECT(RvwcBulk_names_y_mo = allocVector(STRSXP, RvwcBulk_columns + 2));
-			SET_STRING_ELT(RvwcBulk_names_y_mo, 0, mkChar("Year"));
-			SET_STRING_ELT(RvwcBulk_names_y_mo, 1, mkChar("Month"));
-			for (i = 0; i < tLayers; i++)
-				SET_STRING_ELT(RvwcBulk_names_y_mo, i + 2, mkChar(Layers_names[i]));
-			SET_VECTOR_ELT(RvwcBulk_names_mo, 1, RvwcBulk_names_y_mo);
-			setAttrib(RvwcBulk_mo, R_DimNamesSymbol, RvwcBulk_names_mo);
-			SET_SLOT(swOutput_KEY_VWCBULK, install("Month"), RvwcBulk_mo);
-			UNPROTECT(3);
-		}
-		if(periodUse[6][3]) {
-			if(debug) swprintf("\tyr\n");
-			PROTECT(RvwcBulk_yr = allocMatrix(REALSXP, yr_nrow, RvwcBulk_columns+1));
-			PROTECT(RvwcBulk_names_yr = allocVector(VECSXP, 2));
-			PROTECT(RvwcBulk_names_y_yr = allocVector(STRSXP, RvwcBulk_columns + 1));
-			SET_STRING_ELT(RvwcBulk_names_y_yr, 0, mkChar("Year"));
-			for (i = 0; i < tLayers; i++)
-				SET_STRING_ELT(RvwcBulk_names_y_yr, i + 1, mkChar(Layers_names[i]));
-			SET_VECTOR_ELT(RvwcBulk_names_yr, 1, RvwcBulk_names_y_yr);
-			setAttrib(RvwcBulk_yr, R_DimNamesSymbol, RvwcBulk_names_yr);
-			SET_SLOT(swOutput_KEY_VWCBULK, install("Year"), RvwcBulk_yr);
-			UNPROTECT(3);
-		}
-		PROTECT(r_VWCBULK_COLUMNS = NEW_INTEGER(1));
-		INTEGER(r_VWCBULK_COLUMNS)[0]=RvwcBulk_columns;
-		SET_SLOT(swOutput_KEY_VWCBULK, install("Columns"), r_VWCBULK_COLUMNS);
-		SET_SLOT(swOutput_Object, install(cSWoutput_Names[10]), swOutput_KEY_VWCBULK);
-		UNPROTECT(3);
-	}
-	//VWCMatrix
-	if(use[7]) {
-		if(debug) swprintf("%s\n",cSWoutput_KEY_Titles[7]);
-		PROTECT(swOutput_KEY_VWCMATRIC = NEW_OBJECT(swOutput_KEY));
-		PROTECT(r_VWCMATRIC_NAME = NEW_STRING(1));
-		SET_STRING_ELT(r_VWCMATRIC_NAME, 0, mkChar(cSWoutput_KEY_Titles[7]));
-		SET_SLOT(swOutput_KEY_VWCMATRIC, install("Title"), r_VWCMATRIC_NAME);
-		if (useTimeStep) {
-			PROTECT(r_VWCMATRIC_PERIOD = NEW_INTEGER(length(Periods)));
-			for(i=0; i<length(Periods); i++)
-				INTEGER(r_VWCMATRIC_PERIOD)[i]=INTEGER(Periods)[i];
-			SET_SLOT(swOutput_KEY_VWCMATRIC, install("TimeStep"), r_VWCMATRIC_PERIOD);
-			UNPROTECT(1);
-		} else {
-			PROTECT(r_VWCMATRIC_PERIOD = NEW_INTEGER(1));
-			INTEGER(r_VWCMATRIC_PERIOD)[0]=INTEGER(Periods)[7];
-			SET_SLOT(swOutput_KEY_VWCMATRIC, install("TimeStep"), r_VWCMATRIC_PERIOD);
-			UNPROTECT(1);
-		}
-		if(periodUse[7][0]) {
-			if(debug) swprintf("\tdy\n");
-			PROTECT(RvwcMatric_dy = allocMatrix(REALSXP, dy_nrow, RvwcMatric_columns+2));
-			PROTECT(RvwcMatric_names_dy = allocVector(VECSXP, 2));
-			PROTECT(RvwcMatric_names_y_dy = allocVector(STRSXP, RvwcMatric_columns + 2));
-			SET_STRING_ELT(RvwcMatric_names_y_dy, 0, mkChar("Year"));
-			SET_STRING_ELT(RvwcMatric_names_y_dy, 1, mkChar("DOY"));
-			for (i = 0; i < tLayers; i++)
-				SET_STRING_ELT(RvwcMatric_names_y_dy, i + 2, mkChar(Layers_names[i]));
-			SET_VECTOR_ELT(RvwcMatric_names_dy, 1, RvwcMatric_names_y_dy);
-			setAttrib(RvwcMatric_dy, R_DimNamesSymbol, RvwcMatric_names_dy);
-			SET_SLOT(swOutput_KEY_VWCMATRIC, install("Day"), RvwcMatric_dy);
-			UNPROTECT(3);
-		}
-		if(periodUse[7][1]) {
-			if(debug) swprintf("\twk\n");
-			PROTECT(RvwcMatric_wk = allocMatrix(REALSXP, wk_nrow, RvwcMatric_columns+2));
-			PROTECT(RvwcMatric_names_wk = allocVector(VECSXP, 2));
-			PROTECT(RvwcMatric_names_y_wk = allocVector(STRSXP, RvwcMatric_columns + 2));
-			SET_STRING_ELT(RvwcMatric_names_y_wk, 0, mkChar("Year"));
-			SET_STRING_ELT(RvwcMatric_names_y_wk, 1, mkChar("Week"));
-			for (i = 0; i < tLayers; i++)
-				SET_STRING_ELT(RvwcMatric_names_y_wk, i + 2, mkChar(Layers_names[i]));
-			SET_VECTOR_ELT(RvwcMatric_names_wk, 1, RvwcMatric_names_y_wk);
-			setAttrib(RvwcMatric_wk, R_DimNamesSymbol, RvwcMatric_names_wk);
-			SET_SLOT(swOutput_KEY_VWCMATRIC, install("Week"), RvwcMatric_wk);
-			UNPROTECT(3);
-		}
-		if(periodUse[7][2]) {
-			if(debug) swprintf("\tmo\n");
-			PROTECT(RvwcMatric_mo = allocMatrix(REALSXP, mo_nrow, RvwcMatric_columns+2));
-			PROTECT(RvwcMatric_names_mo = allocVector(VECSXP, 2));
-			PROTECT(RvwcMatric_names_y_mo = allocVector(STRSXP, RvwcMatric_columns + 2));
-			SET_STRING_ELT(RvwcMatric_names_y_mo, 0, mkChar("Year"));
-			SET_STRING_ELT(RvwcMatric_names_y_mo, 1, mkChar("Month"));
-			for (i = 0; i < tLayers; i++)
-				SET_STRING_ELT(RvwcMatric_names_y_mo, i + 2, mkChar(Layers_names[i]));
-			SET_VECTOR_ELT(RvwcMatric_names_mo, 1, RvwcMatric_names_y_mo);
-			setAttrib(RvwcMatric_mo, R_DimNamesSymbol, RvwcMatric_names_mo);
-			SET_SLOT(swOutput_KEY_VWCMATRIC, install("Month"), RvwcMatric_mo);
-			UNPROTECT(3);
-		}
-		if(periodUse[7][3]) {
-			if(debug) swprintf("\tyr\n");
-			PROTECT(RvwcMatric_yr = allocMatrix(REALSXP, yr_nrow, RvwcMatric_columns+1));
-			PROTECT(RvwcMatric_names_yr = allocVector(VECSXP, 2));
-			PROTECT(RvwcMatric_names_y_yr = allocVector(STRSXP, RvwcMatric_columns + 1));
-			SET_STRING_ELT(RvwcMatric_names_y_yr, 0, mkChar("Year"));
-			for (i = 0; i < tLayers; i++)
-				SET_STRING_ELT(RvwcMatric_names_y_yr, i + 1, mkChar(Layers_names[i]));
-			SET_VECTOR_ELT(RvwcMatric_names_yr, 1, RvwcMatric_names_y_yr);
-			setAttrib(RvwcMatric_yr, R_DimNamesSymbol, RvwcMatric_names_yr);
-			SET_SLOT(swOutput_KEY_VWCMATRIC, install("Year"), RvwcMatric_yr);
-			UNPROTECT(3);
-		}
-		PROTECT(r_VWCMATRIC_COLUMNS = NEW_INTEGER(1));
-		INTEGER(r_VWCMATRIC_COLUMNS)[0]=RvwcMatric_columns;
-		SET_SLOT(swOutput_KEY_VWCMATRIC, install("Columns"), r_VWCMATRIC_COLUMNS);
-		SET_SLOT(swOutput_Object, install(cSWoutput_Names[11]), swOutput_KEY_VWCMATRIC);
-		UNPROTECT(3);
-	}
-	//SWCBulk
-	if(use[8]) {
-		if(debug) swprintf("%s\n",cSWoutput_KEY_Titles[8]);
-		PROTECT(swOutput_KEY_SWCBULK = NEW_OBJECT(swOutput_KEY));
-		PROTECT(r_SWCBULK_NAME = NEW_STRING(1));
-		SET_STRING_ELT(r_SWCBULK_NAME, 0, mkChar(cSWoutput_KEY_Titles[8]));
-		SET_SLOT(swOutput_KEY_SWCBULK, install("Title"), r_SWCBULK_NAME);
-		if (useTimeStep) {
-			PROTECT(r_SWCBULK_PERIOD = NEW_INTEGER(length(Periods)));
-			for(i=0; i<length(Periods); i++)
-				INTEGER(r_SWCBULK_PERIOD)[i]=INTEGER(Periods)[i];
-			SET_SLOT(swOutput_KEY_SWCBULK, install("TimeStep"), r_SWCBULK_PERIOD);
-			UNPROTECT(1);
-		} else {
-			PROTECT(r_SWCBULK_PERIOD = NEW_INTEGER(1));
-			INTEGER(r_SWCBULK_PERIOD)[0]=INTEGER(Periods)[8];
-			SET_SLOT(swOutput_KEY_SWCBULK, install("TimeStep"), r_SWCBULK_PERIOD);
-			UNPROTECT(1);
-		}
-		if(periodUse[8][0]) {
-			if(debug) swprintf("\tdy\n");
-			PROTECT(RswcBulk_dy = allocMatrix(REALSXP, dy_nrow, RswcBulk_columns+2));
-			PROTECT(RswcBulk_names_dy = allocVector(VECSXP, 2));
-			PROTECT(RswcBulk_names_y_dy = allocVector(STRSXP, RswcBulk_columns + 2));
-			SET_STRING_ELT(RswcBulk_names_y_dy, 0, mkChar("Year"));
-			SET_STRING_ELT(RswcBulk_names_y_dy, 1, mkChar("DOY"));
-			for (i = 0; i < tLayers; i++)
-				SET_STRING_ELT(RswcBulk_names_y_dy, i + 2, mkChar(Layers_names[i]));
-			SET_VECTOR_ELT(RswcBulk_names_dy, 1, RswcBulk_names_y_dy);
-			setAttrib(RswcBulk_dy, R_DimNamesSymbol, RswcBulk_names_dy);
-			SET_SLOT(swOutput_KEY_SWCBULK, install("Day"), RswcBulk_dy);
-			UNPROTECT(3);
-		}
-		if(periodUse[8][1]) {
-			if(debug) swprintf("\twk\n");
-			PROTECT(RswcBulk_wk = allocMatrix(REALSXP, wk_nrow, RswcBulk_columns+2));
-			PROTECT(RswcBulk_names_wk = allocVector(VECSXP, 2));
-			PROTECT(RswcBulk_names_y_wk = allocVector(STRSXP, RswcBulk_columns + 2));
-			SET_STRING_ELT(RswcBulk_names_y_wk, 0, mkChar("Year"));
-			SET_STRING_ELT(RswcBulk_names_y_wk, 1, mkChar("Week"));
-			for (i = 0; i < tLayers; i++)
-				SET_STRING_ELT(RswcBulk_names_y_wk, i + 2, mkChar(Layers_names[i]));
-			SET_VECTOR_ELT(RswcBulk_names_wk, 1, RswcBulk_names_y_wk);
-			setAttrib(RswcBulk_wk, R_DimNamesSymbol, RswcBulk_names_wk);
-			SET_SLOT(swOutput_KEY_SWCBULK, install("Week"), RswcBulk_wk);
-			UNPROTECT(3);
-		}
-		if(periodUse[8][2]) {
-			if(debug) swprintf("\tmo\n");
-			PROTECT(RswcBulk_mo = allocMatrix(REALSXP, mo_nrow, RswcBulk_columns+2));
-			PROTECT(RswcBulk_names_mo = allocVector(VECSXP, 2));
-			PROTECT(RswcBulk_names_y_mo = allocVector(STRSXP, RswcBulk_columns + 2));
-			SET_STRING_ELT(RswcBulk_names_y_mo, 0, mkChar("Year"));
-			SET_STRING_ELT(RswcBulk_names_y_mo, 1, mkChar("Month"));
-			for (i = 0; i < tLayers; i++)
-				SET_STRING_ELT(RswcBulk_names_y_mo, i + 2, mkChar(Layers_names[i]));
-			SET_VECTOR_ELT(RswcBulk_names_mo, 1, RswcBulk_names_y_mo);
-			setAttrib(RswcBulk_mo, R_DimNamesSymbol, RswcBulk_names_mo);
-			SET_SLOT(swOutput_KEY_SWCBULK, install("Month"), RswcBulk_mo);
-			UNPROTECT(3);
-		}
-		if(periodUse[8][3]) {
-			if(debug) swprintf("\tyr\n");
-			PROTECT(RswcBulk_yr = allocMatrix(REALSXP, yr_nrow, RswcBulk_columns+1));
-			PROTECT(RswcBulk_names_yr = allocVector(VECSXP, 2));
-			PROTECT(RswcBulk_names_y_yr = allocVector(STRSXP, RswcBulk_columns + 1));
-			SET_STRING_ELT(RswcBulk_names_y_yr, 0, mkChar("Year"));
-			for (i = 0; i < tLayers; i++)
-				SET_STRING_ELT(RswcBulk_names_y_yr, i + 1, mkChar(Layers_names[i]));
-			SET_VECTOR_ELT(RswcBulk_names_yr, 1, RswcBulk_names_y_yr);
-			setAttrib(RswcBulk_yr, R_DimNamesSymbol, RswcBulk_names_yr);
-			SET_SLOT(swOutput_KEY_SWCBULK, install("Year"), RswcBulk_yr);
-			UNPROTECT(3);
-		}
-		PROTECT(r_SWCBULK_COLUMNS = NEW_INTEGER(1));
-		INTEGER(r_SWCBULK_COLUMNS)[0]=RswcBulk_columns;
-		SET_SLOT(swOutput_KEY_SWCBULK, install("Columns"), r_SWCBULK_COLUMNS);
-		SET_SLOT(swOutput_Object, install(cSWoutput_Names[12]), swOutput_KEY_SWCBULK);
-		UNPROTECT(3);
-	}
-	//SWABULK
-	if(use[9]) {
-		if(debug) swprintf("%s\n",cSWoutput_KEY_Titles[9]);
-		PROTECT(swOutput_KEY_SWABULK = NEW_OBJECT(swOutput_KEY));
-		PROTECT(r_SWABULK_NAME = NEW_STRING(1));
-		SET_STRING_ELT(r_SWABULK_NAME, 0, mkChar(cSWoutput_KEY_Titles[9]));
-		SET_SLOT(swOutput_KEY_SWABULK, install("Title"), r_SWABULK_NAME);
-		if (useTimeStep) {
-			PROTECT(r_SWABULK_PERIOD = NEW_INTEGER(length(Periods)));
-			for(i=0; i<length(Periods); i++)
-				INTEGER(r_SWABULK_PERIOD)[i]=INTEGER(Periods)[i];
-			SET_SLOT(swOutput_KEY_SWABULK, install("TimeStep"), r_SWABULK_PERIOD);
-			UNPROTECT(1);
-		} else {
-			PROTECT(r_SWABULK_PERIOD = NEW_INTEGER(1));
-			INTEGER(r_SWABULK_PERIOD)[0]=INTEGER(Periods)[10];
-			SET_SLOT(swOutput_KEY_SWABULK, install("TimeStep"), r_SWABULK_PERIOD);
-			UNPROTECT(1);
-		}
-		if(periodUse[9][0]) {
-			if(debug) swprintf("\tdy\n");
-			PROTECT(RswaBulk_dy = allocMatrix(REALSXP, dy_nrow, RswaBulk_columns+2));
-			PROTECT(RswaBulk_names_dy = allocVector(VECSXP, 2));
-			PROTECT(RswaBulk_names_y_dy = allocVector(STRSXP, RswaBulk_columns + 2));
-			SET_STRING_ELT(RswaBulk_names_y_dy, 0, mkChar("Year"));
-			SET_STRING_ELT(RswaBulk_names_y_dy, 1, mkChar("DOY"));
-			for (i = 0; i < tLayers; i++)
-				SET_STRING_ELT(RswaBulk_names_y_dy, i + 2, mkChar(Layers_names[i]));
-			SET_VECTOR_ELT(RswaBulk_names_dy, 1, RswaBulk_names_y_dy);
-			setAttrib(RswaBulk_dy, R_DimNamesSymbol, RswaBulk_names_dy);
-			SET_SLOT(swOutput_KEY_SWABULK, install("Day"), RswaBulk_dy);
-			UNPROTECT(3);
-		}
-		if(periodUse[9][1]) {
-			if(debug) swprintf("\twk\n");
-			PROTECT(RswaBulk_wk = allocMatrix(REALSXP, wk_nrow, RswaBulk_columns+2));
-			PROTECT(RswaBulk_names_wk = allocVector(VECSXP, 2));
-			PROTECT(RswaBulk_names_y_wk = allocVector(STRSXP, RswaBulk_columns + 2));
-			SET_STRING_ELT(RswaBulk_names_y_wk, 0, mkChar("Year"));
-			SET_STRING_ELT(RswaBulk_names_y_wk, 1, mkChar("Week"));
-			for (i = 0; i < tLayers; i++)
-				SET_STRING_ELT(RswaBulk_names_y_wk, i + 2, mkChar(Layers_names[i]));
-			SET_VECTOR_ELT(RswaBulk_names_wk, 1, RswaBulk_names_y_wk);
-			setAttrib(RswaBulk_wk, R_DimNamesSymbol, RswaBulk_names_wk);
-			SET_SLOT(swOutput_KEY_SWABULK, install("Week"), RswaBulk_wk);
-			UNPROTECT(3);
-		}
-		if(periodUse[9][2]) {
-			if(debug) swprintf("\tmo\n");
-			PROTECT(RswaBulk_mo = allocMatrix(REALSXP, mo_nrow, RswaBulk_columns+2));
-			PROTECT(RswaBulk_names_mo = allocVector(VECSXP, 2));
-			PROTECT(RswaBulk_names_y_mo = allocVector(STRSXP, RswaBulk_columns + 2));
-			SET_STRING_ELT(RswaBulk_names_y_mo, 0, mkChar("Year"));
-			SET_STRING_ELT(RswaBulk_names_y_mo, 1, mkChar("Month"));
-			for (i = 0; i < tLayers; i++)
-				SET_STRING_ELT(RswaBulk_names_y_mo, i + 2, mkChar(Layers_names[i]));
-			SET_VECTOR_ELT(RswaBulk_names_mo, 1, RswaBulk_names_y_mo);
-			setAttrib(RswaBulk_mo, R_DimNamesSymbol, RswaBulk_names_mo);
-			SET_SLOT(swOutput_KEY_SWABULK, install("Month"), RswaBulk_mo);
-			UNPROTECT(3);
-		}
-		if(periodUse[9][3]) {
-			if(debug) swprintf("\twk\n");
-			PROTECT(RswaBulk_yr = allocMatrix(REALSXP, yr_nrow, RswaBulk_columns+1));
-			PROTECT(RswaBulk_names_yr = allocVector(VECSXP, 2));
-			PROTECT(RswaBulk_names_y_yr = allocVector(STRSXP, RswaBulk_columns + 1));
-			SET_STRING_ELT(RswaBulk_names_y_yr, 0, mkChar("Year"));
-			for (i = 0; i < tLayers; i++)
-				SET_STRING_ELT(RswaBulk_names_y_yr, i + 1, mkChar(Layers_names[i]));
-			SET_VECTOR_ELT(RswaBulk_names_yr, 1, RswaBulk_names_y_yr);
-			setAttrib(RswaBulk_yr, R_DimNamesSymbol, RswaBulk_names_yr);
-			SET_SLOT(swOutput_KEY_SWABULK, install("Year"), RswaBulk_yr);
-			UNPROTECT(3);
-		}
-		PROTECT(r_SWABULK_COLUMNS = NEW_INTEGER(1));
-		INTEGER(r_SWABULK_COLUMNS)[0]=RswaBulk_columns;
-		SET_SLOT(swOutput_KEY_SWABULK, install("Columns"), r_SWABULK_COLUMNS);
-		SET_SLOT(swOutput_Object, install(cSWoutput_Names[13]), swOutput_KEY_SWABULK);
-		UNPROTECT(3);
-	}
-	//SWAMATRIC
-	if(use[10]) {
-		if(debug) swprintf("%s\n",cSWoutput_KEY_Titles[10]);
-		PROTECT(swOutput_KEY_SWAMATRIC = NEW_OBJECT(swOutput_KEY));
-		PROTECT(r_SWAMATRIC_NAME = NEW_STRING(1));
-		SET_STRING_ELT(r_SWAMATRIC_NAME, 0, mkChar(cSWoutput_KEY_Titles[10]));
-		SET_SLOT(swOutput_KEY_SWAMATRIC, install("Title"), r_SWAMATRIC_NAME);
-		if (useTimeStep) {
-			PROTECT(r_SWAMATRIC_PERIOD = NEW_INTEGER(length(Periods)));
-			for(i=0; i<length(Periods); i++)
-				INTEGER(r_SWAMATRIC_PERIOD)[i]=INTEGER(Periods)[i];
-			SET_SLOT(swOutput_KEY_SWAMATRIC, install("TimeStep"), r_SWAMATRIC_PERIOD);
-			UNPROTECT(1);
-		} else {
-			PROTECT(r_SWAMATRIC_PERIOD = NEW_INTEGER(1));
-			INTEGER(r_SWAMATRIC_PERIOD)[0]=INTEGER(Periods)[11];
-			SET_SLOT(swOutput_KEY_SWAMATRIC, install("TimeStep"), r_SWAMATRIC_PERIOD);
-			UNPROTECT(1);
-		}
-		if(periodUse[10][0]) {
-			if(debug) swprintf("\tdy\n");
-			PROTECT(RswaMatric_dy = allocMatrix(REALSXP, dy_nrow, RswaMatric_columns+2));
-			PROTECT(RswaMatric_names_dy = allocVector(VECSXP, 2));
-			PROTECT(RswaMatric_names_y_dy = allocVector(STRSXP, RswaMatric_columns + 2));
-			SET_STRING_ELT(RswaMatric_names_y_dy, 0, mkChar("Year"));
-			SET_STRING_ELT(RswaMatric_names_y_dy, 1, mkChar("DOY"));
-			for (i = 0; i < tLayers; i++)
-				SET_STRING_ELT(RswaMatric_names_y_dy, i + 2, mkChar(Layers_names[i]));
-			SET_VECTOR_ELT(RswaMatric_names_dy, 1, RswaMatric_names_y_dy);
-			setAttrib(RswaMatric_dy, R_DimNamesSymbol, RswaMatric_names_dy);
-			SET_SLOT(swOutput_KEY_SWAMATRIC, install("Day"), RswaMatric_dy);
-			UNPROTECT(3);
-		}
-		if(periodUse[10][1]) {
-			if(debug) swprintf("\twk\n");
-			PROTECT(RswaMatric_wk = allocMatrix(REALSXP, wk_nrow, RswaMatric_columns+2));
-			PROTECT(RswaMatric_names_wk = allocVector(VECSXP, 2));
-			PROTECT(RswaMatric_names_y_wk = allocVector(STRSXP, RswaMatric_columns + 2));
-			SET_STRING_ELT(RswaMatric_names_y_wk, 0, mkChar("Year"));
-			SET_STRING_ELT(RswaMatric_names_y_wk, 1, mkChar("Week"));
-			for (i = 0; i < tLayers; i++)
-				SET_STRING_ELT(RswaMatric_names_y_wk, i + 2, mkChar(Layers_names[i]));
-			SET_VECTOR_ELT(RswaMatric_names_wk, 1, RswaMatric_names_y_wk);
-			setAttrib(RswaMatric_wk, R_DimNamesSymbol, RswaMatric_names_wk);
-			SET_SLOT(swOutput_KEY_SWAMATRIC, install("Week"), RswaMatric_wk);
-			UNPROTECT(3);
-		}
-		if(periodUse[10][2]) {
-			if(debug) swprintf("\tmo\n");
-			PROTECT(RswaMatric_mo = allocMatrix(REALSXP, mo_nrow, RswaMatric_columns+2));
-			PROTECT(RswaMatric_names_mo = allocVector(VECSXP, 2));
-			PROTECT(RswaMatric_names_y_mo = allocVector(STRSXP, RswaMatric_columns + 2));
-			SET_STRING_ELT(RswaMatric_names_y_mo, 0, mkChar("Year"));
-			SET_STRING_ELT(RswaMatric_names_y_mo, 1, mkChar("Month"));
-			for (i = 0; i < tLayers; i++)
-				SET_STRING_ELT(RswaMatric_names_y_mo, i + 2, mkChar(Layers_names[i]));
-			SET_VECTOR_ELT(RswaMatric_names_mo, 1, RswaMatric_names_y_mo);
-			setAttrib(RswaMatric_mo, R_DimNamesSymbol, RswaMatric_names_mo);
-			SET_SLOT(swOutput_KEY_SWAMATRIC, install("Month"), RswaMatric_mo);
-			UNPROTECT(3);
-		}
-		if(periodUse[10][3]) {
-			if(debug) swprintf("\tyr\n");
-			PROTECT(RswaMatric_yr = allocMatrix(REALSXP, yr_nrow, RswaMatric_columns+1));
-			PROTECT(RswaMatric_names_yr = allocVector(VECSXP, 2));
-			PROTECT(RswaMatric_names_y_yr = allocVector(STRSXP, RswaMatric_columns + 1));
-			SET_STRING_ELT(RswaMatric_names_y_yr, 0, mkChar("Year"));
-			for (i = 0; i < tLayers; i++)
-				SET_STRING_ELT(RswaMatric_names_y_yr, i + 1, mkChar(Layers_names[i]));
-			SET_VECTOR_ELT(RswaMatric_names_yr, 1, RswaMatric_names_y_yr);
-			setAttrib(RswaMatric_yr, R_DimNamesSymbol, RswaMatric_names_yr);
-			SET_SLOT(swOutput_KEY_SWAMATRIC, install("Year"), RswaMatric_yr);
-			UNPROTECT(3);
-		}
-		PROTECT(r_SWAMATRIC_COLUMNS = NEW_INTEGER(1));
-		INTEGER(r_SWAMATRIC_COLUMNS)[0]=RswaMatric_columns;
-		SET_SLOT(swOutput_KEY_SWAMATRIC, install("Columns"), r_SWAMATRIC_COLUMNS);
-		SET_SLOT(swOutput_Object, install(cSWoutput_Names[14]), swOutput_KEY_SWAMATRIC);
-		UNPROTECT(3);
-	}
-	//SWP Matric
-	if(use[11]) {
-		if(debug) swprintf("%s\n",cSWoutput_KEY_Titles[11]);
-		PROTECT(swOutput_KEY_SWPMATRIC = NEW_OBJECT(swOutput_KEY));
-		PROTECT(r_SWPMATRIC_NAME = NEW_STRING(1));
-		SET_STRING_ELT(r_SWPMATRIC_NAME, 0, mkChar(cSWoutput_KEY_Titles[11]));
-		SET_SLOT(swOutput_KEY_SWPMATRIC, install("Title"), r_SWPMATRIC_NAME);
-		if (useTimeStep) {
-			if(debug) swprintf("\tUseTimeStep - %d\n", length(Periods));
-			PROTECT(r_SWPMATRIC_PERIOD = NEW_INTEGER(length(Periods)));
-			if(debug) swprintf("\tr_SWPMATRIC_PERIOD - %d\n", length(r_SWPMATRIC_PERIOD));
-			for(i=0; i<length(Periods); i++)
-				INTEGER(r_SWPMATRIC_PERIOD)[i]=INTEGER(Periods)[i];
-			SET_SLOT(swOutput_KEY_SWPMATRIC, install("TimeStep"), r_SWPMATRIC_PERIOD);
-			UNPROTECT(1);
-		} else {
-			if(debug) swprintf("\t ! UseTimeStep\n");
-			PROTECT(r_SWPMATRIC_PERIOD = NEW_INTEGER(1));
-			INTEGER(r_SWPMATRIC_PERIOD)[0]=INTEGER(Periods)[9];
-			SET_SLOT(swOutput_KEY_SWPMATRIC, install("TimeStep"), r_SWPMATRIC_PERIOD);
-			UNPROTECT(1);
-		}
-		if(periodUse[11][0]) {
-			if(debug) swprintf("\tdy\n");
-			PROTECT(RswpMatric_dy = allocMatrix(REALSXP, dy_nrow, RswpMatric_columns+2));
-			PROTECT(RswpMatric_names_dy = allocVector(VECSXP, 2));
-			PROTECT(RswpMatric_names_y_dy = allocVector(STRSXP, RswpMatric_columns + 2));
-			SET_STRING_ELT(RswpMatric_names_y_dy, 0, mkChar("Year"));
-			SET_STRING_ELT(RswpMatric_names_y_dy, 1, mkChar("DOY"));
-			for (i = 0; i < tLayers; i++)
-				SET_STRING_ELT(RswpMatric_names_y_dy, i + 2, mkChar(Layers_names[i]));
-			SET_VECTOR_ELT(RswpMatric_names_dy, 1, RswpMatric_names_y_dy);
-			setAttrib(RswpMatric_dy, R_DimNamesSymbol, RswpMatric_names_dy);
-			SET_SLOT(swOutput_KEY_SWPMATRIC, install("Day"), RswpMatric_dy);
-			UNPROTECT(3);
-		}
-		if(periodUse[11][1]) {
-			if(debug) swprintf("\twk\n");
-			PROTECT(RswpMatric_wk = allocMatrix(REALSXP, wk_nrow, RswpMatric_columns+2));
-			PROTECT(RswpMatric_names_wk = allocVector(VECSXP, 2));
-			PROTECT(RswpMatric_names_y_wk = allocVector(STRSXP, RswpMatric_columns + 2));
-			SET_STRING_ELT(RswpMatric_names_y_wk, 0, mkChar("Year"));
-			SET_STRING_ELT(RswpMatric_names_y_wk, 1, mkChar("Week"));
-			for (i = 0; i < tLayers; i++)
-				SET_STRING_ELT(RswpMatric_names_y_wk, i + 2, mkChar(Layers_names[i]));
-			SET_VECTOR_ELT(RswpMatric_names_wk, 1, RswpMatric_names_y_wk);
-			setAttrib(RswpMatric_wk, R_DimNamesSymbol, RswpMatric_names_wk);
-			SET_SLOT(swOutput_KEY_SWPMATRIC, install("Week"), RswpMatric_wk);
-			UNPROTECT(3);
-		}
-		if(periodUse[11][2]) {
-			if(debug) swprintf("\tmo\n");
-			PROTECT(RswpMatric_mo = allocMatrix(REALSXP, mo_nrow, RswpMatric_columns+2));
-			PROTECT(RswpMatric_names_mo = allocVector(VECSXP, 2));
-			PROTECT(RswpMatric_names_y_mo = allocVector(STRSXP, RswpMatric_columns + 2));
-			SET_STRING_ELT(RswpMatric_names_y_mo, 0, mkChar("Year"));
-			SET_STRING_ELT(RswpMatric_names_y_mo, 1, mkChar("Month"));
-			for (i = 0; i < tLayers; i++)
-				SET_STRING_ELT(RswpMatric_names_y_mo, i + 2, mkChar(Layers_names[i]));
-			SET_VECTOR_ELT(RswpMatric_names_mo, 1, RswpMatric_names_y_mo);
-			setAttrib(RswpMatric_mo, R_DimNamesSymbol, RswpMatric_names_mo);
-			SET_SLOT(swOutput_KEY_SWPMATRIC, install("Month"), RswpMatric_mo);
-			UNPROTECT(3);
-		}
-		if(periodUse[11][3]) {
-			if(debug) swprintf("\tyr\n");
-			PROTECT(RswpMatric_yr = allocMatrix(REALSXP, yr_nrow, RswpMatric_columns+1));
-			PROTECT(RswpMatric_names_yr = allocVector(VECSXP, 2));
-			PROTECT(RswpMatric_names_y_yr = allocVector(STRSXP, RswpMatric_columns + 1));
-			SET_STRING_ELT(RswpMatric_names_y_yr, 0, mkChar("Year"));
-			for (i = 0; i < tLayers; i++)
-				SET_STRING_ELT(RswpMatric_names_y_yr, i + 1, mkChar(Layers_names[i]));
-			SET_VECTOR_ELT(RswpMatric_names_yr, 1, RswpMatric_names_y_yr);
-			setAttrib(RswpMatric_yr, R_DimNamesSymbol, RswpMatric_names_yr);
-			SET_SLOT(swOutput_KEY_SWPMATRIC, install("Year"), RswpMatric_yr);
-			UNPROTECT(3);
-		}
-		PROTECT(r_SWPMATRIC_COLUMNS = NEW_INTEGER(1));
-		INTEGER(r_SWPMATRIC_COLUMNS)[0]=RswpMatric_columns;
-		SET_SLOT(swOutput_KEY_SWPMATRIC, install("Columns"), r_SWPMATRIC_COLUMNS);
-		SET_SLOT(swOutput_Object, install(cSWoutput_Names[15]), swOutput_KEY_SWPMATRIC);
-		UNPROTECT(3);
-	}
-	//SURFACE WATER
-	if(use[12]) {
-		if(debug) swprintf("%s\n",cSWoutput_KEY_Titles[12]);
-		PROTECT(swOutput_KEY_SURFACEWATER = NEW_OBJECT(swOutput_KEY));
-		PROTECT(r_SURFACEWATER_NAME = NEW_STRING(1));
-		SET_STRING_ELT(r_SURFACEWATER_NAME, 0, mkChar(cSWoutput_KEY_Titles[12]));
-		SET_SLOT(swOutput_KEY_SURFACEWATER, install("Title"), r_SURFACEWATER_NAME);
-		if (useTimeStep) {
-			PROTECT(r_SURFACEWATER_PERIOD = NEW_INTEGER(length(Periods)));
-			for(i=0; i<length(Periods); i++)
-				INTEGER(r_SURFACEWATER_PERIOD)[i]=INTEGER(Periods)[i];
-			SET_SLOT(swOutput_KEY_SURFACEWATER, install("TimeStep"), r_SURFACEWATER_PERIOD);
-			UNPROTECT(1);
-		} else {
-			PROTECT(r_SURFACEWATER_PERIOD = NEW_INTEGER(1));
-			INTEGER(r_SURFACEWATER_PERIOD)[0]=INTEGER(Periods)[12];
-			SET_SLOT(swOutput_KEY_SURFACEWATER, install("TimeStep"), r_SURFACEWATER_PERIOD);
-			UNPROTECT(1);
-		}
-		if(periodUse[12][0]) {
-			if(debug) swprintf("\tdy\n");
-			PROTECT(Rsurface_water_dy = allocMatrix(REALSXP, dy_nrow, Rsurface_water_columns+2));
-			PROTECT(Rsurface_water_names_dy = allocVector(VECSXP, 2));
-			PROTECT(Rsurface_water_names_y_dy = allocVector(STRSXP, Rsurface_water_columns + 2));
-			SET_STRING_ELT(Rsurface_water_names_y_dy, 0, mkChar("Year"));
-			SET_STRING_ELT(Rsurface_water_names_y_dy, 1, mkChar("DOY"));
-			SET_STRING_ELT(Rsurface_water_names_y_dy, 2, mkChar("surfaceWater_cm"));
-			SET_VECTOR_ELT(Rsurface_water_names_dy, 1, Rsurface_water_names_y_dy);
-			setAttrib(Rsurface_water_dy, R_DimNamesSymbol, Rsurface_water_names_dy);
-			SET_SLOT(swOutput_KEY_SURFACEWATER, install("Day"), Rsurface_water_dy);
-			UNPROTECT(3);
-		}
-		if(periodUse[12][1]) {
-			if(debug) swprintf("\twk\n");
-			PROTECT(Rsurface_water_wk = allocMatrix(REALSXP, wk_nrow, Rsurface_water_columns+2));
-			PROTECT(Rsurface_water_names_wk = allocVector(VECSXP, 2));
-			PROTECT(Rsurface_water_names_y_wk = allocVector(STRSXP, Rsurface_water_columns + 2));
-			SET_STRING_ELT(Rsurface_water_names_y_wk, 0, mkChar("Year"));
-			SET_STRING_ELT(Rsurface_water_names_y_wk, 1, mkChar("Week"));
-			SET_STRING_ELT(Rsurface_water_names_y_wk, 2, mkChar("surfaceWater_cm"));
-			SET_VECTOR_ELT(Rsurface_water_names_wk, 1, Rsurface_water_names_y_wk);
-			setAttrib(Rsurface_water_wk, R_DimNamesSymbol, Rsurface_water_names_wk);
-			SET_SLOT(swOutput_KEY_SURFACEWATER, install("Week"), Rsurface_water_wk);
-			UNPROTECT(3);
-		}
-		if(periodUse[12][2]) {
-			if(debug) swprintf("\tmo\n");
-			PROTECT(Rsurface_water_mo = allocMatrix(REALSXP, mo_nrow, Rsurface_water_columns+2));
-			PROTECT(Rsurface_water_names_mo = allocVector(VECSXP, 2));
-			PROTECT(Rsurface_water_names_y_mo = allocVector(STRSXP, Rsurface_water_columns + 2));
-			SET_STRING_ELT(Rsurface_water_names_y_mo, 0, mkChar("Year"));
-			SET_STRING_ELT(Rsurface_water_names_y_mo, 1, mkChar("Month"));
-			SET_STRING_ELT(Rsurface_water_names_y_mo, 2, mkChar("surfaceWater_cm"));
-			SET_VECTOR_ELT(Rsurface_water_names_mo, 1, Rsurface_water_names_y_mo);
-			setAttrib(Rsurface_water_mo, R_DimNamesSymbol, Rsurface_water_names_mo);
-			SET_SLOT(swOutput_KEY_SURFACEWATER, install("Month"), Rsurface_water_mo);
-			UNPROTECT(3);
-		}
-		if(periodUse[12][3]) {
-			if(debug) swprintf("\tyr\n");
-			PROTECT(Rsurface_water_yr = allocMatrix(REALSXP, yr_nrow, Rsurface_water_columns+1));
-			PROTECT(Rsurface_water_names_yr = allocVector(VECSXP, 2));
-			PROTECT(Rsurface_water_names_y_yr = allocVector(STRSXP, Rsurface_water_columns + 1));
-			SET_STRING_ELT(Rsurface_water_names_y_yr, 0, mkChar("Year"));
-			SET_STRING_ELT(Rsurface_water_names_y_yr, 1, mkChar("surfaceWater_cm"));
-			SET_VECTOR_ELT(Rsurface_water_names_yr, 1, Rsurface_water_names_y_yr);
-			setAttrib(Rsurface_water_yr, R_DimNamesSymbol, Rsurface_water_names_yr);
-			SET_SLOT(swOutput_KEY_SURFACEWATER, install("Year"), Rsurface_water_yr);
-			UNPROTECT(3);
-		}
-		PROTECT(r_SURFACEWATER_COLUMNS = NEW_INTEGER(1));
-		INTEGER(r_SURFACEWATER_COLUMNS)[0]=Rsurface_water_columns;
-		SET_SLOT(swOutput_KEY_SURFACEWATER, install("Columns"), r_SURFACEWATER_COLUMNS);
-		SET_SLOT(swOutput_Object, install(cSWoutput_Names[16]), swOutput_KEY_SURFACEWATER);
-		UNPROTECT(3);
-	}
-	//TRANSP
-	if(use[13]) {
-		if(debug) swprintf("%s\n",cSWoutput_KEY_Titles[13]);
-		PROTECT(swOutput_KEY_TRANSP = NEW_OBJECT(swOutput_KEY));
-		PROTECT(r_TRANSP_NAME = NEW_STRING(1));
-		SET_STRING_ELT(r_TRANSP_NAME, 0, mkChar(cSWoutput_KEY_Titles[13]));
-		SET_SLOT(swOutput_KEY_TRANSP, install("Title"), r_TRANSP_NAME);
-		if (useTimeStep) {
-			PROTECT(r_TRANSP_PERIOD = NEW_INTEGER(length(Periods)));
-			for(i=0; i<length(Periods); i++)
-				INTEGER(r_TRANSP_PERIOD)[i]=INTEGER(Periods)[i];
-			SET_SLOT(swOutput_KEY_TRANSP, install("TimeStep"), r_TRANSP_PERIOD);
-			UNPROTECT(1);
-		} else {
-			PROTECT(r_TRANSP_PERIOD = NEW_INTEGER(1));
-			INTEGER(r_TRANSP_PERIOD)[0]=INTEGER(Periods)[13];
-			SET_SLOT(swOutput_KEY_TRANSP, install("TimeStep"), r_TRANSP_PERIOD);
-			UNPROTECT(1);
-		}
-		if(periodUse[13][0]) {
-			if(debug) swprintf("\tdy\n");
-			PROTECT(Rtransp_dy = allocMatrix(REALSXP, dy_nrow, Rtransp_columns+2));
-			PROTECT(Rtransp_names_dy = allocVector(VECSXP, 2));
-			PROTECT(Rtransp_names_y_dy = allocVector(STRSXP, Rtransp_columns + 2));
-			SET_STRING_ELT(Rtransp_names_y_dy, 0, mkChar("Year"));
-			SET_STRING_ELT(Rtransp_names_y_dy, 1, mkChar("DOY"));
-			for (i = 0; i < 5; i++) {
-				for (j = 0; j < tLayers; j++) {
-					strcpy(Ctemp, Ctransp_names[i]);
-					strcat(Ctemp, Layers_names[j]);
-					SET_STRING_ELT(Rtransp_names_y_dy, (i * tLayers + j) + 2, mkChar(Ctemp));
-				}
-			}
-			SET_VECTOR_ELT(Rtransp_names_dy, 1, Rtransp_names_y_dy);
-			setAttrib(Rtransp_dy, R_DimNamesSymbol, Rtransp_names_dy);
-			SET_SLOT(swOutput_KEY_TRANSP, install("Day"), Rtransp_dy);
-			UNPROTECT(3);
-		}
-		if(periodUse[13][1]) {
-			if(debug) swprintf("\twk\n");
-			PROTECT(Rtransp_wk = allocMatrix(REALSXP, wk_nrow, Rtransp_columns+2));
-			PROTECT(Rtransp_names_wk = allocVector(VECSXP, 2));
-			PROTECT(Rtransp_names_y_wk = allocVector(STRSXP, Rtransp_columns + 2));
-			SET_STRING_ELT(Rtransp_names_y_wk, 0, mkChar("Year"));
-			SET_STRING_ELT(Rtransp_names_y_wk, 1, mkChar("Week"));
-			for (i = 0; i < 5; i++) {
-				for (j = 0; j < tLayers; j++) {
-					strcpy(Ctemp, Ctransp_names[i]);
-					strcat(Ctemp, Layers_names[j]);
-					SET_STRING_ELT(Rtransp_names_y_wk, (i * tLayers + j) + 2, mkChar(Ctemp));
-				}
-			}
-			SET_VECTOR_ELT(Rtransp_names_wk, 1, Rtransp_names_y_wk);
-			setAttrib(Rtransp_wk, R_DimNamesSymbol, Rtransp_names_wk);
-			SET_SLOT(swOutput_KEY_TRANSP, install("Week"), Rtransp_wk);
-			UNPROTECT(3);
-		}
-		if(periodUse[13][2]) {
-			if(debug) swprintf("\tmo\n");
-			PROTECT(Rtransp_mo = allocMatrix(REALSXP, mo_nrow, Rtransp_columns+2));
-			PROTECT(Rtransp_names_mo = allocVector(VECSXP, 2));
-			PROTECT(Rtransp_names_y_mo = allocVector(STRSXP, Rtransp_columns + 2));
-			SET_STRING_ELT(Rtransp_names_y_mo, 0, mkChar("Year"));
-			SET_STRING_ELT(Rtransp_names_y_mo, 1, mkChar("Month"));
-			for (i = 0; i < 5; i++) {
-				for (j = 0; j < tLayers; j++) {
-					strcpy(Ctemp, Ctransp_names[i]);
-					strcat(Ctemp, Layers_names[j]);
-					SET_STRING_ELT(Rtransp_names_y_mo, (i * tLayers + j) + 2, mkChar(Ctemp));
-				}
-			}
-			SET_VECTOR_ELT(Rtransp_names_mo, 1, Rtransp_names_y_mo);
-			setAttrib(Rtransp_mo, R_DimNamesSymbol, Rtransp_names_mo);
-			SET_SLOT(swOutput_KEY_TRANSP, install("Month"), Rtransp_mo);
-			UNPROTECT(3);
-		}
-		if(periodUse[13][3]) {
-			if(debug) swprintf("\tyr\n");
-			PROTECT(Rtransp_yr = allocMatrix(REALSXP, yr_nrow, Rtransp_columns+1));
-			PROTECT(Rtransp_names_yr = allocVector(VECSXP, 2));
-			PROTECT(Rtransp_names_y_yr = allocVector(STRSXP, Rtransp_columns + 1));
-			SET_STRING_ELT(Rtransp_names_y_yr, 0, mkChar("Year"));
-			for (i = 0; i < 5; i++) {
-				for (j = 0; j < tLayers; j++) {
-					strcpy(Ctemp, Ctransp_names[i]);
-					strcat(Ctemp, Layers_names[j]);
-					SET_STRING_ELT(Rtransp_names_y_yr, (i * tLayers + j) + 1, mkChar(Ctemp));
-				}
-			}
-			SET_VECTOR_ELT(Rtransp_names_yr, 1, Rtransp_names_y_yr);
-			setAttrib(Rtransp_yr, R_DimNamesSymbol, Rtransp_names_yr);
-			SET_SLOT(swOutput_KEY_TRANSP, install("Year"), Rtransp_yr);
-			UNPROTECT(3);
-		}
-		PROTECT(r_TRANSP_COLUMNS = NEW_INTEGER(1));
-		INTEGER(r_TRANSP_COLUMNS)[0]=Rtransp_columns;
-		SET_SLOT(swOutput_KEY_TRANSP, install("Columns"), r_TRANSP_COLUMNS);
-		SET_SLOT(swOutput_Object, install(cSWoutput_Names[17]), swOutput_KEY_TRANSP);
-		UNPROTECT(3);
-	}
-	//EVAP SOIL
-	if(use[14]) {
-		if(debug) swprintf("%s\n",cSWoutput_KEY_Titles[14]);
-		PROTECT(swOutput_KEY_EVAPSOIL = NEW_OBJECT(swOutput_KEY));
-		PROTECT(r_EVAPSOIL_NAME = NEW_STRING(1));
-		SET_STRING_ELT(r_EVAPSOIL_NAME , 0, mkChar(cSWoutput_KEY_Titles[14]));
-		SET_SLOT(swOutput_KEY_EVAPSOIL, install("Title"), r_EVAPSOIL_NAME);
-		if (useTimeStep) {
-			PROTECT(r_EVAPSOIL_PERIOD = NEW_INTEGER(length(Periods)));
-			for(i=0; i<length(Periods); i++)
-				INTEGER(r_EVAPSOIL_PERIOD)[i]=INTEGER(Periods)[i];
-			SET_SLOT(swOutput_KEY_EVAPSOIL, install("TimeStep"), r_EVAPSOIL_PERIOD);
-			UNPROTECT(1);
-		} else {
-			PROTECT(r_EVAPSOIL_PERIOD = NEW_INTEGER(1));
-			INTEGER(r_EVAPSOIL_PERIOD)[0]=INTEGER(Periods)[14];
-			SET_SLOT(swOutput_KEY_EVAPSOIL, install("TimeStep"), r_EVAPSOIL_PERIOD);
-			UNPROTECT(1);
-		}
-		if(periodUse[14][0]) {
-			if(debug) swprintf("\tdy\n");
-			PROTECT(Revasoil_dy = allocMatrix(REALSXP, dy_nrow, Revasoil_columns+2));
-			PROTECT(Revap_soil_names_dy = allocVector(VECSXP, 2));
-			PROTECT(Revap_soil_names_y_dy = allocVector(STRSXP, Revasoil_columns + 2));
-			SET_STRING_ELT(Revap_soil_names_y_dy, 0, mkChar("Year"));
-			SET_STRING_ELT(Revap_soil_names_y_dy, 1, mkChar("DOY"));
-			for (i = 0; i < Revasoil_columns; i++)
-				SET_STRING_ELT(Revap_soil_names_y_dy, i + 2, mkChar(Layers_names[i]));
-			SET_VECTOR_ELT(Revap_soil_names_dy, 1, Revap_soil_names_y_dy);
-			setAttrib(Revasoil_dy, R_DimNamesSymbol, Revap_soil_names_dy);
-			SET_SLOT(swOutput_KEY_EVAPSOIL, install("Day"), Revasoil_dy);
-			UNPROTECT(3);
-		}
-		if(periodUse[14][1]) {
-			if(debug) swprintf("\twk\n");
-			PROTECT(Revasoil_wk = allocMatrix(REALSXP, wk_nrow, Revasoil_columns+2));
-			PROTECT(Revap_soil_names_wk = allocVector(VECSXP, 2));
-			PROTECT(Revap_soil_names_y_wk = allocVector(STRSXP, Revasoil_columns + 2));
-			SET_STRING_ELT(Revap_soil_names_y_wk, 0, mkChar("Year"));
-			SET_STRING_ELT(Revap_soil_names_y_wk, 1, mkChar("Week"));
-			for (i = 0; i < Revasoil_columns; i++)
-				SET_STRING_ELT(Revap_soil_names_y_wk, i + 2, mkChar(Layers_names[i]));
-			SET_VECTOR_ELT(Revap_soil_names_wk, 1, Revap_soil_names_y_wk);
-			setAttrib(Revasoil_wk, R_DimNamesSymbol, Revap_soil_names_wk);
-			SET_SLOT(swOutput_KEY_EVAPSOIL, install("Week"), Revasoil_wk);
-			UNPROTECT(3);
-		}
-		if(periodUse[14][2]) {
-			if(debug) swprintf("\tmo\n");
-			PROTECT(Revasoil_mo = allocMatrix(REALSXP, mo_nrow, Revasoil_columns+2));
-			PROTECT(Revap_soil_names_mo = allocVector(VECSXP, 2));
-			PROTECT(Revap_soil_names_y_mo = allocVector(STRSXP, Revasoil_columns + 2));
-			SET_STRING_ELT(Revap_soil_names_y_mo, 0, mkChar("Year"));
-			SET_STRING_ELT(Revap_soil_names_y_mo, 1, mkChar("Month"));
-			for (i = 0; i < Revasoil_columns; i++)
-				SET_STRING_ELT(Revap_soil_names_y_mo, i + 2, mkChar(Layers_names[i]));
-			SET_VECTOR_ELT(Revap_soil_names_mo, 1, Revap_soil_names_y_mo);
-			setAttrib(Revasoil_mo, R_DimNamesSymbol, Revap_soil_names_mo);
-			SET_SLOT(swOutput_KEY_EVAPSOIL, install("Month"), Revasoil_mo);
-			UNPROTECT(3);
-		}
-		if(periodUse[14][3]) {
-			if(debug) swprintf("\tyr\n");
-			PROTECT(Revasoil_yr = allocMatrix(REALSXP, yr_nrow, Revasoil_columns+1));
-			PROTECT(Revap_soil_names_yr = allocVector(VECSXP, 2));
-			PROTECT(Revap_soil_names_y_yr = allocVector(STRSXP, Revasoil_columns + 1));
-			SET_STRING_ELT(Revap_soil_names_y_yr, 0, mkChar("Year"));
-			for (i = 0; i < Revasoil_columns; i++)
-				SET_STRING_ELT(Revap_soil_names_y_yr, i + 1, mkChar(Layers_names[i]));
-			SET_VECTOR_ELT(Revap_soil_names_yr, 1, Revap_soil_names_y_yr);
-			setAttrib(Revasoil_yr, R_DimNamesSymbol, Revap_soil_names_yr);
-			SET_SLOT(swOutput_KEY_EVAPSOIL, install("Year"), Revasoil_yr);
-			UNPROTECT(3);
-		}
-		PROTECT(r_EVAPSOIL_COLUMNS = NEW_INTEGER(1));
-		INTEGER(r_EVAPSOIL_COLUMNS)[0]=Revasoil_columns;
-		SET_SLOT(swOutput_KEY_EVAPSOIL, install("Columns"), r_EVAPSOIL_COLUMNS);
-		SET_SLOT(swOutput_Object, install(cSWoutput_Names[18]), swOutput_KEY_EVAPSOIL);
-		UNPROTECT(3);
-	}
-	//EVAP SURFACE
-	if(use[15]) {
-		if(debug) swprintf("%s\n",cSWoutput_KEY_Titles[15]);
-		PROTECT(swOutput_KEY_EVAPSURFACE = NEW_OBJECT(swOutput_KEY));
-		PROTECT(r_EVAPSURFACE_NAME = NEW_STRING(1));
-		SET_STRING_ELT(r_EVAPSURFACE_NAME, 0, mkChar(cSWoutput_KEY_Titles[15]));
-		SET_SLOT(swOutput_KEY_EVAPSURFACE, install("Title"), r_EVAPSURFACE_NAME);
-		if (useTimeStep) {
-			PROTECT(r_EVAPSURFACE_PERIOD = NEW_INTEGER(length(Periods)));
-			for(i=0; i<length(Periods); i++)
-				INTEGER(r_EVAPSURFACE_PERIOD)[i]=INTEGER(Periods)[i];
-			SET_SLOT(swOutput_KEY_EVAPSURFACE, install("TimeStep"), r_EVAPSURFACE_PERIOD);
-			UNPROTECT(1);
-		} else {
-			PROTECT(r_EVAPSURFACE_PERIOD = NEW_INTEGER(1));
-			INTEGER(r_EVAPSURFACE_PERIOD)[0]=INTEGER(Periods)[15];
-			SET_SLOT(swOutput_KEY_EVAPSURFACE, install("TimeStep"), r_EVAPSURFACE_PERIOD);
-			UNPROTECT(1);
-		}
-		if(periodUse[15][0]) {
-			if(debug) swprintf("\tdy\n");
-			PROTECT(Revasurface_dy = allocMatrix(REALSXP, dy_nrow, Revasurface_columns+2));
-			PROTECT(Revap_surface_names_dy = allocVector(VECSXP, 2));
-			PROTECT(Revap_surface_names_y_dy = allocVector(STRSXP, Revasurface_columns + 2));
-			SET_STRING_ELT(Revap_surface_names_y_dy, 0, mkChar("Year"));
-			SET_STRING_ELT(Revap_surface_names_y_dy, 1, mkChar("DOY"));
-			for (i = 0; i < Revasurface_columns; i++)
-				SET_STRING_ELT(Revap_surface_names_y_dy, i + 2, mkChar(Cevap_surface_names[i]));
-			SET_VECTOR_ELT(Revap_surface_names_dy, 1, Revap_surface_names_y_dy);
-			setAttrib(Revasurface_dy, R_DimNamesSymbol, Revap_surface_names_dy);
-			SET_SLOT(swOutput_KEY_EVAPSURFACE, install("Day"), Revasurface_dy);
-			UNPROTECT(3);
-		}
-		if(periodUse[15][1]) {
-			if(debug) swprintf("\twk\n");
-			PROTECT(Revasurface_wk = allocMatrix(REALSXP, wk_nrow, Revasurface_columns+2));
-			PROTECT(Revap_surface_names_wk = allocVector(VECSXP, 2));
-			PROTECT(Revap_surface_names_y_wk = allocVector(STRSXP, Revasurface_columns + 2));
-			SET_STRING_ELT(Revap_surface_names_y_wk, 0, mkChar("Year"));
-			SET_STRING_ELT(Revap_surface_names_y_wk, 1, mkChar("Week"));
-			for (i = 0; i < Revasurface_columns; i++)
-				SET_STRING_ELT(Revap_surface_names_y_wk, i + 2, mkChar(Cevap_surface_names[i]));
-			SET_VECTOR_ELT(Revap_surface_names_wk, 1, Revap_surface_names_y_wk);
-			setAttrib(Revasurface_wk, R_DimNamesSymbol, Revap_surface_names_wk);
-			SET_SLOT(swOutput_KEY_EVAPSURFACE, install("Week"), Revasurface_wk);
-			UNPROTECT(3);
-		}
-		if(periodUse[15][2]) {
-			if(debug) swprintf("\tmo\n");
-			PROTECT(Revasurface_mo = allocMatrix(REALSXP, mo_nrow, Revasurface_columns+2));
-			PROTECT(Revap_surface_names_mo = allocVector(VECSXP, 2));
-			PROTECT(Revap_surface_names_y_mo = allocVector(STRSXP, Revasurface_columns + 2));
-			SET_STRING_ELT(Revap_surface_names_y_mo, 0, mkChar("Year"));
-			SET_STRING_ELT(Revap_surface_names_y_mo, 1, mkChar("Month"));
-			for (i = 0; i < Revasurface_columns; i++)
-				SET_STRING_ELT(Revap_surface_names_y_mo, i + 2, mkChar(Cevap_surface_names[i]));
-			SET_VECTOR_ELT(Revap_surface_names_mo, 1, Revap_surface_names_y_mo);
-			setAttrib(Revasurface_mo, R_DimNamesSymbol, Revap_surface_names_mo);
-			SET_SLOT(swOutput_KEY_EVAPSURFACE, install("Month"), Revasurface_mo);
-			UNPROTECT(3);
-		}
-		if(periodUse[15][3]) {
-			if(debug) swprintf("\tyr\n");
-			PROTECT(Revasurface_yr = allocMatrix(REALSXP, yr_nrow, Revasurface_columns+1));
-			PROTECT(Revap_surface_names_yr = allocVector(VECSXP, 2));
-			PROTECT(Revap_surface_names_y_yr = allocVector(STRSXP, Revasurface_columns + 1));
-			SET_STRING_ELT(Revap_surface_names_y_yr, 0, mkChar("Year"));
-			for (i = 0; i < Revasurface_columns; i++)
-				SET_STRING_ELT(Revap_surface_names_y_yr, i + 1, mkChar(Cevap_surface_names[i]));
-			SET_VECTOR_ELT(Revap_surface_names_yr, 1, Revap_surface_names_y_yr);
-			setAttrib(Revasurface_yr, R_DimNamesSymbol, Revap_surface_names_yr);
-			SET_SLOT(swOutput_KEY_EVAPSURFACE, install("Year"), Revasurface_yr);
-			UNPROTECT(3);
-		}
-
-		PROTECT(r_EVAPSURFACE_COLUMNS = NEW_INTEGER(1));
-		INTEGER(r_EVAPSURFACE_COLUMNS)[0]=Revasurface_columns;
-		SET_SLOT(swOutput_KEY_EVAPSURFACE, install("Columns"), r_EVAPSURFACE_COLUMNS);
-		SET_SLOT(swOutput_Object, install(cSWoutput_Names[19]), swOutput_KEY_EVAPSURFACE);
-		UNPROTECT(3);
-	}
-	//SOIL INTERCEPTION
-	if(use[16]) {
-		if(debug) swprintf("%s\n",cSWoutput_KEY_Titles[16]);
-		PROTECT(swOutput_KEY_INTERCEPTION = NEW_OBJECT(swOutput_KEY));
-		PROTECT(r_INTERCEPTION_NAME = NEW_STRING(1));
-		SET_STRING_ELT(r_INTERCEPTION_NAME, 0, mkChar(cSWoutput_KEY_Titles[16]));
-		SET_SLOT(swOutput_KEY_INTERCEPTION, install("Title"), r_INTERCEPTION_NAME);
-		if (useTimeStep) {
-			PROTECT(r_INTERCEPTION_PERIOD = NEW_INTEGER(length(Periods)));
-			for(i=0; i<length(Periods); i++)
-				INTEGER(r_INTERCEPTION_PERIOD)[i]=INTEGER(Periods)[i];
-			SET_SLOT(swOutput_KEY_INTERCEPTION, install("TimeStep"), r_INTERCEPTION_PERIOD);
-			UNPROTECT(1);
-		} else {
-			PROTECT(r_INTERCEPTION_PERIOD = NEW_INTEGER(1));
-			INTEGER(r_INTERCEPTION_PERIOD)[0]=INTEGER(Periods)[16];
-			SET_SLOT(swOutput_KEY_INTERCEPTION, install("TimeStep"), r_INTERCEPTION_PERIOD);
-			UNPROTECT(1);
-		}
-		if(periodUse[16][0]) {
-			if(debug) swprintf("\tdy\n");
-			PROTECT(Rinterception_dy = allocMatrix(REALSXP, dy_nrow, Rinterception_columns+2));
-			PROTECT(Rinterception_names_dy = allocVector(VECSXP, 2));
-			PROTECT(Rinterception_names_y_dy = allocVector(STRSXP, Rinterception_columns + 2));
-			SET_STRING_ELT(Rinterception_names_y_dy, 0, mkChar("Year"));
-			SET_STRING_ELT(Rinterception_names_y_dy, 1, mkChar("DOY"));
-			for (i = 0; i < Rinterception_columns; i++)
-				SET_STRING_ELT(Rinterception_names_y_dy, i + 2, mkChar(Cinterception_names[i]));
-			SET_VECTOR_ELT(Rinterception_names_dy, 1, Rinterception_names_y_dy);
-			setAttrib(Rinterception_dy, R_DimNamesSymbol, Rinterception_names_dy);
-			SET_SLOT(swOutput_KEY_INTERCEPTION, install("Day"), Rinterception_dy);
-			UNPROTECT(3);
-		}
-		if(periodUse[16][1]) {
-			if(debug) swprintf("\twk\n");
-			PROTECT(Rinterception_wk = allocMatrix(REALSXP, wk_nrow, Rinterception_columns+2));
-			PROTECT(Rinterception_names_wk = allocVector(VECSXP, 2));
-			PROTECT(Rinterception_names_y_wk = allocVector(STRSXP, Rinterception_columns + 2));
-			SET_STRING_ELT(Rinterception_names_y_wk, 0, mkChar("Year"));
-			SET_STRING_ELT(Rinterception_names_y_wk, 1, mkChar("Week"));
-			for (i = 0; i < Rinterception_columns; i++)
-				SET_STRING_ELT(Rinterception_names_y_wk, i + 2, mkChar(Cinterception_names[i]));
-			SET_VECTOR_ELT(Rinterception_names_wk, 1, Rinterception_names_y_wk);
-			setAttrib(Rinterception_wk, R_DimNamesSymbol, Rinterception_names_wk);
-			SET_SLOT(swOutput_KEY_INTERCEPTION, install("Week"), Rinterception_wk);
-			UNPROTECT(3);
-		}
-		if(periodUse[16][2]) {
-			if(debug) swprintf("\tmo\n");
-			PROTECT(Rinterception_mo = allocMatrix(REALSXP, mo_nrow, Rinterception_columns+2));
-			PROTECT(Rinterception_names_mo = allocVector(VECSXP, 2));
-			PROTECT(Rinterception_names_y_mo = allocVector(STRSXP, Rinterception_columns + 2));
-			SET_STRING_ELT(Rinterception_names_y_mo, 0, mkChar("Year"));
-			SET_STRING_ELT(Rinterception_names_y_mo, 1, mkChar("Month"));
-			for (i = 0; i < Rinterception_columns; i++)
-				SET_STRING_ELT(Rinterception_names_y_mo, i + 2, mkChar(Cinterception_names[i]));
-			SET_VECTOR_ELT(Rinterception_names_mo, 1, Rinterception_names_y_mo);
-			setAttrib(Rinterception_mo, R_DimNamesSymbol, Rinterception_names_mo);
-			SET_SLOT(swOutput_KEY_INTERCEPTION, install("Month"), Rinterception_mo);
-			UNPROTECT(3);
-		}
-		if(periodUse[16][3]) {
-			if(debug) swprintf("\tyr\n");
-			PROTECT(Rinterception_yr = allocMatrix(REALSXP, yr_nrow, Rinterception_columns+1));
-			PROTECT(Rinterception_names_yr = allocVector(VECSXP, 2));
-			PROTECT(Rinterception_names_y_yr = allocVector(STRSXP, Rinterception_columns + 1));
-			SET_STRING_ELT(Rinterception_names_y_yr, 0, mkChar("Year"));
-			for (i = 0; i < Rinterception_columns; i++)
-				SET_STRING_ELT(Rinterception_names_y_yr, i + 1, mkChar(Cinterception_names[i]));
-			SET_VECTOR_ELT(Rinterception_names_yr, 1, Rinterception_names_y_yr);
-			setAttrib(Rinterception_yr, R_DimNamesSymbol, Rinterception_names_yr);
-			SET_SLOT(swOutput_KEY_INTERCEPTION, install("Year"), Rinterception_yr);
-			UNPROTECT(3);
-		}
-		PROTECT(r_INTERCEPTION_COLUMNS = NEW_INTEGER(1));
-		INTEGER(r_INTERCEPTION_COLUMNS)[0]=Rinterception_columns;
-		SET_SLOT(swOutput_KEY_INTERCEPTION, install("Columns"), r_INTERCEPTION_COLUMNS);
-		SET_SLOT(swOutput_Object, install(cSWoutput_Names[20]), swOutput_KEY_INTERCEPTION);
-		UNPROTECT(3);
-	}
-	//Percolation
-	if(use[17]) {
-		if(debug) swprintf("%s\n",cSWoutput_KEY_Titles[17]);
-		PROTECT(swOutput_KEY_LYRDRAIN = NEW_OBJECT(swOutput_KEY));
-		PROTECT(r_LYRDRAIN_NAME = NEW_STRING(1));
-		SET_STRING_ELT(r_LYRDRAIN_NAME, 0, mkChar(cSWoutput_KEY_Titles[17]));
-		SET_SLOT(swOutput_KEY_LYRDRAIN, install("Title"), r_LYRDRAIN_NAME);
-		if (useTimeStep) {
-			PROTECT(r_LYRDRAIN_PERIOD = NEW_INTEGER(length(Periods)));
-			for(i=0; i<length(Periods); i++)
-				INTEGER(r_LYRDRAIN_PERIOD)[i]=INTEGER(Periods)[i];
-			SET_SLOT(swOutput_KEY_LYRDRAIN, install("TimeStep"), r_LYRDRAIN_PERIOD);
-			UNPROTECT(1);
-		} else {
-			PROTECT(r_LYRDRAIN_PERIOD = NEW_INTEGER(1));
-			INTEGER(r_LYRDRAIN_PERIOD)[0]=INTEGER(Periods)[17];
-			SET_SLOT(swOutput_KEY_LYRDRAIN, install("TimeStep"), r_LYRDRAIN_PERIOD);
-			UNPROTECT(1);
-		}
-		if(periodUse[17][0]) {
-			if(debug) swprintf("\tdy\n");
-			PROTECT(Rpercolation_dy = allocMatrix(REALSXP, dy_nrow, Rpercolation_columns+2));
-			PROTECT(Rpercolation_names_dy = allocVector(VECSXP, 2));
-			PROTECT(Rpercolation_names_y_dy = allocVector(STRSXP, Rpercolation_columns + 2));
-			SET_STRING_ELT(Rpercolation_names_y_dy, 0, mkChar("Year"));
-			SET_STRING_ELT(Rpercolation_names_y_dy, 1, mkChar("DOY"));
-			for (i = 0; i < (tLayers - 1); i++)
-				SET_STRING_ELT(Rpercolation_names_y_dy, i + 2, mkChar(Layers_names[i]));
-			SET_VECTOR_ELT(Rpercolation_names_dy, 1, Rpercolation_names_y_dy);
-			setAttrib(Rpercolation_dy, R_DimNamesSymbol, Rpercolation_names_dy);
-			SET_SLOT(swOutput_KEY_LYRDRAIN, install("Day"), Rpercolation_dy);
-			UNPROTECT(3);
-		}
-		if(periodUse[17][1]) {
-			if(debug) swprintf("\twk\n");
-			PROTECT(Rpercolation_wk = allocMatrix(REALSXP, wk_nrow, Rpercolation_columns+2));
-			PROTECT(Rpercolation_names_wk = allocVector(VECSXP, 2));
-			PROTECT(Rpercolation_names_y_wk = allocVector(STRSXP, Rpercolation_columns + 2));
-			SET_STRING_ELT(Rpercolation_names_y_wk, 0, mkChar("Year"));
-			SET_STRING_ELT(Rpercolation_names_y_wk, 1, mkChar("Week"));
-			for (i = 0; i < (tLayers - 1); i++)
-				SET_STRING_ELT(Rpercolation_names_y_wk, i + 2, mkChar(Layers_names[i]));
-			SET_VECTOR_ELT(Rpercolation_names_wk, 1, Rpercolation_names_y_wk);
-			setAttrib(Rpercolation_wk, R_DimNamesSymbol, Rpercolation_names_wk);
-			SET_SLOT(swOutput_KEY_LYRDRAIN, install("Week"), Rpercolation_wk);
-			UNPROTECT(3);
-		}
-		if(periodUse[17][2]) {
-			if(debug) swprintf("\tmo\n");
-			PROTECT(Rpercolation_mo = allocMatrix(REALSXP, mo_nrow, Rpercolation_columns+2));
-			PROTECT(Rpercolation_names_mo = allocVector(VECSXP, 2));
-			PROTECT(Rpercolation_names_y_mo = allocVector(STRSXP, Rpercolation_columns + 2));
-			SET_STRING_ELT(Rpercolation_names_y_mo, 0, mkChar("Year"));
-			SET_STRING_ELT(Rpercolation_names_y_mo, 1, mkChar("Month"));
-			for (i = 0; i < (tLayers - 1); i++)
-				SET_STRING_ELT(Rpercolation_names_y_mo, i + 2, mkChar(Layers_names[i]));
-			SET_VECTOR_ELT(Rpercolation_names_mo, 1, Rpercolation_names_y_mo);
-			setAttrib(Rpercolation_mo, R_DimNamesSymbol, Rpercolation_names_mo);
-			SET_SLOT(swOutput_KEY_LYRDRAIN, install("Month"), Rpercolation_mo);
-			UNPROTECT(3);
-		}
-		if(periodUse[17][3]) {
-			if(debug) swprintf("\tyr\n");
-			PROTECT(Rpercolation_yr = allocMatrix(REALSXP, yr_nrow, Rpercolation_columns+1));
-			PROTECT(Rpercolation_names_yr = allocVector(VECSXP, 2));
-			PROTECT(Rpercolation_names_y_yr = allocVector(STRSXP, Rpercolation_columns + 1));
-			SET_STRING_ELT(Rpercolation_names_y_yr, 0, mkChar("Year"));
-			for (i = 0; i < (tLayers - 1); i++)
-				SET_STRING_ELT(Rpercolation_names_y_yr, i + 1, mkChar(Layers_names[i]));
-			SET_VECTOR_ELT(Rpercolation_names_yr, 1, Rpercolation_names_y_yr);
-			setAttrib(Rpercolation_yr, R_DimNamesSymbol, Rpercolation_names_yr);
-			SET_SLOT(swOutput_KEY_LYRDRAIN, install("Year"), Rpercolation_yr);
-			UNPROTECT(3);
-		}
-		PROTECT(r_LYRDRAIN_COLUMNS = NEW_INTEGER(1));
-		INTEGER(r_LYRDRAIN_COLUMNS)[0]=Rpercolation_columns;
-		SET_SLOT(swOutput_KEY_LYRDRAIN, install("Columns"), r_LYRDRAIN_COLUMNS);
-		SET_SLOT(swOutput_Object, install(cSWoutput_Names[21]), swOutput_KEY_LYRDRAIN);
-		UNPROTECT(3);
-	}
-	//Hydred
-	if(use[18]) {
-		if(debug) swprintf("%s\n",cSWoutput_KEY_Titles[18]);
-		PROTECT(swOutput_KEY_HYDRED = NEW_OBJECT(swOutput_KEY));
-		PROTECT(r_HYDRED_NAME = NEW_STRING(1));
-		SET_STRING_ELT(r_HYDRED_NAME, 0, mkChar(cSWoutput_KEY_Titles[18]));
-		SET_SLOT(swOutput_KEY_HYDRED, install("Title"), r_HYDRED_NAME);
-		if (useTimeStep) {
-			PROTECT(r_HYDRED_PERIOD = NEW_INTEGER(length(Periods)));
-			for(i=0; i<length(Periods); i++)
-				INTEGER(r_HYDRED_PERIOD)[i]=INTEGER(Periods)[i];
-			SET_SLOT(swOutput_KEY_HYDRED, install("TimeStep"), r_HYDRED_PERIOD);
-			UNPROTECT(1);
-		} else {
-			PROTECT(r_HYDRED_PERIOD = NEW_INTEGER(1));
-			INTEGER(r_HYDRED_PERIOD)[0]=INTEGER(Periods)[18];
-			SET_SLOT(swOutput_KEY_HYDRED, install("TimeStep"), r_HYDRED_PERIOD);
-			UNPROTECT(1);
-		}
-		if(periodUse[18][0]) {
-			if(debug) swprintf("\tdy\n");
-			if(debug) swprintf("\tRows dy_nrow %d Columns %d \n", dy_nrow, Rhydred_columns + 2);
-			PROTECT(Rhydred_dy = allocMatrix(REALSXP, dy_nrow, Rhydred_columns+2));
-			PROTECT(Rhydred_names_dy = allocVector(VECSXP, 2));
-			PROTECT(Rhydred_names_y_dy = allocVector(STRSXP, Rhydred_columns + 2));
-			SET_STRING_ELT(Rhydred_names_y_dy, 0, mkChar("Year"));
-			SET_STRING_ELT(Rhydred_names_y_dy, 1, mkChar("DOY"));
-			for (i = 0; i < 5; i++) {
-				for (j = 0; j < tLayers; j++) {
-					strcpy(Ctemp, Chydred_names[i]);
-					strcat(Ctemp, Layers_names[j]);
-					SET_STRING_ELT(Rhydred_names_y_dy, (i * tLayers + j) + 2, mkChar(Ctemp));
-				}
-			}
-			SET_VECTOR_ELT(Rhydred_names_dy, 1, Rhydred_names_y_dy);
-			setAttrib(Rhydred_dy, R_DimNamesSymbol, Rhydred_names_dy);
-			SET_SLOT(swOutput_KEY_HYDRED, install("Day"), Rhydred_dy);
-			UNPROTECT(3);
-		}
-		if(periodUse[18][1]) {
-			if(debug) swprintf("\twk\n");
-			PROTECT(Rhydred_wk = allocMatrix(REALSXP, wk_nrow, Rhydred_columns+2));
-			PROTECT(Rhydred_names_wk = allocVector(VECSXP, 2));
-			PROTECT(Rhydred_names_y_wk = allocVector(STRSXP, Rhydred_columns + 2));
-			SET_STRING_ELT(Rhydred_names_y_wk, 0, mkChar("Year"));
-			SET_STRING_ELT(Rhydred_names_y_wk, 1, mkChar("Week"));
-			for (i = 0; i < 5; i++) {
-				for (j = 0; j < tLayers; j++) {
-					strcpy(Ctemp, Chydred_names[i]);
-					strcat(Ctemp, Layers_names[j]);
-					SET_STRING_ELT(Rhydred_names_y_wk, (i * tLayers + j) + 2, mkChar(Ctemp));
-				}
-			}
-			SET_VECTOR_ELT(Rhydred_names_wk, 1, Rhydred_names_y_wk);
-			setAttrib(Rhydred_wk, R_DimNamesSymbol, Rhydred_names_wk);
-			SET_SLOT(swOutput_KEY_HYDRED, install("Week"), Rhydred_wk);
-			UNPROTECT(3);
-		}
-		if(periodUse[18][2]) {
-			if(debug) swprintf("\tmo\n");
-			PROTECT(Rhydred_mo = allocMatrix(REALSXP, mo_nrow, Rhydred_columns+2));
-			PROTECT(Rhydred_names_mo = allocVector(VECSXP, 2));
-			PROTECT(Rhydred_names_y_mo = allocVector(STRSXP, Rhydred_columns + 2));
-			SET_STRING_ELT(Rhydred_names_y_mo, 0, mkChar("Year"));
-			SET_STRING_ELT(Rhydred_names_y_mo, 1, mkChar("Month"));
-			for (i = 0; i < 5; i++) {
-				for (j = 0; j < tLayers; j++) {
-					strcpy(Ctemp, Chydred_names[i]);
-					strcat(Ctemp, Layers_names[j]);
-					SET_STRING_ELT(Rhydred_names_y_mo, (i * tLayers + j) + 2, mkChar(Ctemp));
-				}
-			}
-			SET_VECTOR_ELT(Rhydred_names_mo, 1, Rhydred_names_y_mo);
-			setAttrib(Rhydred_mo, R_DimNamesSymbol, Rhydred_names_mo);
-			SET_SLOT(swOutput_KEY_HYDRED, install("Month"), Rhydred_mo);
-			UNPROTECT(3);
-		}
-		if(periodUse[18][3]) {
-			if(debug) swprintf("\tyr\n");
-			PROTECT(Rhydred_yr = allocMatrix(REALSXP, yr_nrow, Rhydred_columns+1));
-			PROTECT(Rhydred_names_yr = allocVector(VECSXP, 2));
-			PROTECT(Rhydred_names_y_yr = allocVector(STRSXP, Rhydred_columns + 1));
-			SET_STRING_ELT(Rhydred_names_y_yr, 0, mkChar("Year"));
-			for (i = 0; i < 5; i++) {
-				for (j = 0; j < tLayers; j++) {
-					strcpy(Ctemp, Chydred_names[i]);
-					strcat(Ctemp, Layers_names[j]);
-					SET_STRING_ELT(Rhydred_names_y_yr, (i * tLayers + j) + 1, mkChar(Ctemp));
-				}
-			}
-			SET_VECTOR_ELT(Rhydred_names_yr, 1, Rhydred_names_y_yr);
-			setAttrib(Rhydred_yr, R_DimNamesSymbol, Rhydred_names_yr);
-			SET_SLOT(swOutput_KEY_HYDRED, install("Year"), Rhydred_yr);
-			UNPROTECT(3);
-		}
-		PROTECT(r_HYDRED_COLUMNS = NEW_INTEGER(1));
-		INTEGER(r_HYDRED_COLUMNS)[0]=Rhydred_columns;
-		SET_SLOT(swOutput_KEY_HYDRED, install("Columns"), r_HYDRED_COLUMNS);
-		SET_SLOT(swOutput_Object, install(cSWoutput_Names[22]), swOutput_KEY_HYDRED);
-		UNPROTECT(3);
-	}
-	//ET - NOT USED
-	if(use[19]) {
-		if(debug) swprintf("%s\n",cSWoutput_KEY_Titles[19]);
-		PROTECT(swOutput_KEY_ET = NEW_OBJECT(swOutput_KEY));
-		PROTECT(r_ET_NAME = NEW_STRING(1));
-		SET_STRING_ELT(r_ET_NAME, 0, mkChar(cSWoutput_KEY_Titles[19]));
-		SET_SLOT(swOutput_KEY_ET, install("Title"), r_ET_NAME);
-		if (useTimeStep) {
-			PROTECT(r_ET_PERIOD = NEW_INTEGER(length(Periods)));
-			for(i=0; i<length(Periods); i++)
-				INTEGER(r_ET_PERIOD)[i]=INTEGER(Periods)[i];
-			SET_SLOT(swOutput_KEY_ET, install("TimeStep"), r_ET_PERIOD);
-			UNPROTECT(1);
-		} else {
-			PROTECT(r_ET_PERIOD = NEW_INTEGER(1));
-			INTEGER(r_ET_PERIOD)[0]=INTEGER(Periods)[19];
-			SET_SLOT(swOutput_KEY_ET, install("TimeStep"), r_ET_PERIOD);
-			UNPROTECT(1);
-		}
-		if(periodUse[19][0]) {
-			PROTECT(Ret_dy = allocMatrix(REALSXP, dy_nrow, Ret_columns+2));
-
-			setAttrib(Ret_dy, R_DimNamesSymbol, Ret_names_dy);
-			SET_SLOT(swOutput_KEY_ET, install("Day"), Ret_dy);
-			UNPROTECT(1);
-		}
-		if(periodUse[19][1]) {
-			PROTECT(Ret_wk = allocMatrix(REALSXP, wk_nrow, Ret_columns+2));
-
-			setAttrib(Ret_wk, R_DimNamesSymbol, Ret_names_dy);
-			SET_SLOT(swOutput_KEY_ET, install("Week"), Ret_wk);
-			UNPROTECT(1);
-		}
-		if(periodUse[19][2]) {
-			PROTECT(Ret_mo = allocMatrix(REALSXP, mo_nrow, Ret_columns+2));
-
-			setAttrib(Ret_mo, R_DimNamesSymbol, Ret_names_dy);
-			SET_SLOT(swOutput_KEY_ET, install("Month"), Ret_mo);
-			UNPROTECT(1);
-		}
-		if(periodUse[19][3]) {
-			PROTECT(Ret_yr = allocMatrix(REALSXP, yr_nrow, Ret_columns+1));
-
-			setAttrib(Ret_yr, R_DimNamesSymbol, Ret_names_dy);
-			SET_SLOT(swOutput_KEY_ET, install("Year"), Ret_yr);
-			UNPROTECT(1);
-		}
-		PROTECT(r_ET_COLUMNS = NEW_INTEGER(1));
-		INTEGER(r_ET_COLUMNS)[0]=Ret_columns;
-		SET_SLOT(swOutput_KEY_ET, install("Columns"), r_ET_COLUMNS);
-		SET_SLOT(swOutput_Object, install(cSWoutput_Names[23]), swOutput_KEY_ET);
-		UNPROTECT(3);
-	}
-	//AET
-	if(use[20]) {
-		if(debug) swprintf("%s\n",cSWoutput_KEY_Titles[20]);
-		PROTECT(swOutput_KEY_AET = NEW_OBJECT(swOutput_KEY));
-		PROTECT(r_AET_NAME = NEW_STRING(1));
-		SET_STRING_ELT(r_AET_NAME, 0, mkChar(cSWoutput_KEY_Titles[20]));
-		SET_SLOT(swOutput_KEY_AET, install("Title"), r_AET_NAME);
-		if (useTimeStep) {
-			PROTECT(r_AET_PERIOD = NEW_INTEGER(length(Periods)));
-			for(i=0; i<length(Periods); i++)
-				INTEGER(r_AET_PERIOD)[i]=INTEGER(Periods)[i];
-			SET_SLOT(swOutput_KEY_AET, install("TimeStep"), r_AET_PERIOD);
-			UNPROTECT(1);
-		} else {
-			PROTECT(r_AET_PERIOD = NEW_INTEGER(1));
-			INTEGER(r_AET_PERIOD)[0]=INTEGER(Periods)[20];
-			SET_SLOT(swOutput_KEY_AET, install("TimeStep"), r_AET_PERIOD);
-			UNPROTECT(1);
-		}
-		if(periodUse[20][0]) {
-			if(debug) swprintf("\tdy\n");
-			PROTECT(Raet_dy = allocMatrix(REALSXP, dy_nrow, Raet_columns+2));
-			PROTECT(Raet_names_dy = allocVector(VECSXP, 2));
-			PROTECT(Raet_names_y_dy = allocVector(STRSXP, Raet_columns + 2));
-			SET_STRING_ELT(Raet_names_y_dy, 0, mkChar("Year"));
-			SET_STRING_ELT(Raet_names_y_dy, 1, mkChar("DOY"));
-			SET_STRING_ELT(Raet_names_y_dy, 2, mkChar("evapotr_cm"));
-			SET_VECTOR_ELT(Raet_names_dy, 1, Raet_names_y_dy);
-			setAttrib(Raet_dy, R_DimNamesSymbol, Raet_names_dy);
-			SET_SLOT(swOutput_KEY_AET, install("Day"), Raet_dy);
-			UNPROTECT(3);
-		}
-		if(periodUse[20][1]) {
-			if(debug) swprintf("\twk\n");
-			PROTECT(Raet_wk = allocMatrix(REALSXP, wk_nrow, Raet_columns+2));
-			PROTECT(Raet_names_wk = allocVector(VECSXP, 2));
-			PROTECT(Raet_names_y_wk = allocVector(STRSXP, Raet_columns + 2));
-			SET_STRING_ELT(Raet_names_y_wk, 0, mkChar("Year"));
-			SET_STRING_ELT(Raet_names_y_wk, 1, mkChar("Week"));
-			SET_STRING_ELT(Raet_names_y_wk, 2, mkChar("evapotr_cm"));
-			SET_VECTOR_ELT(Raet_names_wk, 1, Raet_names_y_wk);
-			setAttrib(Raet_wk, R_DimNamesSymbol, Raet_names_wk);
-			SET_SLOT(swOutput_KEY_AET, install("Week"), Raet_wk);
-			UNPROTECT(3);
-		}
-		if(periodUse[20][2]) {
-			if(debug) swprintf("\tmo\n");
-			PROTECT(Raet_mo = allocMatrix(REALSXP, mo_nrow, Raet_columns+2));
-			PROTECT(Raet_names_mo = allocVector(VECSXP, 2));
-			PROTECT(Raet_names_y_mo = allocVector(STRSXP, Raet_columns + 2));
-			SET_STRING_ELT(Raet_names_y_mo, 0, mkChar("Year"));
-			SET_STRING_ELT(Raet_names_y_mo, 1, mkChar("Month"));
-			SET_STRING_ELT(Raet_names_y_mo, 2, mkChar("evapotr_cm"));
-			SET_VECTOR_ELT(Raet_names_mo, 1, Raet_names_y_mo);
-			setAttrib(Raet_mo, R_DimNamesSymbol, Raet_names_mo);
-			SET_SLOT(swOutput_KEY_AET, install("Month"), Raet_mo);
-			UNPROTECT(3);
-		}
-		if(periodUse[20][3]) {
-			if(debug) swprintf("\tyr\n");
-			PROTECT(Raet_yr = allocMatrix(REALSXP, yr_nrow, Raet_columns+1));
-			PROTECT(Raet_names_yr = allocVector(VECSXP, 2));
-			PROTECT(Raet_names_y_yr = allocVector(STRSXP, Raet_columns + 1));
-			SET_STRING_ELT(Raet_names_y_yr, 0, mkChar("Year"));
-			SET_STRING_ELT(Raet_names_y_yr, 1, mkChar("evapotr_cm"));
-			SET_VECTOR_ELT(Raet_names_yr, 1, Raet_names_y_yr);
-			setAttrib(Raet_yr, R_DimNamesSymbol, Raet_names_yr);
-			SET_SLOT(swOutput_KEY_AET, install("Year"), Raet_yr);
-			UNPROTECT(3);
-		}
-		PROTECT(r_AET_COLUMNS = NEW_INTEGER(1));
-		INTEGER(r_AET_COLUMNS)[0]=Raet_columns;
-		SET_SLOT(swOutput_KEY_AET, install("Columns"), r_AET_COLUMNS);
-		SET_SLOT(swOutput_Object, install(cSWoutput_Names[24]), swOutput_KEY_AET);
-		UNPROTECT(3);
-	}
-	//PET
-	if(use[21]) {
-		if(debug) swprintf("%s\n",cSWoutput_KEY_Titles[21]);
-		PROTECT(swOutput_KEY_PET = NEW_OBJECT(swOutput_KEY));
-		PROTECT(r_PET_NAME = NEW_STRING(1));
-		SET_STRING_ELT(r_PET_NAME, 0, mkChar(cSWoutput_KEY_Titles[21]));
-		SET_SLOT(swOutput_KEY_PET, install("Title"), r_PET_NAME);
-		if (useTimeStep) {
-			PROTECT(r_PET_PERIOD = NEW_INTEGER(length(Periods)));
-			for(i=0; i<length(Periods); i++)
-				INTEGER(r_PET_PERIOD)[i]=INTEGER(Periods)[i];
-			SET_SLOT(swOutput_KEY_PET, install("TimeStep"), r_PET_PERIOD);
-			UNPROTECT(1);
-		} else {
-			PROTECT(r_PET_PERIOD = NEW_INTEGER(1));
-			INTEGER(r_PET_PERIOD)[0]=INTEGER(Periods)[21];
-			SET_SLOT(swOutput_KEY_PET, install("TimeStep"), r_PET_PERIOD);
-			UNPROTECT(1);
-		}
-		if(periodUse[21][0]) {
-			if(debug) swprintf("\tdy\n");
-			PROTECT(Rpet_dy = allocMatrix(REALSXP, dy_nrow, Rpet_columns+2));
-			PROTECT(Rpet_names_dy = allocVector(VECSXP, 2));
-			PROTECT(Rpet_names_y_dy = allocVector(STRSXP, Rpet_columns + 2));
-			SET_STRING_ELT(Rpet_names_y_dy, 0, mkChar("Year"));
-			SET_STRING_ELT(Rpet_names_y_dy, 1, mkChar("DOY"));
-			SET_STRING_ELT(Rpet_names_y_dy, 2, mkChar("pet_cm"));
-			SET_VECTOR_ELT(Rpet_names_dy, 1, Rpet_names_y_dy);
-			setAttrib(Rpet_dy, R_DimNamesSymbol, Rpet_names_dy);
-			SET_SLOT(swOutput_KEY_PET, install("Day"), Rpet_dy);
-			UNPROTECT(3);
-		}
-		if(periodUse[21][1]) {
-			if(debug) swprintf("\twk\n");
-			PROTECT(Rpet_wk = allocMatrix(REALSXP, wk_nrow, Rpet_columns+2));
-			PROTECT(Rpet_names_wk = allocVector(VECSXP, 2));
-			PROTECT(Rpet_names_y_wk = allocVector(STRSXP, Rpet_columns + 2));
-			SET_STRING_ELT(Rpet_names_y_wk, 0, mkChar("Year"));
-			SET_STRING_ELT(Rpet_names_y_wk, 1, mkChar("Week"));
-			SET_STRING_ELT(Rpet_names_y_wk, 2, mkChar("pet_cm"));
-			SET_VECTOR_ELT(Rpet_names_wk, 1, Rpet_names_y_wk);
-			setAttrib(Rpet_wk, R_DimNamesSymbol, Rpet_names_wk);
-			SET_SLOT(swOutput_KEY_PET, install("Week"), Rpet_wk);
-			UNPROTECT(3);
-		}
-		if(periodUse[21][2]) {
-			if(debug) swprintf("\tmo\n");
-			PROTECT(Rpet_mo = allocMatrix(REALSXP, mo_nrow, Rpet_columns+2));
-			PROTECT(Rpet_names_mo = allocVector(VECSXP, 2));
-			PROTECT(Rpet_names_y_mo = allocVector(STRSXP, Rpet_columns + 2));
-			SET_STRING_ELT(Rpet_names_y_mo, 0, mkChar("Year"));
-			SET_STRING_ELT(Rpet_names_y_mo, 1, mkChar("Month"));
-			SET_STRING_ELT(Rpet_names_y_mo, 2, mkChar("pet_cm"));
-			SET_VECTOR_ELT(Rpet_names_mo, 1, Rpet_names_y_mo);
-			setAttrib(Rpet_mo, R_DimNamesSymbol, Rpet_names_mo);
-			SET_SLOT(swOutput_KEY_PET, install("Month"), Rpet_mo);
-			UNPROTECT(3);
-		}
-		if(periodUse[21][3]) {
-			if(debug) swprintf("\tyr\n");
-			PROTECT(Rpet_yr = allocMatrix(REALSXP, yr_nrow, Rpet_columns+1));
-			PROTECT(Rpet_names_yr = allocVector(VECSXP, 2));
-			PROTECT(Rpet_names_y_yr = allocVector(STRSXP, Rpet_columns + 1));
-			SET_STRING_ELT(Rpet_names_y_yr, 0, mkChar("Year"));
-			SET_STRING_ELT(Rpet_names_y_yr, 1, mkChar("pet_cm"));
-			SET_VECTOR_ELT(Rpet_names_yr, 1, Rpet_names_y_yr);
-			setAttrib(Rpet_yr, R_DimNamesSymbol, Rpet_names_yr);
-			SET_SLOT(swOutput_KEY_PET, install("Year"), Rpet_yr);
-			UNPROTECT(3);
-		}
-		PROTECT(r_PET_COLUMNS = NEW_INTEGER(1));
-		INTEGER(r_PET_COLUMNS)[0]=Rpet_columns;
-		SET_SLOT(swOutput_KEY_PET, install("Columns"), r_PET_COLUMNS);
-		SET_SLOT(swOutput_Object, install(cSWoutput_Names[25]), swOutput_KEY_PET);
-		UNPROTECT(3);
-	}
-	//WET DAYS
-	if(use[22]) {
-		if(debug) swprintf("%s\n",cSWoutput_KEY_Titles[22]);
-		PROTECT(swOutput_KEY_WETDAY = NEW_OBJECT(swOutput_KEY));
-		PROTECT(r_WETDAY_NAME = NEW_STRING(1));
-		SET_STRING_ELT(r_WETDAY_NAME, 0, mkChar(cSWoutput_KEY_Titles[22]));
-		SET_SLOT(swOutput_KEY_WETDAY, install("Title"), r_WETDAY_NAME);
-		if (useTimeStep) {
-			PROTECT(r_WETDAY_PERIOD = NEW_INTEGER(length(Periods)));
-			for(i=0; i<length(Periods); i++)
-				INTEGER(r_WETDAY_PERIOD)[i]=INTEGER(Periods)[i];
-			SET_SLOT(swOutput_KEY_WETDAY, install("TimeStep"), r_WETDAY_PERIOD);
-			UNPROTECT(1);
-		} else {
-			PROTECT(r_WETDAY_PERIOD = NEW_INTEGER(1));
-			INTEGER(r_WETDAY_PERIOD)[0]=INTEGER(Periods)[22];
-			SET_SLOT(swOutput_KEY_WETDAY, install("TimeStep"), r_WETDAY_PERIOD);
-			UNPROTECT(1);
-		}
-		if(periodUse[22][0]) {
-			if(debug) swprintf("\tdy\n");
-			PROTECT(Rwetdays_dy = allocMatrix(REALSXP, dy_nrow, Rwetdays_columns+2));
-			PROTECT(Rwetdays_names_dy = allocVector(VECSXP, 2));
-			PROTECT(Rwetdays_names_y_dy = allocVector(STRSXP, Rwetdays_columns + 2));
-			SET_STRING_ELT(Rwetdays_names_y_dy, 0, mkChar("Year"));
-			SET_STRING_ELT(Rwetdays_names_y_dy, 1, mkChar("DOY"));
-			for (i = 0; i < tLayers; i++)
-				SET_STRING_ELT(Rwetdays_names_y_dy, i + 2, mkChar(Layers_names[i]));
-			SET_VECTOR_ELT(Rwetdays_names_dy, 1, Rwetdays_names_y_dy);
-			setAttrib(Rwetdays_dy, R_DimNamesSymbol, Rwetdays_names_dy);
-			SET_SLOT(swOutput_KEY_WETDAY, install("Day"), Rwetdays_dy);
-			UNPROTECT(3);
-		}
-		if(periodUse[22][1]) {
-			if(debug) swprintf("\twk\n");
-			PROTECT(Rwetdays_wk = allocMatrix(REALSXP, wk_nrow, Rwetdays_columns+2));
-			PROTECT(Rwetdays_names_wk = allocVector(VECSXP, 2));
-			PROTECT(Rwetdays_names_y_wk = allocVector(STRSXP, Rwetdays_columns + 2));
-			SET_STRING_ELT(Rwetdays_names_y_wk, 0, mkChar("Year"));
-			SET_STRING_ELT(Rwetdays_names_y_wk, 1, mkChar("Week"));
-			for (i = 0; i < tLayers; i++)
-				SET_STRING_ELT(Rwetdays_names_y_wk, i + 2, mkChar(Layers_names[i]));
-			SET_VECTOR_ELT(Rwetdays_names_wk, 1, Rwetdays_names_y_wk);
-			setAttrib(Rwetdays_wk, R_DimNamesSymbol, Rwetdays_names_wk);
-			SET_SLOT(swOutput_KEY_WETDAY, install("Week"), Rwetdays_wk);
-			UNPROTECT(3);
-		}
-		if(periodUse[22][2]) {
-			if(debug) swprintf("\tmo\n");
-			PROTECT(Rwetdays_mo = allocMatrix(REALSXP, mo_nrow, Rwetdays_columns+2));
-			PROTECT(Rwetdays_names_mo = allocVector(VECSXP, 2));
-			PROTECT(Rwetdays_names_y_mo = allocVector(STRSXP, Rwetdays_columns + 2));
-			SET_STRING_ELT(Rwetdays_names_y_mo, 0, mkChar("Year"));
-			SET_STRING_ELT(Rwetdays_names_y_mo, 1, mkChar("Month"));
-			for (i = 0; i < tLayers; i++)
-				SET_STRING_ELT(Rwetdays_names_y_mo, i + 2, mkChar(Layers_names[i]));
-			SET_VECTOR_ELT(Rwetdays_names_mo, 1, Rwetdays_names_y_mo);
-			setAttrib(Rwetdays_mo, R_DimNamesSymbol, Rwetdays_names_mo);
-			SET_SLOT(swOutput_KEY_WETDAY, install("Month"), Rwetdays_mo);
-			UNPROTECT(3);
-		}
-		if(periodUse[22][3]) {
-			if(debug) swprintf("\tyr\n");
-			PROTECT(Rwetdays_yr = allocMatrix(REALSXP, yr_nrow, Rwetdays_columns+1));
-			PROTECT(Rwetdays_names_yr = allocVector(VECSXP, 2));
-			PROTECT(Rwetdays_names_y_yr = allocVector(STRSXP, Rwetdays_columns + 1));
-			SET_STRING_ELT(Rwetdays_names_y_yr, 0, mkChar("Year"));
-			for (i = 0; i < tLayers; i++)
-				SET_STRING_ELT(Rwetdays_names_y_yr, i + 1, mkChar(Layers_names[i]));
-			SET_VECTOR_ELT(Rwetdays_names_yr, 1, Rwetdays_names_y_yr);
-			setAttrib(Rwetdays_yr, R_DimNamesSymbol, Rwetdays_names_yr);
-			SET_SLOT(swOutput_KEY_WETDAY, install("Year"), Rwetdays_yr);
-			UNPROTECT(3);
-		}
-		PROTECT(r_WETDAY_COLUMNS = NEW_INTEGER(1));
-		INTEGER(r_WETDAY_COLUMNS)[0]=Rwetdays_columns;
-		SET_SLOT(swOutput_KEY_WETDAY, install("Columns"), r_WETDAY_COLUMNS);
-		SET_SLOT(swOutput_Object, install(cSWoutput_Names[26]), swOutput_KEY_WETDAY);
-		UNPROTECT(3);
-	}
-	//SNOW PACK
-	if(use[23]) {
-		if(debug) swprintf("%s\n",cSWoutput_KEY_Titles[23]);
-		PROTECT(swOutput_KEY_SNOWPACK = NEW_OBJECT(swOutput_KEY));
-		PROTECT(r_SNOWPACK_NAME = NEW_STRING(1));
-		SET_STRING_ELT(r_SNOWPACK_NAME, 0, mkChar(cSWoutput_KEY_Titles[23]));
-		SET_SLOT(swOutput_KEY_SNOWPACK, install("Title"), r_SNOWPACK_NAME);
-		if (useTimeStep) {
-			PROTECT(r_SNOWPACK_PERIOD = NEW_INTEGER(length(Periods)));
-			for(i=0; i<length(Periods); i++)
-				INTEGER(r_SNOWPACK_PERIOD)[i]=INTEGER(Periods)[i];
-			SET_SLOT(swOutput_KEY_SNOWPACK, install("TimeStep"), r_SNOWPACK_PERIOD);
-			UNPROTECT(1);
-		} else {
-			PROTECT(r_SNOWPACK_PERIOD = NEW_INTEGER(1));
-			INTEGER(r_SNOWPACK_PERIOD)[0]=INTEGER(Periods)[23];
-			SET_SLOT(swOutput_KEY_SNOWPACK, install("TimeStep"), r_SNOWPACK_PERIOD);
-			UNPROTECT(1);
-		}
-		if(periodUse[23][0]) {
-			if(debug) swprintf("\tdy\n");
-			PROTECT(Rsnowpack_dy = allocMatrix(REALSXP, dy_nrow, Rsnowpack_columns+2));
-			PROTECT(Rsnowpack_names_dy = allocVector(VECSXP, 2));
-			PROTECT(Rsnowpack_names_y_dy = allocVector(STRSXP, Rsnowpack_columns + 2));
-			SET_STRING_ELT(Rsnowpack_names_y_dy, 0, mkChar("Year"));
-			SET_STRING_ELT(Rsnowpack_names_y_dy, 1, mkChar("DOY"));
-			for (i = 0; i < Rsnowpack_columns; i++)
-				SET_STRING_ELT(Rsnowpack_names_y_dy, i + 2, mkChar(Csnowpack_names[i]));
-			SET_VECTOR_ELT(Rsnowpack_names_dy, 1, Rsnowpack_names_y_dy);
-			setAttrib(Rsnowpack_dy, R_DimNamesSymbol, Rsnowpack_names_dy);
-			SET_SLOT(swOutput_KEY_SNOWPACK, install("Day"), Rsnowpack_dy);
-			UNPROTECT(3);
-		}
-		if(periodUse[23][1]) {
-			if(debug) swprintf("\twk\n");
-			PROTECT(Rsnowpack_wk = allocMatrix(REALSXP, wk_nrow, Rsnowpack_columns+2));
-			PROTECT(Rsnowpack_names_wk = allocVector(VECSXP, 2));
-			PROTECT(Rsnowpack_names_y_wk = allocVector(STRSXP, Rsnowpack_columns + 2));
-			SET_STRING_ELT(Rsnowpack_names_y_wk, 0, mkChar("Year"));
-			SET_STRING_ELT(Rsnowpack_names_y_wk, 1, mkChar("Week"));
-			for (i = 0; i < Rsnowpack_columns; i++)
-				SET_STRING_ELT(Rsnowpack_names_y_wk, i + 2, mkChar(Csnowpack_names[i]));
-			SET_VECTOR_ELT(Rsnowpack_names_wk, 1, Rsnowpack_names_y_wk);
-			setAttrib(Rsnowpack_wk, R_DimNamesSymbol, Rsnowpack_names_wk);
-			SET_SLOT(swOutput_KEY_SNOWPACK, install("Week"), Rsnowpack_wk);
-			UNPROTECT(3);
-		}
-		if(periodUse[23][2]) {
-			if(debug) swprintf("\tmo\n");
-			PROTECT(Rsnowpack_mo = allocMatrix(REALSXP, mo_nrow, Rsnowpack_columns+2));
-			PROTECT(Rsnowpack_names_mo = allocVector(VECSXP, 2));
-			PROTECT(Rsnowpack_names_y_mo = allocVector(STRSXP, Rsnowpack_columns + 2));
-			SET_STRING_ELT(Rsnowpack_names_y_mo, 0, mkChar("Year"));
-			SET_STRING_ELT(Rsnowpack_names_y_mo, 1, mkChar("Month"));
-			for (i = 0; i < Rsnowpack_columns; i++)
-				SET_STRING_ELT(Rsnowpack_names_y_mo, i + 2, mkChar(Csnowpack_names[i]));
-			SET_VECTOR_ELT(Rsnowpack_names_mo, 1, Rsnowpack_names_y_mo);
-			setAttrib(Rsnowpack_mo, R_DimNamesSymbol, Rsnowpack_names_mo);
-			SET_SLOT(swOutput_KEY_SNOWPACK, install("Month"), Rsnowpack_mo);
-			UNPROTECT(3);
-		}
-		if(periodUse[23][3]) {
-			if(debug) swprintf("\tyr\n");
-			PROTECT(Rsnowpack_yr = allocMatrix(REALSXP, yr_nrow, Rsnowpack_columns+1));
-			PROTECT(Rsnowpack_names_yr = allocVector(VECSXP, 2));
-			PROTECT(Rsnowpack_names_y_yr = allocVector(STRSXP, Rsnowpack_columns + 1));
-			SET_STRING_ELT(Rsnowpack_names_y_yr, 0, mkChar("Year"));
-			for (i = 0; i < Rsnowpack_columns; i++)
-				SET_STRING_ELT(Rsnowpack_names_y_yr, i + 1, mkChar(Csnowpack_names[i]));
-			SET_VECTOR_ELT(Rsnowpack_names_yr, 1, Rsnowpack_names_y_yr);
-			setAttrib(Rsnowpack_yr, R_DimNamesSymbol, Rsnowpack_names_yr);
-			SET_SLOT(swOutput_KEY_SNOWPACK, install("Year"), Rsnowpack_yr);
-			UNPROTECT(3);
-		}
-		PROTECT(r_SNOWPACK_COLUMNS = NEW_INTEGER(1));
-		INTEGER(r_SNOWPACK_COLUMNS)[0]=Rsnowpack_columns;
-		SET_SLOT(swOutput_KEY_SNOWPACK, install("Columns"), r_SNOWPACK_COLUMNS);
-		SET_SLOT(swOutput_Object, install(cSWoutput_Names[27]), swOutput_KEY_SNOWPACK);
-		UNPROTECT(3);
-	}
-	//DEEP SWC
-	if(use[24]) {
-		if(debug) swprintf("%s\n",cSWoutput_KEY_Titles[24]);
-		PROTECT(swOutput_KEY_DEEPSWC = NEW_OBJECT(swOutput_KEY));
-		PROTECT(r_DEEPSWC_NAME = NEW_STRING(1));
-		SET_STRING_ELT(r_DEEPSWC_NAME, 0, mkChar(cSWoutput_KEY_Titles[24]));
-		SET_SLOT(swOutput_KEY_DEEPSWC, install("Title"), r_DEEPSWC_NAME);
-		if (useTimeStep) {
-			PROTECT(r_DEEPSWC_PERIOD = NEW_INTEGER(length(Periods)));
-			for(i=0; i<length(Periods); i++)
-				INTEGER(r_DEEPSWC_PERIOD)[i]=INTEGER(Periods)[i];
-			SET_SLOT(swOutput_KEY_DEEPSWC, install("TimeStep"), r_DEEPSWC_PERIOD);
-			UNPROTECT(1);
-		} else {
-			PROTECT(r_DEEPSWC_PERIOD = NEW_INTEGER(1));
-			INTEGER(r_DEEPSWC_PERIOD)[0]=INTEGER(Periods)[24];
-			SET_SLOT(swOutput_KEY_DEEPSWC, install("TimeStep"), r_DEEPSWC_PERIOD);
-			UNPROTECT(1);
-		}
-		if(periodUse[24][0]) {
-			if(debug) swprintf("\tdy\n");
-			PROTECT(Rdeedrain_dy = allocMatrix(REALSXP, dy_nrow, Rdeedrain_columns+2));
-			PROTECT(Rdeep_drain_names_dy = allocVector(VECSXP, 2));
-			PROTECT(Rdeep_drain_names_y_dy = allocVector(STRSXP, Rdeedrain_columns + 2));
-			SET_STRING_ELT(Rdeep_drain_names_y_dy, 0, mkChar("Year"));
-			SET_STRING_ELT(Rdeep_drain_names_y_dy, 1, mkChar("DOY"));
-			SET_STRING_ELT(Rdeep_drain_names_y_dy, 2, mkChar("lowLayerDrain_cm"));
-			SET_VECTOR_ELT(Rdeep_drain_names_dy, 1, Rdeep_drain_names_y_dy);
-			setAttrib(Rdeedrain_dy, R_DimNamesSymbol, Rdeep_drain_names_dy);
-			SET_SLOT(swOutput_KEY_DEEPSWC, install("Day"), Rdeedrain_dy);
-			UNPROTECT(3);
-		}
-		if(periodUse[24][1]) {
-			if(debug) swprintf("\twk\n");
-			PROTECT(Rdeedrain_wk = allocMatrix(REALSXP, wk_nrow, Rdeedrain_columns+2));
-			PROTECT(Rdeep_drain_names_wk = allocVector(VECSXP, 2));
-			PROTECT(Rdeep_drain_names_y_wk = allocVector(STRSXP, Rdeedrain_columns + 2));
-			SET_STRING_ELT(Rdeep_drain_names_y_wk, 0, mkChar("Year"));
-			SET_STRING_ELT(Rdeep_drain_names_y_wk, 1, mkChar("Week"));
-			SET_STRING_ELT(Rdeep_drain_names_y_wk, 2, mkChar("lowLayerDrain_cm"));
-			SET_VECTOR_ELT(Rdeep_drain_names_wk, 1, Rdeep_drain_names_y_wk);
-			setAttrib(Rdeedrain_wk, R_DimNamesSymbol, Rdeep_drain_names_wk);
-			SET_SLOT(swOutput_KEY_DEEPSWC, install("Week"), Rdeedrain_wk);
-			UNPROTECT(3);
-		}
-		if(periodUse[24][2]) {
-			if(debug) swprintf("\tmo\n");
-			PROTECT(Rdeedrain_mo = allocMatrix(REALSXP, mo_nrow, Rdeedrain_columns+2));
-			PROTECT(Rdeep_drain_names_mo = allocVector(VECSXP, 2));
-			PROTECT(Rdeep_drain_names_y_mo = allocVector(STRSXP, Rdeedrain_columns + 2));
-			SET_STRING_ELT(Rdeep_drain_names_y_mo, 0, mkChar("Year"));
-			SET_STRING_ELT(Rdeep_drain_names_y_mo, 1, mkChar("Month"));
-			SET_STRING_ELT(Rdeep_drain_names_y_mo, 2, mkChar("lowLayerDrain_cm"));
-			SET_VECTOR_ELT(Rdeep_drain_names_mo, 1, Rdeep_drain_names_y_mo);
-			setAttrib(Rdeedrain_mo, R_DimNamesSymbol, Rdeep_drain_names_mo);
-			SET_SLOT(swOutput_KEY_DEEPSWC, install("Month"), Rdeedrain_mo);
-			UNPROTECT(3);
-		}
-		if(periodUse[24][3]) {
-			if(debug) swprintf("\tyr\n");
-			PROTECT(Rdeedrain_yr = allocMatrix(REALSXP, yr_nrow, Rdeedrain_columns+1));
-			PROTECT(Rdeep_drain_names_yr = allocVector(VECSXP, 2));
-			PROTECT(Rdeep_drain_names_y_yr = allocVector(STRSXP, Rdeedrain_columns + 1));
-			SET_STRING_ELT(Rdeep_drain_names_y_yr, 0, mkChar("Year"));
-			SET_STRING_ELT(Rdeep_drain_names_y_yr, 1, mkChar("lowLayerDrain_cm"));
-			SET_VECTOR_ELT(Rdeep_drain_names_yr, 1, Rdeep_drain_names_y_yr);
-			setAttrib(Rdeedrain_yr, R_DimNamesSymbol, Rdeep_drain_names_yr);
-			SET_SLOT(swOutput_KEY_DEEPSWC, install("Year"), Rdeedrain_yr);
-			UNPROTECT(3);
-		}
-		PROTECT(r_DEEPSWC_COLUMNS = NEW_INTEGER(1));
-		INTEGER(r_DEEPSWC_COLUMNS)[0]=Rdeedrain_columns;
-		SET_SLOT(swOutput_KEY_DEEPSWC, install("Columns"), r_DEEPSWC_COLUMNS);
-		SET_SLOT(swOutput_Object, install(cSWoutput_Names[28]), swOutput_KEY_DEEPSWC);
-		UNPROTECT(3);
-	}
-	//Soil Temp
-	if(use[25]) {
-		if(debug) swprintf("%s\n",cSWoutput_KEY_Titles[25]);
-		PROTECT(swOutput_KEY_SOILTEMP = NEW_OBJECT(swOutput_KEY));
-		PROTECT(r_SOILTEMP_NAME = NEW_STRING(1));
-		SET_STRING_ELT(r_SOILTEMP_NAME, 0, mkChar(cSWoutput_KEY_Titles[25]));
-		SET_SLOT(swOutput_KEY_SOILTEMP, install("Title"), r_SOILTEMP_NAME);
-		if (useTimeStep) {
-			PROTECT(r_SOILTEMP_PERIOD = NEW_INTEGER(length(Periods)));
-			for(i=0; i<length(Periods); i++)
-				INTEGER(r_SOILTEMP_PERIOD)[i]=INTEGER(Periods)[i];
-			SET_SLOT(swOutput_KEY_SOILTEMP, install("TimeStep"), r_SOILTEMP_PERIOD);
-			UNPROTECT(1);
-		} else {
-			PROTECT(r_SOILTEMP_PERIOD = NEW_INTEGER(1));
-			INTEGER(r_SOILTEMP_PERIOD)[0]=INTEGER(Periods)[25];
-			SET_SLOT(swOutput_KEY_SOILTEMP, install("TimeStep"), r_SOILTEMP_PERIOD);
-			UNPROTECT(1);
-		}
-		if(periodUse[25][0]) {
-			if(debug) swprintf("\tdy\n");
-			PROTECT(Rsoil_temp_dy = allocMatrix(REALSXP, dy_nrow, Rsoil_temp_columns+2));
-			PROTECT(Rsoil_temp_names_dy = allocVector(VECSXP, 2));
-			PROTECT(Rsoil_temp_names_y_dy = allocVector(STRSXP, Rsoil_temp_columns + 2));
-			SET_STRING_ELT(Rsoil_temp_names_y_dy, 0, mkChar("Year"));
-			SET_STRING_ELT(Rsoil_temp_names_y_dy, 1, mkChar("DOY"));
-			for (i = 0; i < tLayers; i++)
-				SET_STRING_ELT(Rsoil_temp_names_y_dy, i + 2, mkChar(Layers_names[i]));
-			SET_VECTOR_ELT(Rsoil_temp_names_dy, 1, Rsoil_temp_names_y_dy);
-			setAttrib(Rsoil_temp_dy, R_DimNamesSymbol, Rsoil_temp_names_dy);
-			SET_SLOT(swOutput_KEY_SOILTEMP, install("Day"), Rsoil_temp_dy);
-			UNPROTECT(3);
-		}
-		if(periodUse[25][1]) {
-			if(debug) swprintf("\twk\n");
-			PROTECT(Rsoil_temp_wk = allocMatrix(REALSXP, wk_nrow, Rsoil_temp_columns+2));
-			PROTECT(Rsoil_temp_names_wk = allocVector(VECSXP, 2));
-			PROTECT(Rsoil_temp_names_y_wk = allocVector(STRSXP, Rsoil_temp_columns + 2));
-			SET_STRING_ELT(Rsoil_temp_names_y_wk, 0, mkChar("Year"));
-			SET_STRING_ELT(Rsoil_temp_names_y_wk, 1, mkChar("Week"));
-			for (i = 0; i < tLayers; i++)
-				SET_STRING_ELT(Rsoil_temp_names_y_wk, i + 2, mkChar(Layers_names[i]));
-			SET_VECTOR_ELT(Rsoil_temp_names_wk, 1, Rsoil_temp_names_y_wk);
-			setAttrib(Rsoil_temp_wk, R_DimNamesSymbol, Rsoil_temp_names_wk);
-			SET_SLOT(swOutput_KEY_SOILTEMP, install("Week"), Rsoil_temp_wk);
-			UNPROTECT(3);
-		}
-		if(periodUse[25][2]) {
-			if(debug) swprintf("\tmo\n");
-			PROTECT(Rsoil_temp_mo = allocMatrix(REALSXP, mo_nrow, Rsoil_temp_columns+2));
-			PROTECT(Rsoil_temp_names_mo = allocVector(VECSXP, 2));
-			PROTECT(Rsoil_temp_names_y_mo = allocVector(STRSXP, Rsoil_temp_columns + 2));
-			SET_STRING_ELT(Rsoil_temp_names_y_mo, 0, mkChar("Year"));
-			SET_STRING_ELT(Rsoil_temp_names_y_mo, 1, mkChar("Month"));
-			for (i = 0; i < tLayers; i++)
-				SET_STRING_ELT(Rsoil_temp_names_y_mo, i + 2, mkChar(Layers_names[i]));
-			SET_VECTOR_ELT(Rsoil_temp_names_mo, 1, Rsoil_temp_names_y_mo);
-			setAttrib(Rsoil_temp_mo, R_DimNamesSymbol, Rsoil_temp_names_mo);
-			SET_SLOT(swOutput_KEY_SOILTEMP, install("Month"), Rsoil_temp_mo);
-			UNPROTECT(3);
-		}
-		if(periodUse[25][3]) {
-			if(debug) swprintf("\tyr\n");
-			PROTECT(Rsoil_temp_yr = allocMatrix(REALSXP, yr_nrow, Rsoil_temp_columns+1));
-			PROTECT(Rsoil_temp_names_yr = allocVector(VECSXP, 2));
-			PROTECT(Rsoil_temp_names_y_yr = allocVector(STRSXP, Rsoil_temp_columns + 1));
-			SET_STRING_ELT(Rsoil_temp_names_y_yr, 0, mkChar("Year"));
-			for (i = 0; i < tLayers; i++)
-				SET_STRING_ELT(Rsoil_temp_names_y_yr, i + 1, mkChar(Layers_names[i]));
-			SET_VECTOR_ELT(Rsoil_temp_names_yr, 1, Rsoil_temp_names_y_yr);
-			setAttrib(Rsoil_temp_yr, R_DimNamesSymbol, Rsoil_temp_names_yr);
-			SET_SLOT(swOutput_KEY_SOILTEMP, install("Year"), Rsoil_temp_yr);
-			UNPROTECT(3);
-		}
-
-		PROTECT(r_SOILTEMP_COLUMNS = NEW_INTEGER(1));
-		INTEGER(r_SOILTEMP_COLUMNS)[0]=Rsoil_temp_columns;
-		SET_SLOT(swOutput_KEY_SOILTEMP, install("Columns"), r_SOILTEMP_COLUMNS);
-		SET_SLOT(swOutput_Object, install(cSWoutput_Names[29]), swOutput_KEY_SOILTEMP);
-		UNPROTECT(3);
-	}
-	//ALL VEG
-	if(use[26]) {
-		if(debug) swprintf("%s\n",cSWoutput_KEY_Titles[26]);
-		PROTECT(swOutput_KEY_ALLVEG = NEW_OBJECT(swOutput_KEY));
-		PROTECT(r_ALLVEG_NAME = NEW_STRING(1));
-		SET_STRING_ELT(r_ALLVEG_NAME, 0, mkChar(cSWoutput_KEY_Titles[26]));
-		SET_SLOT(swOutput_KEY_ALLVEG, install("Title"), r_ALLVEG_NAME);
-		if (useTimeStep) {
-			PROTECT(r_ALLVEG_PERIOD = NEW_INTEGER(length(Periods)));
-			for(i=0; i<length(Periods); i++)
-				INTEGER(r_ALLVEG_PERIOD)[i]=INTEGER(Periods)[i];
-			SET_SLOT(swOutput_KEY_ALLVEG, install("TimeStep"), r_ALLVEG_PERIOD);
-			UNPROTECT(1);
-		} else {
-			PROTECT(r_ALLVEG_PERIOD = NEW_INTEGER(1));
-			INTEGER(r_ALLVEG_PERIOD)[0]=INTEGER(Periods)[26];
-			SET_SLOT(swOutput_KEY_ALLVEG, install("TimeStep"), r_ALLVEG_PERIOD);
-			UNPROTECT(1);
-		}
-		if(periodUse[26][0]) {
-			PROTECT(Rallveg_dy = allocMatrix(REALSXP, dy_nrow, Rallveg_columns+2));
-
-			SET_SLOT(swOutput_KEY_ALLVEG, install("Day"), Rallveg_dy);
-			UNPROTECT(1);
-		}
-		if(periodUse[26][1]) {
-			PROTECT(Rallveg_wk = allocMatrix(REALSXP, wk_nrow, Rallveg_columns+2));
-
-			SET_SLOT(swOutput_KEY_ALLVEG, install("Week"), Rallveg_wk);
-			UNPROTECT(1);
-		}
-		if(periodUse[26][2]) {
-			PROTECT(Rallveg_mo = allocMatrix(REALSXP, mo_nrow, Rallveg_columns+2));
-
-			SET_SLOT(swOutput_KEY_ALLVEG, install("Month"), Rallveg_mo);
-			UNPROTECT(1);
-		}
-		if(periodUse[26][3]) {
-			PROTECT(Rallveg_yr = allocMatrix(REALSXP, yr_nrow, Rallveg_columns+1));
-
-			SET_SLOT(swOutput_KEY_ALLVEG, install("Year"), Rallveg_yr);
-			UNPROTECT(1);
-		}
-		PROTECT(r_ALLVEG_COLUMNS = NEW_INTEGER(1));
-		INTEGER(r_ALLVEG_COLUMNS)[0]=Rallveg_columns;
-		SET_SLOT(swOutput_KEY_ALLVEG, install("Columns"), r_ALLVEG_COLUMNS);
-		SET_SLOT(swOutput_Object, install(cSWoutput_Names[30]), swOutput_KEY_ALLVEG);
-		UNPROTECT(3);
-	}
-	//ESTABL
-	if(use[27]) {
-		if(debug) swprintf("%s\n",cSWoutput_KEY_Titles[27]);
-		PROTECT(swOutput_KEY_ESTABL = NEW_OBJECT(swOutput_KEY));
-		PROTECT(r_ESTABL_NAME = NEW_STRING(1));
-		SET_STRING_ELT(r_ESTABL_NAME, 0, mkChar(cSWoutput_KEY_Titles[27]));
-		SET_SLOT(swOutput_KEY_ESTABL, install("Title"), r_ESTABL_NAME);
-		if (useTimeStep) {
-			PROTECT(r_ESTABL_PERIOD = NEW_INTEGER(length(Periods)));
-			for(i=0; i<length(Periods); i++)
-				INTEGER(r_ESTABL_PERIOD)[i]=INTEGER(Periods)[i];
-			SET_SLOT(swOutput_KEY_ESTABL, install("TimeStep"), r_ESTABL_PERIOD);
-			UNPROTECT(1);
-		} else {
-			PROTECT(r_ESTABL_PERIOD = NEW_INTEGER(1));
-			INTEGER(r_ESTABL_PERIOD)[0]=INTEGER(Periods)[27];
-			SET_SLOT(swOutput_KEY_ESTABL, install("TimeStep"), r_ESTABL_PERIOD);
-			UNPROTECT(1);
-		}
-		if(periodUse[27][0]) {
-			if(debug) swprintf("\tdy\n");
-			PROTECT(Restabs_dy = allocMatrix(REALSXP, dy_nrow, Restabs_columns+2));
-			PROTECT(Restabs_names_dy = allocVector(VECSXP, 2));
-			PROTECT(Restabs_names_y_dy = allocVector(STRSXP, Restabs_columns+2));
-			SET_STRING_ELT(Restabs_names_y_dy, 0, mkChar("Year"));
-			SET_STRING_ELT(Restabs_names_y_dy, 1, mkChar("DOY"));
-			SET_STRING_ELT(Restabs_names_y_dy, 2, mkChar("YearlyEstabResults"));
-			SET_VECTOR_ELT(Restabs_names_dy, 1, Restabs_names_y_dy);
-			setAttrib(Restabs_dy, R_DimNamesSymbol, Restabs_names_dy);
-			// Initialize to 0; allocMatrix does not initialize
-			for (k = 0; k < dy_nrow * (Restabs_columns + 2); k++)
-        REAL(Restabs_dy)[k] = 0.;
-			SET_SLOT(swOutput_KEY_ESTABL, install("Day"), Restabs_dy);
-			UNPROTECT(3);
-		}
-		if(periodUse[27][1]) {
-			if(debug) swprintf("\twk\n");
-			PROTECT(Restabs_wk = allocMatrix(REALSXP, wk_nrow, Restabs_columns+2));
-			 PROTECT(Restabs_names_wk = allocVector(VECSXP, 2));
-			 PROTECT(Restabs_names_y_wk = allocVector(STRSXP, Restabs_columns+2));
-			 SET_STRING_ELT(Restabs_names_y_wk, 0, mkChar("Year"));
-			 SET_STRING_ELT(Restabs_names_y_wk, 1, mkChar("Week"));
-			 SET_STRING_ELT(Restabs_names_y_wk, 2, mkChar("YearlyEstabResults"));
-			 SET_VECTOR_ELT(Restabs_names_wk, 1, Restabs_names_y_wk);
-			setAttrib(Restabs_wk, R_DimNamesSymbol, Restabs_names_wk);
-			// Initialize to 0; allocMatrix does not initialize
-			for (k = 0; k < wk_nrow * (Restabs_columns + 2); k++)
-        REAL(Restabs_wk)[k] = 0.;
-			SET_SLOT(swOutput_KEY_ESTABL, install("Week"), Restabs_wk);
-			UNPROTECT(3);
-		}
-		if(periodUse[27][2]) {
-			if(debug) swprintf("\tmo\n");
-			PROTECT(Restabs_mo = allocMatrix(REALSXP, mo_nrow, Restabs_columns+2));
-			PROTECT(Restabs_names_mo = allocVector(VECSXP, 2));
-			PROTECT(Restabs_names_y_mo = allocVector(STRSXP, Restabs_columns+2));
-			SET_STRING_ELT(Restabs_names_y_mo, 0, mkChar("Year"));
-			SET_STRING_ELT(Restabs_names_y_mo, 1, mkChar("Month"));
-			SET_STRING_ELT(Restabs_names_y_mo, 2, mkChar("YearlyEstabResults"));
-			SET_VECTOR_ELT(Restabs_names_mo, 1, Restabs_names_y_mo);
-			setAttrib(Restabs_mo, R_DimNamesSymbol, Restabs_names_mo);
-			// Initialize to 0; allocMatrix does not initialize
-			for (k = 0; k < mo_nrow * (Restabs_columns + 2); k++)
-        REAL(Restabs_mo)[k] = 0.;
-			SET_SLOT(swOutput_KEY_ESTABL, install("Month"), Restabs_mo);
-			UNPROTECT(3);
-		}
-		if(periodUse[27][3]) {
-			if(debug) swprintf("\tyr\n");
-			PROTECT(Restabs_yr = allocMatrix(REALSXP, yr_nrow, Restabs_columns+1));
-			PROTECT(Restabs_names_yr = allocVector(VECSXP, 2));
-			PROTECT(Restabs_names_y_yr = allocVector(STRSXP, Restabs_columns+1));
-			SET_STRING_ELT(Restabs_names_y_yr, 0, mkChar("Year"));
-			SET_STRING_ELT(Restabs_names_y_yr, 1, mkChar("YearlyEstabResults"));
-			SET_VECTOR_ELT(Restabs_names_yr, 1, Restabs_names_y_yr);
-			setAttrib(Restabs_yr, R_DimNamesSymbol, Restabs_names_yr);
-			// Initialize to 0; allocMatrix does not initialize
-			for (k = 0; k < yr_nrow * (Restabs_columns + 1); k++)
-        REAL(Restabs_yr)[k] = 0.;
-			SET_SLOT(swOutput_KEY_ESTABL, install("Year"), Restabs_yr);
-			UNPROTECT(3);
-		}
-		PROTECT(r_ESTABL_COLUMNS = NEW_INTEGER(1));
-		INTEGER(r_ESTABL_COLUMNS)[0]=Restabs_columns;
-		SET_SLOT(swOutput_KEY_ESTABL, install("Columns"), r_ESTABL_COLUMNS);
-		SET_SLOT(swOutput_Object, install(cSWoutput_Names[31]), swOutput_KEY_ESTABL);
-		UNPROTECT(3);
-	}
-
-
-	UNPROTECT(pCount);
-	return swOutput_Object;
-}
-
-#endif
->>>>>>> 2a9f262c
+/*
+ * SW_R_lib.c
+ *
+ *  Created on: Jun 25, 2013
+ *      Author: Ryan Murphy
+ */
+//#define RSOILWAT
+#ifdef RSOILWAT
+
+#include "SW_R_lib.h"
+#include "SW_Files.h"
+#include "SW_Carbon.h"
+#include "generic.h"
+
+/* =================================================== */
+/*                  Global Declarations                */
+/* external by other routines elsewhere in the program */
+/* --------------------------------------------------- */
+
+int logNote = 1;
+int logWarn = 1;
+int logFatl = 1;
+int RlogIndex;
+SEXP Rlogfile;
+SEXP InputData;
+SEXP WeatherList;
+Bool useFiles;
+Bool collectInData;
+Bool bWeatherList;
+
+int *p_yr, *p_mo, *p_wk, *p_dy;
+RealD *p_Raet_yr, *p_Rdeep_drain_yr, *p_Restabs_yr, *p_Revap_soil_yr, *p_Revap_surface_yr, *p_Rhydred_yr, *p_Rinfiltration_yr, *p_Rinterception_yr, *p_Rpercolation_yr,
+		*p_Rpet_yr, *p_Rprecip_yr, *p_Rrunoff_yr, *p_Rsnowpack_yr, *p_Rsoil_temp_yr, *p_Rsurface_water_yr, *p_RvwcBulk_yr, *p_RvwcMatric_yr, *p_RswcBulk_yr, *p_RswpMatric_yr,
+		*p_RswaBulk_yr, *p_RswaMatric_yr, *p_Rtemp_yr, *p_Rtransp_yr, *p_Rwetdays_yr, *p_Rco2effects_yr;
+RealD *p_Raet_mo, *p_Rdeep_drain_mo, *p_Restabs_mo, *p_Revap_soil_mo, *p_Revap_surface_mo, *p_Rhydred_mo, *p_Rinfiltration_mo, *p_Rinterception_mo, *p_Rpercolation_mo,
+		*p_Rpet_mo, *p_Rprecip_mo, *p_Rrunoff_mo, *p_Rsnowpack_mo, *p_Rsoil_temp_mo, *p_Rsurface_water_mo, *p_RvwcBulk_mo, *p_RvwcMatric_mo, *p_RswcBulk_mo, *p_RswpMatric_mo,
+		*p_RswaBulk_mo, *p_RswaMatric_mo, *p_Rtemp_mo, *p_Rtransp_mo, *p_Rwetdays_mo, *p_Rco2effects_mo;
+RealD *p_Raet_wk, *p_Rdeep_drain_wk, *p_Restabs_wk, *p_Revap_soil_wk, *p_Revap_surface_wk, *p_Rhydred_wk, *p_Rinfiltration_wk, *p_Rinterception_wk, *p_Rpercolation_wk,
+		*p_Rpet_wk, *p_Rprecip_wk, *p_Rrunoff_wk, *p_Rsnowpack_wk, *p_Rsoil_temp_wk, *p_Rsurface_water_wk, *p_RvwcBulk_wk, *p_RvwcMatric_wk, *p_RswcBulk_wk, *p_RswpMatric_wk,
+		*p_RswaBulk_wk, *p_RswaMatric_wk, *p_Rtemp_wk, *p_Rtransp_wk, *p_Rwetdays_wk, *p_Rco2effects_wk;
+RealD *p_Raet_dy, *p_Rdeep_drain_dy, *p_Restabs_dy, *p_Revap_soil_dy, *p_Revap_surface_dy, *p_Rhydred_dy, *p_Rinfiltration_dy, *p_Rinterception_dy, *p_Rpercolation_dy,
+		*p_Rpet_dy, *p_Rprecip_dy, *p_Rrunoff_dy, *p_Rsnowpack_dy, *p_Rsoil_temp_dy, *p_Rsurface_water_dy, *p_RvwcBulk_dy, *p_RvwcMatric_dy, *p_RswcBulk_dy, *p_RswpMatric_dy,
+		*p_RswaBulk_dy, *p_RswaMatric_dy, *p_Rtemp_dy, *p_Rtransp_dy, *p_Rwetdays_dy, *p_Rco2effects_dy;
+unsigned int yr_nrow = 0, mo_nrow = 0, wk_nrow = 0, dy_nrow = 0;
+
+extern char _firstfile[1024];
+//extern int timeSteps[SW_OUTNKEYS][4];
+//extern int numPeriod;
+extern SW_MODEL SW_Model;
+//extern SW_SITE SW_Site;
+extern SW_VEGESTAB SW_VegEstab;
+static   int periodUse[29][4];
+unsigned int addtl_yr = 0; /* Used to calculate the actual year being modeled */
+
+/* =================================================== */
+/*                Module-Level Declarations            */
+/* --------------------------------------------------- */
+
+void SW_FLW_construct(void);
+
+SEXP onGetInputDataFromFiles(SEXP inputOptions) {
+	int i, debug = 0;
+	SEXP swInputData;
+	SEXP SW_DataList;
+	SEXP swLog;
+	SEXP oRlogfile;
+
+	logged = FALSE;
+	logfp = NULL;
+	int argc = length(inputOptions);
+	char *argv[7];
+	collectInData = TRUE;
+
+	if (debug) swprintf("Set args\n");
+	PROTECT(inputOptions = AS_CHARACTER(inputOptions));
+	for (i = 0; i < argc; i++) {
+		argv[i] = R_alloc(strlen(CHAR(STRING_ELT(inputOptions, i))), sizeof(char));
+	}
+	for (i = 0; i < argc; i++) {
+		strcpy(argv[i], CHAR(STRING_ELT(inputOptions, i)));
+	}
+
+	if (debug) swprintf("Set log\n");
+	PROTECT(swLog = MAKE_CLASS("swLog"));
+	PROTECT(oRlogfile = NEW_OBJECT(swLog));
+	PROTECT(Rlogfile = GET_SLOT(oRlogfile,install("LogData")));
+
+	if (debug) swprintf("Construct variables\n");
+	init_args(argc, argv);
+	SW_CTL_init_model(_firstfile);
+
+	SW_CTL_read_inputs_from_disk();
+
+  if (debug) swprintf("Copy data to classes\n");
+	PROTECT(swInputData = MAKE_CLASS("swInputData"));
+	PROTECT(SW_DataList = NEW_OBJECT(swInputData));
+	SET_SLOT(SW_DataList, install("files"), onGet_SW_F());
+	SET_SLOT(SW_DataList, install("years"), onGet_SW_MDL());
+	SET_SLOT(SW_DataList, install("weather"), onGet_SW_WTH());
+	SET_SLOT(SW_DataList, install("cloud"), onGet_SW_SKY());
+	SET_SLOT(SW_DataList, install("weatherHistory"), onGet_WTH_DATA());
+	if (LOGICAL(GET_SLOT(GET_SLOT(SW_DataList, install("weather")), install("use_Markov")))[0]) {
+		SET_SLOT(SW_DataList, install("markov"), onGet_MKV());
+	}
+	SET_SLOT(SW_DataList,install("prod"),onGet_SW_VPD());
+	SET_SLOT(SW_DataList,install("site"),onGet_SW_SIT());
+	SET_SLOT(SW_DataList,install("soils"),onGet_SW_LYR());
+	SET_SLOT(SW_DataList,install("estab"),onGet_SW_VES());
+	SET_SLOT(SW_DataList,install("carbon"),onGet_SW_CARBON());
+	SET_SLOT(SW_DataList,install("output"), onGet_SW_OUT());
+	SET_SLOT(SW_DataList,install("swc"),onGet_SW_SWC());
+	SET_SLOT(SW_DataList,install("log"),oRlogfile);
+
+	SW_SIT_clear_layers();
+	SW_WTH_clear_runavg_list();
+	SW_VES_clear();
+
+	UNPROTECT(6);
+	return SW_DataList;
+}
+
+SEXP start(SEXP inputOptions, SEXP inputData, SEXP weatherList) {
+	int tYears = 0, tevapLayers = 0, tVegEstabCount = 0, pYearUse = 0, pMonthUse = 0, pWeekUse = 0, pDayUse = 0;
+	int i;
+	SEXP outputData;
+
+	//Main Output
+	SEXP swLog;
+	SEXP oRlogfile;
+
+	logged = FALSE;
+	logfp = NULL;
+	int argc = length(inputOptions);
+	char *argv[7];
+	collectInData = FALSE;
+	if(isNull(inputData))
+		useFiles = TRUE;
+	else {
+		useFiles = FALSE;
+		InputData = inputData;
+	}
+	//This is used to minimize copying weather data between similiar runs.
+	if(isNull(weatherList)) {
+		bWeatherList = FALSE;
+	} else {
+		bWeatherList = TRUE;
+		WeatherList = weatherList;
+	}
+
+	PROTECT(inputOptions = AS_CHARACTER(inputOptions));
+	for (i = 0; i < argc; i++) {
+		argv[i] = R_alloc(strlen(CHAR(STRING_ELT(inputOptions, i))), sizeof(char));
+	}
+	for (i = 0; i < argc; i++) {
+		strcpy(argv[i], CHAR(STRING_ELT(inputOptions, i)));
+	}
+	RlogIndex = 0;
+	// logfile
+	PROTECT(swLog = MAKE_CLASS("swLog"));
+	PROTECT(oRlogfile = NEW_OBJECT(swLog));
+	PROTECT(Rlogfile = GET_SLOT(oRlogfile,install("LogData")));
+
+	//Set the input data either from files or from memory
+	init_args(argc, argv);
+	SW_CTL_init_model(_firstfile);
+	SW_CTL_obtain_inputs();
+
+	PROTECT(outputData = onGetOutput(inputData));
+
+	yr_nrow = INTEGER(GET_SLOT(outputData, install("yr_nrow")))[0];
+	mo_nrow = INTEGER(GET_SLOT(outputData, install("mo_nrow")))[0];
+	wk_nrow = INTEGER(GET_SLOT(outputData, install("wk_nrow")))[0];
+	dy_nrow = INTEGER(GET_SLOT(outputData, install("dy_nrow")))[0];
+
+	// Get the pointers to the pre configured output data setup. These are used in output.c
+	if(periodUse[eSW_CO2Effects][3]) p_Rco2effects_yr = REAL(GET_SLOT(GET_SLOT(outputData, install("CO2EFFECTS")), install("Year")));
+	if(periodUse[eSW_CO2Effects][2]) p_Rco2effects_mo = REAL(GET_SLOT(GET_SLOT(outputData, install("CO2EFFECTS")), install("Month")));
+	if(periodUse[eSW_CO2Effects][1]) p_Rco2effects_wk = REAL(GET_SLOT(GET_SLOT(outputData, install("CO2EFFECTS")), install("Week")));
+	if(periodUse[eSW_CO2Effects][0]) p_Rco2effects_dy = REAL(GET_SLOT(GET_SLOT(outputData, install("CO2EFFECTS")), install("Day")));
+
+	if(periodUse[eSW_Temp][3]) p_Rtemp_yr = REAL(GET_SLOT(GET_SLOT(outputData, install("TEMP")),install("Year")));
+	if(periodUse[eSW_Temp][2]) p_Rtemp_mo = REAL(GET_SLOT(GET_SLOT(outputData, install("TEMP")),install("Month")));
+	if(periodUse[eSW_Temp][1]) p_Rtemp_wk = REAL(GET_SLOT(GET_SLOT(outputData, install("TEMP")),install("Week")));
+	if(periodUse[eSW_Temp][0]) p_Rtemp_dy = REAL(GET_SLOT(GET_SLOT(outputData, install("TEMP")),install("Day")));
+
+	if(periodUse[eSW_AET][3]) p_Raet_yr = REAL(GET_SLOT(GET_SLOT(outputData, install("AET")),install("Year")));
+	if(periodUse[eSW_AET][2]) p_Raet_mo = REAL(GET_SLOT(GET_SLOT(outputData, install("AET")),install("Month")));
+	if(periodUse[eSW_AET][1]) p_Raet_wk = REAL(GET_SLOT(GET_SLOT(outputData, install("AET")),install("Week")));
+	if(periodUse[eSW_AET][0]) p_Raet_dy = REAL(GET_SLOT(GET_SLOT(outputData, install("AET")),install("Day")));
+
+	if(periodUse[eSW_DeepSWC][3]) p_Rdeep_drain_yr = REAL(GET_SLOT(GET_SLOT(outputData, install("DEEPSWC")),install("Year")));
+	if(periodUse[eSW_DeepSWC][2]) p_Rdeep_drain_mo = REAL(GET_SLOT(GET_SLOT(outputData, install("DEEPSWC")),install("Month")));
+	if(periodUse[eSW_DeepSWC][1]) p_Rdeep_drain_wk = REAL(GET_SLOT(GET_SLOT(outputData, install("DEEPSWC")),install("Week")));
+	if(periodUse[eSW_DeepSWC][0]) p_Rdeep_drain_dy = REAL(GET_SLOT(GET_SLOT(outputData, install("DEEPSWC")),install("Day")));
+
+	if(periodUse[eSW_Estab][3]) p_Restabs_yr = REAL(GET_SLOT(GET_SLOT(outputData, install("ESTABL")),install("Year")));
+	if(periodUse[eSW_Estab][2]) p_Restabs_mo = REAL(GET_SLOT(GET_SLOT(outputData, install("ESTABL")),install("Month")));
+	if(periodUse[eSW_Estab][1]) p_Restabs_wk = REAL(GET_SLOT(GET_SLOT(outputData, install("ESTABL")),install("Week")));
+	if(periodUse[eSW_Estab][0]) p_Restabs_dy = REAL(GET_SLOT(GET_SLOT(outputData, install("ESTABL")),install("Day")));
+
+	if(periodUse[eSW_EvapSoil][3]) p_Revap_soil_yr = REAL(GET_SLOT(GET_SLOT(outputData, install("EVAPSOIL")),install("Year")));
+	if(periodUse[eSW_EvapSoil][2]) p_Revap_soil_mo = REAL(GET_SLOT(GET_SLOT(outputData, install("EVAPSOIL")),install("Month")));
+	if(periodUse[eSW_EvapSoil][1]) p_Revap_soil_wk = REAL(GET_SLOT(GET_SLOT(outputData, install("EVAPSOIL")),install("Week")));
+	if(periodUse[eSW_EvapSoil][0]) p_Revap_soil_dy = REAL(GET_SLOT(GET_SLOT(outputData, install("EVAPSOIL")),install("Day")));
+
+	if(periodUse[eSW_EvapSurface][3]) p_Revap_surface_yr = REAL(GET_SLOT(GET_SLOT(outputData, install("EVAPSURFACE")),install("Year")));
+	if(periodUse[eSW_EvapSurface][2]) p_Revap_surface_mo = REAL(GET_SLOT(GET_SLOT(outputData, install("EVAPSURFACE")),install("Month")));
+	if(periodUse[eSW_EvapSurface][1]) p_Revap_surface_wk = REAL(GET_SLOT(GET_SLOT(outputData, install("EVAPSURFACE")),install("Week")));
+	if(periodUse[eSW_EvapSurface][0]) p_Revap_surface_dy = REAL(GET_SLOT(GET_SLOT(outputData, install("EVAPSURFACE")),install("Day")));
+
+	if(periodUse[eSW_HydRed][3]) p_Rhydred_yr = REAL(GET_SLOT(GET_SLOT(outputData, install("HYDRED")),install("Year")));
+	if(periodUse[eSW_HydRed][2]) p_Rhydred_mo = REAL(GET_SLOT(GET_SLOT(outputData, install("HYDRED")),install("Month")));
+	if(periodUse[eSW_HydRed][1]) p_Rhydred_wk = REAL(GET_SLOT(GET_SLOT(outputData, install("HYDRED")),install("Week")));
+	if(periodUse[eSW_HydRed][0]) p_Rhydred_dy = REAL(GET_SLOT(GET_SLOT(outputData, install("HYDRED")),install("Day")));
+
+	if(periodUse[eSW_SoilInf][3]) p_Rinfiltration_yr = REAL(GET_SLOT(GET_SLOT(outputData, install("SOILINFILT")),install("Year")));
+	if(periodUse[eSW_SoilInf][2]) p_Rinfiltration_mo = REAL(GET_SLOT(GET_SLOT(outputData, install("SOILINFILT")),install("Month")));
+	if(periodUse[eSW_SoilInf][1]) p_Rinfiltration_wk = REAL(GET_SLOT(GET_SLOT(outputData, install("SOILINFILT")),install("Week")));
+	if(periodUse[eSW_SoilInf][0]) p_Rinfiltration_dy = REAL(GET_SLOT(GET_SLOT(outputData, install("SOILINFILT")),install("Day")));
+
+	if(periodUse[eSW_Interception][3]) p_Rinterception_yr = REAL(GET_SLOT(GET_SLOT(outputData, install("INTERCEPTION")),install("Year")));
+	if(periodUse[eSW_Interception][2]) p_Rinterception_mo = REAL(GET_SLOT(GET_SLOT(outputData, install("INTERCEPTION")),install("Month")));
+	if(periodUse[eSW_Interception][1]) p_Rinterception_wk = REAL(GET_SLOT(GET_SLOT(outputData, install("INTERCEPTION")),install("Week")));
+	if(periodUse[eSW_Interception][0]) p_Rinterception_dy = REAL(GET_SLOT(GET_SLOT(outputData, install("INTERCEPTION")),install("Day")));
+
+	if(periodUse[eSW_LyrDrain][3]) p_Rpercolation_yr = REAL(GET_SLOT(GET_SLOT(outputData, install("LYRDRAIN")),install("Year")));
+	if(periodUse[eSW_LyrDrain][2]) p_Rpercolation_mo = REAL(GET_SLOT(GET_SLOT(outputData, install("LYRDRAIN")),install("Month")));
+	if(periodUse[eSW_LyrDrain][1]) p_Rpercolation_wk = REAL(GET_SLOT(GET_SLOT(outputData, install("LYRDRAIN")),install("Week")));
+	if(periodUse[eSW_LyrDrain][0]) p_Rpercolation_dy = REAL(GET_SLOT(GET_SLOT(outputData, install("LYRDRAIN")),install("Day")));
+
+	if(periodUse[eSW_PET][3]) p_Rpet_yr = REAL(GET_SLOT(GET_SLOT(outputData, install("PET")),install("Year")));
+	if(periodUse[eSW_PET][2]) p_Rpet_mo = REAL(GET_SLOT(GET_SLOT(outputData, install("PET")),install("Month")));
+	if(periodUse[eSW_PET][1]) p_Rpet_wk = REAL(GET_SLOT(GET_SLOT(outputData, install("PET")),install("Week")));
+	if(periodUse[eSW_PET][0]) p_Rpet_dy = REAL(GET_SLOT(GET_SLOT(outputData, install("PET")),install("Day")));
+
+	if(periodUse[eSW_Precip][3]) p_Rprecip_yr = REAL(GET_SLOT(GET_SLOT(outputData, install("PRECIP")),install("Year")));
+	if(periodUse[eSW_Precip][2]) p_Rprecip_mo = REAL(GET_SLOT(GET_SLOT(outputData, install("PRECIP")),install("Month")));
+	if(periodUse[eSW_Precip][1]) p_Rprecip_wk = REAL(GET_SLOT(GET_SLOT(outputData, install("PRECIP")),install("Week")));
+	if(periodUse[eSW_Precip][0]) p_Rprecip_dy = REAL(GET_SLOT(GET_SLOT(outputData, install("PRECIP")),install("Day")));
+
+	if(periodUse[eSW_Runoff][3]) p_Rrunoff_yr = REAL(GET_SLOT(GET_SLOT(outputData, install("RUNOFF")),install("Year")));
+	if(periodUse[eSW_Runoff][2]) p_Rrunoff_mo = REAL(GET_SLOT(GET_SLOT(outputData, install("RUNOFF")),install("Month")));
+	if(periodUse[eSW_Runoff][1]) p_Rrunoff_wk = REAL(GET_SLOT(GET_SLOT(outputData, install("RUNOFF")),install("Week")));
+	if(periodUse[eSW_Runoff][0]) p_Rrunoff_dy = REAL(GET_SLOT(GET_SLOT(outputData, install("RUNOFF")),install("Day")));
+
+	if(periodUse[eSW_SnowPack][3]) p_Rsnowpack_yr = REAL(GET_SLOT(GET_SLOT(outputData, install("SNOWPACK")),install("Year")));
+	if(periodUse[eSW_SnowPack][2]) p_Rsnowpack_mo = REAL(GET_SLOT(GET_SLOT(outputData, install("SNOWPACK")),install("Month")));
+	if(periodUse[eSW_SnowPack][1]) p_Rsnowpack_wk = REAL(GET_SLOT(GET_SLOT(outputData, install("SNOWPACK")),install("Week")));
+	if(periodUse[eSW_SnowPack][0]) p_Rsnowpack_dy = REAL(GET_SLOT(GET_SLOT(outputData, install("SNOWPACK")),install("Day")));
+
+	if(periodUse[eSW_SoilTemp][3]) p_Rsoil_temp_yr = REAL(GET_SLOT(GET_SLOT(outputData, install("SOILTEMP")),install("Year")));
+	if(periodUse[eSW_SoilTemp][2]) p_Rsoil_temp_mo = REAL(GET_SLOT(GET_SLOT(outputData, install("SOILTEMP")),install("Month")));
+	if(periodUse[eSW_SoilTemp][1]) p_Rsoil_temp_wk = REAL(GET_SLOT(GET_SLOT(outputData, install("SOILTEMP")),install("Week")));
+	if(periodUse[eSW_SoilTemp][0]) p_Rsoil_temp_dy = REAL(GET_SLOT(GET_SLOT(outputData, install("SOILTEMP")),install("Day")));
+
+	if(periodUse[eSW_SurfaceWater][3]) p_Rsurface_water_yr = REAL(GET_SLOT(GET_SLOT(outputData, install("SURFACEWATER")),install("Year")));
+	if(periodUse[eSW_SurfaceWater][2]) p_Rsurface_water_mo = REAL(GET_SLOT(GET_SLOT(outputData, install("SURFACEWATER")),install("Month")));
+	if(periodUse[eSW_SurfaceWater][1]) p_Rsurface_water_wk = REAL(GET_SLOT(GET_SLOT(outputData, install("SURFACEWATER")),install("Week")));
+	if(periodUse[eSW_SurfaceWater][0]) p_Rsurface_water_dy = REAL(GET_SLOT(GET_SLOT(outputData, install("SURFACEWATER")),install("Day")));
+
+	if(periodUse[eSW_VWCBulk][3]) p_RvwcBulk_yr = REAL(GET_SLOT(GET_SLOT(outputData, install("VWCBULK")),install("Year")));
+	if(periodUse[eSW_VWCBulk][2]) p_RvwcBulk_mo = REAL(GET_SLOT(GET_SLOT(outputData, install("VWCBULK")),install("Month")));
+	if(periodUse[eSW_VWCBulk][1]) p_RvwcBulk_wk = REAL(GET_SLOT(GET_SLOT(outputData, install("VWCBULK")),install("Week")));
+	if(periodUse[eSW_VWCBulk][0]) p_RvwcBulk_dy = REAL(GET_SLOT(GET_SLOT(outputData, install("VWCBULK")),install("Day")));
+
+	if(periodUse[eSW_VWCMatric][3]) p_RvwcMatric_yr = REAL(GET_SLOT(GET_SLOT(outputData, install("VWCMATRIC")),install("Year")));
+	if(periodUse[eSW_VWCMatric][2]) p_RvwcMatric_mo = REAL(GET_SLOT(GET_SLOT(outputData, install("VWCMATRIC")),install("Month")));
+	if(periodUse[eSW_VWCMatric][1]) p_RvwcMatric_wk = REAL(GET_SLOT(GET_SLOT(outputData, install("VWCMATRIC")),install("Week")));
+	if(periodUse[eSW_VWCMatric][0]) p_RvwcMatric_dy = REAL(GET_SLOT(GET_SLOT(outputData, install("VWCMATRIC")),install("Day")));
+
+	if(periodUse[eSW_SWCBulk][3]) p_RswcBulk_yr = REAL(GET_SLOT(GET_SLOT(outputData, install("SWCBULK")),install("Year")));
+	if(periodUse[eSW_SWCBulk][2]) p_RswcBulk_mo = REAL(GET_SLOT(GET_SLOT(outputData, install("SWCBULK")),install("Month")));
+	if(periodUse[eSW_SWCBulk][1]) p_RswcBulk_wk = REAL(GET_SLOT(GET_SLOT(outputData, install("SWCBULK")),install("Week")));
+	if(periodUse[eSW_SWCBulk][0]) p_RswcBulk_dy = REAL(GET_SLOT(GET_SLOT(outputData, install("SWCBULK")),install("Day")));
+
+	if(periodUse[eSW_SWPMatric][3]) p_RswpMatric_yr = REAL(GET_SLOT(GET_SLOT(outputData, install("SWPMATRIC")),install("Year")));
+	if(periodUse[eSW_SWPMatric][2]) p_RswpMatric_mo = REAL(GET_SLOT(GET_SLOT(outputData, install("SWPMATRIC")),install("Month")));
+	if(periodUse[eSW_SWPMatric][1]) p_RswpMatric_wk = REAL(GET_SLOT(GET_SLOT(outputData, install("SWPMATRIC")),install("Week")));
+	if(periodUse[eSW_SWPMatric][0]) p_RswpMatric_dy = REAL(GET_SLOT(GET_SLOT(outputData, install("SWPMATRIC")),install("Day")));
+
+	if(periodUse[eSW_SWABulk][3]) p_RswaBulk_yr = REAL(GET_SLOT(GET_SLOT(outputData, install("SWABULK")),install("Year")));
+	if(periodUse[eSW_SWABulk][2]) p_RswaBulk_mo = REAL(GET_SLOT(GET_SLOT(outputData, install("SWABULK")),install("Month")));
+	if(periodUse[eSW_SWABulk][1]) p_RswaBulk_wk = REAL(GET_SLOT(GET_SLOT(outputData, install("SWABULK")),install("Week")));
+	if(periodUse[eSW_SWABulk][0]) p_RswaBulk_dy = REAL(GET_SLOT(GET_SLOT(outputData, install("SWABULK")),install("Day")));
+
+	if(periodUse[eSW_SWAMatric][3]) p_RswaMatric_yr = REAL(GET_SLOT(GET_SLOT(outputData, install("SWAMATRIC")),install("Year")));
+	if(periodUse[eSW_SWAMatric][2]) p_RswaMatric_mo = REAL(GET_SLOT(GET_SLOT(outputData, install("SWAMATRIC")),install("Month")));
+	if(periodUse[eSW_SWAMatric][1]) p_RswaMatric_wk = REAL(GET_SLOT(GET_SLOT(outputData, install("SWAMATRIC")),install("Week")));
+	if(periodUse[eSW_SWAMatric][0]) p_RswaMatric_dy = REAL(GET_SLOT(GET_SLOT(outputData, install("SWAMATRIC")),install("Day")));
+
+	if(periodUse[eSW_Transp][3]) p_Rtransp_yr = REAL(GET_SLOT(GET_SLOT(outputData, install("TRANSP")),install("Year")));
+	if(periodUse[eSW_Transp][2]) p_Rtransp_mo = REAL(GET_SLOT(GET_SLOT(outputData, install("TRANSP")),install("Month")));
+	if(periodUse[eSW_Transp][1]) p_Rtransp_wk = REAL(GET_SLOT(GET_SLOT(outputData, install("TRANSP")),install("Week")));
+	if(periodUse[eSW_Transp][0]) p_Rtransp_dy = REAL(GET_SLOT(GET_SLOT(outputData, install("TRANSP")),install("Day")));
+
+	if(periodUse[eSW_WetDays][3]) p_Rwetdays_yr = REAL(GET_SLOT(GET_SLOT(outputData, install("WETDAY")),install("Year")));
+	if(periodUse[eSW_WetDays][2]) p_Rwetdays_mo = REAL(GET_SLOT(GET_SLOT(outputData, install("WETDAY")),install("Month")));
+	if(periodUse[eSW_WetDays][1]) p_Rwetdays_wk = REAL(GET_SLOT(GET_SLOT(outputData, install("WETDAY")),install("Week")));
+	if(periodUse[eSW_WetDays][0]) p_Rwetdays_dy = REAL(GET_SLOT(GET_SLOT(outputData, install("WETDAY")),install("Day")));
+
+	SW_CTL_main();
+
+	SW_SIT_clear_layers();
+	SW_WTH_clear_runavg_list();
+	SW_VES_clear();
+
+	UNPROTECT(5);
+
+	return(outputData);
+}
+
+/* Experience has shown that generating the Output Data structure in R is slow compared to C
+ * This will generate the OUTPUT data Structure and Names*/
+SEXP onGetOutput(SEXP inputData) {
+	int debug = 0;
+
+	int tLayers=0, tYears = 0, tevapLayers = 0, tVegEstabCount = 0, pYearUse = 0, pMonthUse = 0, pWeekUse = 0, pDayUse = 0;
+	unsigned int Raet_columns, Rdeedrain_columns, Restabs_columns, Revasoil_columns, Revasurface_columns, Rhydred_columns, Rinfiltration_columns, Rinterception_columns, Rpercolation_columns,
+					Rpet_columns, Rprecip_columns, Rrunoff_columns, Rsnowpack_columns, Rsoil_temp_columns, Rsurface_water_columns, RvwcBulk_columns, RvwcMatric_columns, RswcBulk_columns, RswpMatric_columns, RswaBulk_columns,
+					RswaMatric_columns, Rtemp_columns, Rtransp_columns, Rwetdays_columns, Rco2effects_columns, /*NOT USED ->*/ Rwthr_columns,RallH2O_columns,Ret_columns,Rallveg_columns;
+	int i,j, k, pCount=0;
+	int use[29];
+	Bool useTimeStep;
+
+	SEXP swOutput, swOutput_Object;
+	char *cSWoutput_Names[] = {"yr_nrow","mo_nrow","wk_nrow","dy_nrow","WTHR","TEMP","PRECIP","SOILINFILT","RUNOFF","ALLH2O","VWCBULK","VWCMATRIC","SWCBULK","SWABULK","SWAMATRIC","SWPMATRIC","SURFACEWATER",
+	                           "TRANSP","EVAPSOIL","EVAPSURFACE","INTERCEPTION","LYRDRAIN","HYDRED","ET","AET","PET","WETDAY","SNOWPACK","DEEPSWC","SOILTEMP","ALLVEG","ESTABL", "CO2EFFECTS"};
+
+	SEXP swOutput_KEY;
+	char *cSWoutput_KEY_Names[] = {"Title","TimeStep","Columns","Day","Week","Month","Year"};
+	SEXP swOutput_KEY_WTHR, swOutput_KEY_TEMP, swOutput_KEY_PRECIP, swOutput_KEY_SOILINFILT, swOutput_KEY_RUNOFF, swOutput_KEY_ALLH2O, swOutput_KEY_VWCBULK, swOutput_KEY_VWCMATRIC, swOutput_KEY_SWCBULK,
+		swOutput_KEY_SWPMATRIC, swOutput_KEY_SWABULK, swOutput_KEY_SWAMATRIC, swOutput_KEY_SURFACEWATER, swOutput_KEY_TRANSP, swOutput_KEY_EVAPSOIL, swOutput_KEY_EVAPSURFACE, swOutput_KEY_INTERCEPTION,
+		swOutput_KEY_LYRDRAIN, swOutput_KEY_HYDRED, swOutput_KEY_ET, swOutput_KEY_AET, swOutput_KEY_PET, swOutput_KEY_WETDAY, swOutput_KEY_SNOWPACK, swOutput_KEY_DEEPSWC,
+		swOutput_KEY_SOILTEMP, swOutput_KEY_ALLVEG, swOutput_KEY_ESTABL, swOutput_KEY_CO2EFFECTS;
+	char *cSWoutput_KEY_Titles[] = {"","temp_air","precip","infiltration","runoff","","vwc_bulk","vwc_matric","swc_bulk","swa_bulk","swa_matric","swp_matric","surface_water","transp","evap_soil","evap_surface",
+		"interception","percolation","hydred","","aet","pet","wetdays","snowpack","deep_drain","temp_soil","","estabs", "co2_effects"};
+
+	SEXP Periods, TimeSteps;
+	SEXP r_dy_nrow, r_wk_nrow, r_mo_nrow, r_yr_nrow;
+	SEXP r_WTHR_NAME, r_TEMP_NAME, r_PRECIP_NAME, r_SOILINFILT_NAME, r_RUNOFF_NAME, r_ALLH2O_NAME, r_VWCBULK_NAME, r_VWCMATRIC_NAME, r_SWCBULK_NAME, r_SWPMATRIC_NAME, r_SWABULK_NAME, r_SWAMATRIC_NAME, r_SURFACEWATER_NAME, r_TRANSP_NAME, r_EVAPSOIL_NAME, r_EVAPSURFACE_NAME, r_INTERCEPTION_NAME, r_LYRDRAIN_NAME, r_HYDRED_NAME, r_ET_NAME, r_AET_NAME, r_PET_NAME, r_WETDAY_NAME, r_SNOWPACK_NAME, r_DEEPSWC_NAME, r_SOILTEMP_NAME, r_ALLVEG_NAME, r_ESTABL_NAME, r_CO2EFFECTS_NAME;
+	SEXP r_WTHR_PERIOD, r_TEMP_PERIOD, r_PRECIP_PERIOD, r_SOILINFILT_PERIOD, r_RUNOFF_PERIOD, r_ALLH2O_PERIOD, r_VWCBULK_PERIOD, r_VWCMATRIC_PERIOD, r_SWCBULK_PERIOD, r_SWPMATRIC_PERIOD, r_SWABULK_PERIOD, r_SWAMATRIC_PERIOD, r_SURFACEWATER_PERIOD, r_TRANSP_PERIOD, r_EVAPSOIL_PERIOD, r_EVAPSURFACE_PERIOD, r_INTERCEPTION_PERIOD, r_LYRDRAIN_PERIOD, r_HYDRED_PERIOD, r_ET_PERIOD, r_AET_PERIOD, r_PET_PERIOD, r_WETDAY_PERIOD, r_SNOWPACK_PERIOD, r_DEEPSWC_PERIOD, r_SOILTEMP_PERIOD, r_ALLVEG_PERIOD, r_ESTABL_PERIOD, r_CO2EFFECTS_PERIOD;
+	SEXP r_WTHR_COLUMNS, r_TEMP_COLUMNS, r_PRECIP_COLUMNS, r_SOILINFILT_COLUMNS, r_RUNOFF_COLUMNS, r_ALLH2O_COLUMNS, r_VWCBULK_COLUMNS, r_VWCMATRIC_COLUMNS, r_SWCBULK_COLUMNS, r_SWPMATRIC_COLUMNS, r_SWABULK_COLUMNS, r_SWAMATRIC_COLUMNS, r_SURFACEWATER_COLUMNS, r_TRANSP_COLUMNS, r_EVAPSOIL_COLUMNS, r_EVAPSURFACE_COLUMNS, r_INTERCEPTION_COLUMNS, r_LYRDRAIN_COLUMNS, r_HYDRED_COLUMNS, r_ET_COLUMNS, r_AET_COLUMNS, r_PET_COLUMNS, r_WETDAY_COLUMNS, r_SNOWPACK_COLUMNS, r_DEEPSWC_COLUMNS, r_SOILTEMP_COLUMNS, r_ALLVEG_COLUMNS, r_ESTABL_COLUMNS, r_CO2EFFECTS_COLUMNS;
+
+	SEXP Rallveg_yr, Ret_yr, RallH2O_yr, Rwthr_yr, Raet_yr, Rdeedrain_yr, Restabs_yr, Revasoil_yr, Revasurface_yr, Rhydred_yr, Rinfiltration_yr, Rinterception_yr, Rpercolation_yr,
+			Rpet_yr, Rprecip_yr, Rrunoff_yr, Rsnowpack_yr, Rsoil_temp_yr, Rsurface_water_yr, RvwcBulk_yr, RvwcMatric_yr, RswcBulk_yr, RswpMatric_yr,
+			RswaBulk_yr, RswaMatric_yr, Rtemp_yr, Rtransp_yr, Rwetdays_yr, Rco2effects_yr;
+	SEXP Rallveg_mo, Ret_mo, RallH2O_mo, Rwthr_mo, Raet_mo, Rdeedrain_mo, Restabs_mo, Revasoil_mo, Revasurface_mo, Rhydred_mo, Rinfiltration_mo, Rinterception_mo, Rpercolation_mo,
+			Rpet_mo, Rprecip_mo, Rrunoff_mo, Rsnowpack_mo, Rsoil_temp_mo, Rsurface_water_mo, RvwcBulk_mo, RvwcMatric_mo, RswcBulk_mo, RswpMatric_mo,
+			RswaBulk_mo, RswaMatric_mo, Rtemp_mo, Rtransp_mo, Rwetdays_mo, Rco2effects_mo;
+	SEXP Rallveg_wk, Ret_wk, RallH2O_wk, Rwthr_wk, Raet_wk, Rdeedrain_wk, Restabs_wk, Revasoil_wk, Revasurface_wk, Rhydred_wk, Rinfiltration_wk, Rinterception_wk, Rpercolation_wk,
+			Rpet_wk, Rprecip_wk, Rrunoff_wk, Rsnowpack_wk, Rsoil_temp_wk, Rsurface_water_wk, RvwcBulk_wk, RvwcMatric_wk, RswcBulk_wk, RswpMatric_wk,
+			RswaBulk_wk, RswaMatric_wk, Rtemp_wk, Rtransp_wk, Rwetdays_wk, Rco2effects_wk;
+	SEXP Rallveg_dy, Ret_dy, RallH2O_dy, Rwthr_dy, Raet_dy, Rdeedrain_dy, Restabs_dy, Revasoil_dy, Revasurface_dy, Rhydred_dy, Rinfiltration_dy, Rinterception_dy, Rpercolation_dy,
+			Rpet_dy, Rprecip_dy, Rrunoff_dy, Rsnowpack_dy, Rsoil_temp_dy, Rsurface_water_dy, RvwcBulk_dy, RvwcMatric_dy, RswcBulk_dy, RswpMatric_dy,
+			RswaBulk_dy, RswaMatric_dy, Rtemp_dy, Rtransp_dy, Rwetdays_dy, Rco2effects_dy;
+
+	/************ NAMES ****************/
+	SEXP Ret_names_yr, Ret_names_y_yr, Raet_names_yr, Raet_names_y_yr, Rdeep_drain_names_yr, Rdeep_drain_names_y_yr, Restabs_names_yr, Restabs_names_y_yr, Revap_soil_names_yr, Revap_soil_names_y_yr,
+	Revap_surface_names_yr, Revap_surface_names_y_yr, Rhydred_names_yr, Rhydred_names_y_yr, Rinfiltration_names_yr, Rinfiltration_names_y_yr, Rinterception_names_yr,
+	Rinterception_names_y_yr, Rpercolation_names_yr, Rpercolation_names_y_yr, Rpet_names_yr, Rpet_names_y_yr, Rprecip_names_yr, Rprecip_names_y_yr, Rrunoff_names_yr,
+	Rrunoff_names_y_yr, Rsnowpack_names_yr, Rsnowpack_names_y_yr, Rsoil_temp_names_yr, Rsoil_temp_names_y_yr, Rsurface_water_names_yr, Rsurface_water_names_y_yr,
+	Rsw_pot_names_yr, Rsw_pot_names_y_yr, RswaBulk_names_yr, RswaBulk_names_y_yr, RswaMatric_names_yr, RswaMatric_names_y_yr, RswcBulk_names_yr, RswcBulk_names_y_yr, Rtemp_names_yr, Rtemp_names_y_yr, Rtransp_names_yr,
+	Rtransp_names_y_yr, RvwcBulk_names_yr, RvwcBulk_names_y_yr, RvwcMatric_names_yr, RvwcMatric_names_y_yr, Rwetdays_names_yr, Rwetdays_names_y_yr, RswpMatric_names_yr, RswpMatric_names_y_yr,
+	Rco2effects_names_y_yr, Rco2effects_names_yr;
+
+	SEXP Ret_names_mo, Ret_names_y_mo, Raet_names_mo, Raet_names_y_mo, Rdeep_drain_names_mo, Rdeep_drain_names_y_mo, Restabs_names_mo, Restabs_names_y_mo, Revap_soil_names_mo, Revap_soil_names_y_mo,
+	Revap_surface_names_mo, Revap_surface_names_y_mo, Rhydred_names_mo, Rhydred_names_y_mo, Rinfiltration_names_mo, Rinfiltration_names_y_mo, Rinterception_names_mo,
+	Rinterception_names_y_mo, Rpercolation_names_mo, Rpercolation_names_y_mo, Rpet_names_mo, Rpet_names_y_mo, Rprecip_names_mo, Rprecip_names_y_mo, Rrunoff_names_mo,
+	Rrunoff_names_y_mo, Rsnowpack_names_mo, Rsnowpack_names_y_mo, Rsoil_temp_names_mo, Rsoil_temp_names_y_mo, Rsurface_water_names_mo, Rsurface_water_names_y_mo,
+	Rsw_pot_names_mo, Rsw_pot_names_y_mo, RswaBulk_names_mo, RswaBulk_names_y_mo, RswaMatric_names_mo, RswaMatric_names_y_mo, RswcBulk_names_mo, RswcBulk_names_y_mo, Rtemp_names_mo, Rtemp_names_y_mo, Rtransp_names_mo,
+	Rtransp_names_y_mo, RvwcBulk_names_mo, RvwcBulk_names_y_mo, RvwcMatric_names_mo, RvwcMatric_names_y_mo, Rwetdays_names_mo, Rwetdays_names_y_mo, RswpMatric_names_mo, RswpMatric_names_y_mo,
+	Rco2effects_names_y_mo, Rco2effects_names_mo;
+
+	SEXP Ret_names_wk, Ret_names_y_wk, Raet_names_wk, Raet_names_y_wk, Rdeep_drain_names_wk, Rdeep_drain_names_y_wk, Restabs_names_wk, Restabs_names_y_wk, Revap_soil_names_wk, Revap_soil_names_y_wk,
+	Revap_surface_names_wk, Revap_surface_names_y_wk, Rhydred_names_wk, Rhydred_names_y_wk, Rinfiltration_names_wk, Rinfiltration_names_y_wk, Rinterception_names_wk,
+	Rinterception_names_y_wk, Rpercolation_names_wk, Rpercolation_names_y_wk, Rpet_names_wk, Rpet_names_y_wk, Rprecip_names_wk, Rprecip_names_y_wk, Rrunoff_names_wk,
+	Rrunoff_names_y_wk, Rsnowpack_names_wk, Rsnowpack_names_y_wk, Rsoil_temp_names_wk, Rsoil_temp_names_y_wk, Rsurface_water_names_wk, Rsurface_water_names_y_wk,
+	Rsw_pot_names_wk, Rsw_pot_names_y_wk, RswaBulk_names_wk, RswaBulk_names_y_wk, RswaMatric_names_wk, RswaMatric_names_y_wk, RswcBulk_names_wk, RswcBulk_names_y_wk, Rtemp_names_wk, Rtemp_names_y_wk, Rtransp_names_wk,
+	Rtransp_names_y_wk, RvwcBulk_names_wk, RvwcBulk_names_y_wk, RvwcMatric_names_wk, RvwcMatric_names_y_wk, Rwetdays_names_wk, Rwetdays_names_y_wk, RswpMatric_names_wk, RswpMatric_names_y_wk,
+	Rco2effects_names_y_wk, Rco2effects_names_wk;
+
+	SEXP Ret_names_dy, Ret_names_y_dy, Raet_names_dy, Raet_names_y_dy, Rdeep_drain_names_dy, Rdeep_drain_names_y_dy, Restabs_names_dy, Restabs_names_y_dy, Revap_soil_names_dy, Revap_soil_names_y_dy,
+	Revap_surface_names_dy, Revap_surface_names_y_dy, Rhydred_names_dy, Rhydred_names_y_dy, Rinfiltration_names_dy, Rinfiltration_names_y_dy, Rinterception_names_dy,
+	Rinterception_names_y_dy, Rpercolation_names_dy, Rpercolation_names_y_dy, Rpet_names_dy, Rpet_names_y_dy, Rprecip_names_dy, Rprecip_names_y_dy, Rrunoff_names_dy,
+	Rrunoff_names_y_dy, Rsnowpack_names_dy, Rsnowpack_names_y_dy, Rsoil_temp_names_dy, Rsoil_temp_names_y_dy, Rsurface_water_names_dy, Rsurface_water_names_y_dy,
+	Rsw_pot_names_dy, Rsw_pot_names_y_dy, RswaBulk_names_dy, RswaBulk_names_y_dy, RswaMatric_names_dy, RswaMatric_names_y_dy, RswcBulk_names_dy, RswcBulk_names_y_dy, Rtemp_names_dy, Rtemp_names_y_dy, Rtransp_names_dy,
+	Rtransp_names_y_dy, RvwcBulk_names_dy, RvwcBulk_names_y_dy, RvwcMatric_names_dy, RvwcMatric_names_y_dy, Rwetdays_names_dy, Rwetdays_names_y_dy, RswpMatric_names_dy, RswpMatric_names_y_dy,
+	Rco2effects_names_y_dy, Rco2effects_names_dy;
+
+	char *Layers_names[] = { "Lyr_1", "Lyr_2", "Lyr_3", "Lyr_4", "Lyr_5", "Lyr_6", "Lyr_7", "Lyr_8", "Lyr_9", "Lyr_10", "Lyr_11", "Lyr_12", "Lyr_13", "Lyr_14", "Lyr_15",
+	                         "Lyr_16", "Lyr_17", "Lyr_18", "Lyr_19", "Lyr_20", "Lyr_21", "Lyr_22", "Lyr_23", "Lyr_24", "Lyr_25", "Lyr_26", "Lyr_27", "Lyr_28", "Lyr_29", "Lyr_30" };
+	char *Cevap_surface_names[] = { "total_evap", "tree_evap", "shrub_evap","forbs_evap", "grass_evap", "litter_evap", "surfaceWater_evap" };
+	char *Chydred_names[] = { "total_", "tree_", "shrub_", "forbs_", "grass_" };
+	char *Cinterception_names[] = { "total", "tree", "shrub", "forbs", "grass", "litter" };
+	char *Cprecip_names[] = { "ppt", "rain", "snow_fall", "snowmelt", "snowloss" };
+	char *Crunoff_names[] = { "total", "ponded", "snowmelt" };
+	char *Csnowpack_names[] = { "snowpackWaterEquivalent_cm", "snowdepth_cm" };
+	char *Ctemp_names[] = { "max_C", "min_C", "avg_C","surfaceTemp_C" };
+	char *Ctransp_names[] = { "transp_total_", "transp_tree_", "transp_shrub_", "transp_forbs_", "transp_grass_" };
+	char Ctemp[50];
+	/****************************************************************************************/
+
+	tLayers = 0;
+	tevapLayers=0;
+
+	for(i=0; i<length(GET_SLOT(GET_SLOT(inputData, install("output")), install("use")));i++) {
+		use[i] = LOGICAL(GET_SLOT(GET_SLOT(inputData, install("output")), install("use")))[i];
+		//pCount+=4;
+	}
+
+	use[28] = 1; // Always have this as an output, because it also holds useful biomass data
+
+	tYears = (INTEGER(GET_SLOT(GET_SLOT(inputData, install("years")), install("EndYear")))[0] - INTEGER(GET_SLOT(GET_SLOT(inputData, install("years")), install("StartYear")))[0] + 1);
+	tLayers = nrows(GET_SLOT(GET_SLOT(inputData, install("soils")), install("Layers")));
+	for(i=0; i<tLayers; i++) {
+		if(REAL(GET_SLOT(GET_SLOT(inputData, install("soils")), install("Layers")))[i + (tLayers) * 3] > 0)
+			tevapLayers++;
+	}
+
+	if(debug) swprintf("tYears: %d, tLayers: %d, tEvapLayers: %d \n", tYears, tLayers, tevapLayers);
+
+	PROTECT(TimeSteps = GET_SLOT(GET_SLOT(inputData, install("output")),install("timePeriods")));
+	useTimeStep = LOGICAL(GET_SLOT(GET_SLOT(inputData, install("output")),install("useTimeStep")))[0];
+	if(useTimeStep) {
+		PROTECT(Periods = GET_SLOT(GET_SLOT(inputData, install("output")),install("timePeriods")));
+		for (i = 0; i < LENGTH(TimeSteps); i++) {
+			switch (INTEGER(TimeSteps)[i]) {
+				case eSW_Day:
+				pDayUse = 1;
+				break;
+				case eSW_Week:
+				pWeekUse = 1;
+				break;
+				case eSW_Month:
+				pMonthUse = 1;
+				break;
+				case eSW_Year:
+				pYearUse = 1;
+				break;
+			}
+		}
+	} else {
+		PROTECT(Periods = GET_SLOT(GET_SLOT(inputData, install("output")),install("period")));
+		for(i=0; i<29; i++) {
+			switch (INTEGER(Periods)[i]) {
+				case eSW_Day:
+				pDayUse = 1;
+				break;
+				case eSW_Week:
+				pWeekUse = 1;
+				break;
+				case eSW_Month:
+				pMonthUse = 1;
+				break;
+				case eSW_Year:
+				pYearUse = 1;
+				break;
+			}
+		}
+	}
+
+	tVegEstabCount = INTEGER(GET_SLOT(GET_SLOT(inputData, install("estab")), install("count")))[0];
+
+	//tVegEstabCount = SW_VegEstab.count;
+
+	yr_nrow = tYears * pYearUse;
+	mo_nrow = tYears * 12 * pMonthUse;
+	wk_nrow = tYears * 53 * pWeekUse;
+	if (pDayUse == 1) {
+		dy_nrow = 0;
+		for (i = INTEGER(GET_SLOT(GET_SLOT(inputData, install("years")), install("StartYear")))[0]; i <= INTEGER(GET_SLOT(GET_SLOT(inputData, install("years")), install("EndYear")))[0]; i++) {
+			if(i==0) {//Need to calculate the starting first day of first year
+				dy_nrow += Time_get_lastdoy_y(i) - INTEGER(GET_SLOT(GET_SLOT(inputData, install("years")), install("FDOFY")))[0] + 1;
+				if(debug) swprintf("Year: %d DAYSINYEAR: %d\n",i,Time_get_lastdoy_y(i) - INTEGER(GET_SLOT(GET_SLOT(inputData, install("years")), install("FDOFY")))[0] + 1);
+			} else if(i==(tYears-1)) {//and last day of last year.
+				dy_nrow += INTEGER(GET_SLOT(GET_SLOT(inputData, install("years")), install("EDOEY")))[0];
+				if(debug) swprintf("Year: %d DAYSINYEAR: %d\n",i,INTEGER(GET_SLOT(GET_SLOT(inputData, install("years")), install("EDOEY")))[0]);
+			} else {
+				dy_nrow += Time_get_lastdoy_y(i);
+				if(debug) swprintf("Year: %d DAYSINYEAR: %d\n",i,Time_get_lastdoy_y(i));
+			}
+		}
+	}
+
+	if(debug) swprintf("Year Rows: %d, Month Rows: %d, Week Rows: %d, Day Rows: %d\n",yr_nrow, mo_nrow, wk_nrow, dy_nrow);
+
+	for(i=0; i<29; i++) {
+		periodUse[i][0]=periodUse[i][1]=periodUse[i][2]=periodUse[i][3]=0;
+		if(useTimeStep) {
+			for(j=0; j<length(Periods); j++) {
+				periodUse[i][INTEGER(Periods)[j]] = 1;
+				//pCount+=3;
+			}
+		} else {
+			periodUse[i][INTEGER(Periods)[i]] = 1;
+			//pCount+=3;
+		}
+	}
+
+	// Number of Columns for outputs
+	Rwthr_columns = 0;
+	Rtemp_columns = 4;
+	Rprecip_columns = 5;
+	Rinfiltration_columns = 1;
+	Rrunoff_columns = 3;
+	RallH2O_columns = 0;
+	RvwcBulk_columns = tLayers;
+	RvwcMatric_columns = tLayers;
+	RswcBulk_columns = tLayers;
+	RswpMatric_columns = tLayers;
+	RswaBulk_columns = tLayers;
+	RswaMatric_columns = tLayers;
+	Rsurface_water_columns = 1;
+	Rtransp_columns = tLayers*5;
+	Revasoil_columns = tevapLayers;
+	Revasurface_columns = 7;
+	Rinterception_columns = 6;	// was 7
+	Rpercolation_columns = tLayers-1;
+	Rhydred_columns = tLayers*5;
+	Ret_columns = 0;
+	Raet_columns = 1;
+	Rpet_columns = 1;
+	Rwetdays_columns = tLayers;
+	Rsnowpack_columns = 2;
+	Rdeedrain_columns = 1;
+	Rsoil_temp_columns = tLayers;
+	Rallveg_columns = 0;
+	Restabs_columns = tVegEstabCount;
+	Rco2effects_columns = 18;
+	PROTECT(swOutput = MAKE_CLASS("swOutput"));
+	PROTECT(swOutput_Object = NEW_OBJECT(swOutput));
+
+	PROTECT(r_dy_nrow = allocVector(INTSXP,1));
+	INTEGER(r_dy_nrow)[0]=dy_nrow;
+	PROTECT(r_wk_nrow = allocVector(INTSXP,1));
+	INTEGER(r_wk_nrow)[0]=wk_nrow;
+	PROTECT(r_mo_nrow = allocVector(INTSXP,1));
+	INTEGER(r_mo_nrow)[0]=mo_nrow;
+	PROTECT(r_yr_nrow = allocVector(INTSXP,1));
+	INTEGER(r_yr_nrow)[0]=yr_nrow;
+
+	SET_SLOT(swOutput_Object, install(cSWoutput_Names[0]), r_yr_nrow);
+	SET_SLOT(swOutput_Object, install(cSWoutput_Names[1]), r_mo_nrow);
+	SET_SLOT(swOutput_Object, install(cSWoutput_Names[2]), r_wk_nrow);
+	SET_SLOT(swOutput_Object, install(cSWoutput_Names[3]), r_dy_nrow);
+
+//KEYS//
+	PROTECT(swOutput_KEY = MAKE_CLASS("swOutput_KEY"));
+
+	pCount+=9;
+	//WTHR - NOTUSED
+	if(use[0]) {
+		if(debug) swprintf("%s\n",cSWoutput_KEY_Titles[0]);
+		PROTECT(swOutput_KEY_WTHR = NEW_OBJECT(swOutput_KEY));
+		PROTECT(r_WTHR_NAME = NEW_STRING(1));
+		SET_STRING_ELT(r_WTHR_NAME, 0, mkChar(cSWoutput_KEY_Titles[0]));
+		SET_SLOT(swOutput_KEY_WTHR, install("Title"), r_WTHR_NAME);
+		if(useTimeStep) {
+			PROTECT(r_WTHR_PERIOD = NEW_INTEGER(length(Periods)));
+			for(i=0; i<length(Periods); i++) {
+				INTEGER(r_WTHR_PERIOD)[i]=INTEGER(Periods)[i];
+			}
+			SET_SLOT(swOutput_KEY_WTHR, install("TimeStep"), r_WTHR_PERIOD);
+			UNPROTECT(1);
+		} else {
+			PROTECT(r_WTHR_PERIOD = NEW_INTEGER(1));
+			INTEGER(r_WTHR_PERIOD)[0]=INTEGER(Periods)[0];
+			SET_SLOT(swOutput_KEY_WTHR, install("TimeStep"), r_WTHR_PERIOD);
+			UNPROTECT(1);
+		}
+		if(periodUse[0][0]) {
+			PROTECT(Rwthr_dy = allocMatrix(REALSXP,dy_nrow,Rwthr_columns));
+			SET_SLOT(swOutput_KEY_WTHR, install("Day"), Rwthr_dy);
+			UNPROTECT(1);
+		}
+		if(periodUse[0][1]) {
+			PROTECT(Rwthr_wk = allocMatrix(REALSXP,wk_nrow,Rwthr_columns));
+			SET_SLOT(swOutput_KEY_WTHR, install("Week"), Rwthr_wk);
+			UNPROTECT(1);
+		}
+		if(periodUse[0][2]) {
+			PROTECT(Rwthr_mo = allocMatrix(REALSXP,mo_nrow,Rwthr_columns));
+			SET_SLOT(swOutput_KEY_WTHR, install("Month"), Rwthr_mo);
+			UNPROTECT(1);
+		}
+		if(periodUse[0][3]) {
+			PROTECT(Rwthr_yr = allocMatrix(REALSXP,yr_nrow,Rwthr_columns));
+			SET_SLOT(swOutput_KEY_WTHR, install("Year"), Rwthr_yr);
+			UNPROTECT(1);
+		}
+		PROTECT(r_WETDAY_COLUMNS = NEW_INTEGER(1));
+		INTEGER(r_WETDAY_COLUMNS)[0]=Rwthr_columns;
+		SET_SLOT(swOutput_KEY_WTHR, install("Columns"), r_WETDAY_COLUMNS);
+		SET_SLOT(swOutput_Object, install(cSWoutput_Names[4]), swOutput_KEY_WTHR);
+		UNPROTECT(3);
+	}
+	//TEMP
+	if(use[1]) {
+		if(debug) swprintf("%s\n",cSWoutput_KEY_Titles[1]);
+		PROTECT(swOutput_KEY_TEMP = NEW_OBJECT(swOutput_KEY));
+		PROTECT(r_TEMP_NAME = NEW_STRING(1));
+		SET_STRING_ELT(r_TEMP_NAME, 0, mkChar(cSWoutput_KEY_Titles[1]));
+		SET_SLOT(swOutput_KEY_TEMP, install("Title"), r_TEMP_NAME);
+		if (useTimeStep) {
+			PROTECT(r_TEMP_PERIOD = NEW_INTEGER(length(Periods)));
+			for(i=0; i<length(Periods); i++)
+				INTEGER(r_TEMP_PERIOD)[i]=INTEGER(Periods)[i];
+			SET_SLOT(swOutput_KEY_TEMP, install("TimeStep"), r_TEMP_PERIOD);
+			UNPROTECT(1);
+		} else {
+			PROTECT(r_TEMP_PERIOD = NEW_INTEGER(1));
+			INTEGER(r_TEMP_PERIOD)[0]=INTEGER(Periods)[1];
+			SET_SLOT(swOutput_KEY_TEMP, install("TimeStep"), r_TEMP_PERIOD);
+			UNPROTECT(1);
+		}
+		if(periodUse[1][0]) {
+			if(debug) swprintf("\tdy\n");
+			PROTECT(Rtemp_dy = allocMatrix(REALSXP, dy_nrow, Rtemp_columns+2));
+			PROTECT(Rtemp_names_dy = allocVector(VECSXP, 2));
+			PROTECT(Rtemp_names_y_dy = allocVector(STRSXP, Rtemp_columns + 2));
+			SET_STRING_ELT(Rtemp_names_y_dy, 0, mkChar("Year"));
+			SET_STRING_ELT(Rtemp_names_y_dy, 1, mkChar("DOY"));
+			for (i = 0; i < Rtemp_columns; i++)
+				SET_STRING_ELT(Rtemp_names_y_dy, i + 2, mkChar(Ctemp_names[i]));
+			SET_VECTOR_ELT(Rtemp_names_dy, 1, Rtemp_names_y_dy);
+			setAttrib(Rtemp_dy, R_DimNamesSymbol, Rtemp_names_dy);
+			SET_SLOT(swOutput_KEY_TEMP, install("Day"), Rtemp_dy);
+			UNPROTECT(3);
+		}
+		if(periodUse[1][1]) {
+			if(debug) swprintf("\twk\n");
+			PROTECT(Rtemp_wk = allocMatrix(REALSXP, wk_nrow, Rtemp_columns+2));
+			PROTECT(Rtemp_names_wk = allocVector(VECSXP, 2));
+			PROTECT(Rtemp_names_y_wk = allocVector(STRSXP, Rtemp_columns + 2));
+			SET_STRING_ELT(Rtemp_names_y_wk, 0, mkChar("Year"));
+			SET_STRING_ELT(Rtemp_names_y_wk, 1, mkChar("Week"));
+			for (i = 0; i < Rtemp_columns; i++)
+				SET_STRING_ELT(Rtemp_names_y_wk, i + 2, mkChar(Ctemp_names[i]));
+			SET_VECTOR_ELT(Rtemp_names_wk, 1, Rtemp_names_y_wk);
+			setAttrib(Rtemp_wk, R_DimNamesSymbol, Rtemp_names_wk);
+			SET_SLOT(swOutput_KEY_TEMP, install("Week"), Rtemp_wk);
+			UNPROTECT(3);
+		}
+		if(periodUse[1][2]) {
+			if(debug) swprintf("\tmo\n");
+			PROTECT(Rtemp_mo = allocMatrix(REALSXP, mo_nrow, Rtemp_columns+2));
+			PROTECT(Rtemp_names_mo = allocVector(VECSXP, 2));
+			PROTECT(Rtemp_names_y_mo = allocVector(STRSXP, Rtemp_columns + 2));
+			SET_STRING_ELT(Rtemp_names_y_mo, 0, mkChar("Year"));
+			SET_STRING_ELT(Rtemp_names_y_mo, 1, mkChar("Month"));
+			for (i = 0; i < Rtemp_columns; i++)
+				SET_STRING_ELT(Rtemp_names_y_mo, i + 2, mkChar(Ctemp_names[i]));
+			SET_VECTOR_ELT(Rtemp_names_mo, 1, Rtemp_names_y_mo);
+			setAttrib(Rtemp_mo, R_DimNamesSymbol, Rtemp_names_mo);
+			SET_SLOT(swOutput_KEY_TEMP, install("Month"), Rtemp_mo);
+			UNPROTECT(3);
+		}
+		if(periodUse[1][3]) {
+			if(debug) swprintf("\tyr\n");
+			PROTECT(Rtemp_yr = allocMatrix(REALSXP, yr_nrow, Rtemp_columns+1));
+			PROTECT(Rtemp_names_yr = allocVector(VECSXP, 2));
+			PROTECT(Rtemp_names_y_yr = allocVector(STRSXP, Rtemp_columns + 1));
+			SET_STRING_ELT(Rtemp_names_y_yr, 0, mkChar("Year"));
+			for (i = 0; i < Rtemp_columns; i++)
+				SET_STRING_ELT(Rtemp_names_y_yr, i + 1, mkChar(Ctemp_names[i]));
+			SET_VECTOR_ELT(Rtemp_names_yr, 1, Rtemp_names_y_yr);
+			setAttrib(Rtemp_yr, R_DimNamesSymbol, Rtemp_names_yr);
+			SET_SLOT(swOutput_KEY_TEMP, install("Year"), Rtemp_yr);
+			UNPROTECT(3);
+		}
+		PROTECT(r_TEMP_COLUMNS = NEW_INTEGER(1));
+		INTEGER(r_TEMP_COLUMNS)[0]=Rtemp_columns;
+		SET_SLOT(swOutput_KEY_TEMP, install("Columns"), r_TEMP_COLUMNS);
+		SET_SLOT(swOutput_Object, install(cSWoutput_Names[5]), swOutput_KEY_TEMP);
+		UNPROTECT(3);
+	}
+	//PRECIP
+	if(use[2]) {
+		if(debug) swprintf("%s\n",cSWoutput_KEY_Titles[2]);
+		PROTECT(swOutput_KEY_PRECIP = NEW_OBJECT(swOutput_KEY));
+		PROTECT(r_PRECIP_NAME = NEW_STRING(1));
+		SET_STRING_ELT(r_PRECIP_NAME, 0, mkChar(cSWoutput_KEY_Titles[2]));
+		SET_SLOT(swOutput_KEY_PRECIP, install("Title"), r_PRECIP_NAME);
+		if (useTimeStep) {
+			PROTECT(r_PRECIP_PERIOD = NEW_INTEGER(length(Periods)));
+			for(i=0; i<length(Periods); i++)
+				INTEGER(r_PRECIP_PERIOD)[i]=INTEGER(Periods)[i];
+			SET_SLOT(swOutput_KEY_PRECIP, install("TimeStep"), r_PRECIP_PERIOD);
+			UNPROTECT(1);
+		} else {
+			PROTECT(r_PRECIP_PERIOD = NEW_INTEGER(1));
+			INTEGER(r_PRECIP_PERIOD)[0]=INTEGER(Periods)[2];
+			SET_SLOT(swOutput_KEY_PRECIP, install("TimeStep"), r_PRECIP_PERIOD);
+			UNPROTECT(1);
+		}
+		if(periodUse[2][0]) {
+			if(debug) swprintf("\tdy\n");
+			PROTECT(Rprecip_dy = allocMatrix(REALSXP, dy_nrow, Rprecip_columns+2));
+			PROTECT(Rprecip_names_dy = allocVector(VECSXP, 2));
+			PROTECT(Rprecip_names_y_dy = allocVector(STRSXP, Rprecip_columns + 2));
+			SET_STRING_ELT(Rprecip_names_y_dy, 0, mkChar("Year"));
+			SET_STRING_ELT(Rprecip_names_y_dy, 1, mkChar("DOY"));
+			for (i = 0; i < Rprecip_columns; i++)
+				SET_STRING_ELT(Rprecip_names_y_dy, i + 2, mkChar(Cprecip_names[i]));
+			SET_VECTOR_ELT(Rprecip_names_dy, 1, Rprecip_names_y_dy); //17
+			setAttrib(Rprecip_dy, R_DimNamesSymbol, Rprecip_names_dy);
+			SET_SLOT(swOutput_KEY_PRECIP, install("Day"), Rprecip_dy);
+			UNPROTECT(3);
+		}
+		if(periodUse[2][1]) {
+			if(debug) swprintf("\twk\n");
+			PROTECT(Rprecip_wk = allocMatrix(REALSXP, wk_nrow, Rprecip_columns+2));
+			PROTECT(Rprecip_names_wk = allocVector(VECSXP, 2));
+			PROTECT(Rprecip_names_y_wk = allocVector(STRSXP, Rprecip_columns + 2));
+			SET_STRING_ELT(Rprecip_names_y_wk, 0, mkChar("Year"));
+			SET_STRING_ELT(Rprecip_names_y_wk, 1, mkChar("Week"));
+			for (i = 0; i < Rprecip_columns; i++)
+				SET_STRING_ELT(Rprecip_names_y_wk, i + 2, mkChar(Cprecip_names[i]));
+			SET_VECTOR_ELT(Rprecip_names_wk, 1, Rprecip_names_y_wk); //17
+			setAttrib(Rprecip_wk, R_DimNamesSymbol, Rprecip_names_wk);
+			SET_SLOT(swOutput_KEY_PRECIP, install("Week"), Rprecip_wk);
+			UNPROTECT(3);
+		}
+		if(periodUse[2][2]) {
+			if(debug) swprintf("\tmo\n");
+			PROTECT(Rprecip_mo = allocMatrix(REALSXP, mo_nrow, Rprecip_columns+2));
+			PROTECT(Rprecip_names_mo = allocVector(VECSXP, 2));
+			PROTECT(Rprecip_names_y_mo = allocVector(STRSXP, Rprecip_columns + 2));
+			SET_STRING_ELT(Rprecip_names_y_mo, 0, mkChar("Year"));
+			SET_STRING_ELT(Rprecip_names_y_mo, 1, mkChar("Month"));
+			for (i = 0; i < Rprecip_columns; i++)
+				SET_STRING_ELT(Rprecip_names_y_mo, i + 2, mkChar(Cprecip_names[i]));
+			SET_VECTOR_ELT(Rprecip_names_mo, 1, Rprecip_names_y_mo); //17
+			setAttrib(Rprecip_mo, R_DimNamesSymbol, Rprecip_names_mo);
+			SET_SLOT(swOutput_KEY_PRECIP, install("Month"), Rprecip_mo);
+			UNPROTECT(3);
+		}
+		if(periodUse[2][3]) {
+			if(debug) swprintf("\tyr\n");
+			PROTECT(Rprecip_yr = allocMatrix(REALSXP, yr_nrow, Rprecip_columns+1));
+			PROTECT(Rprecip_names_yr = allocVector(VECSXP, 2));
+			PROTECT(Rprecip_names_y_yr = allocVector(STRSXP, Rprecip_columns + 1));
+			SET_STRING_ELT(Rprecip_names_y_yr, 0, mkChar("Year"));
+			for (i = 0; i < Rprecip_columns; i++)
+				SET_STRING_ELT(Rprecip_names_y_yr, i + 1, mkChar(Cprecip_names[i]));
+			SET_VECTOR_ELT(Rprecip_names_yr, 1, Rprecip_names_y_yr); //17
+			setAttrib(Rprecip_yr, R_DimNamesSymbol, Rprecip_names_yr);
+			SET_SLOT(swOutput_KEY_PRECIP, install("Year"), Rprecip_yr);
+			UNPROTECT(3);
+		}
+		PROTECT(r_PRECIP_COLUMNS = NEW_INTEGER(1));
+		INTEGER(r_PRECIP_COLUMNS)[0]=Rprecip_columns;
+		SET_SLOT(swOutput_KEY_PRECIP, install("Columns"), r_PRECIP_COLUMNS);
+		SET_SLOT(swOutput_Object, install(cSWoutput_Names[6]), swOutput_KEY_PRECIP);
+		UNPROTECT(3);
+	}
+	//SoilInf
+	if(use[3]) {
+		if(debug) swprintf("%s\n",cSWoutput_KEY_Titles[3]);
+		PROTECT(swOutput_KEY_SOILINFILT = NEW_OBJECT(swOutput_KEY));
+		PROTECT(r_SOILINFILT_NAME = NEW_STRING(1));
+		SET_STRING_ELT(r_SOILINFILT_NAME, 0, mkChar(cSWoutput_KEY_Titles[3]));
+		SET_SLOT(swOutput_KEY_SOILINFILT, install("Title"), r_SOILINFILT_NAME);
+		if (useTimeStep) {
+			PROTECT(r_SOILINFILT_PERIOD = NEW_INTEGER(length(Periods)));
+			for(i=0; i<length(Periods); i++)
+				INTEGER(r_SOILINFILT_PERIOD)[i]=INTEGER(Periods)[i];
+			SET_SLOT(swOutput_KEY_SOILINFILT, install("TimeStep"), r_SOILINFILT_PERIOD);
+			UNPROTECT(1);
+		} else {
+			PROTECT(r_SOILINFILT_PERIOD = NEW_INTEGER(1));
+			INTEGER(r_SOILINFILT_PERIOD)[0]=INTEGER(Periods)[3];
+			SET_SLOT(swOutput_KEY_SOILINFILT, install("TimeStep"), r_SOILINFILT_PERIOD);
+			UNPROTECT(1);
+		}
+		if(periodUse[3][0]) {
+			if(debug) swprintf("\tdy\n");
+			PROTECT(Rinfiltration_dy = allocMatrix(REALSXP, dy_nrow, Rinfiltration_columns+2));
+			PROTECT(Rinfiltration_names_dy = allocVector(VECSXP, 2));
+			PROTECT(Rinfiltration_names_y_dy = allocVector(STRSXP, Rinfiltration_columns + 2));
+			SET_STRING_ELT(Rinfiltration_names_y_dy, 0, mkChar("Year"));
+			SET_STRING_ELT(Rinfiltration_names_y_dy, 1, mkChar("DOY"));
+			SET_STRING_ELT(Rinfiltration_names_y_dy, 2, mkChar("soil_inf"));
+			SET_VECTOR_ELT(Rinfiltration_names_dy, 1, Rinfiltration_names_y_dy);
+			setAttrib(Rinfiltration_dy, R_DimNamesSymbol, Rinfiltration_names_dy);
+			SET_SLOT(swOutput_KEY_SOILINFILT, install("Day"), Rinfiltration_dy);
+			UNPROTECT(3);
+		}
+		if(periodUse[3][1]) {
+			if(debug) swprintf("\twk\n");
+			PROTECT(Rinfiltration_wk = allocMatrix(REALSXP, wk_nrow, Rinfiltration_columns+2));
+			PROTECT(Rinfiltration_names_wk = allocVector(VECSXP, 2));
+			PROTECT(Rinfiltration_names_y_wk = allocVector(STRSXP, Rinfiltration_columns + 2));
+			SET_STRING_ELT(Rinfiltration_names_y_wk, 0, mkChar("Year"));
+			SET_STRING_ELT(Rinfiltration_names_y_wk, 1, mkChar("Week"));
+			SET_STRING_ELT(Rinfiltration_names_y_wk, 2, mkChar("soil_inf"));
+			SET_VECTOR_ELT(Rinfiltration_names_wk, 1, Rinfiltration_names_y_wk);
+			setAttrib(Rinfiltration_wk, R_DimNamesSymbol, Rinfiltration_names_wk);
+			SET_SLOT(swOutput_KEY_SOILINFILT, install("Week"), Rinfiltration_wk);
+			UNPROTECT(3);
+		}
+		if(periodUse[3][2]) {
+			if(debug) swprintf("\tmo\n");
+			PROTECT(Rinfiltration_mo = allocMatrix(REALSXP, mo_nrow, Rinfiltration_columns+2));
+			PROTECT(Rinfiltration_names_mo = allocVector(VECSXP, 2));
+			PROTECT(Rinfiltration_names_y_mo = allocVector(STRSXP, Rinfiltration_columns + 2));
+			SET_STRING_ELT(Rinfiltration_names_y_mo, 0, mkChar("Year"));
+			SET_STRING_ELT(Rinfiltration_names_y_mo, 1, mkChar("Month"));
+			SET_STRING_ELT(Rinfiltration_names_y_mo, 2, mkChar("soil_inf"));
+			SET_VECTOR_ELT(Rinfiltration_names_mo, 1, Rinfiltration_names_y_mo);
+			setAttrib(Rinfiltration_mo, R_DimNamesSymbol, Rinfiltration_names_mo);
+			SET_SLOT(swOutput_KEY_SOILINFILT, install("Month"), Rinfiltration_mo);
+			UNPROTECT(3);
+		}
+		if(periodUse[3][3]) {
+			if(debug) swprintf("\tyr\n");
+			PROTECT(Rinfiltration_yr = allocMatrix(REALSXP, yr_nrow, Rinfiltration_columns+1));
+			PROTECT(Rinfiltration_names_yr = allocVector(VECSXP, 2));
+			PROTECT(Rinfiltration_names_y_yr = allocVector(STRSXP, Rinfiltration_columns + 1));
+			SET_STRING_ELT(Rinfiltration_names_y_yr, 0, mkChar("Year"));
+			SET_STRING_ELT(Rinfiltration_names_y_yr, 1, mkChar("soil_inf"));
+			SET_VECTOR_ELT(Rinfiltration_names_yr, 1, Rinfiltration_names_y_yr);
+			setAttrib(Rinfiltration_yr, R_DimNamesSymbol, Rinfiltration_names_yr);
+			SET_SLOT(swOutput_KEY_SOILINFILT, install("Year"), Rinfiltration_yr);
+			UNPROTECT(3);
+		}
+		PROTECT(r_SOILINFILT_COLUMNS = NEW_INTEGER(1));
+		INTEGER(r_SOILINFILT_COLUMNS)[0]=Rinfiltration_columns;
+		SET_SLOT(swOutput_KEY_SOILINFILT, install("Columns"), r_SOILINFILT_COLUMNS);
+		SET_SLOT(swOutput_Object, install(cSWoutput_Names[7]), swOutput_KEY_SOILINFILT);
+		UNPROTECT(3);
+	}
+	//Runoff
+	if(use[4]) {
+		if(debug) swprintf("%s\n",cSWoutput_KEY_Titles[4]);
+		PROTECT(swOutput_KEY_RUNOFF = NEW_OBJECT(swOutput_KEY));
+		PROTECT(r_RUNOFF_NAME = NEW_STRING(1));
+		SET_STRING_ELT(r_RUNOFF_NAME, 0, mkChar(cSWoutput_KEY_Titles[4]));
+		SET_SLOT(swOutput_KEY_RUNOFF, install("Title"), r_RUNOFF_NAME);
+		if (useTimeStep) {
+			PROTECT(r_RUNOFF_PERIOD = NEW_INTEGER(length(Periods)));
+			for(i=0; i<length(Periods); i++)
+				INTEGER(r_RUNOFF_PERIOD)[i]=INTEGER(Periods)[i];
+			SET_SLOT(swOutput_KEY_RUNOFF, install("TimeStep"), r_RUNOFF_PERIOD);
+			UNPROTECT(1);
+		} else {
+			PROTECT(r_RUNOFF_PERIOD = NEW_INTEGER(1));
+			INTEGER(r_RUNOFF_PERIOD)[0]=INTEGER(Periods)[4];
+			SET_SLOT(swOutput_KEY_RUNOFF, install("TimeStep"), r_RUNOFF_PERIOD);
+			UNPROTECT(1);
+		}
+		if(periodUse[4][0]) {
+			if(debug) swprintf("\tdy\n");
+			PROTECT(Rrunoff_dy = allocMatrix(REALSXP, dy_nrow, Rrunoff_columns+2));
+			PROTECT(Rrunoff_names_dy = allocVector(VECSXP, 2));
+			PROTECT(Rrunoff_names_y_dy = allocVector(STRSXP, Rrunoff_columns + 2));
+			SET_STRING_ELT(Rrunoff_names_y_dy, 0, mkChar("Year"));
+			SET_STRING_ELT(Rrunoff_names_y_dy, 1, mkChar("DOY"));
+			for (i = 0; i < Rrunoff_columns; i++)
+				SET_STRING_ELT(Rrunoff_names_y_dy, i + 2, mkChar(Crunoff_names[i]));
+			SET_VECTOR_ELT(Rrunoff_names_dy, 1, Rrunoff_names_y_dy);
+			setAttrib(Rrunoff_dy, R_DimNamesSymbol, Rrunoff_names_dy);
+			SET_SLOT(swOutput_KEY_RUNOFF, install("Day"), Rrunoff_dy);
+			UNPROTECT(3);
+		}
+		if(periodUse[4][1]) {
+			if(debug) swprintf("\twk\n");
+			PROTECT(Rrunoff_wk = allocMatrix(REALSXP, wk_nrow, Rrunoff_columns+2));
+			PROTECT(Rrunoff_names_wk = allocVector(VECSXP, 2));
+			PROTECT(Rrunoff_names_y_wk = allocVector(STRSXP, Rrunoff_columns + 2));
+			SET_STRING_ELT(Rrunoff_names_y_wk, 0, mkChar("Year"));
+			SET_STRING_ELT(Rrunoff_names_y_wk, 1, mkChar("Week"));
+			for (i = 0; i < Rrunoff_columns; i++)
+				SET_STRING_ELT(Rrunoff_names_y_wk, i + 2, mkChar(Crunoff_names[i]));
+			SET_VECTOR_ELT(Rrunoff_names_wk, 1, Rrunoff_names_y_wk);
+			setAttrib(Rrunoff_wk, R_DimNamesSymbol, Rrunoff_names_wk);
+			SET_SLOT(swOutput_KEY_RUNOFF, install("Week"), Rrunoff_wk);
+			UNPROTECT(3);
+		}
+		if(periodUse[4][2]) {
+			if(debug) swprintf("\tmo\n");
+			PROTECT(Rrunoff_mo = allocMatrix(REALSXP, mo_nrow, Rrunoff_columns+2));
+			PROTECT(Rrunoff_names_mo = allocVector(VECSXP, 2));
+			PROTECT(Rrunoff_names_y_mo = allocVector(STRSXP, Rrunoff_columns + 2));
+			SET_STRING_ELT(Rrunoff_names_y_mo, 0, mkChar("Year"));
+			SET_STRING_ELT(Rrunoff_names_y_mo, 1, mkChar("Month"));
+			for (i = 0; i < Rrunoff_columns; i++)
+				SET_STRING_ELT(Rrunoff_names_y_mo, i + 2, mkChar(Crunoff_names[i]));
+			SET_VECTOR_ELT(Rrunoff_names_mo, 1, Rrunoff_names_y_mo);
+			setAttrib(Rrunoff_mo, R_DimNamesSymbol, Rrunoff_names_mo);
+			SET_SLOT(swOutput_KEY_RUNOFF, install("Month"), Rrunoff_mo);
+			UNPROTECT(3);
+		}
+		if(periodUse[4][3]) {
+			if(debug) swprintf("\tyr\n");
+			PROTECT(Rrunoff_yr = allocMatrix(REALSXP, yr_nrow, Rrunoff_columns+1));
+			PROTECT(Rrunoff_names_yr = allocVector(VECSXP, 2));
+			PROTECT(Rrunoff_names_y_yr = allocVector(STRSXP, Rrunoff_columns + 1));
+			SET_STRING_ELT(Rrunoff_names_y_yr, 0, mkChar("Year"));
+			for (i = 0; i < Rrunoff_columns; i++)
+				SET_STRING_ELT(Rrunoff_names_y_yr, i + 1, mkChar(Crunoff_names[i]));
+			SET_VECTOR_ELT(Rrunoff_names_yr, 1, Rrunoff_names_y_yr);
+			setAttrib(Rrunoff_yr, R_DimNamesSymbol, Rrunoff_names_yr);
+			SET_SLOT(swOutput_KEY_RUNOFF, install("Year"), Rrunoff_yr);
+			UNPROTECT(3);
+		}
+		PROTECT(r_RUNOFF_COLUMNS = NEW_INTEGER(1));
+		INTEGER(r_RUNOFF_COLUMNS)[0]=Rrunoff_columns;
+		SET_SLOT(swOutput_KEY_RUNOFF, install("Columns"), r_RUNOFF_COLUMNS);
+		SET_SLOT(swOutput_Object, install(cSWoutput_Names[8]), swOutput_KEY_RUNOFF);
+		UNPROTECT(3);
+	}
+	//AllH2O - NOT USED
+	if(use[5]) {
+		if(debug) swprintf("%s\n",cSWoutput_KEY_Titles[5]);
+		PROTECT(swOutput_KEY_ALLH2O = NEW_OBJECT(swOutput_KEY));
+		PROTECT(r_ALLH2O_NAME = NEW_STRING(1));
+		SET_STRING_ELT(r_ALLH2O_NAME, 0, mkChar(cSWoutput_KEY_Titles[5]));
+		SET_SLOT(swOutput_KEY_ALLH2O, install("Title"), r_ALLH2O_NAME);
+		if (useTimeStep) {
+			PROTECT(r_ALLH2O_PERIOD = NEW_INTEGER(length(Periods)));
+			for(i=0; i<length(Periods); i++)
+				INTEGER(r_ALLH2O_PERIOD)[i]=INTEGER(Periods)[i];
+			SET_SLOT(swOutput_KEY_ALLH2O, install("TimeStep"), r_ALLH2O_PERIOD);
+			UNPROTECT(1);
+		} else {
+			PROTECT(r_ALLH2O_PERIOD = NEW_INTEGER(1));
+			INTEGER(r_ALLH2O_PERIOD)[0]=INTEGER(Periods)[5];
+			SET_SLOT(swOutput_KEY_ALLH2O, install("TimeStep"), r_ALLH2O_PERIOD);
+			UNPROTECT(1);
+		}
+		if(periodUse[5][0]) {
+			PROTECT(RallH2O_dy = allocMatrix(REALSXP, dy_nrow, RallH2O_columns+2));
+			SET_SLOT(swOutput_KEY_ALLH2O, install("Day"), RallH2O_dy);
+			UNPROTECT(1);
+		}
+		if(periodUse[5][1]) {
+			PROTECT(RallH2O_wk = allocMatrix(REALSXP, wk_nrow, RallH2O_columns+2));
+			SET_SLOT(swOutput_KEY_ALLH2O, install("Week"), RallH2O_wk);
+			UNPROTECT(1);
+		}
+		if(periodUse[5][2]) {
+			PROTECT(RallH2O_mo = allocMatrix(REALSXP, mo_nrow, RallH2O_columns+2));
+			SET_SLOT(swOutput_KEY_ALLH2O, install("Month"), RallH2O_mo);
+			UNPROTECT(1);
+		}
+		if(periodUse[5][3]) {
+			PROTECT(RallH2O_yr = allocMatrix(REALSXP, yr_nrow, RallH2O_columns+1));
+			SET_SLOT(swOutput_KEY_ALLH2O, install("Year"), RallH2O_yr);
+			UNPROTECT(1);
+		}
+		PROTECT(r_ALLH2O_COLUMNS = NEW_INTEGER(1));
+		INTEGER(r_ALLH2O_COLUMNS)[0]=RallH2O_columns;
+		SET_SLOT(swOutput_KEY_ALLH2O, install("Columns"), r_ALLH2O_COLUMNS);
+		SET_SLOT(swOutput_Object, install(cSWoutput_Names[9]), swOutput_KEY_ALLH2O);
+		UNPROTECT(3);
+	}
+	//VWCBulk
+	if(use[6]) {
+		if(debug) swprintf("%s\n",cSWoutput_KEY_Titles[6]);
+		PROTECT(swOutput_KEY_VWCBULK = NEW_OBJECT(swOutput_KEY));
+		PROTECT(r_VWCBULK_NAME = NEW_STRING(1));
+		SET_STRING_ELT(r_VWCBULK_NAME, 0, mkChar(cSWoutput_KEY_Titles[6]));
+		SET_SLOT(swOutput_KEY_VWCBULK, install("Title"), r_VWCBULK_NAME);
+		if (useTimeStep) {
+			PROTECT(r_VWCBULK_PERIOD = NEW_INTEGER(length(Periods)));
+			for(i=0; i<length(Periods); i++)
+				INTEGER(r_VWCBULK_PERIOD)[i]=INTEGER(Periods)[i];
+			SET_SLOT(swOutput_KEY_VWCBULK, install("TimeStep"), r_VWCBULK_PERIOD);
+			UNPROTECT(1);
+		} else {
+			PROTECT(r_VWCBULK_PERIOD = NEW_INTEGER(1));
+			INTEGER(r_VWCBULK_PERIOD)[0]=INTEGER(Periods)[6];
+			SET_SLOT(swOutput_KEY_VWCBULK, install("TimeStep"), r_VWCBULK_PERIOD);
+			UNPROTECT(1);
+		}
+		if(periodUse[6][0]) {
+			if(debug) swprintf("\tdy\n");
+			PROTECT(RvwcBulk_dy = allocMatrix(REALSXP, dy_nrow, RvwcBulk_columns+2));
+			PROTECT(RvwcBulk_names_dy = allocVector(VECSXP, 2));
+			PROTECT(RvwcBulk_names_y_dy = allocVector(STRSXP, RvwcBulk_columns + 2));
+			SET_STRING_ELT(RvwcBulk_names_y_dy, 0, mkChar("Year"));
+			SET_STRING_ELT(RvwcBulk_names_y_dy, 1, mkChar("DOY"));
+			for (i = 0; i < tLayers; i++)
+				SET_STRING_ELT(RvwcBulk_names_y_dy, i + 2, mkChar(Layers_names[i]));
+			SET_VECTOR_ELT(RvwcBulk_names_dy, 1, RvwcBulk_names_y_dy);
+			setAttrib(RvwcBulk_dy, R_DimNamesSymbol, RvwcBulk_names_dy);
+			SET_SLOT(swOutput_KEY_VWCBULK, install("Day"), RvwcBulk_dy);
+			UNPROTECT(3);
+		}
+		if(periodUse[6][1]) {
+			if(debug) swprintf("\twk\n");
+			PROTECT(RvwcBulk_wk = allocMatrix(REALSXP, wk_nrow, RvwcBulk_columns+2));
+			PROTECT(RvwcBulk_names_wk = allocVector(VECSXP, 2));
+			PROTECT(RvwcBulk_names_y_wk = allocVector(STRSXP, RvwcBulk_columns + 2));
+			SET_STRING_ELT(RvwcBulk_names_y_wk, 0, mkChar("Year"));
+			SET_STRING_ELT(RvwcBulk_names_y_wk, 1, mkChar("Week"));
+			for (i = 0; i < tLayers; i++)
+				SET_STRING_ELT(RvwcBulk_names_y_wk, i + 2, mkChar(Layers_names[i]));
+			SET_VECTOR_ELT(RvwcBulk_names_wk, 1, RvwcBulk_names_y_wk);
+			setAttrib(RvwcBulk_wk, R_DimNamesSymbol, RvwcBulk_names_wk);
+			SET_SLOT(swOutput_KEY_VWCBULK, install("Week"), RvwcBulk_wk);
+			UNPROTECT(3);
+		}
+		if(periodUse[6][2]) {
+			if(debug) swprintf("\tmo\n");
+			PROTECT(RvwcBulk_mo = allocMatrix(REALSXP, mo_nrow, RvwcBulk_columns+2));
+			PROTECT(RvwcBulk_names_mo = allocVector(VECSXP, 2));
+			PROTECT(RvwcBulk_names_y_mo = allocVector(STRSXP, RvwcBulk_columns + 2));
+			SET_STRING_ELT(RvwcBulk_names_y_mo, 0, mkChar("Year"));
+			SET_STRING_ELT(RvwcBulk_names_y_mo, 1, mkChar("Month"));
+			for (i = 0; i < tLayers; i++)
+				SET_STRING_ELT(RvwcBulk_names_y_mo, i + 2, mkChar(Layers_names[i]));
+			SET_VECTOR_ELT(RvwcBulk_names_mo, 1, RvwcBulk_names_y_mo);
+			setAttrib(RvwcBulk_mo, R_DimNamesSymbol, RvwcBulk_names_mo);
+			SET_SLOT(swOutput_KEY_VWCBULK, install("Month"), RvwcBulk_mo);
+			UNPROTECT(3);
+		}
+		if(periodUse[6][3]) {
+			if(debug) swprintf("\tyr\n");
+			PROTECT(RvwcBulk_yr = allocMatrix(REALSXP, yr_nrow, RvwcBulk_columns+1));
+			PROTECT(RvwcBulk_names_yr = allocVector(VECSXP, 2));
+			PROTECT(RvwcBulk_names_y_yr = allocVector(STRSXP, RvwcBulk_columns + 1));
+			SET_STRING_ELT(RvwcBulk_names_y_yr, 0, mkChar("Year"));
+			for (i = 0; i < tLayers; i++)
+				SET_STRING_ELT(RvwcBulk_names_y_yr, i + 1, mkChar(Layers_names[i]));
+			SET_VECTOR_ELT(RvwcBulk_names_yr, 1, RvwcBulk_names_y_yr);
+			setAttrib(RvwcBulk_yr, R_DimNamesSymbol, RvwcBulk_names_yr);
+			SET_SLOT(swOutput_KEY_VWCBULK, install("Year"), RvwcBulk_yr);
+			UNPROTECT(3);
+		}
+		PROTECT(r_VWCBULK_COLUMNS = NEW_INTEGER(1));
+		INTEGER(r_VWCBULK_COLUMNS)[0]=RvwcBulk_columns;
+		SET_SLOT(swOutput_KEY_VWCBULK, install("Columns"), r_VWCBULK_COLUMNS);
+		SET_SLOT(swOutput_Object, install(cSWoutput_Names[10]), swOutput_KEY_VWCBULK);
+		UNPROTECT(3);
+	}
+	//VWCMatrix
+	if(use[7]) {
+		if(debug) swprintf("%s\n",cSWoutput_KEY_Titles[7]);
+		PROTECT(swOutput_KEY_VWCMATRIC = NEW_OBJECT(swOutput_KEY));
+		PROTECT(r_VWCMATRIC_NAME = NEW_STRING(1));
+		SET_STRING_ELT(r_VWCMATRIC_NAME, 0, mkChar(cSWoutput_KEY_Titles[7]));
+		SET_SLOT(swOutput_KEY_VWCMATRIC, install("Title"), r_VWCMATRIC_NAME);
+		if (useTimeStep) {
+			PROTECT(r_VWCMATRIC_PERIOD = NEW_INTEGER(length(Periods)));
+			for(i=0; i<length(Periods); i++)
+				INTEGER(r_VWCMATRIC_PERIOD)[i]=INTEGER(Periods)[i];
+			SET_SLOT(swOutput_KEY_VWCMATRIC, install("TimeStep"), r_VWCMATRIC_PERIOD);
+			UNPROTECT(1);
+		} else {
+			PROTECT(r_VWCMATRIC_PERIOD = NEW_INTEGER(1));
+			INTEGER(r_VWCMATRIC_PERIOD)[0]=INTEGER(Periods)[7];
+			SET_SLOT(swOutput_KEY_VWCMATRIC, install("TimeStep"), r_VWCMATRIC_PERIOD);
+			UNPROTECT(1);
+		}
+		if(periodUse[7][0]) {
+			if(debug) swprintf("\tdy\n");
+			PROTECT(RvwcMatric_dy = allocMatrix(REALSXP, dy_nrow, RvwcMatric_columns+2));
+			PROTECT(RvwcMatric_names_dy = allocVector(VECSXP, 2));
+			PROTECT(RvwcMatric_names_y_dy = allocVector(STRSXP, RvwcMatric_columns + 2));
+			SET_STRING_ELT(RvwcMatric_names_y_dy, 0, mkChar("Year"));
+			SET_STRING_ELT(RvwcMatric_names_y_dy, 1, mkChar("DOY"));
+			for (i = 0; i < tLayers; i++)
+				SET_STRING_ELT(RvwcMatric_names_y_dy, i + 2, mkChar(Layers_names[i]));
+			SET_VECTOR_ELT(RvwcMatric_names_dy, 1, RvwcMatric_names_y_dy);
+			setAttrib(RvwcMatric_dy, R_DimNamesSymbol, RvwcMatric_names_dy);
+			SET_SLOT(swOutput_KEY_VWCMATRIC, install("Day"), RvwcMatric_dy);
+			UNPROTECT(3);
+		}
+		if(periodUse[7][1]) {
+			if(debug) swprintf("\twk\n");
+			PROTECT(RvwcMatric_wk = allocMatrix(REALSXP, wk_nrow, RvwcMatric_columns+2));
+			PROTECT(RvwcMatric_names_wk = allocVector(VECSXP, 2));
+			PROTECT(RvwcMatric_names_y_wk = allocVector(STRSXP, RvwcMatric_columns + 2));
+			SET_STRING_ELT(RvwcMatric_names_y_wk, 0, mkChar("Year"));
+			SET_STRING_ELT(RvwcMatric_names_y_wk, 1, mkChar("Week"));
+			for (i = 0; i < tLayers; i++)
+				SET_STRING_ELT(RvwcMatric_names_y_wk, i + 2, mkChar(Layers_names[i]));
+			SET_VECTOR_ELT(RvwcMatric_names_wk, 1, RvwcMatric_names_y_wk);
+			setAttrib(RvwcMatric_wk, R_DimNamesSymbol, RvwcMatric_names_wk);
+			SET_SLOT(swOutput_KEY_VWCMATRIC, install("Week"), RvwcMatric_wk);
+			UNPROTECT(3);
+		}
+		if(periodUse[7][2]) {
+			if(debug) swprintf("\tmo\n");
+			PROTECT(RvwcMatric_mo = allocMatrix(REALSXP, mo_nrow, RvwcMatric_columns+2));
+			PROTECT(RvwcMatric_names_mo = allocVector(VECSXP, 2));
+			PROTECT(RvwcMatric_names_y_mo = allocVector(STRSXP, RvwcMatric_columns + 2));
+			SET_STRING_ELT(RvwcMatric_names_y_mo, 0, mkChar("Year"));
+			SET_STRING_ELT(RvwcMatric_names_y_mo, 1, mkChar("Month"));
+			for (i = 0; i < tLayers; i++)
+				SET_STRING_ELT(RvwcMatric_names_y_mo, i + 2, mkChar(Layers_names[i]));
+			SET_VECTOR_ELT(RvwcMatric_names_mo, 1, RvwcMatric_names_y_mo);
+			setAttrib(RvwcMatric_mo, R_DimNamesSymbol, RvwcMatric_names_mo);
+			SET_SLOT(swOutput_KEY_VWCMATRIC, install("Month"), RvwcMatric_mo);
+			UNPROTECT(3);
+		}
+		if(periodUse[7][3]) {
+			if(debug) swprintf("\tyr\n");
+			PROTECT(RvwcMatric_yr = allocMatrix(REALSXP, yr_nrow, RvwcMatric_columns+1));
+			PROTECT(RvwcMatric_names_yr = allocVector(VECSXP, 2));
+			PROTECT(RvwcMatric_names_y_yr = allocVector(STRSXP, RvwcMatric_columns + 1));
+			SET_STRING_ELT(RvwcMatric_names_y_yr, 0, mkChar("Year"));
+			for (i = 0; i < tLayers; i++)
+				SET_STRING_ELT(RvwcMatric_names_y_yr, i + 1, mkChar(Layers_names[i]));
+			SET_VECTOR_ELT(RvwcMatric_names_yr, 1, RvwcMatric_names_y_yr);
+			setAttrib(RvwcMatric_yr, R_DimNamesSymbol, RvwcMatric_names_yr);
+			SET_SLOT(swOutput_KEY_VWCMATRIC, install("Year"), RvwcMatric_yr);
+			UNPROTECT(3);
+		}
+		PROTECT(r_VWCMATRIC_COLUMNS = NEW_INTEGER(1));
+		INTEGER(r_VWCMATRIC_COLUMNS)[0]=RvwcMatric_columns;
+		SET_SLOT(swOutput_KEY_VWCMATRIC, install("Columns"), r_VWCMATRIC_COLUMNS);
+		SET_SLOT(swOutput_Object, install(cSWoutput_Names[11]), swOutput_KEY_VWCMATRIC);
+		UNPROTECT(3);
+	}
+	//SWCBulk
+	if(use[8]) {
+		if(debug) swprintf("%s\n",cSWoutput_KEY_Titles[8]);
+		PROTECT(swOutput_KEY_SWCBULK = NEW_OBJECT(swOutput_KEY));
+		PROTECT(r_SWCBULK_NAME = NEW_STRING(1));
+		SET_STRING_ELT(r_SWCBULK_NAME, 0, mkChar(cSWoutput_KEY_Titles[8]));
+		SET_SLOT(swOutput_KEY_SWCBULK, install("Title"), r_SWCBULK_NAME);
+		if (useTimeStep) {
+			PROTECT(r_SWCBULK_PERIOD = NEW_INTEGER(length(Periods)));
+			for(i=0; i<length(Periods); i++)
+				INTEGER(r_SWCBULK_PERIOD)[i]=INTEGER(Periods)[i];
+			SET_SLOT(swOutput_KEY_SWCBULK, install("TimeStep"), r_SWCBULK_PERIOD);
+			UNPROTECT(1);
+		} else {
+			PROTECT(r_SWCBULK_PERIOD = NEW_INTEGER(1));
+			INTEGER(r_SWCBULK_PERIOD)[0]=INTEGER(Periods)[8];
+			SET_SLOT(swOutput_KEY_SWCBULK, install("TimeStep"), r_SWCBULK_PERIOD);
+			UNPROTECT(1);
+		}
+		if(periodUse[8][0]) {
+			if(debug) swprintf("\tdy\n");
+			PROTECT(RswcBulk_dy = allocMatrix(REALSXP, dy_nrow, RswcBulk_columns+2));
+			PROTECT(RswcBulk_names_dy = allocVector(VECSXP, 2));
+			PROTECT(RswcBulk_names_y_dy = allocVector(STRSXP, RswcBulk_columns + 2));
+			SET_STRING_ELT(RswcBulk_names_y_dy, 0, mkChar("Year"));
+			SET_STRING_ELT(RswcBulk_names_y_dy, 1, mkChar("DOY"));
+			for (i = 0; i < tLayers; i++)
+				SET_STRING_ELT(RswcBulk_names_y_dy, i + 2, mkChar(Layers_names[i]));
+			SET_VECTOR_ELT(RswcBulk_names_dy, 1, RswcBulk_names_y_dy);
+			setAttrib(RswcBulk_dy, R_DimNamesSymbol, RswcBulk_names_dy);
+			SET_SLOT(swOutput_KEY_SWCBULK, install("Day"), RswcBulk_dy);
+			UNPROTECT(3);
+		}
+		if(periodUse[8][1]) {
+			if(debug) swprintf("\twk\n");
+			PROTECT(RswcBulk_wk = allocMatrix(REALSXP, wk_nrow, RswcBulk_columns+2));
+			PROTECT(RswcBulk_names_wk = allocVector(VECSXP, 2));
+			PROTECT(RswcBulk_names_y_wk = allocVector(STRSXP, RswcBulk_columns + 2));
+			SET_STRING_ELT(RswcBulk_names_y_wk, 0, mkChar("Year"));
+			SET_STRING_ELT(RswcBulk_names_y_wk, 1, mkChar("Week"));
+			for (i = 0; i < tLayers; i++)
+				SET_STRING_ELT(RswcBulk_names_y_wk, i + 2, mkChar(Layers_names[i]));
+			SET_VECTOR_ELT(RswcBulk_names_wk, 1, RswcBulk_names_y_wk);
+			setAttrib(RswcBulk_wk, R_DimNamesSymbol, RswcBulk_names_wk);
+			SET_SLOT(swOutput_KEY_SWCBULK, install("Week"), RswcBulk_wk);
+			UNPROTECT(3);
+		}
+		if(periodUse[8][2]) {
+			if(debug) swprintf("\tmo\n");
+			PROTECT(RswcBulk_mo = allocMatrix(REALSXP, mo_nrow, RswcBulk_columns+2));
+			PROTECT(RswcBulk_names_mo = allocVector(VECSXP, 2));
+			PROTECT(RswcBulk_names_y_mo = allocVector(STRSXP, RswcBulk_columns + 2));
+			SET_STRING_ELT(RswcBulk_names_y_mo, 0, mkChar("Year"));
+			SET_STRING_ELT(RswcBulk_names_y_mo, 1, mkChar("Month"));
+			for (i = 0; i < tLayers; i++)
+				SET_STRING_ELT(RswcBulk_names_y_mo, i + 2, mkChar(Layers_names[i]));
+			SET_VECTOR_ELT(RswcBulk_names_mo, 1, RswcBulk_names_y_mo);
+			setAttrib(RswcBulk_mo, R_DimNamesSymbol, RswcBulk_names_mo);
+			SET_SLOT(swOutput_KEY_SWCBULK, install("Month"), RswcBulk_mo);
+			UNPROTECT(3);
+		}
+		if(periodUse[8][3]) {
+			if(debug) swprintf("\tyr\n");
+			PROTECT(RswcBulk_yr = allocMatrix(REALSXP, yr_nrow, RswcBulk_columns+1));
+			PROTECT(RswcBulk_names_yr = allocVector(VECSXP, 2));
+			PROTECT(RswcBulk_names_y_yr = allocVector(STRSXP, RswcBulk_columns + 1));
+			SET_STRING_ELT(RswcBulk_names_y_yr, 0, mkChar("Year"));
+			for (i = 0; i < tLayers; i++)
+				SET_STRING_ELT(RswcBulk_names_y_yr, i + 1, mkChar(Layers_names[i]));
+			SET_VECTOR_ELT(RswcBulk_names_yr, 1, RswcBulk_names_y_yr);
+			setAttrib(RswcBulk_yr, R_DimNamesSymbol, RswcBulk_names_yr);
+			SET_SLOT(swOutput_KEY_SWCBULK, install("Year"), RswcBulk_yr);
+			UNPROTECT(3);
+		}
+		PROTECT(r_SWCBULK_COLUMNS = NEW_INTEGER(1));
+		INTEGER(r_SWCBULK_COLUMNS)[0]=RswcBulk_columns;
+		SET_SLOT(swOutput_KEY_SWCBULK, install("Columns"), r_SWCBULK_COLUMNS);
+		SET_SLOT(swOutput_Object, install(cSWoutput_Names[12]), swOutput_KEY_SWCBULK);
+		UNPROTECT(3);
+	}
+	//SWABULK
+	if(use[9]) {
+		if(debug) swprintf("%s\n",cSWoutput_KEY_Titles[9]);
+		PROTECT(swOutput_KEY_SWABULK = NEW_OBJECT(swOutput_KEY));
+		PROTECT(r_SWABULK_NAME = NEW_STRING(1));
+		SET_STRING_ELT(r_SWABULK_NAME, 0, mkChar(cSWoutput_KEY_Titles[9]));
+		SET_SLOT(swOutput_KEY_SWABULK, install("Title"), r_SWABULK_NAME);
+		if (useTimeStep) {
+			PROTECT(r_SWABULK_PERIOD = NEW_INTEGER(length(Periods)));
+			for(i=0; i<length(Periods); i++)
+				INTEGER(r_SWABULK_PERIOD)[i]=INTEGER(Periods)[i];
+			SET_SLOT(swOutput_KEY_SWABULK, install("TimeStep"), r_SWABULK_PERIOD);
+			UNPROTECT(1);
+		} else {
+			PROTECT(r_SWABULK_PERIOD = NEW_INTEGER(1));
+			INTEGER(r_SWABULK_PERIOD)[0]=INTEGER(Periods)[10];
+			SET_SLOT(swOutput_KEY_SWABULK, install("TimeStep"), r_SWABULK_PERIOD);
+			UNPROTECT(1);
+		}
+		if(periodUse[9][0]) {
+			if(debug) swprintf("\tdy\n");
+			PROTECT(RswaBulk_dy = allocMatrix(REALSXP, dy_nrow, RswaBulk_columns+2));
+			PROTECT(RswaBulk_names_dy = allocVector(VECSXP, 2));
+			PROTECT(RswaBulk_names_y_dy = allocVector(STRSXP, RswaBulk_columns + 2));
+			SET_STRING_ELT(RswaBulk_names_y_dy, 0, mkChar("Year"));
+			SET_STRING_ELT(RswaBulk_names_y_dy, 1, mkChar("DOY"));
+			for (i = 0; i < tLayers; i++)
+				SET_STRING_ELT(RswaBulk_names_y_dy, i + 2, mkChar(Layers_names[i]));
+			SET_VECTOR_ELT(RswaBulk_names_dy, 1, RswaBulk_names_y_dy);
+			setAttrib(RswaBulk_dy, R_DimNamesSymbol, RswaBulk_names_dy);
+			SET_SLOT(swOutput_KEY_SWABULK, install("Day"), RswaBulk_dy);
+			UNPROTECT(3);
+		}
+		if(periodUse[9][1]) {
+			if(debug) swprintf("\twk\n");
+			PROTECT(RswaBulk_wk = allocMatrix(REALSXP, wk_nrow, RswaBulk_columns+2));
+			PROTECT(RswaBulk_names_wk = allocVector(VECSXP, 2));
+			PROTECT(RswaBulk_names_y_wk = allocVector(STRSXP, RswaBulk_columns + 2));
+			SET_STRING_ELT(RswaBulk_names_y_wk, 0, mkChar("Year"));
+			SET_STRING_ELT(RswaBulk_names_y_wk, 1, mkChar("Week"));
+			for (i = 0; i < tLayers; i++)
+				SET_STRING_ELT(RswaBulk_names_y_wk, i + 2, mkChar(Layers_names[i]));
+			SET_VECTOR_ELT(RswaBulk_names_wk, 1, RswaBulk_names_y_wk);
+			setAttrib(RswaBulk_wk, R_DimNamesSymbol, RswaBulk_names_wk);
+			SET_SLOT(swOutput_KEY_SWABULK, install("Week"), RswaBulk_wk);
+			UNPROTECT(3);
+		}
+		if(periodUse[9][2]) {
+			if(debug) swprintf("\tmo\n");
+			PROTECT(RswaBulk_mo = allocMatrix(REALSXP, mo_nrow, RswaBulk_columns+2));
+			PROTECT(RswaBulk_names_mo = allocVector(VECSXP, 2));
+			PROTECT(RswaBulk_names_y_mo = allocVector(STRSXP, RswaBulk_columns + 2));
+			SET_STRING_ELT(RswaBulk_names_y_mo, 0, mkChar("Year"));
+			SET_STRING_ELT(RswaBulk_names_y_mo, 1, mkChar("Month"));
+			for (i = 0; i < tLayers; i++)
+				SET_STRING_ELT(RswaBulk_names_y_mo, i + 2, mkChar(Layers_names[i]));
+			SET_VECTOR_ELT(RswaBulk_names_mo, 1, RswaBulk_names_y_mo);
+			setAttrib(RswaBulk_mo, R_DimNamesSymbol, RswaBulk_names_mo);
+			SET_SLOT(swOutput_KEY_SWABULK, install("Month"), RswaBulk_mo);
+			UNPROTECT(3);
+		}
+		if(periodUse[9][3]) {
+			if(debug) swprintf("\twk\n");
+			PROTECT(RswaBulk_yr = allocMatrix(REALSXP, yr_nrow, RswaBulk_columns+1));
+			PROTECT(RswaBulk_names_yr = allocVector(VECSXP, 2));
+			PROTECT(RswaBulk_names_y_yr = allocVector(STRSXP, RswaBulk_columns + 1));
+			SET_STRING_ELT(RswaBulk_names_y_yr, 0, mkChar("Year"));
+			for (i = 0; i < tLayers; i++)
+				SET_STRING_ELT(RswaBulk_names_y_yr, i + 1, mkChar(Layers_names[i]));
+			SET_VECTOR_ELT(RswaBulk_names_yr, 1, RswaBulk_names_y_yr);
+			setAttrib(RswaBulk_yr, R_DimNamesSymbol, RswaBulk_names_yr);
+			SET_SLOT(swOutput_KEY_SWABULK, install("Year"), RswaBulk_yr);
+			UNPROTECT(3);
+		}
+		PROTECT(r_SWABULK_COLUMNS = NEW_INTEGER(1));
+		INTEGER(r_SWABULK_COLUMNS)[0]=RswaBulk_columns;
+		SET_SLOT(swOutput_KEY_SWABULK, install("Columns"), r_SWABULK_COLUMNS);
+		SET_SLOT(swOutput_Object, install(cSWoutput_Names[13]), swOutput_KEY_SWABULK);
+		UNPROTECT(3);
+	}
+	//SWAMATRIC
+	if(use[10]) {
+		if(debug) swprintf("%s\n",cSWoutput_KEY_Titles[10]);
+		PROTECT(swOutput_KEY_SWAMATRIC = NEW_OBJECT(swOutput_KEY));
+		PROTECT(r_SWAMATRIC_NAME = NEW_STRING(1));
+		SET_STRING_ELT(r_SWAMATRIC_NAME, 0, mkChar(cSWoutput_KEY_Titles[10]));
+		SET_SLOT(swOutput_KEY_SWAMATRIC, install("Title"), r_SWAMATRIC_NAME);
+		if (useTimeStep) {
+			PROTECT(r_SWAMATRIC_PERIOD = NEW_INTEGER(length(Periods)));
+			for(i=0; i<length(Periods); i++)
+				INTEGER(r_SWAMATRIC_PERIOD)[i]=INTEGER(Periods)[i];
+			SET_SLOT(swOutput_KEY_SWAMATRIC, install("TimeStep"), r_SWAMATRIC_PERIOD);
+			UNPROTECT(1);
+		} else {
+			PROTECT(r_SWAMATRIC_PERIOD = NEW_INTEGER(1));
+			INTEGER(r_SWAMATRIC_PERIOD)[0]=INTEGER(Periods)[11];
+			SET_SLOT(swOutput_KEY_SWAMATRIC, install("TimeStep"), r_SWAMATRIC_PERIOD);
+			UNPROTECT(1);
+		}
+		if(periodUse[10][0]) {
+			if(debug) swprintf("\tdy\n");
+			PROTECT(RswaMatric_dy = allocMatrix(REALSXP, dy_nrow, RswaMatric_columns+2));
+			PROTECT(RswaMatric_names_dy = allocVector(VECSXP, 2));
+			PROTECT(RswaMatric_names_y_dy = allocVector(STRSXP, RswaMatric_columns + 2));
+			SET_STRING_ELT(RswaMatric_names_y_dy, 0, mkChar("Year"));
+			SET_STRING_ELT(RswaMatric_names_y_dy, 1, mkChar("DOY"));
+			for (i = 0; i < tLayers; i++)
+				SET_STRING_ELT(RswaMatric_names_y_dy, i + 2, mkChar(Layers_names[i]));
+			SET_VECTOR_ELT(RswaMatric_names_dy, 1, RswaMatric_names_y_dy);
+			setAttrib(RswaMatric_dy, R_DimNamesSymbol, RswaMatric_names_dy);
+			SET_SLOT(swOutput_KEY_SWAMATRIC, install("Day"), RswaMatric_dy);
+			UNPROTECT(3);
+		}
+		if(periodUse[10][1]) {
+			if(debug) swprintf("\twk\n");
+			PROTECT(RswaMatric_wk = allocMatrix(REALSXP, wk_nrow, RswaMatric_columns+2));
+			PROTECT(RswaMatric_names_wk = allocVector(VECSXP, 2));
+			PROTECT(RswaMatric_names_y_wk = allocVector(STRSXP, RswaMatric_columns + 2));
+			SET_STRING_ELT(RswaMatric_names_y_wk, 0, mkChar("Year"));
+			SET_STRING_ELT(RswaMatric_names_y_wk, 1, mkChar("Week"));
+			for (i = 0; i < tLayers; i++)
+				SET_STRING_ELT(RswaMatric_names_y_wk, i + 2, mkChar(Layers_names[i]));
+			SET_VECTOR_ELT(RswaMatric_names_wk, 1, RswaMatric_names_y_wk);
+			setAttrib(RswaMatric_wk, R_DimNamesSymbol, RswaMatric_names_wk);
+			SET_SLOT(swOutput_KEY_SWAMATRIC, install("Week"), RswaMatric_wk);
+			UNPROTECT(3);
+		}
+		if(periodUse[10][2]) {
+			if(debug) swprintf("\tmo\n");
+			PROTECT(RswaMatric_mo = allocMatrix(REALSXP, mo_nrow, RswaMatric_columns+2));
+			PROTECT(RswaMatric_names_mo = allocVector(VECSXP, 2));
+			PROTECT(RswaMatric_names_y_mo = allocVector(STRSXP, RswaMatric_columns + 2));
+			SET_STRING_ELT(RswaMatric_names_y_mo, 0, mkChar("Year"));
+			SET_STRING_ELT(RswaMatric_names_y_mo, 1, mkChar("Month"));
+			for (i = 0; i < tLayers; i++)
+				SET_STRING_ELT(RswaMatric_names_y_mo, i + 2, mkChar(Layers_names[i]));
+			SET_VECTOR_ELT(RswaMatric_names_mo, 1, RswaMatric_names_y_mo);
+			setAttrib(RswaMatric_mo, R_DimNamesSymbol, RswaMatric_names_mo);
+			SET_SLOT(swOutput_KEY_SWAMATRIC, install("Month"), RswaMatric_mo);
+			UNPROTECT(3);
+		}
+		if(periodUse[10][3]) {
+			if(debug) swprintf("\tyr\n");
+			PROTECT(RswaMatric_yr = allocMatrix(REALSXP, yr_nrow, RswaMatric_columns+1));
+			PROTECT(RswaMatric_names_yr = allocVector(VECSXP, 2));
+			PROTECT(RswaMatric_names_y_yr = allocVector(STRSXP, RswaMatric_columns + 1));
+			SET_STRING_ELT(RswaMatric_names_y_yr, 0, mkChar("Year"));
+			for (i = 0; i < tLayers; i++)
+				SET_STRING_ELT(RswaMatric_names_y_yr, i + 1, mkChar(Layers_names[i]));
+			SET_VECTOR_ELT(RswaMatric_names_yr, 1, RswaMatric_names_y_yr);
+			setAttrib(RswaMatric_yr, R_DimNamesSymbol, RswaMatric_names_yr);
+			SET_SLOT(swOutput_KEY_SWAMATRIC, install("Year"), RswaMatric_yr);
+			UNPROTECT(3);
+		}
+		PROTECT(r_SWAMATRIC_COLUMNS = NEW_INTEGER(1));
+		INTEGER(r_SWAMATRIC_COLUMNS)[0]=RswaMatric_columns;
+		SET_SLOT(swOutput_KEY_SWAMATRIC, install("Columns"), r_SWAMATRIC_COLUMNS);
+		SET_SLOT(swOutput_Object, install(cSWoutput_Names[14]), swOutput_KEY_SWAMATRIC);
+		UNPROTECT(3);
+	}
+	//SWP Matric
+	if(use[11]) {
+		if(debug) swprintf("%s\n",cSWoutput_KEY_Titles[11]);
+		PROTECT(swOutput_KEY_SWPMATRIC = NEW_OBJECT(swOutput_KEY));
+		PROTECT(r_SWPMATRIC_NAME = NEW_STRING(1));
+		SET_STRING_ELT(r_SWPMATRIC_NAME, 0, mkChar(cSWoutput_KEY_Titles[11]));
+		SET_SLOT(swOutput_KEY_SWPMATRIC, install("Title"), r_SWPMATRIC_NAME);
+		if (useTimeStep) {
+			if(debug) swprintf("\tUseTimeStep - %d\n", length(Periods));
+			PROTECT(r_SWPMATRIC_PERIOD = NEW_INTEGER(length(Periods)));
+			if(debug) swprintf("\tr_SWPMATRIC_PERIOD - %d\n", length(r_SWPMATRIC_PERIOD));
+			for(i=0; i<length(Periods); i++)
+				INTEGER(r_SWPMATRIC_PERIOD)[i]=INTEGER(Periods)[i];
+			SET_SLOT(swOutput_KEY_SWPMATRIC, install("TimeStep"), r_SWPMATRIC_PERIOD);
+			UNPROTECT(1);
+		} else {
+			if(debug) swprintf("\t ! UseTimeStep\n");
+			PROTECT(r_SWPMATRIC_PERIOD = NEW_INTEGER(1));
+			INTEGER(r_SWPMATRIC_PERIOD)[0]=INTEGER(Periods)[9];
+			SET_SLOT(swOutput_KEY_SWPMATRIC, install("TimeStep"), r_SWPMATRIC_PERIOD);
+			UNPROTECT(1);
+		}
+		if(periodUse[11][0]) {
+			if(debug) swprintf("\tdy\n");
+			PROTECT(RswpMatric_dy = allocMatrix(REALSXP, dy_nrow, RswpMatric_columns+2));
+			PROTECT(RswpMatric_names_dy = allocVector(VECSXP, 2));
+			PROTECT(RswpMatric_names_y_dy = allocVector(STRSXP, RswpMatric_columns + 2));
+			SET_STRING_ELT(RswpMatric_names_y_dy, 0, mkChar("Year"));
+			SET_STRING_ELT(RswpMatric_names_y_dy, 1, mkChar("DOY"));
+			for (i = 0; i < tLayers; i++)
+				SET_STRING_ELT(RswpMatric_names_y_dy, i + 2, mkChar(Layers_names[i]));
+			SET_VECTOR_ELT(RswpMatric_names_dy, 1, RswpMatric_names_y_dy);
+			setAttrib(RswpMatric_dy, R_DimNamesSymbol, RswpMatric_names_dy);
+			SET_SLOT(swOutput_KEY_SWPMATRIC, install("Day"), RswpMatric_dy);
+			UNPROTECT(3);
+		}
+		if(periodUse[11][1]) {
+			if(debug) swprintf("\twk\n");
+			PROTECT(RswpMatric_wk = allocMatrix(REALSXP, wk_nrow, RswpMatric_columns+2));
+			PROTECT(RswpMatric_names_wk = allocVector(VECSXP, 2));
+			PROTECT(RswpMatric_names_y_wk = allocVector(STRSXP, RswpMatric_columns + 2));
+			SET_STRING_ELT(RswpMatric_names_y_wk, 0, mkChar("Year"));
+			SET_STRING_ELT(RswpMatric_names_y_wk, 1, mkChar("Week"));
+			for (i = 0; i < tLayers; i++)
+				SET_STRING_ELT(RswpMatric_names_y_wk, i + 2, mkChar(Layers_names[i]));
+			SET_VECTOR_ELT(RswpMatric_names_wk, 1, RswpMatric_names_y_wk);
+			setAttrib(RswpMatric_wk, R_DimNamesSymbol, RswpMatric_names_wk);
+			SET_SLOT(swOutput_KEY_SWPMATRIC, install("Week"), RswpMatric_wk);
+			UNPROTECT(3);
+		}
+		if(periodUse[11][2]) {
+			if(debug) swprintf("\tmo\n");
+			PROTECT(RswpMatric_mo = allocMatrix(REALSXP, mo_nrow, RswpMatric_columns+2));
+			PROTECT(RswpMatric_names_mo = allocVector(VECSXP, 2));
+			PROTECT(RswpMatric_names_y_mo = allocVector(STRSXP, RswpMatric_columns + 2));
+			SET_STRING_ELT(RswpMatric_names_y_mo, 0, mkChar("Year"));
+			SET_STRING_ELT(RswpMatric_names_y_mo, 1, mkChar("Month"));
+			for (i = 0; i < tLayers; i++)
+				SET_STRING_ELT(RswpMatric_names_y_mo, i + 2, mkChar(Layers_names[i]));
+			SET_VECTOR_ELT(RswpMatric_names_mo, 1, RswpMatric_names_y_mo);
+			setAttrib(RswpMatric_mo, R_DimNamesSymbol, RswpMatric_names_mo);
+			SET_SLOT(swOutput_KEY_SWPMATRIC, install("Month"), RswpMatric_mo);
+			UNPROTECT(3);
+		}
+		if(periodUse[11][3]) {
+			if(debug) swprintf("\tyr\n");
+			PROTECT(RswpMatric_yr = allocMatrix(REALSXP, yr_nrow, RswpMatric_columns+1));
+			PROTECT(RswpMatric_names_yr = allocVector(VECSXP, 2));
+			PROTECT(RswpMatric_names_y_yr = allocVector(STRSXP, RswpMatric_columns + 1));
+			SET_STRING_ELT(RswpMatric_names_y_yr, 0, mkChar("Year"));
+			for (i = 0; i < tLayers; i++)
+				SET_STRING_ELT(RswpMatric_names_y_yr, i + 1, mkChar(Layers_names[i]));
+			SET_VECTOR_ELT(RswpMatric_names_yr, 1, RswpMatric_names_y_yr);
+			setAttrib(RswpMatric_yr, R_DimNamesSymbol, RswpMatric_names_yr);
+			SET_SLOT(swOutput_KEY_SWPMATRIC, install("Year"), RswpMatric_yr);
+			UNPROTECT(3);
+		}
+		PROTECT(r_SWPMATRIC_COLUMNS = NEW_INTEGER(1));
+		INTEGER(r_SWPMATRIC_COLUMNS)[0]=RswpMatric_columns;
+		SET_SLOT(swOutput_KEY_SWPMATRIC, install("Columns"), r_SWPMATRIC_COLUMNS);
+		SET_SLOT(swOutput_Object, install(cSWoutput_Names[15]), swOutput_KEY_SWPMATRIC);
+		UNPROTECT(3);
+	}
+	//SURFACE WATER
+	if(use[12]) {
+		if(debug) swprintf("%s\n",cSWoutput_KEY_Titles[12]);
+		PROTECT(swOutput_KEY_SURFACEWATER = NEW_OBJECT(swOutput_KEY));
+		PROTECT(r_SURFACEWATER_NAME = NEW_STRING(1));
+		SET_STRING_ELT(r_SURFACEWATER_NAME, 0, mkChar(cSWoutput_KEY_Titles[12]));
+		SET_SLOT(swOutput_KEY_SURFACEWATER, install("Title"), r_SURFACEWATER_NAME);
+		if (useTimeStep) {
+			PROTECT(r_SURFACEWATER_PERIOD = NEW_INTEGER(length(Periods)));
+			for(i=0; i<length(Periods); i++)
+				INTEGER(r_SURFACEWATER_PERIOD)[i]=INTEGER(Periods)[i];
+			SET_SLOT(swOutput_KEY_SURFACEWATER, install("TimeStep"), r_SURFACEWATER_PERIOD);
+			UNPROTECT(1);
+		} else {
+			PROTECT(r_SURFACEWATER_PERIOD = NEW_INTEGER(1));
+			INTEGER(r_SURFACEWATER_PERIOD)[0]=INTEGER(Periods)[12];
+			SET_SLOT(swOutput_KEY_SURFACEWATER, install("TimeStep"), r_SURFACEWATER_PERIOD);
+			UNPROTECT(1);
+		}
+		if(periodUse[12][0]) {
+			if(debug) swprintf("\tdy\n");
+			PROTECT(Rsurface_water_dy = allocMatrix(REALSXP, dy_nrow, Rsurface_water_columns+2));
+			PROTECT(Rsurface_water_names_dy = allocVector(VECSXP, 2));
+			PROTECT(Rsurface_water_names_y_dy = allocVector(STRSXP, Rsurface_water_columns + 2));
+			SET_STRING_ELT(Rsurface_water_names_y_dy, 0, mkChar("Year"));
+			SET_STRING_ELT(Rsurface_water_names_y_dy, 1, mkChar("DOY"));
+			SET_STRING_ELT(Rsurface_water_names_y_dy, 2, mkChar("surfaceWater_cm"));
+			SET_VECTOR_ELT(Rsurface_water_names_dy, 1, Rsurface_water_names_y_dy);
+			setAttrib(Rsurface_water_dy, R_DimNamesSymbol, Rsurface_water_names_dy);
+			SET_SLOT(swOutput_KEY_SURFACEWATER, install("Day"), Rsurface_water_dy);
+			UNPROTECT(3);
+		}
+		if(periodUse[12][1]) {
+			if(debug) swprintf("\twk\n");
+			PROTECT(Rsurface_water_wk = allocMatrix(REALSXP, wk_nrow, Rsurface_water_columns+2));
+			PROTECT(Rsurface_water_names_wk = allocVector(VECSXP, 2));
+			PROTECT(Rsurface_water_names_y_wk = allocVector(STRSXP, Rsurface_water_columns + 2));
+			SET_STRING_ELT(Rsurface_water_names_y_wk, 0, mkChar("Year"));
+			SET_STRING_ELT(Rsurface_water_names_y_wk, 1, mkChar("Week"));
+			SET_STRING_ELT(Rsurface_water_names_y_wk, 2, mkChar("surfaceWater_cm"));
+			SET_VECTOR_ELT(Rsurface_water_names_wk, 1, Rsurface_water_names_y_wk);
+			setAttrib(Rsurface_water_wk, R_DimNamesSymbol, Rsurface_water_names_wk);
+			SET_SLOT(swOutput_KEY_SURFACEWATER, install("Week"), Rsurface_water_wk);
+			UNPROTECT(3);
+		}
+		if(periodUse[12][2]) {
+			if(debug) swprintf("\tmo\n");
+			PROTECT(Rsurface_water_mo = allocMatrix(REALSXP, mo_nrow, Rsurface_water_columns+2));
+			PROTECT(Rsurface_water_names_mo = allocVector(VECSXP, 2));
+			PROTECT(Rsurface_water_names_y_mo = allocVector(STRSXP, Rsurface_water_columns + 2));
+			SET_STRING_ELT(Rsurface_water_names_y_mo, 0, mkChar("Year"));
+			SET_STRING_ELT(Rsurface_water_names_y_mo, 1, mkChar("Month"));
+			SET_STRING_ELT(Rsurface_water_names_y_mo, 2, mkChar("surfaceWater_cm"));
+			SET_VECTOR_ELT(Rsurface_water_names_mo, 1, Rsurface_water_names_y_mo);
+			setAttrib(Rsurface_water_mo, R_DimNamesSymbol, Rsurface_water_names_mo);
+			SET_SLOT(swOutput_KEY_SURFACEWATER, install("Month"), Rsurface_water_mo);
+			UNPROTECT(3);
+		}
+		if(periodUse[12][3]) {
+			if(debug) swprintf("\tyr\n");
+			PROTECT(Rsurface_water_yr = allocMatrix(REALSXP, yr_nrow, Rsurface_water_columns+1));
+			PROTECT(Rsurface_water_names_yr = allocVector(VECSXP, 2));
+			PROTECT(Rsurface_water_names_y_yr = allocVector(STRSXP, Rsurface_water_columns + 1));
+			SET_STRING_ELT(Rsurface_water_names_y_yr, 0, mkChar("Year"));
+			SET_STRING_ELT(Rsurface_water_names_y_yr, 1, mkChar("surfaceWater_cm"));
+			SET_VECTOR_ELT(Rsurface_water_names_yr, 1, Rsurface_water_names_y_yr);
+			setAttrib(Rsurface_water_yr, R_DimNamesSymbol, Rsurface_water_names_yr);
+			SET_SLOT(swOutput_KEY_SURFACEWATER, install("Year"), Rsurface_water_yr);
+			UNPROTECT(3);
+		}
+		PROTECT(r_SURFACEWATER_COLUMNS = NEW_INTEGER(1));
+		INTEGER(r_SURFACEWATER_COLUMNS)[0]=Rsurface_water_columns;
+		SET_SLOT(swOutput_KEY_SURFACEWATER, install("Columns"), r_SURFACEWATER_COLUMNS);
+		SET_SLOT(swOutput_Object, install(cSWoutput_Names[16]), swOutput_KEY_SURFACEWATER);
+		UNPROTECT(3);
+	}
+	//TRANSP
+	if(use[13]) {
+		if(debug) swprintf("%s\n",cSWoutput_KEY_Titles[13]);
+		PROTECT(swOutput_KEY_TRANSP = NEW_OBJECT(swOutput_KEY));
+		PROTECT(r_TRANSP_NAME = NEW_STRING(1));
+		SET_STRING_ELT(r_TRANSP_NAME, 0, mkChar(cSWoutput_KEY_Titles[13]));
+		SET_SLOT(swOutput_KEY_TRANSP, install("Title"), r_TRANSP_NAME);
+		if (useTimeStep) {
+			PROTECT(r_TRANSP_PERIOD = NEW_INTEGER(length(Periods)));
+			for(i=0; i<length(Periods); i++)
+				INTEGER(r_TRANSP_PERIOD)[i]=INTEGER(Periods)[i];
+			SET_SLOT(swOutput_KEY_TRANSP, install("TimeStep"), r_TRANSP_PERIOD);
+			UNPROTECT(1);
+		} else {
+			PROTECT(r_TRANSP_PERIOD = NEW_INTEGER(1));
+			INTEGER(r_TRANSP_PERIOD)[0]=INTEGER(Periods)[13];
+			SET_SLOT(swOutput_KEY_TRANSP, install("TimeStep"), r_TRANSP_PERIOD);
+			UNPROTECT(1);
+		}
+		if(periodUse[13][0]) {
+			if(debug) swprintf("\tdy\n");
+			PROTECT(Rtransp_dy = allocMatrix(REALSXP, dy_nrow, Rtransp_columns+2));
+			PROTECT(Rtransp_names_dy = allocVector(VECSXP, 2));
+			PROTECT(Rtransp_names_y_dy = allocVector(STRSXP, Rtransp_columns + 2));
+			SET_STRING_ELT(Rtransp_names_y_dy, 0, mkChar("Year"));
+			SET_STRING_ELT(Rtransp_names_y_dy, 1, mkChar("DOY"));
+			for (i = 0; i < 5; i++) {
+				for (j = 0; j < tLayers; j++) {
+					strcpy(Ctemp, Ctransp_names[i]);
+					strcat(Ctemp, Layers_names[j]);
+					SET_STRING_ELT(Rtransp_names_y_dy, (i * tLayers + j) + 2, mkChar(Ctemp));
+				}
+			}
+			SET_VECTOR_ELT(Rtransp_names_dy, 1, Rtransp_names_y_dy);
+			setAttrib(Rtransp_dy, R_DimNamesSymbol, Rtransp_names_dy);
+			SET_SLOT(swOutput_KEY_TRANSP, install("Day"), Rtransp_dy);
+			UNPROTECT(3);
+		}
+		if(periodUse[13][1]) {
+			if(debug) swprintf("\twk\n");
+			PROTECT(Rtransp_wk = allocMatrix(REALSXP, wk_nrow, Rtransp_columns+2));
+			PROTECT(Rtransp_names_wk = allocVector(VECSXP, 2));
+			PROTECT(Rtransp_names_y_wk = allocVector(STRSXP, Rtransp_columns + 2));
+			SET_STRING_ELT(Rtransp_names_y_wk, 0, mkChar("Year"));
+			SET_STRING_ELT(Rtransp_names_y_wk, 1, mkChar("Week"));
+			for (i = 0; i < 5; i++) {
+				for (j = 0; j < tLayers; j++) {
+					strcpy(Ctemp, Ctransp_names[i]);
+					strcat(Ctemp, Layers_names[j]);
+					SET_STRING_ELT(Rtransp_names_y_wk, (i * tLayers + j) + 2, mkChar(Ctemp));
+				}
+			}
+			SET_VECTOR_ELT(Rtransp_names_wk, 1, Rtransp_names_y_wk);
+			setAttrib(Rtransp_wk, R_DimNamesSymbol, Rtransp_names_wk);
+			SET_SLOT(swOutput_KEY_TRANSP, install("Week"), Rtransp_wk);
+			UNPROTECT(3);
+		}
+		if(periodUse[13][2]) {
+			if(debug) swprintf("\tmo\n");
+			PROTECT(Rtransp_mo = allocMatrix(REALSXP, mo_nrow, Rtransp_columns+2));
+			PROTECT(Rtransp_names_mo = allocVector(VECSXP, 2));
+			PROTECT(Rtransp_names_y_mo = allocVector(STRSXP, Rtransp_columns + 2));
+			SET_STRING_ELT(Rtransp_names_y_mo, 0, mkChar("Year"));
+			SET_STRING_ELT(Rtransp_names_y_mo, 1, mkChar("Month"));
+			for (i = 0; i < 5; i++) {
+				for (j = 0; j < tLayers; j++) {
+					strcpy(Ctemp, Ctransp_names[i]);
+					strcat(Ctemp, Layers_names[j]);
+					SET_STRING_ELT(Rtransp_names_y_mo, (i * tLayers + j) + 2, mkChar(Ctemp));
+				}
+			}
+			SET_VECTOR_ELT(Rtransp_names_mo, 1, Rtransp_names_y_mo);
+			setAttrib(Rtransp_mo, R_DimNamesSymbol, Rtransp_names_mo);
+			SET_SLOT(swOutput_KEY_TRANSP, install("Month"), Rtransp_mo);
+			UNPROTECT(3);
+		}
+		if(periodUse[13][3]) {
+			if(debug) swprintf("\tyr\n");
+			PROTECT(Rtransp_yr = allocMatrix(REALSXP, yr_nrow, Rtransp_columns+1));
+			PROTECT(Rtransp_names_yr = allocVector(VECSXP, 2));
+			PROTECT(Rtransp_names_y_yr = allocVector(STRSXP, Rtransp_columns + 1));
+			SET_STRING_ELT(Rtransp_names_y_yr, 0, mkChar("Year"));
+			for (i = 0; i < 5; i++) {
+				for (j = 0; j < tLayers; j++) {
+					strcpy(Ctemp, Ctransp_names[i]);
+					strcat(Ctemp, Layers_names[j]);
+					SET_STRING_ELT(Rtransp_names_y_yr, (i * tLayers + j) + 1, mkChar(Ctemp));
+				}
+			}
+			SET_VECTOR_ELT(Rtransp_names_yr, 1, Rtransp_names_y_yr);
+			setAttrib(Rtransp_yr, R_DimNamesSymbol, Rtransp_names_yr);
+			SET_SLOT(swOutput_KEY_TRANSP, install("Year"), Rtransp_yr);
+			UNPROTECT(3);
+		}
+		PROTECT(r_TRANSP_COLUMNS = NEW_INTEGER(1));
+		INTEGER(r_TRANSP_COLUMNS)[0]=Rtransp_columns;
+		SET_SLOT(swOutput_KEY_TRANSP, install("Columns"), r_TRANSP_COLUMNS);
+		SET_SLOT(swOutput_Object, install(cSWoutput_Names[17]), swOutput_KEY_TRANSP);
+		UNPROTECT(3);
+	}
+	//EVAP SOIL
+	if(use[14]) {
+		if(debug) swprintf("%s\n",cSWoutput_KEY_Titles[14]);
+		PROTECT(swOutput_KEY_EVAPSOIL = NEW_OBJECT(swOutput_KEY));
+		PROTECT(r_EVAPSOIL_NAME = NEW_STRING(1));
+		SET_STRING_ELT(r_EVAPSOIL_NAME , 0, mkChar(cSWoutput_KEY_Titles[14]));
+		SET_SLOT(swOutput_KEY_EVAPSOIL, install("Title"), r_EVAPSOIL_NAME);
+		if (useTimeStep) {
+			PROTECT(r_EVAPSOIL_PERIOD = NEW_INTEGER(length(Periods)));
+			for(i=0; i<length(Periods); i++)
+				INTEGER(r_EVAPSOIL_PERIOD)[i]=INTEGER(Periods)[i];
+			SET_SLOT(swOutput_KEY_EVAPSOIL, install("TimeStep"), r_EVAPSOIL_PERIOD);
+			UNPROTECT(1);
+		} else {
+			PROTECT(r_EVAPSOIL_PERIOD = NEW_INTEGER(1));
+			INTEGER(r_EVAPSOIL_PERIOD)[0]=INTEGER(Periods)[14];
+			SET_SLOT(swOutput_KEY_EVAPSOIL, install("TimeStep"), r_EVAPSOIL_PERIOD);
+			UNPROTECT(1);
+		}
+		if(periodUse[14][0]) {
+			if(debug) swprintf("\tdy\n");
+			PROTECT(Revasoil_dy = allocMatrix(REALSXP, dy_nrow, Revasoil_columns+2));
+			PROTECT(Revap_soil_names_dy = allocVector(VECSXP, 2));
+			PROTECT(Revap_soil_names_y_dy = allocVector(STRSXP, Revasoil_columns + 2));
+			SET_STRING_ELT(Revap_soil_names_y_dy, 0, mkChar("Year"));
+			SET_STRING_ELT(Revap_soil_names_y_dy, 1, mkChar("DOY"));
+			for (i = 0; i < Revasoil_columns; i++)
+				SET_STRING_ELT(Revap_soil_names_y_dy, i + 2, mkChar(Layers_names[i]));
+			SET_VECTOR_ELT(Revap_soil_names_dy, 1, Revap_soil_names_y_dy);
+			setAttrib(Revasoil_dy, R_DimNamesSymbol, Revap_soil_names_dy);
+			SET_SLOT(swOutput_KEY_EVAPSOIL, install("Day"), Revasoil_dy);
+			UNPROTECT(3);
+		}
+		if(periodUse[14][1]) {
+			if(debug) swprintf("\twk\n");
+			PROTECT(Revasoil_wk = allocMatrix(REALSXP, wk_nrow, Revasoil_columns+2));
+			PROTECT(Revap_soil_names_wk = allocVector(VECSXP, 2));
+			PROTECT(Revap_soil_names_y_wk = allocVector(STRSXP, Revasoil_columns + 2));
+			SET_STRING_ELT(Revap_soil_names_y_wk, 0, mkChar("Year"));
+			SET_STRING_ELT(Revap_soil_names_y_wk, 1, mkChar("Week"));
+			for (i = 0; i < Revasoil_columns; i++)
+				SET_STRING_ELT(Revap_soil_names_y_wk, i + 2, mkChar(Layers_names[i]));
+			SET_VECTOR_ELT(Revap_soil_names_wk, 1, Revap_soil_names_y_wk);
+			setAttrib(Revasoil_wk, R_DimNamesSymbol, Revap_soil_names_wk);
+			SET_SLOT(swOutput_KEY_EVAPSOIL, install("Week"), Revasoil_wk);
+			UNPROTECT(3);
+		}
+		if(periodUse[14][2]) {
+			if(debug) swprintf("\tmo\n");
+			PROTECT(Revasoil_mo = allocMatrix(REALSXP, mo_nrow, Revasoil_columns+2));
+			PROTECT(Revap_soil_names_mo = allocVector(VECSXP, 2));
+			PROTECT(Revap_soil_names_y_mo = allocVector(STRSXP, Revasoil_columns + 2));
+			SET_STRING_ELT(Revap_soil_names_y_mo, 0, mkChar("Year"));
+			SET_STRING_ELT(Revap_soil_names_y_mo, 1, mkChar("Month"));
+			for (i = 0; i < Revasoil_columns; i++)
+				SET_STRING_ELT(Revap_soil_names_y_mo, i + 2, mkChar(Layers_names[i]));
+			SET_VECTOR_ELT(Revap_soil_names_mo, 1, Revap_soil_names_y_mo);
+			setAttrib(Revasoil_mo, R_DimNamesSymbol, Revap_soil_names_mo);
+			SET_SLOT(swOutput_KEY_EVAPSOIL, install("Month"), Revasoil_mo);
+			UNPROTECT(3);
+		}
+		if(periodUse[14][3]) {
+			if(debug) swprintf("\tyr\n");
+			PROTECT(Revasoil_yr = allocMatrix(REALSXP, yr_nrow, Revasoil_columns+1));
+			PROTECT(Revap_soil_names_yr = allocVector(VECSXP, 2));
+			PROTECT(Revap_soil_names_y_yr = allocVector(STRSXP, Revasoil_columns + 1));
+			SET_STRING_ELT(Revap_soil_names_y_yr, 0, mkChar("Year"));
+			for (i = 0; i < Revasoil_columns; i++)
+				SET_STRING_ELT(Revap_soil_names_y_yr, i + 1, mkChar(Layers_names[i]));
+			SET_VECTOR_ELT(Revap_soil_names_yr, 1, Revap_soil_names_y_yr);
+			setAttrib(Revasoil_yr, R_DimNamesSymbol, Revap_soil_names_yr);
+			SET_SLOT(swOutput_KEY_EVAPSOIL, install("Year"), Revasoil_yr);
+			UNPROTECT(3);
+		}
+		PROTECT(r_EVAPSOIL_COLUMNS = NEW_INTEGER(1));
+		INTEGER(r_EVAPSOIL_COLUMNS)[0]=Revasoil_columns;
+		SET_SLOT(swOutput_KEY_EVAPSOIL, install("Columns"), r_EVAPSOIL_COLUMNS);
+		SET_SLOT(swOutput_Object, install(cSWoutput_Names[18]), swOutput_KEY_EVAPSOIL);
+		UNPROTECT(3);
+	}
+	//EVAP SURFACE
+	if(use[15]) {
+		if(debug) swprintf("%s\n",cSWoutput_KEY_Titles[15]);
+		PROTECT(swOutput_KEY_EVAPSURFACE = NEW_OBJECT(swOutput_KEY));
+		PROTECT(r_EVAPSURFACE_NAME = NEW_STRING(1));
+		SET_STRING_ELT(r_EVAPSURFACE_NAME, 0, mkChar(cSWoutput_KEY_Titles[15]));
+		SET_SLOT(swOutput_KEY_EVAPSURFACE, install("Title"), r_EVAPSURFACE_NAME);
+		if (useTimeStep) {
+			PROTECT(r_EVAPSURFACE_PERIOD = NEW_INTEGER(length(Periods)));
+			for(i=0; i<length(Periods); i++)
+				INTEGER(r_EVAPSURFACE_PERIOD)[i]=INTEGER(Periods)[i];
+			SET_SLOT(swOutput_KEY_EVAPSURFACE, install("TimeStep"), r_EVAPSURFACE_PERIOD);
+			UNPROTECT(1);
+		} else {
+			PROTECT(r_EVAPSURFACE_PERIOD = NEW_INTEGER(1));
+			INTEGER(r_EVAPSURFACE_PERIOD)[0]=INTEGER(Periods)[15];
+			SET_SLOT(swOutput_KEY_EVAPSURFACE, install("TimeStep"), r_EVAPSURFACE_PERIOD);
+			UNPROTECT(1);
+		}
+		if(periodUse[15][0]) {
+			if(debug) swprintf("\tdy\n");
+			PROTECT(Revasurface_dy = allocMatrix(REALSXP, dy_nrow, Revasurface_columns+2));
+			PROTECT(Revap_surface_names_dy = allocVector(VECSXP, 2));
+			PROTECT(Revap_surface_names_y_dy = allocVector(STRSXP, Revasurface_columns + 2));
+			SET_STRING_ELT(Revap_surface_names_y_dy, 0, mkChar("Year"));
+			SET_STRING_ELT(Revap_surface_names_y_dy, 1, mkChar("DOY"));
+			for (i = 0; i < Revasurface_columns; i++)
+				SET_STRING_ELT(Revap_surface_names_y_dy, i + 2, mkChar(Cevap_surface_names[i]));
+			SET_VECTOR_ELT(Revap_surface_names_dy, 1, Revap_surface_names_y_dy);
+			setAttrib(Revasurface_dy, R_DimNamesSymbol, Revap_surface_names_dy);
+			SET_SLOT(swOutput_KEY_EVAPSURFACE, install("Day"), Revasurface_dy);
+			UNPROTECT(3);
+		}
+		if(periodUse[15][1]) {
+			if(debug) swprintf("\twk\n");
+			PROTECT(Revasurface_wk = allocMatrix(REALSXP, wk_nrow, Revasurface_columns+2));
+			PROTECT(Revap_surface_names_wk = allocVector(VECSXP, 2));
+			PROTECT(Revap_surface_names_y_wk = allocVector(STRSXP, Revasurface_columns + 2));
+			SET_STRING_ELT(Revap_surface_names_y_wk, 0, mkChar("Year"));
+			SET_STRING_ELT(Revap_surface_names_y_wk, 1, mkChar("Week"));
+			for (i = 0; i < Revasurface_columns; i++)
+				SET_STRING_ELT(Revap_surface_names_y_wk, i + 2, mkChar(Cevap_surface_names[i]));
+			SET_VECTOR_ELT(Revap_surface_names_wk, 1, Revap_surface_names_y_wk);
+			setAttrib(Revasurface_wk, R_DimNamesSymbol, Revap_surface_names_wk);
+			SET_SLOT(swOutput_KEY_EVAPSURFACE, install("Week"), Revasurface_wk);
+			UNPROTECT(3);
+		}
+		if(periodUse[15][2]) {
+			if(debug) swprintf("\tmo\n");
+			PROTECT(Revasurface_mo = allocMatrix(REALSXP, mo_nrow, Revasurface_columns+2));
+			PROTECT(Revap_surface_names_mo = allocVector(VECSXP, 2));
+			PROTECT(Revap_surface_names_y_mo = allocVector(STRSXP, Revasurface_columns + 2));
+			SET_STRING_ELT(Revap_surface_names_y_mo, 0, mkChar("Year"));
+			SET_STRING_ELT(Revap_surface_names_y_mo, 1, mkChar("Month"));
+			for (i = 0; i < Revasurface_columns; i++)
+				SET_STRING_ELT(Revap_surface_names_y_mo, i + 2, mkChar(Cevap_surface_names[i]));
+			SET_VECTOR_ELT(Revap_surface_names_mo, 1, Revap_surface_names_y_mo);
+			setAttrib(Revasurface_mo, R_DimNamesSymbol, Revap_surface_names_mo);
+			SET_SLOT(swOutput_KEY_EVAPSURFACE, install("Month"), Revasurface_mo);
+			UNPROTECT(3);
+		}
+		if(periodUse[15][3]) {
+			if(debug) swprintf("\tyr\n");
+			PROTECT(Revasurface_yr = allocMatrix(REALSXP, yr_nrow, Revasurface_columns+1));
+			PROTECT(Revap_surface_names_yr = allocVector(VECSXP, 2));
+			PROTECT(Revap_surface_names_y_yr = allocVector(STRSXP, Revasurface_columns + 1));
+			SET_STRING_ELT(Revap_surface_names_y_yr, 0, mkChar("Year"));
+			for (i = 0; i < Revasurface_columns; i++)
+				SET_STRING_ELT(Revap_surface_names_y_yr, i + 1, mkChar(Cevap_surface_names[i]));
+			SET_VECTOR_ELT(Revap_surface_names_yr, 1, Revap_surface_names_y_yr);
+			setAttrib(Revasurface_yr, R_DimNamesSymbol, Revap_surface_names_yr);
+			SET_SLOT(swOutput_KEY_EVAPSURFACE, install("Year"), Revasurface_yr);
+			UNPROTECT(3);
+		}
+
+		PROTECT(r_EVAPSURFACE_COLUMNS = NEW_INTEGER(1));
+		INTEGER(r_EVAPSURFACE_COLUMNS)[0]=Revasurface_columns;
+		SET_SLOT(swOutput_KEY_EVAPSURFACE, install("Columns"), r_EVAPSURFACE_COLUMNS);
+		SET_SLOT(swOutput_Object, install(cSWoutput_Names[19]), swOutput_KEY_EVAPSURFACE);
+		UNPROTECT(3);
+	}
+	//SOIL INTERCEPTION
+	if(use[16]) {
+		if(debug) swprintf("%s\n",cSWoutput_KEY_Titles[16]);
+		PROTECT(swOutput_KEY_INTERCEPTION = NEW_OBJECT(swOutput_KEY));
+		PROTECT(r_INTERCEPTION_NAME = NEW_STRING(1));
+		SET_STRING_ELT(r_INTERCEPTION_NAME, 0, mkChar(cSWoutput_KEY_Titles[16]));
+		SET_SLOT(swOutput_KEY_INTERCEPTION, install("Title"), r_INTERCEPTION_NAME);
+		if (useTimeStep) {
+			PROTECT(r_INTERCEPTION_PERIOD = NEW_INTEGER(length(Periods)));
+			for(i=0; i<length(Periods); i++)
+				INTEGER(r_INTERCEPTION_PERIOD)[i]=INTEGER(Periods)[i];
+			SET_SLOT(swOutput_KEY_INTERCEPTION, install("TimeStep"), r_INTERCEPTION_PERIOD);
+			UNPROTECT(1);
+		} else {
+			PROTECT(r_INTERCEPTION_PERIOD = NEW_INTEGER(1));
+			INTEGER(r_INTERCEPTION_PERIOD)[0]=INTEGER(Periods)[16];
+			SET_SLOT(swOutput_KEY_INTERCEPTION, install("TimeStep"), r_INTERCEPTION_PERIOD);
+			UNPROTECT(1);
+		}
+		if(periodUse[16][0]) {
+			if(debug) swprintf("\tdy\n");
+			PROTECT(Rinterception_dy = allocMatrix(REALSXP, dy_nrow, Rinterception_columns+2));
+			PROTECT(Rinterception_names_dy = allocVector(VECSXP, 2));
+			PROTECT(Rinterception_names_y_dy = allocVector(STRSXP, Rinterception_columns + 2));
+			SET_STRING_ELT(Rinterception_names_y_dy, 0, mkChar("Year"));
+			SET_STRING_ELT(Rinterception_names_y_dy, 1, mkChar("DOY"));
+			for (i = 0; i < Rinterception_columns; i++)
+				SET_STRING_ELT(Rinterception_names_y_dy, i + 2, mkChar(Cinterception_names[i]));
+			SET_VECTOR_ELT(Rinterception_names_dy, 1, Rinterception_names_y_dy);
+			setAttrib(Rinterception_dy, R_DimNamesSymbol, Rinterception_names_dy);
+			SET_SLOT(swOutput_KEY_INTERCEPTION, install("Day"), Rinterception_dy);
+			UNPROTECT(3);
+		}
+		if(periodUse[16][1]) {
+			if(debug) swprintf("\twk\n");
+			PROTECT(Rinterception_wk = allocMatrix(REALSXP, wk_nrow, Rinterception_columns+2));
+			PROTECT(Rinterception_names_wk = allocVector(VECSXP, 2));
+			PROTECT(Rinterception_names_y_wk = allocVector(STRSXP, Rinterception_columns + 2));
+			SET_STRING_ELT(Rinterception_names_y_wk, 0, mkChar("Year"));
+			SET_STRING_ELT(Rinterception_names_y_wk, 1, mkChar("Week"));
+			for (i = 0; i < Rinterception_columns; i++)
+				SET_STRING_ELT(Rinterception_names_y_wk, i + 2, mkChar(Cinterception_names[i]));
+			SET_VECTOR_ELT(Rinterception_names_wk, 1, Rinterception_names_y_wk);
+			setAttrib(Rinterception_wk, R_DimNamesSymbol, Rinterception_names_wk);
+			SET_SLOT(swOutput_KEY_INTERCEPTION, install("Week"), Rinterception_wk);
+			UNPROTECT(3);
+		}
+		if(periodUse[16][2]) {
+			if(debug) swprintf("\tmo\n");
+			PROTECT(Rinterception_mo = allocMatrix(REALSXP, mo_nrow, Rinterception_columns+2));
+			PROTECT(Rinterception_names_mo = allocVector(VECSXP, 2));
+			PROTECT(Rinterception_names_y_mo = allocVector(STRSXP, Rinterception_columns + 2));
+			SET_STRING_ELT(Rinterception_names_y_mo, 0, mkChar("Year"));
+			SET_STRING_ELT(Rinterception_names_y_mo, 1, mkChar("Month"));
+			for (i = 0; i < Rinterception_columns; i++)
+				SET_STRING_ELT(Rinterception_names_y_mo, i + 2, mkChar(Cinterception_names[i]));
+			SET_VECTOR_ELT(Rinterception_names_mo, 1, Rinterception_names_y_mo);
+			setAttrib(Rinterception_mo, R_DimNamesSymbol, Rinterception_names_mo);
+			SET_SLOT(swOutput_KEY_INTERCEPTION, install("Month"), Rinterception_mo);
+			UNPROTECT(3);
+		}
+		if(periodUse[16][3]) {
+			if(debug) swprintf("\tyr\n");
+			PROTECT(Rinterception_yr = allocMatrix(REALSXP, yr_nrow, Rinterception_columns+1));
+			PROTECT(Rinterception_names_yr = allocVector(VECSXP, 2));
+			PROTECT(Rinterception_names_y_yr = allocVector(STRSXP, Rinterception_columns + 1));
+			SET_STRING_ELT(Rinterception_names_y_yr, 0, mkChar("Year"));
+			for (i = 0; i < Rinterception_columns; i++)
+				SET_STRING_ELT(Rinterception_names_y_yr, i + 1, mkChar(Cinterception_names[i]));
+			SET_VECTOR_ELT(Rinterception_names_yr, 1, Rinterception_names_y_yr);
+			setAttrib(Rinterception_yr, R_DimNamesSymbol, Rinterception_names_yr);
+			SET_SLOT(swOutput_KEY_INTERCEPTION, install("Year"), Rinterception_yr);
+			UNPROTECT(3);
+		}
+		PROTECT(r_INTERCEPTION_COLUMNS = NEW_INTEGER(1));
+		INTEGER(r_INTERCEPTION_COLUMNS)[0]=Rinterception_columns;
+		SET_SLOT(swOutput_KEY_INTERCEPTION, install("Columns"), r_INTERCEPTION_COLUMNS);
+		SET_SLOT(swOutput_Object, install(cSWoutput_Names[20]), swOutput_KEY_INTERCEPTION);
+		UNPROTECT(3);
+	}
+	//Percolation
+	if(use[17]) {
+		if(debug) swprintf("%s\n",cSWoutput_KEY_Titles[17]);
+		PROTECT(swOutput_KEY_LYRDRAIN = NEW_OBJECT(swOutput_KEY));
+		PROTECT(r_LYRDRAIN_NAME = NEW_STRING(1));
+		SET_STRING_ELT(r_LYRDRAIN_NAME, 0, mkChar(cSWoutput_KEY_Titles[17]));
+		SET_SLOT(swOutput_KEY_LYRDRAIN, install("Title"), r_LYRDRAIN_NAME);
+		if (useTimeStep) {
+			PROTECT(r_LYRDRAIN_PERIOD = NEW_INTEGER(length(Periods)));
+			for(i=0; i<length(Periods); i++)
+				INTEGER(r_LYRDRAIN_PERIOD)[i]=INTEGER(Periods)[i];
+			SET_SLOT(swOutput_KEY_LYRDRAIN, install("TimeStep"), r_LYRDRAIN_PERIOD);
+			UNPROTECT(1);
+		} else {
+			PROTECT(r_LYRDRAIN_PERIOD = NEW_INTEGER(1));
+			INTEGER(r_LYRDRAIN_PERIOD)[0]=INTEGER(Periods)[17];
+			SET_SLOT(swOutput_KEY_LYRDRAIN, install("TimeStep"), r_LYRDRAIN_PERIOD);
+			UNPROTECT(1);
+		}
+		if(periodUse[17][0]) {
+			if(debug) swprintf("\tdy\n");
+			PROTECT(Rpercolation_dy = allocMatrix(REALSXP, dy_nrow, Rpercolation_columns+2));
+			PROTECT(Rpercolation_names_dy = allocVector(VECSXP, 2));
+			PROTECT(Rpercolation_names_y_dy = allocVector(STRSXP, Rpercolation_columns + 2));
+			SET_STRING_ELT(Rpercolation_names_y_dy, 0, mkChar("Year"));
+			SET_STRING_ELT(Rpercolation_names_y_dy, 1, mkChar("DOY"));
+			for (i = 0; i < (tLayers - 1); i++)
+				SET_STRING_ELT(Rpercolation_names_y_dy, i + 2, mkChar(Layers_names[i]));
+			SET_VECTOR_ELT(Rpercolation_names_dy, 1, Rpercolation_names_y_dy);
+			setAttrib(Rpercolation_dy, R_DimNamesSymbol, Rpercolation_names_dy);
+			SET_SLOT(swOutput_KEY_LYRDRAIN, install("Day"), Rpercolation_dy);
+			UNPROTECT(3);
+		}
+		if(periodUse[17][1]) {
+			if(debug) swprintf("\twk\n");
+			PROTECT(Rpercolation_wk = allocMatrix(REALSXP, wk_nrow, Rpercolation_columns+2));
+			PROTECT(Rpercolation_names_wk = allocVector(VECSXP, 2));
+			PROTECT(Rpercolation_names_y_wk = allocVector(STRSXP, Rpercolation_columns + 2));
+			SET_STRING_ELT(Rpercolation_names_y_wk, 0, mkChar("Year"));
+			SET_STRING_ELT(Rpercolation_names_y_wk, 1, mkChar("Week"));
+			for (i = 0; i < (tLayers - 1); i++)
+				SET_STRING_ELT(Rpercolation_names_y_wk, i + 2, mkChar(Layers_names[i]));
+			SET_VECTOR_ELT(Rpercolation_names_wk, 1, Rpercolation_names_y_wk);
+			setAttrib(Rpercolation_wk, R_DimNamesSymbol, Rpercolation_names_wk);
+			SET_SLOT(swOutput_KEY_LYRDRAIN, install("Week"), Rpercolation_wk);
+			UNPROTECT(3);
+		}
+		if(periodUse[17][2]) {
+			if(debug) swprintf("\tmo\n");
+			PROTECT(Rpercolation_mo = allocMatrix(REALSXP, mo_nrow, Rpercolation_columns+2));
+			PROTECT(Rpercolation_names_mo = allocVector(VECSXP, 2));
+			PROTECT(Rpercolation_names_y_mo = allocVector(STRSXP, Rpercolation_columns + 2));
+			SET_STRING_ELT(Rpercolation_names_y_mo, 0, mkChar("Year"));
+			SET_STRING_ELT(Rpercolation_names_y_mo, 1, mkChar("Month"));
+			for (i = 0; i < (tLayers - 1); i++)
+				SET_STRING_ELT(Rpercolation_names_y_mo, i + 2, mkChar(Layers_names[i]));
+			SET_VECTOR_ELT(Rpercolation_names_mo, 1, Rpercolation_names_y_mo);
+			setAttrib(Rpercolation_mo, R_DimNamesSymbol, Rpercolation_names_mo);
+			SET_SLOT(swOutput_KEY_LYRDRAIN, install("Month"), Rpercolation_mo);
+			UNPROTECT(3);
+		}
+		if(periodUse[17][3]) {
+			if(debug) swprintf("\tyr\n");
+			PROTECT(Rpercolation_yr = allocMatrix(REALSXP, yr_nrow, Rpercolation_columns+1));
+			PROTECT(Rpercolation_names_yr = allocVector(VECSXP, 2));
+			PROTECT(Rpercolation_names_y_yr = allocVector(STRSXP, Rpercolation_columns + 1));
+			SET_STRING_ELT(Rpercolation_names_y_yr, 0, mkChar("Year"));
+			for (i = 0; i < (tLayers - 1); i++)
+				SET_STRING_ELT(Rpercolation_names_y_yr, i + 1, mkChar(Layers_names[i]));
+			SET_VECTOR_ELT(Rpercolation_names_yr, 1, Rpercolation_names_y_yr);
+			setAttrib(Rpercolation_yr, R_DimNamesSymbol, Rpercolation_names_yr);
+			SET_SLOT(swOutput_KEY_LYRDRAIN, install("Year"), Rpercolation_yr);
+			UNPROTECT(3);
+		}
+		PROTECT(r_LYRDRAIN_COLUMNS = NEW_INTEGER(1));
+		INTEGER(r_LYRDRAIN_COLUMNS)[0]=Rpercolation_columns;
+		SET_SLOT(swOutput_KEY_LYRDRAIN, install("Columns"), r_LYRDRAIN_COLUMNS);
+		SET_SLOT(swOutput_Object, install(cSWoutput_Names[21]), swOutput_KEY_LYRDRAIN);
+		UNPROTECT(3);
+	}
+	//Hydred
+	if(use[18]) {
+		if(debug) swprintf("%s\n",cSWoutput_KEY_Titles[18]);
+		PROTECT(swOutput_KEY_HYDRED = NEW_OBJECT(swOutput_KEY));
+		PROTECT(r_HYDRED_NAME = NEW_STRING(1));
+		SET_STRING_ELT(r_HYDRED_NAME, 0, mkChar(cSWoutput_KEY_Titles[18]));
+		SET_SLOT(swOutput_KEY_HYDRED, install("Title"), r_HYDRED_NAME);
+		if (useTimeStep) {
+			PROTECT(r_HYDRED_PERIOD = NEW_INTEGER(length(Periods)));
+			for(i=0; i<length(Periods); i++)
+				INTEGER(r_HYDRED_PERIOD)[i]=INTEGER(Periods)[i];
+			SET_SLOT(swOutput_KEY_HYDRED, install("TimeStep"), r_HYDRED_PERIOD);
+			UNPROTECT(1);
+		} else {
+			PROTECT(r_HYDRED_PERIOD = NEW_INTEGER(1));
+			INTEGER(r_HYDRED_PERIOD)[0]=INTEGER(Periods)[18];
+			SET_SLOT(swOutput_KEY_HYDRED, install("TimeStep"), r_HYDRED_PERIOD);
+			UNPROTECT(1);
+		}
+		if(periodUse[18][0]) {
+			if(debug) swprintf("\tdy\n");
+			if(debug) swprintf("\tRows dy_nrow %d Columns %d \n", dy_nrow, Rhydred_columns + 2);
+			PROTECT(Rhydred_dy = allocMatrix(REALSXP, dy_nrow, Rhydred_columns+2));
+			PROTECT(Rhydred_names_dy = allocVector(VECSXP, 2));
+			PROTECT(Rhydred_names_y_dy = allocVector(STRSXP, Rhydred_columns + 2));
+			SET_STRING_ELT(Rhydred_names_y_dy, 0, mkChar("Year"));
+			SET_STRING_ELT(Rhydred_names_y_dy, 1, mkChar("DOY"));
+			for (i = 0; i < 5; i++) {
+				for (j = 0; j < tLayers; j++) {
+					strcpy(Ctemp, Chydred_names[i]);
+					strcat(Ctemp, Layers_names[j]);
+					SET_STRING_ELT(Rhydred_names_y_dy, (i * tLayers + j) + 2, mkChar(Ctemp));
+				}
+			}
+			SET_VECTOR_ELT(Rhydred_names_dy, 1, Rhydred_names_y_dy);
+			setAttrib(Rhydred_dy, R_DimNamesSymbol, Rhydred_names_dy);
+			SET_SLOT(swOutput_KEY_HYDRED, install("Day"), Rhydred_dy);
+			UNPROTECT(3);
+		}
+		if(periodUse[18][1]) {
+			if(debug) swprintf("\twk\n");
+			PROTECT(Rhydred_wk = allocMatrix(REALSXP, wk_nrow, Rhydred_columns+2));
+			PROTECT(Rhydred_names_wk = allocVector(VECSXP, 2));
+			PROTECT(Rhydred_names_y_wk = allocVector(STRSXP, Rhydred_columns + 2));
+			SET_STRING_ELT(Rhydred_names_y_wk, 0, mkChar("Year"));
+			SET_STRING_ELT(Rhydred_names_y_wk, 1, mkChar("Week"));
+			for (i = 0; i < 5; i++) {
+				for (j = 0; j < tLayers; j++) {
+					strcpy(Ctemp, Chydred_names[i]);
+					strcat(Ctemp, Layers_names[j]);
+					SET_STRING_ELT(Rhydred_names_y_wk, (i * tLayers + j) + 2, mkChar(Ctemp));
+				}
+			}
+			SET_VECTOR_ELT(Rhydred_names_wk, 1, Rhydred_names_y_wk);
+			setAttrib(Rhydred_wk, R_DimNamesSymbol, Rhydred_names_wk);
+			SET_SLOT(swOutput_KEY_HYDRED, install("Week"), Rhydred_wk);
+			UNPROTECT(3);
+		}
+		if(periodUse[18][2]) {
+			if(debug) swprintf("\tmo\n");
+			PROTECT(Rhydred_mo = allocMatrix(REALSXP, mo_nrow, Rhydred_columns+2));
+			PROTECT(Rhydred_names_mo = allocVector(VECSXP, 2));
+			PROTECT(Rhydred_names_y_mo = allocVector(STRSXP, Rhydred_columns + 2));
+			SET_STRING_ELT(Rhydred_names_y_mo, 0, mkChar("Year"));
+			SET_STRING_ELT(Rhydred_names_y_mo, 1, mkChar("Month"));
+			for (i = 0; i < 5; i++) {
+				for (j = 0; j < tLayers; j++) {
+					strcpy(Ctemp, Chydred_names[i]);
+					strcat(Ctemp, Layers_names[j]);
+					SET_STRING_ELT(Rhydred_names_y_mo, (i * tLayers + j) + 2, mkChar(Ctemp));
+				}
+			}
+			SET_VECTOR_ELT(Rhydred_names_mo, 1, Rhydred_names_y_mo);
+			setAttrib(Rhydred_mo, R_DimNamesSymbol, Rhydred_names_mo);
+			SET_SLOT(swOutput_KEY_HYDRED, install("Month"), Rhydred_mo);
+			UNPROTECT(3);
+		}
+		if(periodUse[18][3]) {
+			if(debug) swprintf("\tyr\n");
+			PROTECT(Rhydred_yr = allocMatrix(REALSXP, yr_nrow, Rhydred_columns+1));
+			PROTECT(Rhydred_names_yr = allocVector(VECSXP, 2));
+			PROTECT(Rhydred_names_y_yr = allocVector(STRSXP, Rhydred_columns + 1));
+			SET_STRING_ELT(Rhydred_names_y_yr, 0, mkChar("Year"));
+			for (i = 0; i < 5; i++) {
+				for (j = 0; j < tLayers; j++) {
+					strcpy(Ctemp, Chydred_names[i]);
+					strcat(Ctemp, Layers_names[j]);
+					SET_STRING_ELT(Rhydred_names_y_yr, (i * tLayers + j) + 1, mkChar(Ctemp));
+				}
+			}
+			SET_VECTOR_ELT(Rhydred_names_yr, 1, Rhydred_names_y_yr);
+			setAttrib(Rhydred_yr, R_DimNamesSymbol, Rhydred_names_yr);
+			SET_SLOT(swOutput_KEY_HYDRED, install("Year"), Rhydred_yr);
+			UNPROTECT(3);
+		}
+		PROTECT(r_HYDRED_COLUMNS = NEW_INTEGER(1));
+		INTEGER(r_HYDRED_COLUMNS)[0]=Rhydred_columns;
+		SET_SLOT(swOutput_KEY_HYDRED, install("Columns"), r_HYDRED_COLUMNS);
+		SET_SLOT(swOutput_Object, install(cSWoutput_Names[22]), swOutput_KEY_HYDRED);
+		UNPROTECT(3);
+	}
+	//ET - NOT USED
+	if(use[19]) {
+		if(debug) swprintf("%s\n",cSWoutput_KEY_Titles[19]);
+		PROTECT(swOutput_KEY_ET = NEW_OBJECT(swOutput_KEY));
+		PROTECT(r_ET_NAME = NEW_STRING(1));
+		SET_STRING_ELT(r_ET_NAME, 0, mkChar(cSWoutput_KEY_Titles[19]));
+		SET_SLOT(swOutput_KEY_ET, install("Title"), r_ET_NAME);
+		if (useTimeStep) {
+			PROTECT(r_ET_PERIOD = NEW_INTEGER(length(Periods)));
+			for(i=0; i<length(Periods); i++)
+				INTEGER(r_ET_PERIOD)[i]=INTEGER(Periods)[i];
+			SET_SLOT(swOutput_KEY_ET, install("TimeStep"), r_ET_PERIOD);
+			UNPROTECT(1);
+		} else {
+			PROTECT(r_ET_PERIOD = NEW_INTEGER(1));
+			INTEGER(r_ET_PERIOD)[0]=INTEGER(Periods)[19];
+			SET_SLOT(swOutput_KEY_ET, install("TimeStep"), r_ET_PERIOD);
+			UNPROTECT(1);
+		}
+		if(periodUse[19][0]) {
+			PROTECT(Ret_dy = allocMatrix(REALSXP, dy_nrow, Ret_columns+2));
+
+			setAttrib(Ret_dy, R_DimNamesSymbol, Ret_names_dy);
+			SET_SLOT(swOutput_KEY_ET, install("Day"), Ret_dy);
+			UNPROTECT(1);
+		}
+		if(periodUse[19][1]) {
+			PROTECT(Ret_wk = allocMatrix(REALSXP, wk_nrow, Ret_columns+2));
+
+			setAttrib(Ret_wk, R_DimNamesSymbol, Ret_names_dy);
+			SET_SLOT(swOutput_KEY_ET, install("Week"), Ret_wk);
+			UNPROTECT(1);
+		}
+		if(periodUse[19][2]) {
+			PROTECT(Ret_mo = allocMatrix(REALSXP, mo_nrow, Ret_columns+2));
+
+			setAttrib(Ret_mo, R_DimNamesSymbol, Ret_names_dy);
+			SET_SLOT(swOutput_KEY_ET, install("Month"), Ret_mo);
+			UNPROTECT(1);
+		}
+		if(periodUse[19][3]) {
+			PROTECT(Ret_yr = allocMatrix(REALSXP, yr_nrow, Ret_columns+1));
+
+			setAttrib(Ret_yr, R_DimNamesSymbol, Ret_names_dy);
+			SET_SLOT(swOutput_KEY_ET, install("Year"), Ret_yr);
+			UNPROTECT(1);
+		}
+		PROTECT(r_ET_COLUMNS = NEW_INTEGER(1));
+		INTEGER(r_ET_COLUMNS)[0]=Ret_columns;
+		SET_SLOT(swOutput_KEY_ET, install("Columns"), r_ET_COLUMNS);
+		SET_SLOT(swOutput_Object, install(cSWoutput_Names[23]), swOutput_KEY_ET);
+		UNPROTECT(3);
+	}
+	//AET
+	if(use[20]) {
+		if(debug) swprintf("%s\n",cSWoutput_KEY_Titles[20]);
+		PROTECT(swOutput_KEY_AET = NEW_OBJECT(swOutput_KEY));
+		PROTECT(r_AET_NAME = NEW_STRING(1));
+		SET_STRING_ELT(r_AET_NAME, 0, mkChar(cSWoutput_KEY_Titles[20]));
+		SET_SLOT(swOutput_KEY_AET, install("Title"), r_AET_NAME);
+		if (useTimeStep) {
+			PROTECT(r_AET_PERIOD = NEW_INTEGER(length(Periods)));
+			for(i=0; i<length(Periods); i++)
+				INTEGER(r_AET_PERIOD)[i]=INTEGER(Periods)[i];
+			SET_SLOT(swOutput_KEY_AET, install("TimeStep"), r_AET_PERIOD);
+			UNPROTECT(1);
+		} else {
+			PROTECT(r_AET_PERIOD = NEW_INTEGER(1));
+			INTEGER(r_AET_PERIOD)[0]=INTEGER(Periods)[20];
+			SET_SLOT(swOutput_KEY_AET, install("TimeStep"), r_AET_PERIOD);
+			UNPROTECT(1);
+		}
+		if(periodUse[20][0]) {
+			if(debug) swprintf("\tdy\n");
+			PROTECT(Raet_dy = allocMatrix(REALSXP, dy_nrow, Raet_columns+2));
+			PROTECT(Raet_names_dy = allocVector(VECSXP, 2));
+			PROTECT(Raet_names_y_dy = allocVector(STRSXP, Raet_columns + 2));
+			SET_STRING_ELT(Raet_names_y_dy, 0, mkChar("Year"));
+			SET_STRING_ELT(Raet_names_y_dy, 1, mkChar("DOY"));
+			SET_STRING_ELT(Raet_names_y_dy, 2, mkChar("evapotr_cm"));
+			SET_VECTOR_ELT(Raet_names_dy, 1, Raet_names_y_dy);
+			setAttrib(Raet_dy, R_DimNamesSymbol, Raet_names_dy);
+			SET_SLOT(swOutput_KEY_AET, install("Day"), Raet_dy);
+			UNPROTECT(3);
+		}
+		if(periodUse[20][1]) {
+			if(debug) swprintf("\twk\n");
+			PROTECT(Raet_wk = allocMatrix(REALSXP, wk_nrow, Raet_columns+2));
+			PROTECT(Raet_names_wk = allocVector(VECSXP, 2));
+			PROTECT(Raet_names_y_wk = allocVector(STRSXP, Raet_columns + 2));
+			SET_STRING_ELT(Raet_names_y_wk, 0, mkChar("Year"));
+			SET_STRING_ELT(Raet_names_y_wk, 1, mkChar("Week"));
+			SET_STRING_ELT(Raet_names_y_wk, 2, mkChar("evapotr_cm"));
+			SET_VECTOR_ELT(Raet_names_wk, 1, Raet_names_y_wk);
+			setAttrib(Raet_wk, R_DimNamesSymbol, Raet_names_wk);
+			SET_SLOT(swOutput_KEY_AET, install("Week"), Raet_wk);
+			UNPROTECT(3);
+		}
+		if(periodUse[20][2]) {
+			if(debug) swprintf("\tmo\n");
+			PROTECT(Raet_mo = allocMatrix(REALSXP, mo_nrow, Raet_columns+2));
+			PROTECT(Raet_names_mo = allocVector(VECSXP, 2));
+			PROTECT(Raet_names_y_mo = allocVector(STRSXP, Raet_columns + 2));
+			SET_STRING_ELT(Raet_names_y_mo, 0, mkChar("Year"));
+			SET_STRING_ELT(Raet_names_y_mo, 1, mkChar("Month"));
+			SET_STRING_ELT(Raet_names_y_mo, 2, mkChar("evapotr_cm"));
+			SET_VECTOR_ELT(Raet_names_mo, 1, Raet_names_y_mo);
+			setAttrib(Raet_mo, R_DimNamesSymbol, Raet_names_mo);
+			SET_SLOT(swOutput_KEY_AET, install("Month"), Raet_mo);
+			UNPROTECT(3);
+		}
+		if(periodUse[20][3]) {
+			if(debug) swprintf("\tyr\n");
+			PROTECT(Raet_yr = allocMatrix(REALSXP, yr_nrow, Raet_columns+1));
+			PROTECT(Raet_names_yr = allocVector(VECSXP, 2));
+			PROTECT(Raet_names_y_yr = allocVector(STRSXP, Raet_columns + 1));
+			SET_STRING_ELT(Raet_names_y_yr, 0, mkChar("Year"));
+			SET_STRING_ELT(Raet_names_y_yr, 1, mkChar("evapotr_cm"));
+			SET_VECTOR_ELT(Raet_names_yr, 1, Raet_names_y_yr);
+			setAttrib(Raet_yr, R_DimNamesSymbol, Raet_names_yr);
+			SET_SLOT(swOutput_KEY_AET, install("Year"), Raet_yr);
+			UNPROTECT(3);
+		}
+		PROTECT(r_AET_COLUMNS = NEW_INTEGER(1));
+		INTEGER(r_AET_COLUMNS)[0]=Raet_columns;
+		SET_SLOT(swOutput_KEY_AET, install("Columns"), r_AET_COLUMNS);
+		SET_SLOT(swOutput_Object, install(cSWoutput_Names[24]), swOutput_KEY_AET);
+		UNPROTECT(3);
+	}
+	//PET
+	if(use[21]) {
+		if(debug) swprintf("%s\n",cSWoutput_KEY_Titles[21]);
+		PROTECT(swOutput_KEY_PET = NEW_OBJECT(swOutput_KEY));
+		PROTECT(r_PET_NAME = NEW_STRING(1));
+		SET_STRING_ELT(r_PET_NAME, 0, mkChar(cSWoutput_KEY_Titles[21]));
+		SET_SLOT(swOutput_KEY_PET, install("Title"), r_PET_NAME);
+		if (useTimeStep) {
+			PROTECT(r_PET_PERIOD = NEW_INTEGER(length(Periods)));
+			for(i=0; i<length(Periods); i++)
+				INTEGER(r_PET_PERIOD)[i]=INTEGER(Periods)[i];
+			SET_SLOT(swOutput_KEY_PET, install("TimeStep"), r_PET_PERIOD);
+			UNPROTECT(1);
+		} else {
+			PROTECT(r_PET_PERIOD = NEW_INTEGER(1));
+			INTEGER(r_PET_PERIOD)[0]=INTEGER(Periods)[21];
+			SET_SLOT(swOutput_KEY_PET, install("TimeStep"), r_PET_PERIOD);
+			UNPROTECT(1);
+		}
+		if(periodUse[21][0]) {
+			if(debug) swprintf("\tdy\n");
+			PROTECT(Rpet_dy = allocMatrix(REALSXP, dy_nrow, Rpet_columns+2));
+			PROTECT(Rpet_names_dy = allocVector(VECSXP, 2));
+			PROTECT(Rpet_names_y_dy = allocVector(STRSXP, Rpet_columns + 2));
+			SET_STRING_ELT(Rpet_names_y_dy, 0, mkChar("Year"));
+			SET_STRING_ELT(Rpet_names_y_dy, 1, mkChar("DOY"));
+			SET_STRING_ELT(Rpet_names_y_dy, 2, mkChar("pet_cm"));
+			SET_VECTOR_ELT(Rpet_names_dy, 1, Rpet_names_y_dy);
+			setAttrib(Rpet_dy, R_DimNamesSymbol, Rpet_names_dy);
+			SET_SLOT(swOutput_KEY_PET, install("Day"), Rpet_dy);
+			UNPROTECT(3);
+		}
+		if(periodUse[21][1]) {
+			if(debug) swprintf("\twk\n");
+			PROTECT(Rpet_wk = allocMatrix(REALSXP, wk_nrow, Rpet_columns+2));
+			PROTECT(Rpet_names_wk = allocVector(VECSXP, 2));
+			PROTECT(Rpet_names_y_wk = allocVector(STRSXP, Rpet_columns + 2));
+			SET_STRING_ELT(Rpet_names_y_wk, 0, mkChar("Year"));
+			SET_STRING_ELT(Rpet_names_y_wk, 1, mkChar("Week"));
+			SET_STRING_ELT(Rpet_names_y_wk, 2, mkChar("pet_cm"));
+			SET_VECTOR_ELT(Rpet_names_wk, 1, Rpet_names_y_wk);
+			setAttrib(Rpet_wk, R_DimNamesSymbol, Rpet_names_wk);
+			SET_SLOT(swOutput_KEY_PET, install("Week"), Rpet_wk);
+			UNPROTECT(3);
+		}
+		if(periodUse[21][2]) {
+			if(debug) swprintf("\tmo\n");
+			PROTECT(Rpet_mo = allocMatrix(REALSXP, mo_nrow, Rpet_columns+2));
+			PROTECT(Rpet_names_mo = allocVector(VECSXP, 2));
+			PROTECT(Rpet_names_y_mo = allocVector(STRSXP, Rpet_columns + 2));
+			SET_STRING_ELT(Rpet_names_y_mo, 0, mkChar("Year"));
+			SET_STRING_ELT(Rpet_names_y_mo, 1, mkChar("Month"));
+			SET_STRING_ELT(Rpet_names_y_mo, 2, mkChar("pet_cm"));
+			SET_VECTOR_ELT(Rpet_names_mo, 1, Rpet_names_y_mo);
+			setAttrib(Rpet_mo, R_DimNamesSymbol, Rpet_names_mo);
+			SET_SLOT(swOutput_KEY_PET, install("Month"), Rpet_mo);
+			UNPROTECT(3);
+		}
+		if(periodUse[21][3]) {
+			if(debug) swprintf("\tyr\n");
+			PROTECT(Rpet_yr = allocMatrix(REALSXP, yr_nrow, Rpet_columns+1));
+			PROTECT(Rpet_names_yr = allocVector(VECSXP, 2));
+			PROTECT(Rpet_names_y_yr = allocVector(STRSXP, Rpet_columns + 1));
+			SET_STRING_ELT(Rpet_names_y_yr, 0, mkChar("Year"));
+			SET_STRING_ELT(Rpet_names_y_yr, 1, mkChar("pet_cm"));
+			SET_VECTOR_ELT(Rpet_names_yr, 1, Rpet_names_y_yr);
+			setAttrib(Rpet_yr, R_DimNamesSymbol, Rpet_names_yr);
+			SET_SLOT(swOutput_KEY_PET, install("Year"), Rpet_yr);
+			UNPROTECT(3);
+		}
+		PROTECT(r_PET_COLUMNS = NEW_INTEGER(1));
+		INTEGER(r_PET_COLUMNS)[0]=Rpet_columns;
+		SET_SLOT(swOutput_KEY_PET, install("Columns"), r_PET_COLUMNS);
+		SET_SLOT(swOutput_Object, install(cSWoutput_Names[25]), swOutput_KEY_PET);
+		UNPROTECT(3);
+	}
+	//WET DAYS
+	if(use[22]) {
+		if(debug) swprintf("%s\n",cSWoutput_KEY_Titles[22]);
+		PROTECT(swOutput_KEY_WETDAY = NEW_OBJECT(swOutput_KEY));
+		PROTECT(r_WETDAY_NAME = NEW_STRING(1));
+		SET_STRING_ELT(r_WETDAY_NAME, 0, mkChar(cSWoutput_KEY_Titles[22]));
+		SET_SLOT(swOutput_KEY_WETDAY, install("Title"), r_WETDAY_NAME);
+		if (useTimeStep) {
+			PROTECT(r_WETDAY_PERIOD = NEW_INTEGER(length(Periods)));
+			for(i=0; i<length(Periods); i++)
+				INTEGER(r_WETDAY_PERIOD)[i]=INTEGER(Periods)[i];
+			SET_SLOT(swOutput_KEY_WETDAY, install("TimeStep"), r_WETDAY_PERIOD);
+			UNPROTECT(1);
+		} else {
+			PROTECT(r_WETDAY_PERIOD = NEW_INTEGER(1));
+			INTEGER(r_WETDAY_PERIOD)[0]=INTEGER(Periods)[22];
+			SET_SLOT(swOutput_KEY_WETDAY, install("TimeStep"), r_WETDAY_PERIOD);
+			UNPROTECT(1);
+		}
+		if(periodUse[22][0]) {
+			if(debug) swprintf("\tdy\n");
+			PROTECT(Rwetdays_dy = allocMatrix(REALSXP, dy_nrow, Rwetdays_columns+2));
+			PROTECT(Rwetdays_names_dy = allocVector(VECSXP, 2));
+			PROTECT(Rwetdays_names_y_dy = allocVector(STRSXP, Rwetdays_columns + 2));
+			SET_STRING_ELT(Rwetdays_names_y_dy, 0, mkChar("Year"));
+			SET_STRING_ELT(Rwetdays_names_y_dy, 1, mkChar("DOY"));
+			for (i = 0; i < tLayers; i++)
+				SET_STRING_ELT(Rwetdays_names_y_dy, i + 2, mkChar(Layers_names[i]));
+			SET_VECTOR_ELT(Rwetdays_names_dy, 1, Rwetdays_names_y_dy);
+			setAttrib(Rwetdays_dy, R_DimNamesSymbol, Rwetdays_names_dy);
+			SET_SLOT(swOutput_KEY_WETDAY, install("Day"), Rwetdays_dy);
+			UNPROTECT(3);
+		}
+		if(periodUse[22][1]) {
+			if(debug) swprintf("\twk\n");
+			PROTECT(Rwetdays_wk = allocMatrix(REALSXP, wk_nrow, Rwetdays_columns+2));
+			PROTECT(Rwetdays_names_wk = allocVector(VECSXP, 2));
+			PROTECT(Rwetdays_names_y_wk = allocVector(STRSXP, Rwetdays_columns + 2));
+			SET_STRING_ELT(Rwetdays_names_y_wk, 0, mkChar("Year"));
+			SET_STRING_ELT(Rwetdays_names_y_wk, 1, mkChar("Week"));
+			for (i = 0; i < tLayers; i++)
+				SET_STRING_ELT(Rwetdays_names_y_wk, i + 2, mkChar(Layers_names[i]));
+			SET_VECTOR_ELT(Rwetdays_names_wk, 1, Rwetdays_names_y_wk);
+			setAttrib(Rwetdays_wk, R_DimNamesSymbol, Rwetdays_names_wk);
+			SET_SLOT(swOutput_KEY_WETDAY, install("Week"), Rwetdays_wk);
+			UNPROTECT(3);
+		}
+		if(periodUse[22][2]) {
+			if(debug) swprintf("\tmo\n");
+			PROTECT(Rwetdays_mo = allocMatrix(REALSXP, mo_nrow, Rwetdays_columns+2));
+			PROTECT(Rwetdays_names_mo = allocVector(VECSXP, 2));
+			PROTECT(Rwetdays_names_y_mo = allocVector(STRSXP, Rwetdays_columns + 2));
+			SET_STRING_ELT(Rwetdays_names_y_mo, 0, mkChar("Year"));
+			SET_STRING_ELT(Rwetdays_names_y_mo, 1, mkChar("Month"));
+			for (i = 0; i < tLayers; i++)
+				SET_STRING_ELT(Rwetdays_names_y_mo, i + 2, mkChar(Layers_names[i]));
+			SET_VECTOR_ELT(Rwetdays_names_mo, 1, Rwetdays_names_y_mo);
+			setAttrib(Rwetdays_mo, R_DimNamesSymbol, Rwetdays_names_mo);
+			SET_SLOT(swOutput_KEY_WETDAY, install("Month"), Rwetdays_mo);
+			UNPROTECT(3);
+		}
+		if(periodUse[22][3]) {
+			if(debug) swprintf("\tyr\n");
+			PROTECT(Rwetdays_yr = allocMatrix(REALSXP, yr_nrow, Rwetdays_columns+1));
+			PROTECT(Rwetdays_names_yr = allocVector(VECSXP, 2));
+			PROTECT(Rwetdays_names_y_yr = allocVector(STRSXP, Rwetdays_columns + 1));
+			SET_STRING_ELT(Rwetdays_names_y_yr, 0, mkChar("Year"));
+			for (i = 0; i < tLayers; i++)
+				SET_STRING_ELT(Rwetdays_names_y_yr, i + 1, mkChar(Layers_names[i]));
+			SET_VECTOR_ELT(Rwetdays_names_yr, 1, Rwetdays_names_y_yr);
+			setAttrib(Rwetdays_yr, R_DimNamesSymbol, Rwetdays_names_yr);
+			SET_SLOT(swOutput_KEY_WETDAY, install("Year"), Rwetdays_yr);
+			UNPROTECT(3);
+		}
+		PROTECT(r_WETDAY_COLUMNS = NEW_INTEGER(1));
+		INTEGER(r_WETDAY_COLUMNS)[0]=Rwetdays_columns;
+		SET_SLOT(swOutput_KEY_WETDAY, install("Columns"), r_WETDAY_COLUMNS);
+		SET_SLOT(swOutput_Object, install(cSWoutput_Names[26]), swOutput_KEY_WETDAY);
+		UNPROTECT(3);
+	}
+	//SNOW PACK
+	if(use[23]) {
+		if(debug) swprintf("%s\n",cSWoutput_KEY_Titles[23]);
+		PROTECT(swOutput_KEY_SNOWPACK = NEW_OBJECT(swOutput_KEY));
+		PROTECT(r_SNOWPACK_NAME = NEW_STRING(1));
+		SET_STRING_ELT(r_SNOWPACK_NAME, 0, mkChar(cSWoutput_KEY_Titles[23]));
+		SET_SLOT(swOutput_KEY_SNOWPACK, install("Title"), r_SNOWPACK_NAME);
+		if (useTimeStep) {
+			PROTECT(r_SNOWPACK_PERIOD = NEW_INTEGER(length(Periods)));
+			for(i=0; i<length(Periods); i++)
+				INTEGER(r_SNOWPACK_PERIOD)[i]=INTEGER(Periods)[i];
+			SET_SLOT(swOutput_KEY_SNOWPACK, install("TimeStep"), r_SNOWPACK_PERIOD);
+			UNPROTECT(1);
+		} else {
+			PROTECT(r_SNOWPACK_PERIOD = NEW_INTEGER(1));
+			INTEGER(r_SNOWPACK_PERIOD)[0]=INTEGER(Periods)[23];
+			SET_SLOT(swOutput_KEY_SNOWPACK, install("TimeStep"), r_SNOWPACK_PERIOD);
+			UNPROTECT(1);
+		}
+		if(periodUse[23][0]) {
+			if(debug) swprintf("\tdy\n");
+			PROTECT(Rsnowpack_dy = allocMatrix(REALSXP, dy_nrow, Rsnowpack_columns+2));
+			PROTECT(Rsnowpack_names_dy = allocVector(VECSXP, 2));
+			PROTECT(Rsnowpack_names_y_dy = allocVector(STRSXP, Rsnowpack_columns + 2));
+			SET_STRING_ELT(Rsnowpack_names_y_dy, 0, mkChar("Year"));
+			SET_STRING_ELT(Rsnowpack_names_y_dy, 1, mkChar("DOY"));
+			for (i = 0; i < Rsnowpack_columns; i++)
+				SET_STRING_ELT(Rsnowpack_names_y_dy, i + 2, mkChar(Csnowpack_names[i]));
+			SET_VECTOR_ELT(Rsnowpack_names_dy, 1, Rsnowpack_names_y_dy);
+			setAttrib(Rsnowpack_dy, R_DimNamesSymbol, Rsnowpack_names_dy);
+			SET_SLOT(swOutput_KEY_SNOWPACK, install("Day"), Rsnowpack_dy);
+			UNPROTECT(3);
+		}
+		if(periodUse[23][1]) {
+			if(debug) swprintf("\twk\n");
+			PROTECT(Rsnowpack_wk = allocMatrix(REALSXP, wk_nrow, Rsnowpack_columns+2));
+			PROTECT(Rsnowpack_names_wk = allocVector(VECSXP, 2));
+			PROTECT(Rsnowpack_names_y_wk = allocVector(STRSXP, Rsnowpack_columns + 2));
+			SET_STRING_ELT(Rsnowpack_names_y_wk, 0, mkChar("Year"));
+			SET_STRING_ELT(Rsnowpack_names_y_wk, 1, mkChar("Week"));
+			for (i = 0; i < Rsnowpack_columns; i++)
+				SET_STRING_ELT(Rsnowpack_names_y_wk, i + 2, mkChar(Csnowpack_names[i]));
+			SET_VECTOR_ELT(Rsnowpack_names_wk, 1, Rsnowpack_names_y_wk);
+			setAttrib(Rsnowpack_wk, R_DimNamesSymbol, Rsnowpack_names_wk);
+			SET_SLOT(swOutput_KEY_SNOWPACK, install("Week"), Rsnowpack_wk);
+			UNPROTECT(3);
+		}
+		if(periodUse[23][2]) {
+			if(debug) swprintf("\tmo\n");
+			PROTECT(Rsnowpack_mo = allocMatrix(REALSXP, mo_nrow, Rsnowpack_columns+2));
+			PROTECT(Rsnowpack_names_mo = allocVector(VECSXP, 2));
+			PROTECT(Rsnowpack_names_y_mo = allocVector(STRSXP, Rsnowpack_columns + 2));
+			SET_STRING_ELT(Rsnowpack_names_y_mo, 0, mkChar("Year"));
+			SET_STRING_ELT(Rsnowpack_names_y_mo, 1, mkChar("Month"));
+			for (i = 0; i < Rsnowpack_columns; i++)
+				SET_STRING_ELT(Rsnowpack_names_y_mo, i + 2, mkChar(Csnowpack_names[i]));
+			SET_VECTOR_ELT(Rsnowpack_names_mo, 1, Rsnowpack_names_y_mo);
+			setAttrib(Rsnowpack_mo, R_DimNamesSymbol, Rsnowpack_names_mo);
+			SET_SLOT(swOutput_KEY_SNOWPACK, install("Month"), Rsnowpack_mo);
+			UNPROTECT(3);
+		}
+		if(periodUse[23][3]) {
+			if(debug) swprintf("\tyr\n");
+			PROTECT(Rsnowpack_yr = allocMatrix(REALSXP, yr_nrow, Rsnowpack_columns+1));
+			PROTECT(Rsnowpack_names_yr = allocVector(VECSXP, 2));
+			PROTECT(Rsnowpack_names_y_yr = allocVector(STRSXP, Rsnowpack_columns + 1));
+			SET_STRING_ELT(Rsnowpack_names_y_yr, 0, mkChar("Year"));
+			for (i = 0; i < Rsnowpack_columns; i++)
+				SET_STRING_ELT(Rsnowpack_names_y_yr, i + 1, mkChar(Csnowpack_names[i]));
+			SET_VECTOR_ELT(Rsnowpack_names_yr, 1, Rsnowpack_names_y_yr);
+			setAttrib(Rsnowpack_yr, R_DimNamesSymbol, Rsnowpack_names_yr);
+			SET_SLOT(swOutput_KEY_SNOWPACK, install("Year"), Rsnowpack_yr);
+			UNPROTECT(3);
+		}
+		PROTECT(r_SNOWPACK_COLUMNS = NEW_INTEGER(1));
+		INTEGER(r_SNOWPACK_COLUMNS)[0]=Rsnowpack_columns;
+		SET_SLOT(swOutput_KEY_SNOWPACK, install("Columns"), r_SNOWPACK_COLUMNS);
+		SET_SLOT(swOutput_Object, install(cSWoutput_Names[27]), swOutput_KEY_SNOWPACK);
+		UNPROTECT(3);
+	}
+	//DEEP SWC
+	if(use[24]) {
+		if(debug) swprintf("%s\n",cSWoutput_KEY_Titles[24]);
+		PROTECT(swOutput_KEY_DEEPSWC = NEW_OBJECT(swOutput_KEY));
+		PROTECT(r_DEEPSWC_NAME = NEW_STRING(1));
+		SET_STRING_ELT(r_DEEPSWC_NAME, 0, mkChar(cSWoutput_KEY_Titles[24]));
+		SET_SLOT(swOutput_KEY_DEEPSWC, install("Title"), r_DEEPSWC_NAME);
+		if (useTimeStep) {
+			PROTECT(r_DEEPSWC_PERIOD = NEW_INTEGER(length(Periods)));
+			for(i=0; i<length(Periods); i++)
+				INTEGER(r_DEEPSWC_PERIOD)[i]=INTEGER(Periods)[i];
+			SET_SLOT(swOutput_KEY_DEEPSWC, install("TimeStep"), r_DEEPSWC_PERIOD);
+			UNPROTECT(1);
+		} else {
+			PROTECT(r_DEEPSWC_PERIOD = NEW_INTEGER(1));
+			INTEGER(r_DEEPSWC_PERIOD)[0]=INTEGER(Periods)[24];
+			SET_SLOT(swOutput_KEY_DEEPSWC, install("TimeStep"), r_DEEPSWC_PERIOD);
+			UNPROTECT(1);
+		}
+		if(periodUse[24][0]) {
+			if(debug) swprintf("\tdy\n");
+			PROTECT(Rdeedrain_dy = allocMatrix(REALSXP, dy_nrow, Rdeedrain_columns+2));
+			PROTECT(Rdeep_drain_names_dy = allocVector(VECSXP, 2));
+			PROTECT(Rdeep_drain_names_y_dy = allocVector(STRSXP, Rdeedrain_columns + 2));
+			SET_STRING_ELT(Rdeep_drain_names_y_dy, 0, mkChar("Year"));
+			SET_STRING_ELT(Rdeep_drain_names_y_dy, 1, mkChar("DOY"));
+			SET_STRING_ELT(Rdeep_drain_names_y_dy, 2, mkChar("lowLayerDrain_cm"));
+			SET_VECTOR_ELT(Rdeep_drain_names_dy, 1, Rdeep_drain_names_y_dy);
+			setAttrib(Rdeedrain_dy, R_DimNamesSymbol, Rdeep_drain_names_dy);
+			SET_SLOT(swOutput_KEY_DEEPSWC, install("Day"), Rdeedrain_dy);
+			UNPROTECT(3);
+		}
+		if(periodUse[24][1]) {
+			if(debug) swprintf("\twk\n");
+			PROTECT(Rdeedrain_wk = allocMatrix(REALSXP, wk_nrow, Rdeedrain_columns+2));
+			PROTECT(Rdeep_drain_names_wk = allocVector(VECSXP, 2));
+			PROTECT(Rdeep_drain_names_y_wk = allocVector(STRSXP, Rdeedrain_columns + 2));
+			SET_STRING_ELT(Rdeep_drain_names_y_wk, 0, mkChar("Year"));
+			SET_STRING_ELT(Rdeep_drain_names_y_wk, 1, mkChar("Week"));
+			SET_STRING_ELT(Rdeep_drain_names_y_wk, 2, mkChar("lowLayerDrain_cm"));
+			SET_VECTOR_ELT(Rdeep_drain_names_wk, 1, Rdeep_drain_names_y_wk);
+			setAttrib(Rdeedrain_wk, R_DimNamesSymbol, Rdeep_drain_names_wk);
+			SET_SLOT(swOutput_KEY_DEEPSWC, install("Week"), Rdeedrain_wk);
+			UNPROTECT(3);
+		}
+		if(periodUse[24][2]) {
+			if(debug) swprintf("\tmo\n");
+			PROTECT(Rdeedrain_mo = allocMatrix(REALSXP, mo_nrow, Rdeedrain_columns+2));
+			PROTECT(Rdeep_drain_names_mo = allocVector(VECSXP, 2));
+			PROTECT(Rdeep_drain_names_y_mo = allocVector(STRSXP, Rdeedrain_columns + 2));
+			SET_STRING_ELT(Rdeep_drain_names_y_mo, 0, mkChar("Year"));
+			SET_STRING_ELT(Rdeep_drain_names_y_mo, 1, mkChar("Month"));
+			SET_STRING_ELT(Rdeep_drain_names_y_mo, 2, mkChar("lowLayerDrain_cm"));
+			SET_VECTOR_ELT(Rdeep_drain_names_mo, 1, Rdeep_drain_names_y_mo);
+			setAttrib(Rdeedrain_mo, R_DimNamesSymbol, Rdeep_drain_names_mo);
+			SET_SLOT(swOutput_KEY_DEEPSWC, install("Month"), Rdeedrain_mo);
+			UNPROTECT(3);
+		}
+		if(periodUse[24][3]) {
+			if(debug) swprintf("\tyr\n");
+			PROTECT(Rdeedrain_yr = allocMatrix(REALSXP, yr_nrow, Rdeedrain_columns+1));
+			PROTECT(Rdeep_drain_names_yr = allocVector(VECSXP, 2));
+			PROTECT(Rdeep_drain_names_y_yr = allocVector(STRSXP, Rdeedrain_columns + 1));
+			SET_STRING_ELT(Rdeep_drain_names_y_yr, 0, mkChar("Year"));
+			SET_STRING_ELT(Rdeep_drain_names_y_yr, 1, mkChar("lowLayerDrain_cm"));
+			SET_VECTOR_ELT(Rdeep_drain_names_yr, 1, Rdeep_drain_names_y_yr);
+			setAttrib(Rdeedrain_yr, R_DimNamesSymbol, Rdeep_drain_names_yr);
+			SET_SLOT(swOutput_KEY_DEEPSWC, install("Year"), Rdeedrain_yr);
+			UNPROTECT(3);
+		}
+		PROTECT(r_DEEPSWC_COLUMNS = NEW_INTEGER(1));
+		INTEGER(r_DEEPSWC_COLUMNS)[0]=Rdeedrain_columns;
+		SET_SLOT(swOutput_KEY_DEEPSWC, install("Columns"), r_DEEPSWC_COLUMNS);
+		SET_SLOT(swOutput_Object, install(cSWoutput_Names[28]), swOutput_KEY_DEEPSWC);
+		UNPROTECT(3);
+	}
+	//Soil Temp
+	if(use[25]) {
+		if(debug) swprintf("%s\n",cSWoutput_KEY_Titles[25]);
+		PROTECT(swOutput_KEY_SOILTEMP = NEW_OBJECT(swOutput_KEY));
+		PROTECT(r_SOILTEMP_NAME = NEW_STRING(1));
+		SET_STRING_ELT(r_SOILTEMP_NAME, 0, mkChar(cSWoutput_KEY_Titles[25]));
+		SET_SLOT(swOutput_KEY_SOILTEMP, install("Title"), r_SOILTEMP_NAME);
+		if (useTimeStep) {
+			PROTECT(r_SOILTEMP_PERIOD = NEW_INTEGER(length(Periods)));
+			for(i=0; i<length(Periods); i++)
+				INTEGER(r_SOILTEMP_PERIOD)[i]=INTEGER(Periods)[i];
+			SET_SLOT(swOutput_KEY_SOILTEMP, install("TimeStep"), r_SOILTEMP_PERIOD);
+			UNPROTECT(1);
+		} else {
+			PROTECT(r_SOILTEMP_PERIOD = NEW_INTEGER(1));
+			INTEGER(r_SOILTEMP_PERIOD)[0]=INTEGER(Periods)[25];
+			SET_SLOT(swOutput_KEY_SOILTEMP, install("TimeStep"), r_SOILTEMP_PERIOD);
+			UNPROTECT(1);
+		}
+		if(periodUse[25][0]) {
+			if(debug) swprintf("\tdy\n");
+			PROTECT(Rsoil_temp_dy = allocMatrix(REALSXP, dy_nrow, Rsoil_temp_columns+2));
+			PROTECT(Rsoil_temp_names_dy = allocVector(VECSXP, 2));
+			PROTECT(Rsoil_temp_names_y_dy = allocVector(STRSXP, Rsoil_temp_columns + 2));
+			SET_STRING_ELT(Rsoil_temp_names_y_dy, 0, mkChar("Year"));
+			SET_STRING_ELT(Rsoil_temp_names_y_dy, 1, mkChar("DOY"));
+			for (i = 0; i < tLayers; i++)
+				SET_STRING_ELT(Rsoil_temp_names_y_dy, i + 2, mkChar(Layers_names[i]));
+			SET_VECTOR_ELT(Rsoil_temp_names_dy, 1, Rsoil_temp_names_y_dy);
+			setAttrib(Rsoil_temp_dy, R_DimNamesSymbol, Rsoil_temp_names_dy);
+			SET_SLOT(swOutput_KEY_SOILTEMP, install("Day"), Rsoil_temp_dy);
+			UNPROTECT(3);
+		}
+		if(periodUse[25][1]) {
+			if(debug) swprintf("\twk\n");
+			PROTECT(Rsoil_temp_wk = allocMatrix(REALSXP, wk_nrow, Rsoil_temp_columns+2));
+			PROTECT(Rsoil_temp_names_wk = allocVector(VECSXP, 2));
+			PROTECT(Rsoil_temp_names_y_wk = allocVector(STRSXP, Rsoil_temp_columns + 2));
+			SET_STRING_ELT(Rsoil_temp_names_y_wk, 0, mkChar("Year"));
+			SET_STRING_ELT(Rsoil_temp_names_y_wk, 1, mkChar("Week"));
+			for (i = 0; i < tLayers; i++)
+				SET_STRING_ELT(Rsoil_temp_names_y_wk, i + 2, mkChar(Layers_names[i]));
+			SET_VECTOR_ELT(Rsoil_temp_names_wk, 1, Rsoil_temp_names_y_wk);
+			setAttrib(Rsoil_temp_wk, R_DimNamesSymbol, Rsoil_temp_names_wk);
+			SET_SLOT(swOutput_KEY_SOILTEMP, install("Week"), Rsoil_temp_wk);
+			UNPROTECT(3);
+		}
+		if(periodUse[25][2]) {
+			if(debug) swprintf("\tmo\n");
+			PROTECT(Rsoil_temp_mo = allocMatrix(REALSXP, mo_nrow, Rsoil_temp_columns+2));
+			PROTECT(Rsoil_temp_names_mo = allocVector(VECSXP, 2));
+			PROTECT(Rsoil_temp_names_y_mo = allocVector(STRSXP, Rsoil_temp_columns + 2));
+			SET_STRING_ELT(Rsoil_temp_names_y_mo, 0, mkChar("Year"));
+			SET_STRING_ELT(Rsoil_temp_names_y_mo, 1, mkChar("Month"));
+			for (i = 0; i < tLayers; i++)
+				SET_STRING_ELT(Rsoil_temp_names_y_mo, i + 2, mkChar(Layers_names[i]));
+			SET_VECTOR_ELT(Rsoil_temp_names_mo, 1, Rsoil_temp_names_y_mo);
+			setAttrib(Rsoil_temp_mo, R_DimNamesSymbol, Rsoil_temp_names_mo);
+			SET_SLOT(swOutput_KEY_SOILTEMP, install("Month"), Rsoil_temp_mo);
+			UNPROTECT(3);
+		}
+		if(periodUse[25][3]) {
+			if(debug) swprintf("\tyr\n");
+			PROTECT(Rsoil_temp_yr = allocMatrix(REALSXP, yr_nrow, Rsoil_temp_columns+1));
+			PROTECT(Rsoil_temp_names_yr = allocVector(VECSXP, 2));
+			PROTECT(Rsoil_temp_names_y_yr = allocVector(STRSXP, Rsoil_temp_columns + 1));
+			SET_STRING_ELT(Rsoil_temp_names_y_yr, 0, mkChar("Year"));
+			for (i = 0; i < tLayers; i++)
+				SET_STRING_ELT(Rsoil_temp_names_y_yr, i + 1, mkChar(Layers_names[i]));
+			SET_VECTOR_ELT(Rsoil_temp_names_yr, 1, Rsoil_temp_names_y_yr);
+			setAttrib(Rsoil_temp_yr, R_DimNamesSymbol, Rsoil_temp_names_yr);
+			SET_SLOT(swOutput_KEY_SOILTEMP, install("Year"), Rsoil_temp_yr);
+			UNPROTECT(3);
+		}
+
+		PROTECT(r_SOILTEMP_COLUMNS = NEW_INTEGER(1));
+		INTEGER(r_SOILTEMP_COLUMNS)[0]=Rsoil_temp_columns;
+		SET_SLOT(swOutput_KEY_SOILTEMP, install("Columns"), r_SOILTEMP_COLUMNS);
+		SET_SLOT(swOutput_Object, install(cSWoutput_Names[29]), swOutput_KEY_SOILTEMP);
+		UNPROTECT(3);
+	}
+	//ALL VEG
+	if(use[26]) {
+		if(debug) swprintf("%s\n",cSWoutput_KEY_Titles[26]);
+		PROTECT(swOutput_KEY_ALLVEG = NEW_OBJECT(swOutput_KEY));
+		PROTECT(r_ALLVEG_NAME = NEW_STRING(1));
+		SET_STRING_ELT(r_ALLVEG_NAME, 0, mkChar(cSWoutput_KEY_Titles[26]));
+		SET_SLOT(swOutput_KEY_ALLVEG, install("Title"), r_ALLVEG_NAME);
+		if (useTimeStep) {
+			PROTECT(r_ALLVEG_PERIOD = NEW_INTEGER(length(Periods)));
+			for(i=0; i<length(Periods); i++)
+				INTEGER(r_ALLVEG_PERIOD)[i]=INTEGER(Periods)[i];
+			SET_SLOT(swOutput_KEY_ALLVEG, install("TimeStep"), r_ALLVEG_PERIOD);
+			UNPROTECT(1);
+		} else {
+			PROTECT(r_ALLVEG_PERIOD = NEW_INTEGER(1));
+			INTEGER(r_ALLVEG_PERIOD)[0]=INTEGER(Periods)[26];
+			SET_SLOT(swOutput_KEY_ALLVEG, install("TimeStep"), r_ALLVEG_PERIOD);
+			UNPROTECT(1);
+		}
+		if(periodUse[26][0]) {
+			PROTECT(Rallveg_dy = allocMatrix(REALSXP, dy_nrow, Rallveg_columns+2));
+
+			SET_SLOT(swOutput_KEY_ALLVEG, install("Day"), Rallveg_dy);
+			UNPROTECT(1);
+		}
+		if(periodUse[26][1]) {
+			PROTECT(Rallveg_wk = allocMatrix(REALSXP, wk_nrow, Rallveg_columns+2));
+
+			SET_SLOT(swOutput_KEY_ALLVEG, install("Week"), Rallveg_wk);
+			UNPROTECT(1);
+		}
+		if(periodUse[26][2]) {
+			PROTECT(Rallveg_mo = allocMatrix(REALSXP, mo_nrow, Rallveg_columns+2));
+
+			SET_SLOT(swOutput_KEY_ALLVEG, install("Month"), Rallveg_mo);
+			UNPROTECT(1);
+		}
+		if(periodUse[26][3]) {
+			PROTECT(Rallveg_yr = allocMatrix(REALSXP, yr_nrow, Rallveg_columns+1));
+
+			SET_SLOT(swOutput_KEY_ALLVEG, install("Year"), Rallveg_yr);
+			UNPROTECT(1);
+		}
+		PROTECT(r_ALLVEG_COLUMNS = NEW_INTEGER(1));
+		INTEGER(r_ALLVEG_COLUMNS)[0]=Rallveg_columns;
+		SET_SLOT(swOutput_KEY_ALLVEG, install("Columns"), r_ALLVEG_COLUMNS);
+		SET_SLOT(swOutput_Object, install(cSWoutput_Names[30]), swOutput_KEY_ALLVEG);
+		UNPROTECT(3);
+	}
+	//ESTABL
+	if(use[27]) {
+		if(debug) swprintf("%s\n",cSWoutput_KEY_Titles[27]);
+		PROTECT(swOutput_KEY_ESTABL = NEW_OBJECT(swOutput_KEY));
+		PROTECT(r_ESTABL_NAME = NEW_STRING(1));
+		SET_STRING_ELT(r_ESTABL_NAME, 0, mkChar(cSWoutput_KEY_Titles[27]));
+		SET_SLOT(swOutput_KEY_ESTABL, install("Title"), r_ESTABL_NAME);
+		if (useTimeStep) {
+			PROTECT(r_ESTABL_PERIOD = NEW_INTEGER(length(Periods)));
+			for(i=0; i<length(Periods); i++)
+				INTEGER(r_ESTABL_PERIOD)[i]=INTEGER(Periods)[i];
+			SET_SLOT(swOutput_KEY_ESTABL, install("TimeStep"), r_ESTABL_PERIOD);
+			UNPROTECT(1);
+		} else {
+			PROTECT(r_ESTABL_PERIOD = NEW_INTEGER(1));
+			INTEGER(r_ESTABL_PERIOD)[0]=INTEGER(Periods)[27];
+			SET_SLOT(swOutput_KEY_ESTABL, install("TimeStep"), r_ESTABL_PERIOD);
+			UNPROTECT(1);
+		}
+		if(periodUse[27][0]) {
+			if(debug) swprintf("\tdy\n");
+			PROTECT(Restabs_dy = allocMatrix(REALSXP, dy_nrow, Restabs_columns+2));
+			PROTECT(Restabs_names_dy = allocVector(VECSXP, 2));
+			PROTECT(Restabs_names_y_dy = allocVector(STRSXP, Restabs_columns+2));
+			SET_STRING_ELT(Restabs_names_y_dy, 0, mkChar("Year"));
+			SET_STRING_ELT(Restabs_names_y_dy, 1, mkChar("DOY"));
+			SET_STRING_ELT(Restabs_names_y_dy, 2, mkChar("YearlyEstabResults"));
+			SET_VECTOR_ELT(Restabs_names_dy, 1, Restabs_names_y_dy);
+			setAttrib(Restabs_dy, R_DimNamesSymbol, Restabs_names_dy);
+			// Initialize to 0; allocMatrix does not initialize
+			for (k = 0; k < dy_nrow * (Restabs_columns + 2); k++)
+        REAL(Restabs_dy)[k] = 0.;
+			SET_SLOT(swOutput_KEY_ESTABL, install("Day"), Restabs_dy);
+			UNPROTECT(3);
+		}
+		if(periodUse[27][1]) {
+			if(debug) swprintf("\twk\n");
+			PROTECT(Restabs_wk = allocMatrix(REALSXP, wk_nrow, Restabs_columns+2));
+			 PROTECT(Restabs_names_wk = allocVector(VECSXP, 2));
+			 PROTECT(Restabs_names_y_wk = allocVector(STRSXP, Restabs_columns+2));
+			 SET_STRING_ELT(Restabs_names_y_wk, 0, mkChar("Year"));
+			 SET_STRING_ELT(Restabs_names_y_wk, 1, mkChar("Week"));
+			 SET_STRING_ELT(Restabs_names_y_wk, 2, mkChar("YearlyEstabResults"));
+			 SET_VECTOR_ELT(Restabs_names_wk, 1, Restabs_names_y_wk);
+			setAttrib(Restabs_wk, R_DimNamesSymbol, Restabs_names_wk);
+			// Initialize to 0; allocMatrix does not initialize
+			for (k = 0; k < wk_nrow * (Restabs_columns + 2); k++)
+        REAL(Restabs_wk)[k] = 0.;
+			SET_SLOT(swOutput_KEY_ESTABL, install("Week"), Restabs_wk);
+			UNPROTECT(3);
+		}
+		if(periodUse[27][2]) {
+			if(debug) swprintf("\tmo\n");
+			PROTECT(Restabs_mo = allocMatrix(REALSXP, mo_nrow, Restabs_columns+2));
+			PROTECT(Restabs_names_mo = allocVector(VECSXP, 2));
+			PROTECT(Restabs_names_y_mo = allocVector(STRSXP, Restabs_columns+2));
+			SET_STRING_ELT(Restabs_names_y_mo, 0, mkChar("Year"));
+			SET_STRING_ELT(Restabs_names_y_mo, 1, mkChar("Month"));
+			SET_STRING_ELT(Restabs_names_y_mo, 2, mkChar("YearlyEstabResults"));
+			SET_VECTOR_ELT(Restabs_names_mo, 1, Restabs_names_y_mo);
+			setAttrib(Restabs_mo, R_DimNamesSymbol, Restabs_names_mo);
+			// Initialize to 0; allocMatrix does not initialize
+			for (k = 0; k < mo_nrow * (Restabs_columns + 2); k++)
+        REAL(Restabs_mo)[k] = 0.;
+			SET_SLOT(swOutput_KEY_ESTABL, install("Month"), Restabs_mo);
+			UNPROTECT(3);
+		}
+		if(periodUse[27][3]) {
+			if(debug) swprintf("\tyr\n");
+			PROTECT(Restabs_yr = allocMatrix(REALSXP, yr_nrow, Restabs_columns+1));
+			PROTECT(Restabs_names_yr = allocVector(VECSXP, 2));
+			PROTECT(Restabs_names_y_yr = allocVector(STRSXP, Restabs_columns+1));
+			SET_STRING_ELT(Restabs_names_y_yr, 0, mkChar("Year"));
+			SET_STRING_ELT(Restabs_names_y_yr, 1, mkChar("YearlyEstabResults"));
+			SET_VECTOR_ELT(Restabs_names_yr, 1, Restabs_names_y_yr);
+			setAttrib(Restabs_yr, R_DimNamesSymbol, Restabs_names_yr);
+			// Initialize to 0; allocMatrix does not initialize
+			for (k = 0; k < yr_nrow * (Restabs_columns + 1); k++)
+        REAL(Restabs_yr)[k] = 0.;
+			SET_SLOT(swOutput_KEY_ESTABL, install("Year"), Restabs_yr);
+			UNPROTECT(3);
+		}
+		PROTECT(r_ESTABL_COLUMNS = NEW_INTEGER(1));
+		INTEGER(r_ESTABL_COLUMNS)[0]=Restabs_columns;
+		SET_SLOT(swOutput_KEY_ESTABL, install("Columns"), r_ESTABL_COLUMNS);
+		SET_SLOT(swOutput_Object, install(cSWoutput_Names[31]), swOutput_KEY_ESTABL);
+		UNPROTECT(3);
+	}
+
+	// Establish CO2EFFECTS as an output to rSOILWAT2
+	if (use[28]) {
+		if(debug) Rprintf("%s\n",cSWoutput_KEY_Titles[28]);
+
+		/* Construct the CO2EFFECTS output key with title and time step */
+		PROTECT(swOutput_KEY_CO2EFFECTS = NEW_OBJECT(swOutput_KEY));
+
+		// Construct the title
+		PROTECT(r_CO2EFFECTS_NAME = NEW_STRING(1));
+		SET_STRING_ELT(r_CO2EFFECTS_NAME, 0, mkChar(cSWoutput_KEY_Titles[28]));
+		SET_SLOT(swOutput_KEY_CO2EFFECTS, install("Title"), r_CO2EFFECTS_NAME);
+
+		// Construct the time step
+		if (useTimeStep) {
+			PROTECT(r_CO2EFFECTS_PERIOD = NEW_INTEGER(length(Periods)));
+			for(i=0; i<length(Periods); i++)
+				INTEGER(r_CO2EFFECTS_PERIOD)[i]=INTEGER(Periods)[i];
+			SET_SLOT(swOutput_KEY_CO2EFFECTS, install("TimeStep"), r_CO2EFFECTS_PERIOD);
+			UNPROTECT(1);
+		} else {
+			PROTECT(r_CO2EFFECTS_PERIOD = NEW_INTEGER(1));
+			INTEGER(r_CO2EFFECTS_PERIOD)[0]=INTEGER(Periods)[28];
+			SET_SLOT(swOutput_KEY_CO2EFFECTS, install("TimeStep"), r_CO2EFFECTS_PERIOD);
+			UNPROTECT(1);
+		}
+
+		/* Allocate outputs per time period */
+		if (periodUse[28][0])
+		{
+			/* Construct the daily output structure */
+			PROTECT(Rco2effects_dy = allocMatrix(REALSXP, dy_nrow, Rco2effects_columns + 2));
+			PROTECT(Rco2effects_names_dy = allocVector(VECSXP, 2));
+			PROTECT(Rco2effects_names_y_dy = allocVector(STRSXP, Rco2effects_columns + 2));
+			SET_STRING_ELT(Rco2effects_names_y_dy, 0, mkChar("Year"));
+			SET_STRING_ELT(Rco2effects_names_y_dy, 1, mkChar("Week"));
+			SET_STRING_ELT(Rco2effects_names_y_dy, 2, mkChar("GrassBiomass"));
+			SET_STRING_ELT(Rco2effects_names_y_dy, 3, mkChar("ShrubBiomass"));
+			SET_STRING_ELT(Rco2effects_names_y_dy, 4, mkChar("TreeBiomass"));
+			SET_STRING_ELT(Rco2effects_names_y_dy, 5, mkChar("ForbBiomass"));
+			SET_STRING_ELT(Rco2effects_names_y_dy, 6, mkChar("TotalBiomass"));
+			SET_STRING_ELT(Rco2effects_names_y_dy, 7, mkChar("GrassBiolive"));
+			SET_STRING_ELT(Rco2effects_names_y_dy, 8, mkChar("ShrubBiolive"));
+			SET_STRING_ELT(Rco2effects_names_y_dy, 9, mkChar("TreeBiolive"));
+			SET_STRING_ELT(Rco2effects_names_y_dy, 10, mkChar("ForbBiolive"));
+			SET_STRING_ELT(Rco2effects_names_y_dy, 11, mkChar("TotalBiolive"));
+			SET_STRING_ELT(Rco2effects_names_y_dy, 12, mkChar("GrassBioMult"));
+			SET_STRING_ELT(Rco2effects_names_y_dy, 13, mkChar("ShrubBioMult"));
+			SET_STRING_ELT(Rco2effects_names_y_dy, 14, mkChar("TreeBioMult"));
+			SET_STRING_ELT(Rco2effects_names_y_dy, 15, mkChar("ForbBioMult"));
+			SET_STRING_ELT(Rco2effects_names_y_dy, 16, mkChar("GrassWUEMult"));
+			SET_STRING_ELT(Rco2effects_names_y_dy, 17, mkChar("ShrubWUEMult"));
+			SET_STRING_ELT(Rco2effects_names_y_dy, 18, mkChar("TreeWUEMult"));
+			SET_STRING_ELT(Rco2effects_names_y_dy, 19, mkChar("ForbWUEMult"));
+			SET_VECTOR_ELT(Rco2effects_names_dy, 1, Rco2effects_names_y_dy);
+
+			// Initialize to 0; allocMatrix does not initialize
+			for (k = 0; k < dy_nrow * (Rco2effects_columns + 2); k++)
+				REAL(Rco2effects_dy)[k] = 0.;
+			setAttrib(Rco2effects_dy, R_DimNamesSymbol, Rco2effects_names_dy);
+			SET_SLOT(swOutput_KEY_CO2EFFECTS, install("Day"), Rco2effects_dy);
+
+			UNPROTECT(3);
+		}
+
+		if (periodUse[28][1])
+		{
+			/* Construct the weekly output structure */
+			PROTECT(Rco2effects_wk = allocMatrix(REALSXP, wk_nrow, Rco2effects_columns + 2));
+			PROTECT(Rco2effects_names_wk = allocVector(VECSXP, 2));
+			PROTECT(Rco2effects_names_y_wk = allocVector(STRSXP, Rco2effects_columns + 2));
+			SET_STRING_ELT(Rco2effects_names_y_wk, 0, mkChar("Year"));
+			SET_STRING_ELT(Rco2effects_names_y_wk, 1, mkChar("Week"));
+			SET_STRING_ELT(Rco2effects_names_y_wk, 2, mkChar("GrassBiomass"));
+			SET_STRING_ELT(Rco2effects_names_y_wk, 3, mkChar("ShrubBiomass"));
+			SET_STRING_ELT(Rco2effects_names_y_wk, 4, mkChar("TreeBiomass"));
+			SET_STRING_ELT(Rco2effects_names_y_wk, 5, mkChar("ForbBiomass"));
+			SET_STRING_ELT(Rco2effects_names_y_wk, 6, mkChar("TotalBiomass"));
+			SET_STRING_ELT(Rco2effects_names_y_wk, 7, mkChar("GrassBiolive"));
+			SET_STRING_ELT(Rco2effects_names_y_wk, 8, mkChar("ShrubBiolive"));
+			SET_STRING_ELT(Rco2effects_names_y_wk, 9, mkChar("TreeBiolive"));
+			SET_STRING_ELT(Rco2effects_names_y_wk, 10, mkChar("ForbBiolive"));
+			SET_STRING_ELT(Rco2effects_names_y_wk, 11, mkChar("TotalBiolive"));
+			SET_STRING_ELT(Rco2effects_names_y_wk, 12, mkChar("GrassBioMult"));
+			SET_STRING_ELT(Rco2effects_names_y_wk, 13, mkChar("ShrubBioMult"));
+			SET_STRING_ELT(Rco2effects_names_y_wk, 14, mkChar("TreeBioMult"));
+			SET_STRING_ELT(Rco2effects_names_y_wk, 15, mkChar("ForbBioMult"));
+			SET_STRING_ELT(Rco2effects_names_y_wk, 16, mkChar("GrassWUEMult"));
+			SET_STRING_ELT(Rco2effects_names_y_wk, 17, mkChar("ShrubWUEMult"));
+			SET_STRING_ELT(Rco2effects_names_y_wk, 18, mkChar("TreeWUEMult"));
+			SET_STRING_ELT(Rco2effects_names_y_wk, 19, mkChar("ForbWUEMult"));
+			SET_VECTOR_ELT(Rco2effects_names_wk, 1, Rco2effects_names_y_wk);
+
+			// Initialize to 0; allocMatrix does not initialize
+			for (k = 0; k < wk_nrow * (Rco2effects_columns + 2); k++)
+				REAL(Rco2effects_wk)[k] = 0.;
+			setAttrib(Rco2effects_wk, R_DimNamesSymbol, Rco2effects_names_wk);
+			SET_SLOT(swOutput_KEY_CO2EFFECTS, install("Week"), Rco2effects_wk);
+
+			UNPROTECT(3);
+		}
+
+		if (periodUse[28][2])
+		{
+			/* Construct the monthly output structure */
+			PROTECT(Rco2effects_mo = allocMatrix(REALSXP, mo_nrow, Rco2effects_columns + 2));
+			PROTECT(Rco2effects_names_mo = allocVector(VECSXP, 2));
+			PROTECT(Rco2effects_names_y_mo = allocVector(STRSXP, Rco2effects_columns + 2));
+			SET_STRING_ELT(Rco2effects_names_y_mo, 0, mkChar("Year"));
+			SET_STRING_ELT(Rco2effects_names_y_mo, 1, mkChar("Month"));
+			SET_STRING_ELT(Rco2effects_names_y_mo, 2, mkChar("GrassBiomass"));
+			SET_STRING_ELT(Rco2effects_names_y_mo, 3, mkChar("ShrubBiomass"));
+			SET_STRING_ELT(Rco2effects_names_y_mo, 4, mkChar("TreeBiomass"));
+			SET_STRING_ELT(Rco2effects_names_y_mo, 5, mkChar("ForbBiomass"));
+			SET_STRING_ELT(Rco2effects_names_y_mo, 6, mkChar("TotalBiomass"));
+			SET_STRING_ELT(Rco2effects_names_y_mo, 7, mkChar("GrassBiolive"));
+			SET_STRING_ELT(Rco2effects_names_y_mo, 8, mkChar("ShrubBiolive"));
+			SET_STRING_ELT(Rco2effects_names_y_mo, 9, mkChar("TreeBiolive"));
+			SET_STRING_ELT(Rco2effects_names_y_mo, 10, mkChar("ForbBiolive"));
+			SET_STRING_ELT(Rco2effects_names_y_mo, 11, mkChar("TotalBiolive"));
+			SET_STRING_ELT(Rco2effects_names_y_mo, 12, mkChar("GrassBioMult"));
+			SET_STRING_ELT(Rco2effects_names_y_mo, 13, mkChar("ShrubBioMult"));
+			SET_STRING_ELT(Rco2effects_names_y_mo, 14, mkChar("TreeBioMult"));
+			SET_STRING_ELT(Rco2effects_names_y_mo, 15, mkChar("ForbBioMult"));
+			SET_STRING_ELT(Rco2effects_names_y_mo, 16, mkChar("GrassWUEMult"));
+			SET_STRING_ELT(Rco2effects_names_y_mo, 17, mkChar("ShrubWUEMult"));
+			SET_STRING_ELT(Rco2effects_names_y_mo, 18, mkChar("TreeWUEMult"));
+			SET_STRING_ELT(Rco2effects_names_y_mo, 19, mkChar("ForbWUEMult"));
+			SET_VECTOR_ELT(Rco2effects_names_mo, 1, Rco2effects_names_y_mo);
+
+			// Initialize to 0; allocMatrix does not initialize
+			for (k = 0; k < mo_nrow * (Rco2effects_columns + 2); k++)
+				REAL(Rco2effects_mo)[k] = 0.;
+			setAttrib(Rco2effects_mo, R_DimNamesSymbol, Rco2effects_names_mo);
+			SET_SLOT(swOutput_KEY_CO2EFFECTS, install("Month"), Rco2effects_mo);
+
+			UNPROTECT(3);
+		}
+
+		if (periodUse[28][3])
+		{
+			/* Construct the yearly output structure */
+			PROTECT(Rco2effects_yr = allocMatrix(REALSXP, yr_nrow, Rco2effects_columns + 1));
+			PROTECT(Rco2effects_names_yr = allocVector(VECSXP, 2));
+			PROTECT(Rco2effects_names_y_yr = allocVector(STRSXP, Rco2effects_columns + 1));
+			SET_STRING_ELT(Rco2effects_names_y_yr, 0, mkChar("Year"));
+			SET_STRING_ELT(Rco2effects_names_y_yr, 1, mkChar("GrassBiomass"));
+			SET_STRING_ELT(Rco2effects_names_y_yr, 2, mkChar("ShrubBiomass"));
+			SET_STRING_ELT(Rco2effects_names_y_yr, 3, mkChar("TreeBiomass"));
+			SET_STRING_ELT(Rco2effects_names_y_yr, 4, mkChar("ForbBiomass"));
+			SET_STRING_ELT(Rco2effects_names_y_yr, 5, mkChar("TotalBiomass"));
+			SET_STRING_ELT(Rco2effects_names_y_yr, 6, mkChar("GrassBiolive"));
+			SET_STRING_ELT(Rco2effects_names_y_yr, 7, mkChar("ShrubBiolive"));
+			SET_STRING_ELT(Rco2effects_names_y_yr, 8, mkChar("TreeBiolive"));
+			SET_STRING_ELT(Rco2effects_names_y_yr, 9, mkChar("ForbBiolive"));
+			SET_STRING_ELT(Rco2effects_names_y_yr, 10, mkChar("TotalBiolive"));
+			SET_STRING_ELT(Rco2effects_names_y_yr, 11, mkChar("GrassBioMult"));
+			SET_STRING_ELT(Rco2effects_names_y_yr, 12, mkChar("ShrubBioMult"));
+			SET_STRING_ELT(Rco2effects_names_y_yr, 13, mkChar("TreeBioMult"));
+			SET_STRING_ELT(Rco2effects_names_y_yr, 14, mkChar("ForbBioMult"));
+			SET_STRING_ELT(Rco2effects_names_y_yr, 15, mkChar("GrassWUEMult"));
+			SET_STRING_ELT(Rco2effects_names_y_yr, 16, mkChar("ShrubWUEMult"));
+			SET_STRING_ELT(Rco2effects_names_y_yr, 17, mkChar("TreeWUEMult"));
+			SET_STRING_ELT(Rco2effects_names_y_yr, 18, mkChar("ForbWUEMult"));
+			SET_VECTOR_ELT(Rco2effects_names_yr, 1, Rco2effects_names_y_yr);
+
+			// Initialize to 0; allocMatrix does not initialize
+			for (k = 0; k < yr_nrow * (Rco2effects_columns + 1); k++)
+			  REAL(Rco2effects_yr)[k] = 0.;
+			setAttrib(Rco2effects_yr, R_DimNamesSymbol, Rco2effects_names_yr);
+			SET_SLOT(swOutput_KEY_CO2EFFECTS, install("Year"), Rco2effects_yr);
+
+			UNPROTECT(3);
+		}
+
+		// Add CO2EFFECTS to the output class
+		PROTECT(r_CO2EFFECTS_COLUMNS = NEW_INTEGER(1));
+		INTEGER(r_CO2EFFECTS_COLUMNS)[0] = Rco2effects_columns;
+		SET_SLOT(swOutput_KEY_CO2EFFECTS, install("Columns"), r_CO2EFFECTS_COLUMNS);
+		SET_SLOT(swOutput_Object, install(cSWoutput_Names[32]), swOutput_KEY_CO2EFFECTS);
+
+		// Free protected data as they are no longer needed
+		UNPROTECT(3);
+	}
+
+
+	UNPROTECT(pCount);
+	return swOutput_Object;
+}
+
+#endif