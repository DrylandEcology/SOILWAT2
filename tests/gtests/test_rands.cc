--- conflicted
+++ resolved
@@ -1,345 +1,332 @@
-#include <gmock/gmock.h>
-#include <assert.h>
-#include <ctype.h>
-#include <dirent.h>
-#include <errno.h>
-#include <float.h>
-#include <math.h>
-#include <memory.h>
-#include <stdarg.h>
-#include <stdio.h>
-#include <stdlib.h>
-#include <string.h>
-#include <sys/stat.h>
-#include <sys/types.h>
-#include <time.h>
-#include <unistd.h>
-#include "include/generic.h"
-#include "include/myMemory.h"
-#include "include/filefuncs.h"
-#include "include/rands.h"
-<<<<<<< HEAD
-#include "external/pcg/pcg_basic.h"
-#include "include/SW_Main_lib.h"
-=======
->>>>>>> f2b5037d
-
-#include "tests/gtests/sw_testhelpers.h"
-
-using ::testing::HasSubstr;
-
-
-namespace {
-  // This tests the uniform random number generator
-  TEST(RNGTest, RNGUnifZeroToOneOutput) {
-    sw_random_t rng71, rng71b, rng11, rng12;
-    int i, n = 10;
-    double min = 0., max = 1.;
-    double x71, x71b, x11, x12;
-
-    // Seed rngs
-    RandSeed(7u, 1u, &rng71);
-    RandSeed(7u, 1u, &rng71b); // same state & same sequence as rng71
-    RandSeed(1u, 1u, &rng11); // different state but same sequence as rng71
-    RandSeed(1u, 2u, &rng12); // same state but different sequence as rng11
-
-
-    for (i = 0; i < n; i++) {
-      // Produce random numbers and check that within bounds of [min, max)
-      x71 = RandUni(&rng71);
-      EXPECT_GE(x71, min);
-      EXPECT_LT(x71, max);
-
-      x71b = RandUni(&rng71b);
-      EXPECT_GE(x71b, min);
-      EXPECT_LT(x71b, max);
-
-      x11 = RandUni(&rng11);
-      EXPECT_GE(x11, min);
-      EXPECT_LT(x11, max);
-
-      x12 = RandUni(&rng12);
-      EXPECT_GE(x12, min);
-      EXPECT_LT(x12, max);
-
-      // Check that rngs with identical state & sequence produce same output
-      EXPECT_DOUBLE_EQ(x71, x71b);
-
-      // Check that rngs with different state and/or different sequence produce
-      // different output
-      EXPECT_TRUE(x71 != x11);
-      EXPECT_TRUE(x71 != x12);
-      EXPECT_TRUE(x11 != x12);
-    }
-  }
-
-  TEST(RNGTest, RNGUnifFloatRangeOutput) {
-    sw_random_t rng71, rng71b, rng11, rng12;
-    int i, n = 10;
-    float min = 7.5, max = 77.7;
-    double x71, x71b, x11, x12, x0;
-
-    // Seed rngs
-    RandSeed(7u, 1u, &rng71);
-    RandSeed(7u, 1u, &rng71b); // same state & same sequence as rng71
-    RandSeed(1u, 1u, &rng11); // different state but same sequence as rng71
-    RandSeed(1u, 2u, &rng12); // same state but different sequence as rng11
-
-
-    for (i = 0; i < n; i++) {
-      // Produce random numbers and check that within bounds of [min, max)
-      x71 = RandUniFloatRange(min, max, &rng71);
-      EXPECT_GE(x71, min);
-      EXPECT_LT(x71, max);
-
-      x71b = RandUniFloatRange(min, max, &rng71b);
-      EXPECT_GE(x71b, min);
-      EXPECT_LT(x71b, max);
-
-      x11 = RandUniFloatRange(min, max, &rng11);
-      EXPECT_GE(x11, min);
-      EXPECT_LT(x11, max);
-
-      x12 = RandUniFloatRange(min, max, &rng12);
-      EXPECT_GE(x12, min);
-      EXPECT_LT(x12, max);
-
-      // Check that rngs with identical state & sequence produce same output
-      EXPECT_DOUBLE_EQ(x71, x71b);
-
-      // Check that rngs with different state and/or different sequence produce
-      // different output
-      EXPECT_TRUE(x71 != x11);
-      EXPECT_TRUE(x71 != x12);
-      EXPECT_TRUE(x11 != x12);
-    }
-
-    // Check that order of min/max doesn't matter
-    x0 = RandUniFloatRange(max, min, &rng11);
-    EXPECT_GE(x0, min);
-    EXPECT_LT(x0, max);
-
-    // Check that result is min if min == max
-    EXPECT_FLOAT_EQ(max, RandUniFloatRange(max, max, &rng11));
-    EXPECT_FLOAT_EQ(min, RandUniFloatRange(min, min, &rng11));
-  }
-
-
-  TEST(RNGTest, RNGUnifIntRangeOutput) {
-    sw_random_t rng71, rng71b, rng11, rng12;
-    int i, n = 10;
-    int min = 7, max = 123;
-    double x71, x71b, x11, x12, x0;
-
-    // Seed rngs
-    RandSeed(7u, 1u, &rng71);
-    RandSeed(7u, 1u, &rng71b); // same state & same sequence as rng71
-    RandSeed(1u, 1u, &rng11); // different state but same sequence as rng71
-    RandSeed(1u, 2u, &rng12); // same state but different sequence as rng11
-
-
-    for (i = 0; i < n; i++) {
-      // Produce random numbers and check that within bounds of [min, max]
-      x71 = RandUniIntRange(min, max, &rng71);
-      EXPECT_GE(x71, min);
-      EXPECT_LE(x71, max);
-
-      x71b = RandUniIntRange(min, max, &rng71b);
-      EXPECT_GE(x71b, min);
-      EXPECT_LE(x71b, max);
-
-      x11 = RandUniIntRange(min, max, &rng11);
-      EXPECT_GE(x11, min);
-      EXPECT_LE(x11, max);
-
-      x12 = RandUniIntRange(min, max, &rng12);
-      EXPECT_GE(x12, min);
-      EXPECT_LE(x12, max);
-
-      // Check that rngs with identical state & sequence produce same output
-      EXPECT_DOUBLE_EQ(x71, x71b);
-
-      // Check that rngs with different state and/or different sequence produce
-      // different output
-      EXPECT_TRUE(x71 != x11);
-      EXPECT_TRUE(x71 != x12);
-      EXPECT_TRUE(x11 != x12);
-    }
-
-
-    // Check that order of min/max doesn't matter
-    x0 = RandUniIntRange(max, min, &rng11);
-    EXPECT_GE(x0, min);
-    EXPECT_LE(x0, max);
-
-    // Check that result is min if min == max
-    EXPECT_EQ(max, RandUniIntRange(max, max, &rng11));
-    EXPECT_EQ(min, RandUniIntRange(min, min, &rng11));
-  }
-
-
-
-  // This tests the normal random number generator
-  TEST(RNGTest, RNGNormMeanSD) {
-    sw_random_t rng71, rng71b, rng11, rng12;
-    int i, n = 10, f = 9999;
-    double
-      mean = 0., sd = 1.,
-      unlikely[2] = {mean - f * sd, mean + f * sd};
-    double
-      x71[2] = {-SW_MISSING, SW_MISSING},
-      x71b[2] = {-SW_MISSING, SW_MISSING},
-      x11[2] = {-SW_MISSING, SW_MISSING},
-      x12[2] = {-SW_MISSING, SW_MISSING};
-
-    // Seed rngs
-    RandSeed(7u, 1u, &rng71);
-    RandSeed(7u, 1u, &rng71b); // same state & same sequence as rng71
-    RandSeed(1u, 1u, &rng11); // different state but same sequence as rng71
-    RandSeed(1u, 2u, &rng12); // same state but different sequence as rng11
-
-
-    for (i = 0; i < n; i++) {
-      // Produce random numbers and check that within likely bounds
-      x71[1] = RandNorm(mean, sd, &rng71);
-      EXPECT_GT(x71[1], unlikely[0]);
-      EXPECT_LT(x71[1], unlikely[1]);
-
-      x71b[1] = RandNorm(mean, sd, &rng71b);
-      EXPECT_GT(x71b[1], unlikely[0]);
-      EXPECT_LT(x71b[1], unlikely[1]);
-
-      x11[1] = RandNorm(mean, sd, &rng11);
-      EXPECT_GT(x11[1], unlikely[0]);
-      EXPECT_LT(x11[1], unlikely[1]);
-
-      x12[1] = RandNorm(mean, sd, &rng12);
-      EXPECT_GT(x12[1], unlikely[0]);
-      EXPECT_LT(x12[1], unlikely[1]);
-
-
-      // Check that rngs with identical state & sequence produce same output
-      EXPECT_DOUBLE_EQ(x71[1], x71b[1]);
-
-      // Check that rngs with different state and/or different sequence produce
-      // different output
-      EXPECT_TRUE(x71[1] != x11[1]);
-      EXPECT_TRUE(x71[1] != x12[1]);
-      EXPECT_TRUE(x11[1] != x12[1]);
-
-      // Check that random numbers are different from previous call
-      EXPECT_TRUE(x71[1] != x71[0]);
-      EXPECT_TRUE(x71b[1] != x71b[0]);
-      EXPECT_TRUE(x11[1] != x11[0]);
-      EXPECT_TRUE(x12[1] != x12[0]);
-
-
-      // Update arrays
-      x71[0] = x71[1];
-      x71b[0] = x71b[1];
-      x11[0] = x11[1];
-      x12[0] = x12[1];
-    }
-  }
-
-
-
-  // This tests the beta random number generator
-  TEST(RNGTest, RNGBetaZeroToOneOutput) {
-<<<<<<< HEAD
-
-    LOG_INFO LogInfo;
-    sw_init_logs(NULL, &LogInfo); // Initialize logs and silence warn/error reporting
-
-    pcg32_random_t ZeroToOne_rng;
-=======
-    sw_random_t ZeroToOne_rng;
->>>>>>> f2b5037d
-    RandSeed(0u, 0u, &ZeroToOne_rng);
-
-    EXPECT_LT(RandBeta(0.5, 2, &ZeroToOne_rng, &LogInfo), 1);
-    sw_fail_on_error(&LogInfo); // exit test program if unexpected error
-
-    EXPECT_LT(RandBeta(1, 3, &ZeroToOne_rng, &LogInfo), 1);
-    sw_fail_on_error(&LogInfo); // exit test program if unexpected error
-
-    EXPECT_GT(RandBeta(1, 4, &ZeroToOne_rng, &LogInfo), 0);
-    sw_fail_on_error(&LogInfo); // exit test program if unexpected error
-
-    EXPECT_GT(RandBeta(0.25, 1, &ZeroToOne_rng, &LogInfo), 0);
-    sw_fail_on_error(&LogInfo); // exit test program if unexpected error
-
-
-    sw_random_t rng71, rng71b, rng11, rng12;
-    int i, n = 10;
-    double
-      a = 0.25, b = 2.,
-      min = 0., max = 1.,
-      x71, x71b, x11, x12;
-
-    // Seed rngs
-    RandSeed(7u, 1u, &rng71);
-    RandSeed(7u, 1u, &rng71b); // same state & same sequence as rng71
-    RandSeed(1u, 1u, &rng11); // different state but same sequence as rng71
-    RandSeed(1u, 2u, &rng12); // same state but different sequence as rng11
-
-
-    for (i = 0; i < n; i++) {
-      // Produce random numbers and check that within bounds of [min, max]
-      x71 = RandBeta(a, b, &rng71, &LogInfo);
-      sw_fail_on_error(&LogInfo); // exit test program if unexpected error
-      EXPECT_GE(x71, min);
-      EXPECT_LE(x71, max);
-
-      x71b = RandBeta(a, b, &rng71b, &LogInfo);
-      sw_fail_on_error(&LogInfo); // exit test program if unexpected error
-      EXPECT_GE(x71b, min);
-      EXPECT_LE(x71b, max);
-
-      x11 = RandBeta(a, b, &rng11, &LogInfo);
-      sw_fail_on_error(&LogInfo); // exit test program if unexpected error
-      EXPECT_GE(x11, min);
-      EXPECT_LE(x11, max);
-
-      x12 = RandBeta(a, b, &rng12, &LogInfo);
-      sw_fail_on_error(&LogInfo); // exit test program if unexpected error
-      EXPECT_GE(x12, min);
-      EXPECT_LE(x12, max);
-
-      // Check that rngs with identical state & sequence produce same output
-      EXPECT_DOUBLE_EQ(x71, x71b);
-
-      // Check that rngs with different state and/or different sequence produce
-      // different output
-      EXPECT_TRUE(x71 != x11);
-      EXPECT_TRUE(x71 != x12);
-      EXPECT_TRUE(x11 != x12);
-    }
-  }
-
-<<<<<<< HEAD
-  TEST(RNGTest, RNGBetaErrorsDeathTest) {
-
-    LOG_INFO LogInfo;
-    sw_init_logs(NULL, &LogInfo); // Initialize logs and silence warn/error reporting
-
-    pcg32_random_t error_rng;
-=======
-  TEST(RNGDeathTest, RNGBetaErrorsDeathTest) {
-    sw_random_t error_rng;
->>>>>>> f2b5037d
-    RandSeed(0u, 0u, &error_rng);
-    RandBeta(-0.5, 2, &error_rng, &LogInfo);
-    // expect error: don't exit test program via `sw_fail_on_error(&LogInfo)`
-    EXPECT_THAT(LogInfo.errorMsg, HasSubstr("AA <= 0.0"));
-
-    RandBeta(1, -3, &error_rng, &LogInfo);
-    // expect error: don't exit test program via `sw_fail_on_error(&LogInfo)`
-    EXPECT_THAT(LogInfo.errorMsg, HasSubstr("BB <= 0.0"));
-
-    RandBeta(-1, -3, &error_rng, &LogInfo);
-    // expect error: don't exit test program via `sw_fail_on_error(&LogInfo)`
-    EXPECT_THAT(LogInfo.errorMsg, HasSubstr("AA <= 0.0"));
-  }
-
-} // namespace
+#include <gmock/gmock.h>
+#include <assert.h>
+#include <ctype.h>
+#include <dirent.h>
+#include <errno.h>
+#include <float.h>
+#include <math.h>
+#include <memory.h>
+#include <stdarg.h>
+#include <stdio.h>
+#include <stdlib.h>
+#include <string.h>
+#include <sys/stat.h>
+#include <sys/types.h>
+#include <time.h>
+#include <unistd.h>
+#include "include/generic.h"
+#include "include/myMemory.h"
+#include "include/filefuncs.h"
+#include "include/rands.h"
+#include "include/SW_Main_lib.h"
+
+#include "tests/gtests/sw_testhelpers.h"
+
+using ::testing::HasSubstr;
+
+
+namespace {
+  // This tests the uniform random number generator
+  TEST(RNGTest, RNGUnifZeroToOneOutput) {
+    sw_random_t rng71, rng71b, rng11, rng12;
+    int i, n = 10;
+    double min = 0., max = 1.;
+    double x71, x71b, x11, x12;
+
+    // Seed rngs
+    RandSeed(7u, 1u, &rng71);
+    RandSeed(7u, 1u, &rng71b); // same state & same sequence as rng71
+    RandSeed(1u, 1u, &rng11); // different state but same sequence as rng71
+    RandSeed(1u, 2u, &rng12); // same state but different sequence as rng11
+
+
+    for (i = 0; i < n; i++) {
+      // Produce random numbers and check that within bounds of [min, max)
+      x71 = RandUni(&rng71);
+      EXPECT_GE(x71, min);
+      EXPECT_LT(x71, max);
+
+      x71b = RandUni(&rng71b);
+      EXPECT_GE(x71b, min);
+      EXPECT_LT(x71b, max);
+
+      x11 = RandUni(&rng11);
+      EXPECT_GE(x11, min);
+      EXPECT_LT(x11, max);
+
+      x12 = RandUni(&rng12);
+      EXPECT_GE(x12, min);
+      EXPECT_LT(x12, max);
+
+      // Check that rngs with identical state & sequence produce same output
+      EXPECT_DOUBLE_EQ(x71, x71b);
+
+      // Check that rngs with different state and/or different sequence produce
+      // different output
+      EXPECT_TRUE(x71 != x11);
+      EXPECT_TRUE(x71 != x12);
+      EXPECT_TRUE(x11 != x12);
+    }
+  }
+
+  TEST(RNGTest, RNGUnifFloatRangeOutput) {
+    sw_random_t rng71, rng71b, rng11, rng12;
+    int i, n = 10;
+    float min = 7.5, max = 77.7;
+    double x71, x71b, x11, x12, x0;
+
+    // Seed rngs
+    RandSeed(7u, 1u, &rng71);
+    RandSeed(7u, 1u, &rng71b); // same state & same sequence as rng71
+    RandSeed(1u, 1u, &rng11); // different state but same sequence as rng71
+    RandSeed(1u, 2u, &rng12); // same state but different sequence as rng11
+
+
+    for (i = 0; i < n; i++) {
+      // Produce random numbers and check that within bounds of [min, max)
+      x71 = RandUniFloatRange(min, max, &rng71);
+      EXPECT_GE(x71, min);
+      EXPECT_LT(x71, max);
+
+      x71b = RandUniFloatRange(min, max, &rng71b);
+      EXPECT_GE(x71b, min);
+      EXPECT_LT(x71b, max);
+
+      x11 = RandUniFloatRange(min, max, &rng11);
+      EXPECT_GE(x11, min);
+      EXPECT_LT(x11, max);
+
+      x12 = RandUniFloatRange(min, max, &rng12);
+      EXPECT_GE(x12, min);
+      EXPECT_LT(x12, max);
+
+      // Check that rngs with identical state & sequence produce same output
+      EXPECT_DOUBLE_EQ(x71, x71b);
+
+      // Check that rngs with different state and/or different sequence produce
+      // different output
+      EXPECT_TRUE(x71 != x11);
+      EXPECT_TRUE(x71 != x12);
+      EXPECT_TRUE(x11 != x12);
+    }
+
+    // Check that order of min/max doesn't matter
+    x0 = RandUniFloatRange(max, min, &rng11);
+    EXPECT_GE(x0, min);
+    EXPECT_LT(x0, max);
+
+    // Check that result is min if min == max
+    EXPECT_FLOAT_EQ(max, RandUniFloatRange(max, max, &rng11));
+    EXPECT_FLOAT_EQ(min, RandUniFloatRange(min, min, &rng11));
+  }
+
+
+  TEST(RNGTest, RNGUnifIntRangeOutput) {
+    sw_random_t rng71, rng71b, rng11, rng12;
+    int i, n = 10;
+    int min = 7, max = 123;
+    double x71, x71b, x11, x12, x0;
+
+    // Seed rngs
+    RandSeed(7u, 1u, &rng71);
+    RandSeed(7u, 1u, &rng71b); // same state & same sequence as rng71
+    RandSeed(1u, 1u, &rng11); // different state but same sequence as rng71
+    RandSeed(1u, 2u, &rng12); // same state but different sequence as rng11
+
+
+    for (i = 0; i < n; i++) {
+      // Produce random numbers and check that within bounds of [min, max]
+      x71 = RandUniIntRange(min, max, &rng71);
+      EXPECT_GE(x71, min);
+      EXPECT_LE(x71, max);
+
+      x71b = RandUniIntRange(min, max, &rng71b);
+      EXPECT_GE(x71b, min);
+      EXPECT_LE(x71b, max);
+
+      x11 = RandUniIntRange(min, max, &rng11);
+      EXPECT_GE(x11, min);
+      EXPECT_LE(x11, max);
+
+      x12 = RandUniIntRange(min, max, &rng12);
+      EXPECT_GE(x12, min);
+      EXPECT_LE(x12, max);
+
+      // Check that rngs with identical state & sequence produce same output
+      EXPECT_DOUBLE_EQ(x71, x71b);
+
+      // Check that rngs with different state and/or different sequence produce
+      // different output
+      EXPECT_TRUE(x71 != x11);
+      EXPECT_TRUE(x71 != x12);
+      EXPECT_TRUE(x11 != x12);
+    }
+
+
+    // Check that order of min/max doesn't matter
+    x0 = RandUniIntRange(max, min, &rng11);
+    EXPECT_GE(x0, min);
+    EXPECT_LE(x0, max);
+
+    // Check that result is min if min == max
+    EXPECT_EQ(max, RandUniIntRange(max, max, &rng11));
+    EXPECT_EQ(min, RandUniIntRange(min, min, &rng11));
+  }
+
+
+
+  // This tests the normal random number generator
+  TEST(RNGTest, RNGNormMeanSD) {
+    sw_random_t rng71, rng71b, rng11, rng12;
+    int i, n = 10, f = 9999;
+    double
+      mean = 0., sd = 1.,
+      unlikely[2] = {mean - f * sd, mean + f * sd};
+    double
+      x71[2] = {-SW_MISSING, SW_MISSING},
+      x71b[2] = {-SW_MISSING, SW_MISSING},
+      x11[2] = {-SW_MISSING, SW_MISSING},
+      x12[2] = {-SW_MISSING, SW_MISSING};
+
+    // Seed rngs
+    RandSeed(7u, 1u, &rng71);
+    RandSeed(7u, 1u, &rng71b); // same state & same sequence as rng71
+    RandSeed(1u, 1u, &rng11); // different state but same sequence as rng71
+    RandSeed(1u, 2u, &rng12); // same state but different sequence as rng11
+
+
+    for (i = 0; i < n; i++) {
+      // Produce random numbers and check that within likely bounds
+      x71[1] = RandNorm(mean, sd, &rng71);
+      EXPECT_GT(x71[1], unlikely[0]);
+      EXPECT_LT(x71[1], unlikely[1]);
+
+      x71b[1] = RandNorm(mean, sd, &rng71b);
+      EXPECT_GT(x71b[1], unlikely[0]);
+      EXPECT_LT(x71b[1], unlikely[1]);
+
+      x11[1] = RandNorm(mean, sd, &rng11);
+      EXPECT_GT(x11[1], unlikely[0]);
+      EXPECT_LT(x11[1], unlikely[1]);
+
+      x12[1] = RandNorm(mean, sd, &rng12);
+      EXPECT_GT(x12[1], unlikely[0]);
+      EXPECT_LT(x12[1], unlikely[1]);
+
+
+      // Check that rngs with identical state & sequence produce same output
+      EXPECT_DOUBLE_EQ(x71[1], x71b[1]);
+
+      // Check that rngs with different state and/or different sequence produce
+      // different output
+      EXPECT_TRUE(x71[1] != x11[1]);
+      EXPECT_TRUE(x71[1] != x12[1]);
+      EXPECT_TRUE(x11[1] != x12[1]);
+
+      // Check that random numbers are different from previous call
+      EXPECT_TRUE(x71[1] != x71[0]);
+      EXPECT_TRUE(x71b[1] != x71b[0]);
+      EXPECT_TRUE(x11[1] != x11[0]);
+      EXPECT_TRUE(x12[1] != x12[0]);
+
+
+      // Update arrays
+      x71[0] = x71[1];
+      x71b[0] = x71b[1];
+      x11[0] = x11[1];
+      x12[0] = x12[1];
+    }
+  }
+
+
+
+  // This tests the beta random number generator
+  TEST(RNGTest, RNGBetaZeroToOneOutput) {
+
+    LOG_INFO LogInfo;
+    sw_init_logs(NULL, &LogInfo); // Initialize logs and silence warn/error reporting
+
+    sw_random_t ZeroToOne_rng;
+    RandSeed(0u, 0u, &ZeroToOne_rng);
+    
+    EXPECT_LT(RandBeta(0.5, 2, &ZeroToOne_rng, &LogInfo), 1);
+    sw_fail_on_error(&LogInfo); // exit test program if unexpected error
+
+    EXPECT_LT(RandBeta(1, 3, &ZeroToOne_rng, &LogInfo), 1);
+    sw_fail_on_error(&LogInfo); // exit test program if unexpected error
+
+    EXPECT_GT(RandBeta(1, 4, &ZeroToOne_rng, &LogInfo), 0);
+    sw_fail_on_error(&LogInfo); // exit test program if unexpected error
+
+    EXPECT_GT(RandBeta(0.25, 1, &ZeroToOne_rng, &LogInfo), 0);
+    sw_fail_on_error(&LogInfo); // exit test program if unexpected error
+
+
+    sw_random_t rng71, rng71b, rng11, rng12;
+    int i, n = 10;
+    double
+      a = 0.25, b = 2.,
+      min = 0., max = 1.,
+      x71, x71b, x11, x12;
+
+    // Seed rngs
+    RandSeed(7u, 1u, &rng71);
+    RandSeed(7u, 1u, &rng71b); // same state & same sequence as rng71
+    RandSeed(1u, 1u, &rng11); // different state but same sequence as rng71
+    RandSeed(1u, 2u, &rng12); // same state but different sequence as rng11
+
+
+    for (i = 0; i < n; i++) {
+      // Produce random numbers and check that within bounds of [min, max]
+      x71 = RandBeta(a, b, &rng71, &LogInfo);
+      sw_fail_on_error(&LogInfo); // exit test program if unexpected error
+      EXPECT_GE(x71, min);
+      EXPECT_LE(x71, max);
+
+      x71b = RandBeta(a, b, &rng71b, &LogInfo);
+      sw_fail_on_error(&LogInfo); // exit test program if unexpected error
+      EXPECT_GE(x71b, min);
+      EXPECT_LE(x71b, max);
+
+      x11 = RandBeta(a, b, &rng11, &LogInfo);
+      sw_fail_on_error(&LogInfo); // exit test program if unexpected error
+      EXPECT_GE(x11, min);
+      EXPECT_LE(x11, max);
+
+      x12 = RandBeta(a, b, &rng12, &LogInfo);
+      sw_fail_on_error(&LogInfo); // exit test program if unexpected error
+      EXPECT_GE(x12, min);
+      EXPECT_LE(x12, max);
+
+      // Check that rngs with identical state & sequence produce same output
+      EXPECT_DOUBLE_EQ(x71, x71b);
+
+      // Check that rngs with different state and/or different sequence produce
+      // different output
+      EXPECT_TRUE(x71 != x11);
+      EXPECT_TRUE(x71 != x12);
+      EXPECT_TRUE(x11 != x12);
+    }
+  }
+
+  TEST(RNGTest, RNGBetaErrorsDeathTest) {
+
+    LOG_INFO LogInfo;
+    sw_init_logs(NULL, &LogInfo); // Initialize logs and silence warn/error reporting
+
+    sw_random_t error_rng;
+    RandSeed(0u, 0u, &error_rng);
+    RandBeta(-0.5, 2, &error_rng, &LogInfo);
+    // expect error: don't exit test program via `sw_fail_on_error(&LogInfo)`
+    EXPECT_THAT(LogInfo.errorMsg, HasSubstr("AA <= 0.0"));
+
+    RandBeta(1, -3, &error_rng, &LogInfo);
+    // expect error: don't exit test program via `sw_fail_on_error(&LogInfo)`
+    EXPECT_THAT(LogInfo.errorMsg, HasSubstr("BB <= 0.0"));
+
+    RandBeta(-1, -3, &error_rng, &LogInfo);
+    // expect error: don't exit test program via `sw_fail_on_error(&LogInfo)`
+    EXPECT_THAT(LogInfo.errorMsg, HasSubstr("AA <= 0.0"));
+  }
+
+} // namespace