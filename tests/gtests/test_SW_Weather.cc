#include "include/generic.h"             // for swTRUE, swFALSE, Bool, squared
#include "include/SW_datastructs.h"      // for SW_CLIMATE_CLIM, SW_CLIMATE...
#include "include/SW_Defines.h"          // for MAX_MONTHS, SHORT_WR, REL_H...
#include "include/SW_Flow_lib_PET.h"     // for svp, actualVaporPressure2
#include "include/SW_Main_lib.h"         // for sw_fail_on_error
#include "include/SW_Markov.h"           // for SW_MKV_setup
#include "include/SW_Sky.h"              // for SW_SKY_read
#include "include/SW_Weather.h"          // for SW_WTH_read, checkAllWeather
#include "include/Times.h"               // for Jan, Feb, Dec
#include "tests/gtests/sw_testhelpers.h" // for WeatherFixtureTest, tol6
#include "gmock/gmock.h"                 // for HasSubstr, MakePredicateFor...
#include "gtest/gtest.h"                 // for Test, Message, TestPartResul...
#include <cmath>                         // for isnan, sqrt
#include <stdio.h>                       // for snprintf, NULL
#include <string.h>                      // for memcpy


using ::testing::HasSubstr;

namespace {
TEST_F(WeatherFixtureTest, WeatherDefaultValues) {

    // Testing to fill allHist from `SW_Weather`
    SW_SKY_read(
        SW_Domain.SW_PathInputs.txtInFiles, &SW_Run.RunIn.SkyRunIn, &LogInfo
    );
    sw_fail_on_error(&LogInfo); // exit test program if unexpected error

    readAllWeather(
        SW_Run.RunIn.weathRunAllHist,
        1980,
<<<<<<< HEAD
        SW_Run.WeatherIn.n_years,
        SW_Run.WeatherIn.use_weathergenerator_only,
        SW_Run.WeatherIn.name_prefix,
        SW_Run.WeatherIn.use_cloudCoverMonthly,
        SW_Run.WeatherIn.use_humidityMonthly,
        SW_Run.WeatherIn.use_windSpeedMonthly,
        SW_Run.WeatherIn.n_input_forcings,
        SW_Run.WeatherIn.dailyInputIndices,
        SW_Run.WeatherIn.dailyInputFlags,
        SW_Run.RunIn.SkyRunIn.cloudcov,
        SW_Run.RunIn.SkyRunIn.windspeed,
        SW_Run.RunIn.SkyRunIn.r_humidity,
        SW_Run.RunIn.ModelRunIn.elevation,
        SW_Run.ModelSim.cum_monthdays,
        SW_Run.ModelSim.days_in_month,
=======
        SW_Run.Weather.n_years,
        SW_Run.Weather.use_weathergenerator_only,
        SW_Run.Weather.name_prefix,
        SW_Run.Weather.use_cloudCoverMonthly,
        SW_Run.Weather.use_humidityMonthly,
        SW_Run.Weather.use_windSpeedMonthly,
        SW_Run.Weather.n_input_forcings,
        SW_Run.Weather.dailyInputIndices,
        SW_Run.Weather.dailyInputFlags,
        SW_Run.Weather.fixWeatherData,
        SW_Run.Sky.cloudcov,
        SW_Run.Sky.windspeed,
        SW_Run.Sky.r_humidity,
        SW_Run.Model.elevation,
        SW_Run.Model.cum_monthdays,
        SW_Run.Model.days_in_month,
>>>>>>> ded04d1d
        &LogInfo
    );
    sw_fail_on_error(&LogInfo); // exit test program if unexpected error

    // Test first day of first year in `allHist` to make sure correct
    // temperature max/min/avg and precipitation values
    EXPECT_NEAR(SW_Run.RunIn.weathRunAllHist[0].temp_max[0], -0.520000, tol6);
    EXPECT_NEAR(SW_Run.RunIn.weathRunAllHist[0].temp_avg[0], -8.095000, tol6);
    EXPECT_NEAR(SW_Run.RunIn.weathRunAllHist[0].temp_min[0], -15.670000, tol6);
    EXPECT_NEAR(SW_Run.RunIn.weathRunAllHist[0].ppt[0], .220000, tol6);
    EXPECT_NEAR(
        SW_Run.RunIn.weathRunAllHist[0].cloudcov_daily[0], 66.483871, tol6
    );
    EXPECT_NEAR(
        SW_Run.RunIn.weathRunAllHist[0].windspeed_daily[0], 1.300000, tol6
    );
    EXPECT_NEAR(
        SW_Run.RunIn.weathRunAllHist[0].r_humidity_daily[0], 61.000000, tol6
    );
    EXPECT_TRUE(missing(SW_Run.RunIn.weathRunAllHist[0].actualVaporPressure[0])
    );
    EXPECT_TRUE(missing(SW_Run.RunIn.weathRunAllHist[0].shortWaveRad[0]));
}

TEST_F(WeatherFixtureTest, WeatherNoMemoryLeakIfDecreasedNumberOfYears) {

    // Default number of years is 31
    EXPECT_EQ(SW_Run.WeatherIn.n_years, 31);

    // Decrease number of years
    SW_Run.ModelIn.startyr = 1981;
    SW_Run.ModelIn.endyr = 1982;

    // Real expectation is that there is no memory leak for `allHist`
    SW_WTH_read(
        &SW_Run.WeatherIn,
        &SW_Run.RunIn.weathRunAllHist,
        &SW_Run.RunIn.SkyRunIn,
        &SW_Run.ModelIn,
        SW_Run.RunIn.ModelRunIn.elevation,
        swTRUE,
        SW_Run.ModelSim.cum_monthdays,
        SW_Run.ModelSim.days_in_month,
        &LogInfo
    );
    sw_fail_on_error(&LogInfo); // exit test program if unexpected error

    EXPECT_EQ(SW_Run.WeatherIn.n_years, 2);
}

TEST_F(WeatherFixtureTest, WeatherSomeMissingValuesDays) {

    SW_Run.WeatherIn.generateWeatherMethod = 2;

    // Change directory to get input files with some missing data
    (void) snprintf(
        SW_Run.WeatherIn.name_prefix,
        sizeof SW_Run.WeatherIn.name_prefix,
        "%s",
        "Input/data_weather_missing/weath"
    );

    SW_MKV_setup(
        &SW_Run.MarkovIn,
        SW_Run.WeatherIn.rng_seed,
        SW_Run.WeatherIn.generateWeatherMethod,
        SW_Domain.SW_PathInputs.txtInFiles,
        &LogInfo
    );
    sw_fail_on_error(&LogInfo); // exit test program if unexpected error

    SW_WTH_read(
        &SW_Run.WeatherIn,
        &SW_Run.RunIn.weathRunAllHist,
        &SW_Run.RunIn.SkyRunIn,
        &SW_Run.ModelIn,
        SW_Run.RunIn.ModelRunIn.elevation,
        swTRUE,
        SW_Run.ModelSim.cum_monthdays,
        SW_Run.ModelSim.days_in_month,
        &LogInfo
    );
    sw_fail_on_error(&LogInfo); // exit test program if unexpected error

    SW_WTH_finalize_all_weather(
        &SW_Run.MarkovIn,
        &SW_Run.WeatherIn,
        SW_Run.RunIn.weathRunAllHist,
        SW_Run.ModelSim.cum_monthdays,
        SW_Run.ModelSim.days_in_month,
        &LogInfo
    );
    sw_fail_on_error(&LogInfo); // exit test program if unexpected error


    // Expect that missing input values (from 1980) are filled by the weather
    // generator
    EXPECT_FALSE(missing(SW_Run.RunIn.weathRunAllHist[0].temp_max[0]));
    EXPECT_FALSE(missing(SW_Run.RunIn.weathRunAllHist[0].temp_max[1]));
    EXPECT_FALSE(missing(SW_Run.RunIn.weathRunAllHist[0].temp_min[0]));
    EXPECT_FALSE(missing(SW_Run.RunIn.weathRunAllHist[0].temp_min[2]));
    EXPECT_FALSE(missing(SW_Run.RunIn.weathRunAllHist[0].ppt[0]));
    EXPECT_FALSE(missing(SW_Run.RunIn.weathRunAllHist[0].ppt[3]));
    EXPECT_FALSE(missing(SW_Run.RunIn.weathRunAllHist[0].cloudcov_daily[0]));
    EXPECT_FALSE(missing(SW_Run.RunIn.weathRunAllHist[0].cloudcov_daily[3]));
    EXPECT_FALSE(missing(SW_Run.RunIn.weathRunAllHist[0].windspeed_daily[0]));
    EXPECT_FALSE(missing(SW_Run.RunIn.weathRunAllHist[0].windspeed_daily[3]));
    EXPECT_FALSE(missing(SW_Run.RunIn.weathRunAllHist[0].r_humidity_daily[0]));
    EXPECT_FALSE(missing(SW_Run.RunIn.weathRunAllHist[0].r_humidity_daily[3]));
    EXPECT_FALSE(missing(SW_Run.RunIn.weathRunAllHist[0].actualVaporPressure[0])
    );
    EXPECT_FALSE(missing(SW_Run.RunIn.weathRunAllHist[0].actualVaporPressure[3])
    );

    EXPECT_TRUE(missing(SW_Run.RunIn.weathRunAllHist[0].shortWaveRad[0]));
    EXPECT_TRUE(missing(SW_Run.RunIn.weathRunAllHist[0].shortWaveRad[0]));
}

TEST_F(WeatherFixtureTest, WeatherSomeMissingValuesYears) {

    int year;
    int day;
    SW_Run.WeatherIn.generateWeatherMethod = 2;

    // Change directory to get input files with some missing data
    (void) snprintf(
        SW_Run.WeatherIn.name_prefix,
        sizeof SW_Run.WeatherIn.name_prefix,
        "%s",
        "Input/data_weather_missing/weath"
    );

    SW_MKV_setup(
        &SW_Run.MarkovIn,
        SW_Run.WeatherIn.rng_seed,
        SW_Run.WeatherIn.generateWeatherMethod,
        SW_Domain.SW_PathInputs.txtInFiles,
        &LogInfo
    );
    sw_fail_on_error(&LogInfo); // exit test program if unexpected error

    SW_Run.ModelIn.startyr = 1981;
    SW_Run.ModelIn.endyr = 1982;

    SW_WTH_read(
        &SW_Run.WeatherIn,
        &SW_Run.RunIn.weathRunAllHist,
        &SW_Run.RunIn.SkyRunIn,
        &SW_Run.ModelIn,
        SW_Run.RunIn.ModelRunIn.elevation,
        swTRUE,
        SW_Run.ModelSim.cum_monthdays,
        SW_Run.ModelSim.days_in_month,
        &LogInfo
    );
    sw_fail_on_error(&LogInfo); // exit test program if unexpected error

    SW_WTH_finalize_all_weather(
        &SW_Run.MarkovIn,
        &SW_Run.WeatherIn,
        SW_Run.RunIn.weathRunAllHist,
        SW_Run.ModelSim.cum_monthdays,
        SW_Run.ModelSim.days_in_month,
        &LogInfo
    );
    sw_fail_on_error(&LogInfo); // exit test program if unexpected error


    // Check everyday's value and check that it is not `MISSING`
    for (year = 0; year < 2; year++) {
        for (day = 0; day < 365; day++) {
            EXPECT_FALSE(
                missing(SW_Run.RunIn.weathRunAllHist[year].temp_max[day])
            );
        }
    }
}

TEST_F(WeatherFixtureTest, WeatherWeatherGeneratorOnly) {

    int year;
    int day;

    SW_Run.WeatherIn.generateWeatherMethod = 2;
    SW_Run.WeatherIn.use_weathergenerator_only = swTRUE;

    SW_MKV_setup(
        &SW_Run.MarkovIn,
        SW_Run.WeatherIn.rng_seed,
        SW_Run.WeatherIn.generateWeatherMethod,
        SW_Domain.SW_PathInputs.txtInFiles,
        &LogInfo
    );
    sw_fail_on_error(&LogInfo); // exit test program if unexpected error

    // Change directory to get input files with some missing data
    (void) snprintf(
        SW_Run.WeatherIn.name_prefix,
        sizeof SW_Run.WeatherIn.name_prefix,
        "%s",
        "Input/data_weather_nonexisting/weath"
    );

    SW_WTH_read(
        &SW_Run.WeatherIn,
        &SW_Run.RunIn.weathRunAllHist,
        &SW_Run.RunIn.SkyRunIn,
        &SW_Run.ModelIn,
        SW_Run.RunIn.ModelRunIn.elevation,
        swTRUE,
        SW_Run.ModelSim.cum_monthdays,
        SW_Run.ModelSim.days_in_month,
        &LogInfo
    );
    sw_fail_on_error(&LogInfo); // exit test program if unexpected error

    SW_WTH_finalize_all_weather(
        &SW_Run.MarkovIn,
        &SW_Run.WeatherIn,
        SW_Run.RunIn.weathRunAllHist,
        SW_Run.ModelSim.cum_monthdays,
        SW_Run.ModelSim.days_in_month,
        &LogInfo
    );
    sw_fail_on_error(&LogInfo); // exit test program if unexpected error

    // Check everyday's value and check that it is not `MISSING`
    for (year = 0; year < 31; year++) {
        for (day = 0; day < 365; day++) {
            EXPECT_FALSE(
                missing(SW_Run.RunIn.weathRunAllHist[year].temp_max[day])
            );
        }
    }
}

TEST_F(WeatherFixtureTest, ReadAllWeatherTooManyMissingForLOCFDeathTest) {

    // Error: too many missing values and weather generator turned off

    // Change to directory without input files
    (void) snprintf(
        SW_Run.WeatherIn.name_prefix,
        sizeof SW_Run.WeatherIn.name_prefix,
        "%s",
        "Input/data_weather_nonexisting/weath"
    );

    // Set LOCF (temp) + 0 (PPT) method
    SW_Run.WeatherIn.generateWeatherMethod = 1;

    SW_Run.ModelIn.startyr = 1981;
    SW_Run.ModelIn.endyr = 1981;

    SW_WTH_read(
        &SW_Run.WeatherIn,
        &SW_Run.RunIn.weathRunAllHist,
        &SW_Run.RunIn.SkyRunIn,
        &SW_Run.ModelIn,
        SW_Run.RunIn.ModelRunIn.elevation,
        swTRUE,
        SW_Run.ModelSim.cum_monthdays,
        SW_Run.ModelSim.days_in_month,
        &LogInfo
    );
    sw_fail_on_error(&LogInfo); // exit test program if unexpected error

    SW_WTH_finalize_all_weather(
        &SW_Run.MarkovIn,
        &SW_Run.WeatherIn,
        SW_Run.RunIn.weathRunAllHist,
        SW_Run.ModelSim.cum_monthdays,
        SW_Run.ModelSim.days_in_month,
        &LogInfo
    );
    // expect error: don't exit test program via `sw_fail_on_error(&LogInfo)`

    // Detect failure by error message
    EXPECT_THAT(
        LogInfo.errorMsg, HasSubstr("more than 3 days missing in year 1981")
    );
}

TEST_F(WeatherFixtureTest, ClimateVariableClimateFromDefaultWeather) {

    // This test relies on allHist from `SW_WEATHER_INPUTS` being already filled
    SW_CLIMATE_YEARLY climateOutput;
    SW_CLIMATE_CLIM climateAverages;

    Bool const inNorthHem = swTRUE;

    // Allocate memory
    // 31 = number of years used in test
    allocateClimateStructs(31, &climateOutput, &climateAverages, &LogInfo);
    sw_fail_on_error(&LogInfo); // exit test program if unexpected error


    // ------ Check climate variables for default weather ------
    // 1980 is first year out of 31 years of default weather

    // --- Annual time-series of climate variables ------
    // Here, check values for 1980

    /* Expect identical output to rSOILWAT2 (e.g., v5.3.1)
     * NOTE: Command uses deprecated calc_SiteClimate (rSOILWAT >= v.6.0.0)
     ```{r}
       rSOILWAT2:::calc_SiteClimate_old(
         weatherList = rSOILWAT2::get_WeatherHistory(
           rSOILWAT2::sw_exampleData
         )[1],
         do_C4vars = TRUE,
         do_Cheatgrass_ClimVars = TRUE
       )
     ```
    */

    calcSiteClimate(
        SW_Run.RunIn.weathRunAllHist,
        SW_Run.ModelSim.cum_monthdays,
        SW_Run.ModelSim.days_in_month,
        31,
        1980,
        inNorthHem,
        &climateOutput
    );

    EXPECT_NEAR(climateOutput.meanTempMon_C[Jan][0], -8.432581, tol6);
    EXPECT_NEAR(climateOutput.maxTempMon_C[Jan][0], -2.562581, tol6);
    EXPECT_NEAR(climateOutput.minTempMon_C[Jan][0], -14.302581, tol6);
    EXPECT_NEAR(climateOutput.PPTMon_cm[Jan][0], 15.1400001, tol6);
    EXPECT_NEAR(climateOutput.PPT_cm[0], 59.27, tol1);
    EXPECT_NEAR(climateOutput.meanTemp_C[0], 4.524863, tol1);

    // Climate variables used for C4 grass cover
    // (stdev of one value is undefined)
    EXPECT_DOUBLE_EQ(climateOutput.minTemp7thMon_C[0], 2.81);
    EXPECT_NEAR(climateOutput.frostFree_days[0], 92, tol6);
    EXPECT_NEAR(climateOutput.ddAbove65F_degday[0], 13.546000, tol6);


    // Climate variables used for cheatgrass cover
    // (stdev of one value is undefined)
    EXPECT_NEAR(climateOutput.PPT7thMon_mm[0], 18.299999, tol6);
    EXPECT_NEAR(climateOutput.meanTempDriestQtr_C[0], 0.936387, tol6);
    EXPECT_NEAR(climateOutput.minTemp2ndMon_C[0], -12.822068, tol6);


    /* --- Long-term variables (aggregated across years) ------
     * Expect identical output to rSOILWAT2 (e.g., v5.3.1)
     * NOTE: Command uses deprecated calc_SiteClimate (rSOILWAT >= v.6.0.0)
     ```{r}
       rSOILWAT2:::calc_SiteClimate_old(
         weatherList = rSOILWAT2::get_WeatherHistory(
           rSOILWAT2::sw_exampleData
         ),
         do_C4vars = TRUE,
         do_Cheatgrass_ClimVars = TRUE
       )
     ```
    */

    averageClimateAcrossYears(&climateOutput, 31, &climateAverages);

    EXPECT_NEAR(climateAverages.meanTempMon_C[Jan], -9.325551, tol6);
    EXPECT_NEAR(climateAverages.maxTempMon_C[Jan], -2.714381, tol6);
    EXPECT_NEAR(climateAverages.minTempMon_C[Jan], -15.936722, tol6);
    EXPECT_NEAR(climateAverages.PPTMon_cm[Jan], 6.867419, tol6);

    EXPECT_NEAR(climateAverages.PPT_cm, 62.817419, tol6);
    // Note: rSOILWAT2 v5.3.1 returns incorrect meanTemp_C = 4.153896
    //   which is long-term daily average (but not long-term annual average)
    EXPECT_NEAR(climateAverages.meanTemp_C, 4.154009, tol6);

    // Climate variables used for C4 grass cover
    EXPECT_NEAR(climateAverages.minTemp7thMon_C, 3.078387, tol6);
    EXPECT_NEAR(climateAverages.frostFree_days, 90.612903, tol6);
    EXPECT_NEAR(climateAverages.ddAbove65F_degday, 21.168032, tol6);

    EXPECT_NEAR(climateAverages.sdC4[0], 1.785535, tol6);
    EXPECT_NEAR(climateAverages.sdC4[1], 14.091788, tol6);
    EXPECT_NEAR(climateAverages.sdC4[2], 19.953560, tol6);

    // Climate variables used for cheatgrass cover
    EXPECT_NEAR(climateAverages.PPT7thMon_mm, 35.729032, tol6);
    EXPECT_NEAR(climateAverages.meanTempDriestQtr_C, 11.524859, tol6);
    EXPECT_NEAR(climateAverages.minTemp2ndMon_C, -13.904599, tol6);

    EXPECT_NEAR(climateAverages.sdCheatgrass[0], 21.598367, tol6);
    EXPECT_NEAR(climateAverages.sdCheatgrass[1], 7.171922, tol6);
    EXPECT_NEAR(climateAverages.sdCheatgrass[2], 2.618434, tol6);


    // ------ Reset and deallocate
    deallocateClimateStructs(&climateOutput, &climateAverages);
}

TEST_F(WeatherFixtureTest, ClimateVariableClimateFromOneYearWeather) {

    // This test relies on allHist from `SW_WEATHER_INPUTS` being already filled
    SW_CLIMATE_YEARLY climateOutput;
    SW_CLIMATE_CLIM climateAverages;

    Bool const inNorthHem = swTRUE;

    // Allocate memory
    // 1 = number of years used in test
    allocateClimateStructs(1, &climateOutput, &climateAverages, &LogInfo);
    sw_fail_on_error(&LogInfo); // exit test program if unexpected error

    // ------ Check climate variables for one year of default weather ------

    /* Expect identical output to rSOILWAT2 (e.g., v5.3.1)
     * NOTE: Command uses deprecated calc_SiteClimate (rSOILWAT >= v.6.0.0)
     ```{r}
       rSOILWAT2:::calc_SiteClimate_old(
         weatherList = rSOILWAT2::get_WeatherHistory(
           rSOILWAT2::sw_exampleData
         )[1],
         do_C4vars = TRUE,
         do_Cheatgrass_ClimVars = TRUE
       )
     ```
    */

    calcSiteClimate(
        SW_Run.RunIn.weathRunAllHist,
        SW_Run.ModelSim.cum_monthdays,
        SW_Run.ModelSim.days_in_month,
        1,
        1980,
        inNorthHem,
        &climateOutput
    );
    averageClimateAcrossYears(&climateOutput, 1, &climateAverages);

    // Expect that aggregated values across one year are identical
    // to values of that one year
    EXPECT_DOUBLE_EQ(
        climateAverages.meanTempMon_C[Jan], climateOutput.meanTempMon_C[Jan][0]
    );
    EXPECT_DOUBLE_EQ(
        climateAverages.maxTempMon_C[Jan], climateOutput.maxTempMon_C[Jan][0]
    );
    EXPECT_DOUBLE_EQ(
        climateAverages.minTempMon_C[Jan], climateOutput.minTempMon_C[Jan][0]
    );
    EXPECT_DOUBLE_EQ(
        climateAverages.PPTMon_cm[Jan], climateOutput.PPTMon_cm[Jan][0]
    );
    EXPECT_DOUBLE_EQ(climateAverages.PPT_cm, climateOutput.PPT_cm[0]);
    EXPECT_DOUBLE_EQ(climateAverages.meanTemp_C, climateOutput.meanTemp_C[0]);

    // Climate variables used for C4 grass cover
    EXPECT_DOUBLE_EQ(
        climateAverages.minTemp7thMon_C, climateOutput.minTemp7thMon_C[0]
    );
    EXPECT_DOUBLE_EQ(
        climateAverages.frostFree_days, climateOutput.frostFree_days[0]
    );
    EXPECT_DOUBLE_EQ(
        climateAverages.ddAbove65F_degday, climateOutput.ddAbove65F_degday[0]
    );

    // Climate variables used for cheatgrass cover
    EXPECT_DOUBLE_EQ(
        climateAverages.PPT7thMon_mm, climateOutput.PPT7thMon_mm[0]
    );
    EXPECT_DOUBLE_EQ(
        climateAverages.meanTempDriestQtr_C,
        climateOutput.meanTempDriestQtr_C[0]
    );
    EXPECT_DOUBLE_EQ(
        climateAverages.minTemp2ndMon_C, climateOutput.minTemp2ndMon_C[0]
    );


    EXPECT_NEAR(climateAverages.meanTempMon_C[Jan], -8.432581, tol6);
    EXPECT_NEAR(climateAverages.maxTempMon_C[Jan], -2.562581, tol6);
    EXPECT_NEAR(climateAverages.minTempMon_C[Jan], -14.302581, tol6);
    EXPECT_NEAR(climateAverages.PPTMon_cm[Jan], 15.1400001, tol6);
    EXPECT_NEAR(climateAverages.PPT_cm, 59.27, tol1);
    EXPECT_NEAR(climateAverages.meanTemp_C, 4.524863, tol1);

    // Climate variables used for C4 grass cover
    // (stdev of one value is undefined)
    EXPECT_DOUBLE_EQ(climateAverages.minTemp7thMon_C, 2.81);
    EXPECT_NEAR(climateAverages.frostFree_days, 92, tol6);
    EXPECT_NEAR(climateAverages.ddAbove65F_degday, 13.546000, tol6);
    EXPECT_TRUE(isnan(climateAverages.sdC4[0]));
    EXPECT_TRUE(isnan(climateAverages.sdC4[1]));
    EXPECT_TRUE(isnan(climateAverages.sdC4[2]));

    // Climate variables used for cheatgrass cover
    // (stdev of one value is undefined)
    EXPECT_NEAR(climateAverages.PPT7thMon_mm, 18.299999, tol6);
    EXPECT_NEAR(climateAverages.meanTempDriestQtr_C, 0.936387, tol6);
    EXPECT_NEAR(climateAverages.minTemp2ndMon_C, -12.822068, tol6);
    EXPECT_TRUE(isnan(climateAverages.sdCheatgrass[0]));
    EXPECT_TRUE(isnan(climateAverages.sdCheatgrass[1]));
    EXPECT_TRUE(isnan(climateAverages.sdCheatgrass[2]));


    // ------ Reset and deallocate
    deallocateClimateStructs(&climateOutput, &climateAverages);
}

TEST_F(WeatherFixtureTest, ClimateFromDefaultWeatherSouth) {

    /* ==================================================================
     Values for these SOILWAT2 tests and in rSOILWAT2 v6.0.0 for
     southern hemisphere are different than versions preceeding v6.0.0.

     rSOILWAT2 previously calculated climate variable values for southern
     hemisphere differently than SOILWAT2 now does. To briefly explain,
     rSOILWAT2 would have instances within the north/south adjustment where
     July 1st - 3rd would be ignored resulting in different values from
     missing data for a specific year. SOILWAT2 modified the north/south
     algorithm and the southern year now properly starts on July 1st
     resulting in different data values for a year.
       ================================================================= */

    // This test relies on allHist from `SW_WEATHER_INPUTS` being already filled
    SW_CLIMATE_YEARLY climateOutput;
    SW_CLIMATE_CLIM climateAverages;

    // "South" and not "North" to reduce confusion when calling
    // `calcSiteClimate()`
    Bool const inSouthHem = swFALSE;

    // Allocate memory
    // 31 = number of years used in test
    allocateClimateStructs(31, &climateOutput, &climateAverages, &LogInfo);
    sw_fail_on_error(&LogInfo); // exit test program if unexpected error


    // ------ Check climate variables for default weather ------
    // 1980 is first year out of 31 years of default weather

    // --- Annual time-series of climate variables ------
    // Here, check values for 1980

    /* Expect similar output to rSOILWAT2 before v6.0.0 (e.g., v5.3.1)
     * NOTE: Command uses deprecated calc_SiteClimate (rSOILWAT >= v.6.0.0)
     ```{r}
       rSOILWAT2:::calc_SiteClimate_old(
         weatherList = rSOILWAT2::get_WeatherHistory(
           rSOILWAT2::sw_exampleData
         )[1],
         do_C4vars = TRUE,
         do_Cheatgrass_ClimVars = TRUE,
         latitude = -10
       )
    ```
    */

    calcSiteClimate(
        SW_Run.RunIn.weathRunAllHist,
        SW_Run.ModelSim.cum_monthdays,
        SW_Run.ModelSim.days_in_month,
        31,
        1980,
        inSouthHem,
        &climateOutput
    );

    EXPECT_NEAR(climateOutput.meanTempMon_C[Jan][0], -8.432581, tol6);
    EXPECT_NEAR(climateOutput.maxTempMon_C[Jan][0], -2.562581, tol6);
    EXPECT_NEAR(climateOutput.minTempMon_C[Jan][0], -14.302581, tol6);
    EXPECT_NEAR(climateOutput.PPTMon_cm[Jan][0], 15.1400001, tol6);
    EXPECT_NEAR(climateOutput.PPT_cm[0], 59.27, tol6);
    EXPECT_NEAR(climateOutput.meanTemp_C[0], 4.524863, tol6);

    // Climate variables used for C4 grass cover
    // (stdev of one value is undefined)
    EXPECT_NEAR(climateOutput.minTemp7thMon_C[1], -16.98, tol6);
    EXPECT_NEAR(climateOutput.frostFree_days[1], 78, tol6);
    EXPECT_NEAR(climateOutput.ddAbove65F_degday[1], 16.458001, tol6);


    // Climate variables used for cheatgrass cover
    // (stdev of one value is undefined)
    EXPECT_DOUBLE_EQ(climateOutput.PPT7thMon_mm[1], 22.2);
    EXPECT_NEAR(climateOutput.meanTempDriestQtr_C[0], 0.936387, tol6);
    EXPECT_NEAR(climateOutput.minTemp2ndMon_C[1], 5.1445161, tol6);


    /* --- Long-term variables (aggregated across years) ------
     * Expect similar output to rSOILWAT2 before v6.0.0 (e.g., v5.3.1),
     identical otherwise
     * NOTE: Command uses deprecated calc_SiteClimate (rSOILWAT >= v.6.0.0)
     ```{r}
       rSOILWAT2:::calc_SiteClimate_old(
         weatherList = rSOILWAT2::get_WeatherHistory(
           rSOILWAT2::sw_exampleData
         ),
         do_C4vars = TRUE,
         do_Cheatgrass_ClimVars = TRUE,
         latitude = -10
       )
     ```
    */

    averageClimateAcrossYears(&climateOutput, 31, &climateAverages);

    EXPECT_NEAR(climateAverages.meanTempMon_C[Jan], -9.325551, tol6);
    EXPECT_NEAR(climateAverages.maxTempMon_C[Jan], -2.714381, tol6);
    EXPECT_NEAR(climateAverages.minTempMon_C[Jan], -15.936722, tol6);
    EXPECT_NEAR(climateAverages.PPTMon_cm[Jan], 6.867419, tol6);

    EXPECT_NEAR(climateAverages.PPT_cm, 62.817419, tol6);
    // Note: rSOILWAT2 v5.3.1 returns incorrect meanTemp_C = 4.153896
    //   which is long-term daily average (but not long-term annual average)
    EXPECT_NEAR(climateAverages.meanTemp_C, 4.154009, tol6);

    // Climate variables used for C4 grass cover
    EXPECT_NEAR(climateAverages.minTemp7thMon_C, -27.199333, tol6);
    EXPECT_NEAR(climateAverages.frostFree_days, 72.599999, tol6);
    EXPECT_NEAR(climateAverages.ddAbove65F_degday, 21.357533, tol6);

    EXPECT_NEAR(climateAverages.sdC4[0], 5.325365, tol6);
    EXPECT_NEAR(climateAverages.sdC4[1], 9.586628, tol6);
    EXPECT_NEAR(climateAverages.sdC4[2], 19.550419, tol6);

    // Climate variables used for cheatgrass cover
    EXPECT_NEAR(climateAverages.PPT7thMon_mm, 65.916666, tol6);
    EXPECT_NEAR(climateAverages.meanTempDriestQtr_C, 11.401228, tol6);
    EXPECT_NEAR(climateAverages.minTemp2ndMon_C, 6.545577, tol6);

    EXPECT_NEAR(climateAverages.sdCheatgrass[0], 35.285408, tol6);
    EXPECT_NEAR(climateAverages.sdCheatgrass[1], 7.260851, tol6);
    EXPECT_NEAR(climateAverages.sdCheatgrass[2], 1.639639, tol6);


    // ------ Reset and deallocate
    deallocateClimateStructs(&climateOutput, &climateAverages);
}

TEST_F(WeatherFixtureTest, ClimateVariableClimateFromConstantWeather) {

    SW_CLIMATE_YEARLY climateOutput;
    SW_CLIMATE_CLIM climateAverages;
    SW_WEATHER_HIST *allHist = NULL;

    unsigned int const n_years = 2;

    Bool const inNorthHem = swTRUE;

    // Allocate memory
    allocateClimateStructs(n_years, &climateOutput, &climateAverages, &LogInfo);
    sw_fail_on_error(&LogInfo); // exit test program if unexpected error

    SW_WTH_allocateAllWeather(&allHist, n_years, &LogInfo);
    sw_fail_on_error(&LogInfo); // exit test program if unexpected error


    // ------ Check climate variables for constant weather = 1 ------
    // Years 1980 (leap) + 1981 (nonleap)

    // Expect that min/avg/max of weather variables are 1
    // Expect that sums of weather variables correspond to number of days
    // Expect that the average annual number of days is 365.5 (1 leap + 1
    // nonleap) Expect that the average number of days in February is 28.5 (1
    // leap + 1 nonleap)

    // Set all weather values to 1
    for (unsigned int year = 0; year < n_years; year++) {
        for (int day = 0; day < 366; day++) {
            allHist[year].temp_max[day] = 1.;
            allHist[year].temp_min[day] = 1.;
            allHist[year].temp_avg[day] = 1.;
            allHist[year].ppt[day] = 1.;
        }
    }

    // --- Annual time-series of climate variables ------
    calcSiteClimate(
        allHist,
        SW_Run.ModelSim.cum_monthdays,
        SW_Run.ModelSim.days_in_month,
        n_years,
        1980,
        inNorthHem,
        &climateOutput
    );

    EXPECT_DOUBLE_EQ(climateOutput.meanTempMon_C[Jan][0], 1.);
    EXPECT_DOUBLE_EQ(climateOutput.maxTempMon_C[Jan][0], 1.);
    EXPECT_DOUBLE_EQ(climateOutput.minTempMon_C[Jan][0], 1.);
    EXPECT_DOUBLE_EQ(climateOutput.PPTMon_cm[Jan][0], 31.);
    EXPECT_DOUBLE_EQ(climateOutput.PPTMon_cm[Feb][0], 29.);
    EXPECT_DOUBLE_EQ(climateOutput.PPTMon_cm[Feb][1], 28.);
    EXPECT_DOUBLE_EQ(climateOutput.PPT_cm[0], 366.);
    EXPECT_DOUBLE_EQ(climateOutput.PPT_cm[1], 365.);
    EXPECT_DOUBLE_EQ(climateOutput.meanTemp_C[0], 1.);

    // Climate variables used for C4 grass cover
    // (stdev of one value is undefined)
    EXPECT_DOUBLE_EQ(climateOutput.minTemp7thMon_C[0], 1.);
    EXPECT_DOUBLE_EQ(climateOutput.frostFree_days[0], 366.);
    EXPECT_DOUBLE_EQ(climateOutput.frostFree_days[1], 365.);
    EXPECT_DOUBLE_EQ(climateOutput.ddAbove65F_degday[0], 0.);


    // Climate variables used for cheatgrass cover
    // (stdev of one value is undefined)
    EXPECT_DOUBLE_EQ(climateOutput.PPT7thMon_mm[0], 310.);
    EXPECT_DOUBLE_EQ(climateOutput.meanTempDriestQtr_C[0], 1.);
    EXPECT_DOUBLE_EQ(climateOutput.minTemp2ndMon_C[0], 1.);


    // --- Long-term variables (aggregated across years) ------
    averageClimateAcrossYears(&climateOutput, n_years, &climateAverages);

    EXPECT_DOUBLE_EQ(climateAverages.meanTempMon_C[Jan], 1.);
    EXPECT_DOUBLE_EQ(climateAverages.maxTempMon_C[Jan], 1.);
    EXPECT_DOUBLE_EQ(climateAverages.minTempMon_C[Jan], 1.);
    EXPECT_DOUBLE_EQ(climateAverages.PPTMon_cm[Jan], 31.);
    EXPECT_DOUBLE_EQ(climateAverages.PPTMon_cm[Feb], 28.5);
    EXPECT_DOUBLE_EQ(climateAverages.PPTMon_cm[Dec], 31);
    EXPECT_DOUBLE_EQ(climateAverages.PPT_cm, 365.5);
    EXPECT_DOUBLE_EQ(climateAverages.meanTemp_C, 1.);

    // Climate variables used for C4 grass cover
    EXPECT_DOUBLE_EQ(climateAverages.minTemp7thMon_C, 1.);
    EXPECT_DOUBLE_EQ(climateAverages.frostFree_days, 365.5);
    EXPECT_DOUBLE_EQ(climateAverages.ddAbove65F_degday, 0.);
    EXPECT_DOUBLE_EQ(climateAverages.sdC4[0], 0.);
    EXPECT_NEAR(climateAverages.sdC4[1], .7071067, tol6); // sd(366, 365)
    EXPECT_DOUBLE_EQ(climateAverages.sdC4[2], 0.);

    // Climate variables used for cheatgrass cover
    EXPECT_DOUBLE_EQ(climateAverages.PPT7thMon_mm, 310.);
    EXPECT_DOUBLE_EQ(climateAverages.meanTempDriestQtr_C, 1.);
    EXPECT_DOUBLE_EQ(climateAverages.minTemp2ndMon_C, 1.);
    EXPECT_DOUBLE_EQ(climateAverages.sdCheatgrass[0], 0.);
    EXPECT_DOUBLE_EQ(climateAverages.sdCheatgrass[1], 0.);
    EXPECT_DOUBLE_EQ(climateAverages.sdCheatgrass[2], 0.);


    // ------ Reset and deallocate
    deallocateClimateStructs(&climateOutput, &climateAverages);
    deallocateAllWeather(&allHist);
}

TEST_F(
    WeatherFixtureTest, ClimateVariableAverageTemperatureOfDriestQuarterTest
) {

    double const monthlyPPT[MAX_MONTHS] = {
        .5, .5, .1, .4, .9, 1.0, 1.2, 6.5, 7.5, 1.2, 4., .6
    };
    double const monthlyTemp[MAX_MONTHS] = {
        -3.2, -.4, 1.2, 3.5, 7.5, 4.5, 6.5, 8.2, 2.0, 3., .1, -.3
    };
    double result[2]; // 2 = max number of years in test

    int month;
    int year;

    double **PPTMon_cm;
    PPTMon_cm = new double *[MAX_MONTHS];

    double **meanTempMon_C = new double *[MAX_MONTHS];

    Bool const inNorthHem = swTRUE;

    for (month = 0; month < MAX_MONTHS; month++) {
        PPTMon_cm[month] = new double[2];
        meanTempMon_C[month] = new double[2];
        for (year = 0; year < 2; year++) {

            PPTMon_cm[month][year] = monthlyPPT[month];
            meanTempMon_C[month][year] = monthlyTemp[month];
        }
    }


    // ------ Test for one year ------
    findDriestQtr(1, inNorthHem, result, meanTempMon_C, PPTMon_cm);

    // Value 1.433333... is the average temperature of the driest quarter of the
    // year In this case, the driest quarter is February-April
    EXPECT_NEAR(result[0], 1.4333333333333333, tol9);


    // ------ Test for two years ------
    findDriestQtr(2, inNorthHem, result, meanTempMon_C, PPTMon_cm);

    EXPECT_NEAR(result[0], 1.4333333333333333, tol9);
    EXPECT_NEAR(result[1], 1.4333333333333333, tol9);


    // ------ Test when there are multiple driest quarters ------
    for (month = 0; month < MAX_MONTHS; month++) {
        for (year = 0; year < 2; year++) {
            PPTMon_cm[month][year] = 1.;
        }
    }

    findDriestQtr(1, inNorthHem, result, meanTempMon_C, PPTMon_cm);

    // Expect that the driest quarter that occurs first
    // among all driest quarters is used
    // Here, the first driest quarter is centered on Jan with Dec-Feb
    // with average temp of -1.3 C
    EXPECT_NEAR(result[0], -1.3, tol9);


    // ------ Clean up
    for (int month = 0; month < MAX_MONTHS; month++) {
        delete[] PPTMon_cm[month];
        delete[] meanTempMon_C[month];
    }

    delete[] PPTMon_cm;
    delete[] meanTempMon_C;
}

TEST_F(WeatherFixtureTest, WeatherReadInitialization) {

    SW_WTH_read(
        &SW_Run.WeatherIn,
        &SW_Run.RunIn.weathRunAllHist,
        &SW_Run.RunIn.SkyRunIn,
        &SW_Run.ModelIn,
        SW_Run.RunIn.ModelRunIn.elevation,
        swTRUE,
        SW_Run.ModelSim.cum_monthdays,
        SW_Run.ModelSim.days_in_month,
        &LogInfo
    );
    sw_fail_on_error(&LogInfo); // exit test program if unexpected error

    EXPECT_FLOAT_EQ(SW_Run.RunIn.weathRunAllHist[0].temp_max[0], -.52);
}

TEST_F(WeatherFixtureTest, WeatherMonthlyInputPrioritization) {
    /*
       This section covers the correct prioritization of monthly input values
       instead of daily read-in values
     */

    // Initialize any variables
    int const yearIndex = 0;
    int const midJanDay = 14;

    /* Test if monthly values are not being used */
    SW_WTH_setup(
        &SW_Run.WeatherIn,
        SW_Domain.SW_PathInputs.txtInFiles,
        SW_Domain.SW_PathInputs.txtWeatherPrefix,
        &LogInfo
    );
    sw_fail_on_error(&LogInfo); // exit test program if unexpected error

    // Read in all weather
    SW_WTH_read(
        &SW_Run.WeatherIn,
        &SW_Run.RunIn.weathRunAllHist,
        &SW_Run.RunIn.SkyRunIn,
        &SW_Run.ModelIn,
        SW_Run.RunIn.ModelRunIn.elevation,
        swTRUE,
        SW_Run.ModelSim.cum_monthdays,
        SW_Run.ModelSim.days_in_month,
        &LogInfo
    );
    sw_fail_on_error(&LogInfo); // exit test program if unexpected error

    // Test the middle of January in year 1980 and see if it's not equal to
    // SW_Run.RunIn.SkyRunIn.r_humidity[0],
    // SW_Run.RunIn.SkyRunIn.cloudcov[0], and
    // SW_Run.RunIn.SkyRunIn.windspeed[0] Note: Daily interpolated values in
    // the middle of a month are equal to the original monthly values from which
    // they were interpolated
    EXPECT_NEAR(
        SW_Run.RunIn.weathRunAllHist[yearIndex].r_humidity_daily[midJanDay],
        SW_Run.RunIn.SkyRunIn.r_humidity[0],
        tol6
    );
    EXPECT_NEAR(
        SW_Run.RunIn.weathRunAllHist[yearIndex].cloudcov_daily[midJanDay],
        SW_Run.RunIn.SkyRunIn.cloudcov[0],
        tol6
    );
    EXPECT_NEAR(
        SW_Run.RunIn.weathRunAllHist[yearIndex].windspeed_daily[midJanDay],
        SW_Run.RunIn.SkyRunIn.windspeed[0],
        tol6
    );
}

TEST_F(WeatherFixtureTest, WeatherMonthlyScalingParameters) {
    LOG_INFO LogInfo;
    sw_init_logs(NULL, &LogInfo);

    SW_WEATHER_INPUTS testWeather;
    SW_WEATHER_HIST *allHist = NULL;

    unsigned int const nYears = 1;
    TimeInt const testYear = SW_Run.WeatherIn.startYear;
    TimeInt days_in_month[MAX_MONTHS];
    TimeInt cum_monthdays[MAX_MONTHS];

    Time_init_model(days_in_month);
    Time_new_year(testYear, days_in_month, cum_monthdays);


    //--- Check scale_temp_max ------
    deallocateAllWeather(&allHist);
    SW_WTH_allocateAllWeather(&allHist, nYears, &LogInfo);
    sw_fail_on_error(&LogInfo); // exit test program if unexpected error
    memcpy(&allHist[0], &SW_Run.RunIn.weathRunAllHist[0], sizeof(allHist[0]));

    memcpy(&testWeather, &SW_Run.WeatherIn, sizeof(testWeather));
    testWeather.scale_temp_max[0] = 2;

    scaleAllWeather(
        allHist,
        testYear,
        nYears,
        testWeather.scale_temp_max,
        testWeather.scale_temp_min,
        testWeather.scale_precip,
        testWeather.scale_skyCover,
        testWeather.scale_wind,
        testWeather.scale_rH,
        testWeather.scale_actVapPress,
        testWeather.scale_shortWaveRad,
        cum_monthdays,
        days_in_month
    );

    EXPECT_NE(
        SW_Run.RunIn.weathRunAllHist[0].temp_max[0], allHist[0].temp_max[0]
    );
    EXPECT_DOUBLE_EQ(SW_Run.RunIn.weathRunAllHist[0].ppt[0], allHist[0].ppt[0]);


    //--- Check scale_temp_min ------
    deallocateAllWeather(&allHist);
    SW_WTH_allocateAllWeather(&allHist, nYears, &LogInfo);
    sw_fail_on_error(&LogInfo); // exit test program if unexpected error
    memcpy(&allHist[0], &SW_Run.RunIn.weathRunAllHist[0], sizeof(allHist[0]));

    memcpy(&testWeather, &SW_Run.WeatherIn, sizeof(testWeather));
    testWeather.scale_temp_min[0] = 2;

    scaleAllWeather(
        allHist,
        testYear,
        nYears,
        testWeather.scale_temp_max,
        testWeather.scale_temp_min,
        testWeather.scale_precip,
        testWeather.scale_skyCover,
        testWeather.scale_wind,
        testWeather.scale_rH,
        testWeather.scale_actVapPress,
        testWeather.scale_shortWaveRad,
        cum_monthdays,
        days_in_month
    );

    EXPECT_NE(
        SW_Run.RunIn.weathRunAllHist[0].temp_min[0], allHist[0].temp_min[0]
    );
    EXPECT_DOUBLE_EQ(SW_Run.RunIn.weathRunAllHist[0].ppt[0], allHist[0].ppt[0]);


    //--- Check scale_precip ------
    deallocateAllWeather(&allHist);
    SW_WTH_allocateAllWeather(&allHist, nYears, &LogInfo);
    sw_fail_on_error(&LogInfo); // exit test program if unexpected error
    memcpy(&allHist[0], &SW_Run.RunIn.weathRunAllHist[0], sizeof(allHist[0]));

    memcpy(&testWeather, &SW_Run.WeatherIn, sizeof(testWeather));
    testWeather.scale_precip[0] = 2;

    scaleAllWeather(
        allHist,
        testYear,
        nYears,
        testWeather.scale_temp_max,
        testWeather.scale_temp_min,
        testWeather.scale_precip,
        testWeather.scale_skyCover,
        testWeather.scale_wind,
        testWeather.scale_rH,
        testWeather.scale_actVapPress,
        testWeather.scale_shortWaveRad,
        cum_monthdays,
        days_in_month
    );

    EXPECT_NE(SW_Run.RunIn.weathRunAllHist[0].ppt[0], allHist[0].ppt[0]);
    EXPECT_DOUBLE_EQ(
        SW_Run.RunIn.weathRunAllHist[0].temp_max[0], allHist[0].temp_max[0]
    );


    //--- Check scale_skyCover ------
    deallocateAllWeather(&allHist);
    SW_WTH_allocateAllWeather(&allHist, nYears, &LogInfo);
    sw_fail_on_error(&LogInfo); // exit test program if unexpected error
    memcpy(&allHist[0], &SW_Run.RunIn.weathRunAllHist[0], sizeof(allHist[0]));

    memcpy(&testWeather, &SW_Run.WeatherIn, sizeof(testWeather));
    testWeather.scale_skyCover[0] = 2;

    scaleAllWeather(
        allHist,
        testYear,
        nYears,
        testWeather.scale_temp_max,
        testWeather.scale_temp_min,
        testWeather.scale_precip,
        testWeather.scale_skyCover,
        testWeather.scale_wind,
        testWeather.scale_rH,
        testWeather.scale_actVapPress,
        testWeather.scale_shortWaveRad,
        cum_monthdays,
        days_in_month
    );

    EXPECT_NE(
        SW_Run.RunIn.weathRunAllHist[0].cloudcov_daily[0],
        allHist[0].cloudcov_daily[0]
    );
    EXPECT_DOUBLE_EQ(SW_Run.RunIn.weathRunAllHist[0].ppt[0], allHist[0].ppt[0]);


    //--- Check scale_wind ------
    deallocateAllWeather(&allHist);
    SW_WTH_allocateAllWeather(&allHist, nYears, &LogInfo);
    sw_fail_on_error(&LogInfo); // exit test program if unexpected error
    memcpy(&allHist[0], &SW_Run.RunIn.weathRunAllHist[0], sizeof(allHist[0]));

    memcpy(&testWeather, &SW_Run.WeatherIn, sizeof(testWeather));
    testWeather.scale_wind[0] = 2;

    scaleAllWeather(
        allHist,
        testYear,
        nYears,
        testWeather.scale_temp_max,
        testWeather.scale_temp_min,
        testWeather.scale_precip,
        testWeather.scale_skyCover,
        testWeather.scale_wind,
        testWeather.scale_rH,
        testWeather.scale_actVapPress,
        testWeather.scale_shortWaveRad,
        cum_monthdays,
        days_in_month
    );

    EXPECT_NE(
        SW_Run.RunIn.weathRunAllHist[0].windspeed_daily[0],
        allHist[0].windspeed_daily[0]
    );
    EXPECT_DOUBLE_EQ(SW_Run.RunIn.weathRunAllHist[0].ppt[0], allHist[0].ppt[0]);


    //--- Check scale_rH ------
    deallocateAllWeather(&allHist);
    SW_WTH_allocateAllWeather(&allHist, nYears, &LogInfo);
    sw_fail_on_error(&LogInfo); // exit test program if unexpected error
    memcpy(&allHist[0], &SW_Run.RunIn.weathRunAllHist[0], sizeof(allHist[0]));

    memcpy(&testWeather, &SW_Run.WeatherIn, sizeof(testWeather));
    testWeather.scale_rH[0] = 2;

    scaleAllWeather(
        allHist,
        testYear,
        nYears,
        testWeather.scale_temp_max,
        testWeather.scale_temp_min,
        testWeather.scale_precip,
        testWeather.scale_skyCover,
        testWeather.scale_wind,
        testWeather.scale_rH,
        testWeather.scale_actVapPress,
        testWeather.scale_shortWaveRad,
        cum_monthdays,
        days_in_month
    );

    EXPECT_NE(
        SW_Run.RunIn.weathRunAllHist[0].r_humidity_daily[0],
        allHist[0].r_humidity_daily[0]
    );
    EXPECT_DOUBLE_EQ(SW_Run.RunIn.weathRunAllHist[0].ppt[0], allHist[0].ppt[0]);


    //--- Check scale_actVapPress ------
    deallocateAllWeather(&allHist);
    SW_WTH_allocateAllWeather(&allHist, nYears, &LogInfo);
    sw_fail_on_error(&LogInfo); // exit test program if unexpected error
    memcpy(&allHist[0], &SW_Run.RunIn.weathRunAllHist[0], sizeof(allHist[0]));

    memcpy(&testWeather, &SW_Run.WeatherIn, sizeof(testWeather));
    testWeather.scale_actVapPress[0] = 2;

    scaleAllWeather(
        allHist,
        testYear,
        nYears,
        testWeather.scale_temp_max,
        testWeather.scale_temp_min,
        testWeather.scale_precip,
        testWeather.scale_skyCover,
        testWeather.scale_wind,
        testWeather.scale_rH,
        testWeather.scale_actVapPress,
        testWeather.scale_shortWaveRad,
        cum_monthdays,
        days_in_month
    );

    EXPECT_NE(
        SW_Run.RunIn.weathRunAllHist[0].actualVaporPressure[0],
        allHist[0].actualVaporPressure[0]
    );
    EXPECT_DOUBLE_EQ(SW_Run.RunIn.weathRunAllHist[0].ppt[0], allHist[0].ppt[0]);


    // ------ Deallocate
    deallocateAllWeather(&allHist);
}

TEST_F(WeatherFixtureTest, WeatherInputGridMET) {

    /*
       This section tests humidity-related values that can be averaged,
       max/min relative humidity, and the calculation of actual vapor pressure,
       based on the average relative humidity value, is calculated reasonably.

       * This section uses the test directory "*_gridmet".
     */

    double result;
    double expectedResult;
    int const yearIndex = 0;
    int const year = 1980;
    int const midJanDay = 14;
    int doy;
    double snowpack[TWO_DAYS] = {0.};
    double ***tempWeatherHist = NULL;

    /* Test correct priority is being given to input values from DAYMET */
    SW_WTH_setup(
        &SW_Run.WeatherIn,
        SW_Domain.SW_PathInputs.txtInFiles,
        SW_Domain.SW_PathInputs.txtWeatherPrefix,
        &LogInfo
    );
    sw_fail_on_error(&LogInfo); // exit test program if unexpected error

    // Switch directory to gridmet input folder
    (void) snprintf(
        SW_Run.WeatherIn.name_prefix,
        sizeof SW_Run.WeatherIn.name_prefix,
        "%s",
        "Input/data_weather_gridmet/weath"
    );

    // Turn off monthly flags
    SW_Run.WeatherIn.use_cloudCoverMonthly = swFALSE;
    SW_Run.WeatherIn.use_windSpeedMonthly = swFALSE;
    SW_Run.WeatherIn.use_humidityMonthly = swFALSE;

    // Manually edit index/flag arrays in SW_WEATHER_INPUTS to make test as
    // realistic as possible
    // Note: Indices are based on the directory:
    // Input/data_weather_gridmet/weath.1980
    SW_Run.WeatherIn.dailyInputIndices[TEMP_MAX] = 0;
    SW_Run.WeatherIn.dailyInputIndices[TEMP_MIN] = 1;
    SW_Run.WeatherIn.dailyInputIndices[PPT] = 2;
    SW_Run.WeatherIn.dailyInputIndices[CLOUD_COV] = 0;
    SW_Run.WeatherIn.dailyInputIndices[WIND_SPEED] = 3;
    SW_Run.WeatherIn.dailyInputIndices[WIND_EAST] = 0;
    SW_Run.WeatherIn.dailyInputIndices[WIND_NORTH] = 0;
    SW_Run.WeatherIn.dailyInputIndices[REL_HUMID] = 0;
    SW_Run.WeatherIn.dailyInputIndices[REL_HUMID_MAX] = 4;
    SW_Run.WeatherIn.dailyInputIndices[REL_HUMID_MIN] = 5;
    SW_Run.WeatherIn.dailyInputIndices[SPEC_HUMID] = 0;
    SW_Run.WeatherIn.dailyInputIndices[TEMP_DEWPOINT] = 0;
    SW_Run.WeatherIn.dailyInputIndices[ACTUAL_VP] = 0;
    SW_Run.WeatherIn.dailyInputIndices[SHORT_WR] = 6;

    SW_Run.WeatherIn.dailyInputFlags[TEMP_MAX] = swTRUE;
    SW_Run.WeatherIn.dailyInputFlags[TEMP_MIN] = swTRUE;
    SW_Run.WeatherIn.dailyInputFlags[PPT] = swTRUE;
    SW_Run.WeatherIn.dailyInputFlags[CLOUD_COV] = swFALSE;
    SW_Run.WeatherIn.dailyInputFlags[WIND_SPEED] = swTRUE;
    SW_Run.WeatherIn.dailyInputFlags[WIND_EAST] = swFALSE;
    SW_Run.WeatherIn.dailyInputFlags[WIND_NORTH] = swFALSE;
    SW_Run.WeatherIn.dailyInputFlags[REL_HUMID] = swFALSE;
    SW_Run.WeatherIn.dailyInputFlags[REL_HUMID_MAX] = swTRUE;
    SW_Run.WeatherIn.dailyInputFlags[REL_HUMID_MIN] = swTRUE;
    SW_Run.WeatherIn.dailyInputFlags[SPEC_HUMID] = swFALSE;
    SW_Run.WeatherIn.dailyInputFlags[TEMP_DEWPOINT] = swFALSE;
    SW_Run.WeatherIn.dailyInputFlags[ACTUAL_VP] = swFALSE;
    SW_Run.WeatherIn.dailyInputFlags[SHORT_WR] = swTRUE;

    SW_Run.WeatherIn.n_input_forcings = 7;
    SW_Run.WeatherIn.desc_rsds =
        1; // gridMET rsds is flux density over 24 hours

    // Allocate temporary location for weather
    allocate_temp_weather(1, &tempWeatherHist, &LogInfo);
    sw_fail_on_error(&LogInfo);

    // Reset daily weather values
    clear_hist_weather(&SW_Run.RunIn.weathRunAllHist[0], tempWeatherHist[0]);

    // Using the new inputs folder, read in year = 1980
    read_weather_hist(
        year,
        tempWeatherHist[0],
        SW_Run.WeatherIn.name_prefix,
        SW_Run.WeatherIn.n_input_forcings,
        SW_Run.WeatherIn.dailyInputIndices,
        SW_Run.WeatherIn.dailyInputFlags,
        &LogInfo
    );
    if (LogInfo.stopRun != 0u) {
        deallocate_temp_weather(1, &tempWeatherHist);
    }
    sw_fail_on_error(&LogInfo); // exit test program if unexpected error

    // Transfer values from temporary to permanent location (`SW_WEATHER_HIST`)
    SW_WTH_setWeatherValues(
        SW_Run.ModelIn.startyr,
        1,
<<<<<<< HEAD
        SW_Run.WeatherIn.dailyInputFlags,
=======
        SW_Run.Weather.dailyInputFlags,
        SW_Run.Weather.fixWeatherData,
>>>>>>> ded04d1d
        tempWeatherHist,
        SW_Run.RunIn.ModelRunIn.elevation,
        &SW_Run.RunIn.weathRunAllHist[0],
        &LogInfo
    );
    deallocate_temp_weather(1, &tempWeatherHist);
    sw_fail_on_error(&LogInfo); // exit test program if unexpected error

    // Check that weather contains reasonable values
    checkAllWeather(&SW_Run.WeatherIn, SW_Run.RunIn.weathRunAllHist, &LogInfo);
    sw_fail_on_error(&LogInfo); // exit test program if unexpected error


    // Check that no value is missing
    for (doy = 1; doy < 366; doy++) {
        SW_WTH_new_day(
            &SW_Run.WeatherIn,
            &SW_Run.WeatherSim,
            SW_Run.RunIn.weathRunAllHist,
            &SW_Run.SiteIn,
            snowpack,
            doy,
            year,
            &LogInfo
        );
        sw_fail_on_error(&LogInfo); // exit test program if unexpected error
    }


    // Check relative humidity [0, 100] % ---
    // Expect that relative humidity is calculated from hursmax and hursmin

    // Check on day 1 (values from Input/data_weather_gridmet/weath.1980)
    // Calculate relative humidity from hursmax (74.17) and hursmin (31.42)
    EXPECT_NEAR(
        SW_Run.RunIn.weathRunAllHist[yearIndex].r_humidity_daily[0],
        (74.17 + 31.42) / 2.,
        tol6
    );

    // Check on day 15 (values from Input/data_weather_gridmet/weath.1980)
    // Calculate relative humidity from hursmax (88.35) and hursmin (34.35)
    EXPECT_NEAR(
        SW_Run.RunIn.weathRunAllHist[yearIndex].r_humidity_daily[midJanDay],
        (88.35 + 34.35) / 2.,
        tol6
    );

    // Check that value on day 15 is not interpolated from mean monthly values
    EXPECT_NE(
        SW_Run.RunIn.weathRunAllHist[yearIndex].r_humidity_daily[midJanDay],
        SW_Run.RunIn.SkyRunIn.r_humidity[0]
    );


    // Check vapor pressure
    result = SW_Run.RunIn.weathRunAllHist[yearIndex].actualVaporPressure[0];

    // Get expected result from Input/data_weather_gridmet/weath.1980 day 1
    // hursmax_pct, hursmin_pct, Tmax_C, and Tmin_C
    expectedResult = actualVaporPressure2(74.17, 31.42, -3.18, -12.32);

    // Based on the max/min of relative humidity, test if actual vapor pressure
    // was calculated reasonably
    EXPECT_NEAR(result, expectedResult, tol6);


    // We have observed radiation and missing cloud cover
    EXPECT_FALSE(missing(SW_Run.RunIn.weathRunAllHist[yearIndex].shortWaveRad[0]
    ));
    EXPECT_TRUE(
        missing(SW_Run.RunIn.weathRunAllHist[yearIndex].cloudcov_daily[0])
    );
}

TEST_F(WeatherFixtureTest, WeatherInputDaymet) {

    /*
       This section covers the assurance that if a daily value is provided
       (actual vapor pressure in this case), aside from temperature and
       precipitation, it is correctly set. Along with reasonable calculation of
       a separate daily value that is dependent on said daily variable (relative
       humidity in this case).

       * This scenario only happens with humidity-related variables.
       * This section uses the test directory "*_daymet".
     */

    double result;
    double expectedResult;
    int const yearIndex = 0;
    int const year = 1980;
    int const midJanDay = 14;
    double ***tempWeatherHist = NULL;

    /* Test correct priority is being given to input values from DAYMET */
    SW_WTH_setup(
        &SW_Run.WeatherIn,
        SW_Domain.SW_PathInputs.txtInFiles,
        SW_Domain.SW_PathInputs.txtWeatherPrefix,
        &LogInfo
    );
    sw_fail_on_error(&LogInfo); // exit test program if unexpected error

    // Switch directory to daymet input folder
    (void) snprintf(
        SW_Run.WeatherIn.name_prefix,
        sizeof SW_Run.WeatherIn.name_prefix,
        "%s",
        "Input/data_weather_daymet/weath"
    );

    // Turn off monthly flags
    SW_Run.WeatherIn.use_cloudCoverMonthly = swFALSE;
    SW_Run.WeatherIn.use_windSpeedMonthly = swFALSE;
    SW_Run.WeatherIn.use_humidityMonthly = swFALSE;

    // Manually edit index/flag arrays in SW_WEATHER_INPUTS to make test as
    // realistic as possible
    // Note: Indices are based on the directory:
    // Input/data_weather_daymet/weath.1980
    SW_Run.WeatherIn.dailyInputIndices[TEMP_MAX] = 0;
    SW_Run.WeatherIn.dailyInputIndices[TEMP_MIN] = 1;
    SW_Run.WeatherIn.dailyInputIndices[PPT] = 2;
    SW_Run.WeatherIn.dailyInputIndices[CLOUD_COV] = 0;
    SW_Run.WeatherIn.dailyInputIndices[WIND_SPEED] = 0;
    SW_Run.WeatherIn.dailyInputIndices[WIND_EAST] = 0;
    SW_Run.WeatherIn.dailyInputIndices[WIND_NORTH] = 0;
    SW_Run.WeatherIn.dailyInputIndices[REL_HUMID] = 0;
    SW_Run.WeatherIn.dailyInputIndices[REL_HUMID_MAX] = 0;
    SW_Run.WeatherIn.dailyInputIndices[REL_HUMID_MIN] = 0;
    SW_Run.WeatherIn.dailyInputIndices[SPEC_HUMID] = 0;
    SW_Run.WeatherIn.dailyInputIndices[TEMP_DEWPOINT] = 0;
    SW_Run.WeatherIn.dailyInputIndices[ACTUAL_VP] = 3;
    SW_Run.WeatherIn.dailyInputIndices[SHORT_WR] = 4;

    SW_Run.WeatherIn.dailyInputFlags[TEMP_MAX] = swTRUE;
    SW_Run.WeatherIn.dailyInputFlags[TEMP_MIN] = swTRUE;
    SW_Run.WeatherIn.dailyInputFlags[PPT] = swTRUE;
    SW_Run.WeatherIn.dailyInputFlags[CLOUD_COV] = swFALSE;
    SW_Run.WeatherIn.dailyInputFlags[WIND_SPEED] = swFALSE;
    SW_Run.WeatherIn.dailyInputFlags[WIND_EAST] = swFALSE;
    SW_Run.WeatherIn.dailyInputFlags[WIND_NORTH] = swFALSE;
    SW_Run.WeatherIn.dailyInputFlags[REL_HUMID] = swFALSE;
    SW_Run.WeatherIn.dailyInputFlags[REL_HUMID_MAX] = swFALSE;
    SW_Run.WeatherIn.dailyInputFlags[REL_HUMID_MIN] = swFALSE;
    SW_Run.WeatherIn.dailyInputFlags[SPEC_HUMID] = swFALSE;
    SW_Run.WeatherIn.dailyInputFlags[TEMP_DEWPOINT] = swFALSE;
    SW_Run.WeatherIn.dailyInputFlags[ACTUAL_VP] = swTRUE;
    SW_Run.WeatherIn.dailyInputFlags[SHORT_WR] = swTRUE;

    SW_Run.WeatherIn.n_input_forcings = 5;
    // DayMet rsds is flux density over daylight period
    SW_Run.WeatherIn.desc_rsds = 2;

    // Allocate temporary location for weather
    allocate_temp_weather(1, &tempWeatherHist, &LogInfo);
    sw_fail_on_error(&LogInfo);

    // Reset daily weather values
    clear_hist_weather(&SW_Run.RunIn.weathRunAllHist[0], tempWeatherHist[0]);

    // Using the new inputs folder, read in year = 1980
    read_weather_hist(
        year,
        tempWeatherHist[0],
        SW_Run.WeatherIn.name_prefix,
        SW_Run.WeatherIn.n_input_forcings,
        SW_Run.WeatherIn.dailyInputIndices,
        SW_Run.WeatherIn.dailyInputFlags,
        &LogInfo
    );
    if (LogInfo.stopRun != 0u) {
        deallocate_temp_weather(1, &tempWeatherHist);
    }
    sw_fail_on_error(&LogInfo); // exit test program if unexpected error

    // Transfer values from temporary to permanent location (`SW_WEATHER_HIST`)
    SW_WTH_setWeatherValues(
        SW_Run.ModelIn.startyr,
        1,
<<<<<<< HEAD
        SW_Run.WeatherIn.dailyInputFlags,
=======
        SW_Run.Weather.dailyInputFlags,
        SW_Run.Weather.fixWeatherData,
>>>>>>> ded04d1d
        tempWeatherHist,
        SW_Run.RunIn.ModelRunIn.elevation,
        &SW_Run.RunIn.weathRunAllHist[0],
        &LogInfo
    );
    deallocate_temp_weather(1, &tempWeatherHist);
    sw_fail_on_error(&LogInfo); // exit test program if unexpected error


    // Check that weather contains reasonable values
    checkAllWeather(&SW_Run.WeatherIn, SW_Run.RunIn.weathRunAllHist, &LogInfo);
    sw_fail_on_error(&LogInfo); // exit test program if unexpected error


    // Check vapor pressure
    result = SW_Run.RunIn.weathRunAllHist[yearIndex].actualVaporPressure[0];

    // Get expected result from Input/data_weather_daymet/weath.1980 day 1
    // vp_kPa
    expectedResult = .3;

    // Test if actual vapor pressure value was set to the first days
    // input value from Input/data_weather_daymet/weath.1980 day 1
    EXPECT_NEAR(result, expectedResult, tol6);


    // Check relative humidity [0, 100] % ---
    // Expect that relative humidity is calculated from vp, tmax, and tmin

    // Check on day 1 (values from Input/data_weather_daymet/weath.1980)
    // Calculate relative humidity from vp (0.3), tmax (-.37), and tmin (-9.2)
    EXPECT_NEAR(
        SW_Run.RunIn.weathRunAllHist[yearIndex].r_humidity_daily[0],
        relativeHumidity1(0.30, (-0.37 - 9.2) / 2.),
        tol6
    );

    // Check on day 15 (values from Input/data_weather_daymet/weath.1980)
    // Calculate relative humidity from vp (0.29), tmax (-.81), and tmin (-9.7)
    EXPECT_NEAR(
        SW_Run.RunIn.weathRunAllHist[yearIndex].r_humidity_daily[midJanDay],
        relativeHumidity1(0.29, (-0.81 - 9.7) / 2.),
        tol6
    );

    // Check that value on day 15 is not interpolated from mean monthly values
    EXPECT_NE(
        SW_Run.RunIn.weathRunAllHist[yearIndex].r_humidity_daily[midJanDay],
        SW_Run.RunIn.SkyRunIn.r_humidity[0]
    );


    // We have observed radiation and missing cloud cover
    EXPECT_FALSE(missing(SW_Run.RunIn.weathRunAllHist[yearIndex].shortWaveRad[0]
    ));
    EXPECT_TRUE(
        missing(SW_Run.RunIn.weathRunAllHist[yearIndex].cloudcov_daily[0])
    );
}

TEST_F(WeatherFixtureTest, WeatherInputMACAtype1) {

    /*
       This section assures that a variable aside from humidity-related ones,
       wind speed in this case, is calculated reasonably based on its
       components.

        * This section uses the test directory "*_maca-type1" (hursmin, hursmax)
     */

    double result;
    double expectedResult;
    int const yearIndex = 0;
    int const year = 1980;
    int const midJanDay = 14;
    int doy;
    double snowpack[TWO_DAYS] = {0.};
    double ***tempWeatherHist = NULL;

    /* Test correct priority is being given to input values from MACA */

    SW_WTH_setup(
        &SW_Run.WeatherIn,
        SW_Domain.SW_PathInputs.txtInFiles,
        SW_Domain.SW_PathInputs.txtWeatherPrefix,
        &LogInfo
    );
    sw_fail_on_error(&LogInfo); // exit test program if unexpected error

    // Switch directory to the input folder of the
    // first type of MACA (hursmin, hursmax)
    (void) snprintf(
        SW_Run.WeatherIn.name_prefix,
        sizeof SW_Run.WeatherIn.name_prefix,
        "%s",
        "Input/data_weather_maca-type1/weath"
    );

    // Turn off monthly flags
    SW_Run.WeatherIn.use_cloudCoverMonthly = swFALSE;
    SW_Run.WeatherIn.use_windSpeedMonthly = swFALSE;
    SW_Run.WeatherIn.use_humidityMonthly = swFALSE;

    // Manually edit index/flag arrays in SW_WEATHER_INPUTS to make test as
    // realistic as possible
    // Note: Indices are based on the directory:
    // Input/data_weather_maca-type1/weath.1980
    SW_Run.WeatherIn.dailyInputIndices[TEMP_MAX] = 0;
    SW_Run.WeatherIn.dailyInputIndices[TEMP_MIN] = 1;
    SW_Run.WeatherIn.dailyInputIndices[PPT] = 2;
    SW_Run.WeatherIn.dailyInputIndices[CLOUD_COV] = 0;
    SW_Run.WeatherIn.dailyInputIndices[WIND_SPEED] = 0;
    SW_Run.WeatherIn.dailyInputIndices[WIND_EAST] = 3;
    SW_Run.WeatherIn.dailyInputIndices[WIND_NORTH] = 4;
    SW_Run.WeatherIn.dailyInputIndices[REL_HUMID] = 0;
    SW_Run.WeatherIn.dailyInputIndices[REL_HUMID_MAX] = 5;
    SW_Run.WeatherIn.dailyInputIndices[REL_HUMID_MIN] = 6;
    SW_Run.WeatherIn.dailyInputIndices[SPEC_HUMID] = 0;
    SW_Run.WeatherIn.dailyInputIndices[TEMP_DEWPOINT] = 0;
    SW_Run.WeatherIn.dailyInputIndices[ACTUAL_VP] = 0;
    SW_Run.WeatherIn.dailyInputIndices[SHORT_WR] = 7;

    SW_Run.WeatherIn.dailyInputFlags[TEMP_MAX] = swTRUE;
    SW_Run.WeatherIn.dailyInputFlags[TEMP_MIN] = swTRUE;
    SW_Run.WeatherIn.dailyInputFlags[PPT] = swTRUE;
    SW_Run.WeatherIn.dailyInputFlags[CLOUD_COV] = swFALSE;
    SW_Run.WeatherIn.dailyInputFlags[WIND_SPEED] = swFALSE;
    SW_Run.WeatherIn.dailyInputFlags[WIND_EAST] = swTRUE;
    SW_Run.WeatherIn.dailyInputFlags[WIND_NORTH] = swTRUE;
    SW_Run.WeatherIn.dailyInputFlags[REL_HUMID] = swFALSE;
    SW_Run.WeatherIn.dailyInputFlags[REL_HUMID_MAX] = swTRUE;
    SW_Run.WeatherIn.dailyInputFlags[REL_HUMID_MIN] = swTRUE;
    SW_Run.WeatherIn.dailyInputFlags[SPEC_HUMID] = swFALSE;
    SW_Run.WeatherIn.dailyInputFlags[TEMP_DEWPOINT] = swFALSE;
    SW_Run.WeatherIn.dailyInputFlags[ACTUAL_VP] = swFALSE;
    SW_Run.WeatherIn.dailyInputFlags[SHORT_WR] = swTRUE;

    SW_Run.WeatherIn.n_input_forcings = 8;
    SW_Run.WeatherIn.desc_rsds = 1; // MACA rsds is flux density over 24 hours

    // Allocate temporary location for weather
    allocate_temp_weather(1, &tempWeatherHist, &LogInfo);
    sw_fail_on_error(&LogInfo);

    // Reset daily weather values
    clear_hist_weather(&SW_Run.RunIn.weathRunAllHist[0], tempWeatherHist[0]);

    // Using the new inputs folder, read in year = 1980
    read_weather_hist(
        year,
        tempWeatherHist[0],
        SW_Run.WeatherIn.name_prefix,
        SW_Run.WeatherIn.n_input_forcings,
        SW_Run.WeatherIn.dailyInputIndices,
        SW_Run.WeatherIn.dailyInputFlags,
        &LogInfo
    );
    if (LogInfo.stopRun != 0u) {
        deallocate_temp_weather(1, &tempWeatherHist);
    }
    sw_fail_on_error(&LogInfo); // exit test program if unexpected error

    // Transfer values from temporary to permanent location (`SW_WEATHER_HIST`)
    SW_WTH_setWeatherValues(
        year,
        1,
<<<<<<< HEAD
        SW_Run.WeatherIn.dailyInputFlags,
=======
        SW_Run.Weather.dailyInputFlags,
        SW_Run.Weather.fixWeatherData,
>>>>>>> ded04d1d
        tempWeatherHist,
        SW_Run.RunIn.ModelRunIn.elevation,
        &SW_Run.RunIn.weathRunAllHist[0],
        &LogInfo
    );
    deallocate_temp_weather(1, &tempWeatherHist);
    sw_fail_on_error(&LogInfo); // exit test program if unexpected error

    // Check that weather contains reasonable values
    checkAllWeather(&SW_Run.WeatherIn, SW_Run.RunIn.weathRunAllHist, &LogInfo);
    sw_fail_on_error(&LogInfo); // exit test program if unexpected error


    // Check that no value is missing
    for (doy = 1; doy < 366; doy++) {
        SW_WTH_new_day(
            &SW_Run.WeatherIn,
            &SW_Run.WeatherSim,
            SW_Run.RunIn.weathRunAllHist,
            &SW_Run.SiteIn,
            snowpack,
            doy,
            year,
            &LogInfo
        );
        sw_fail_on_error(&LogInfo); // exit test program if unexpected error
    }


    // Check wind speed
    result = SW_Run.RunIn.weathRunAllHist[yearIndex].windspeed_daily[0];

    // Get expected result from Input/data_weather_maca-type1/weath.1980 day 1
    // uas_mPERs = 3.31 and vas_mPERs = -.85
    expectedResult = sqrt(squared(3.31) + squared(-.85));

    // Test if wind speed was calculated within reasonable range to
    // the expected result
    EXPECT_NEAR(result, expectedResult, tol6);

    // Expect that daily wind speed is derived from uas_mPERs and vas_mPERs
    // (and is not interpolated from mean monthly values)
    expectedResult = sqrt(squared(2.82) + squared(-.4));

    EXPECT_NEAR(
        SW_Run.RunIn.weathRunAllHist[yearIndex].windspeed_daily[midJanDay],
        expectedResult,
        tol6
    );

    EXPECT_NE(
        SW_Run.RunIn.weathRunAllHist[yearIndex].windspeed_daily[midJanDay],
        SW_Run.RunIn.SkyRunIn.windspeed[0]
    );


    // Check relative humidity [0, 100] % ---
    // Expect that relative humidity is calculated from hursmax and hursmin

    // Check on day 1 (values from Input/data_weather_maca-type1/weath.1980)
    // Calculate relative humidity from hursmax (83.82) and hursmin (33.27)
    EXPECT_NEAR(
        SW_Run.RunIn.weathRunAllHist[yearIndex].r_humidity_daily[0],
        (83.82 + 33.27) / 2.,
        tol6
    );

    // Check on day 15 (values from Input/data_weather_maca-type1/weath.1980)
    // Calculate relative humidity from hursmax (80.55) and hursmin (32.28)
    EXPECT_NEAR(
        SW_Run.RunIn.weathRunAllHist[yearIndex].r_humidity_daily[midJanDay],
        (80.55 + 32.28) / 2.,
        tol6
    );

    // Check that value on day 15 is not interpolated from mean monthly values
    EXPECT_NE(
        SW_Run.RunIn.weathRunAllHist[yearIndex].r_humidity_daily[midJanDay],
        SW_Run.RunIn.SkyRunIn.r_humidity[0]
    );


    // We have observed radiation and missing cloud cover
    EXPECT_FALSE(missing(SW_Run.RunIn.weathRunAllHist[yearIndex].shortWaveRad[0]
    ));
    EXPECT_TRUE(
        missing(SW_Run.RunIn.weathRunAllHist[yearIndex].cloudcov_daily[0])
    );
}

TEST_F(WeatherFixtureTest, WeatherInputMACAtype2) {

    /*
       This section assures that a variable aside from humidity-related ones,
       wind speed in this case, is calculated reasonably based on its
       components.

        * This section uses the test directory "*_maca-type2" (huss)
     */

    double result;
    double expectedResult;
    const double elevation = SW_Run.RunIn.ModelRunIn.elevation;
    int const yearIndex = 0;
    int const year = 1980;
    int const midJanDay = 14;
    int doy;
    double snowpack[TWO_DAYS] = {0.};
    double ***tempWeatherHist = NULL;

    /* Test correct priority is being given to input values from MACA */

    SW_WTH_setup(
        &SW_Run.WeatherIn,
        SW_Domain.SW_PathInputs.txtInFiles,
        SW_Domain.SW_PathInputs.txtWeatherPrefix,
        &LogInfo
    );
    sw_fail_on_error(&LogInfo); // exit test program if unexpected error

    // Switch directory to the input folder of the
    // second type of MACA (huss)
    (void) snprintf(
        SW_Run.WeatherIn.name_prefix,
        sizeof SW_Run.WeatherIn.name_prefix,
        "%s",
        "Input/data_weather_maca-type2/weath"
    );

    // Turn off monthly flags
    SW_Run.WeatherIn.use_cloudCoverMonthly = swFALSE;
    SW_Run.WeatherIn.use_windSpeedMonthly = swFALSE;
    SW_Run.WeatherIn.use_humidityMonthly = swFALSE;

    // Manually edit index/flag arrays in SW_WEATHER_INPUTS to make test as
    // realistic as possible
    // Note: Indices are based on the directory:
    // Input/data_weather_maca-type1/weath.1980
    SW_Run.WeatherIn.dailyInputIndices[TEMP_MAX] = 0;
    SW_Run.WeatherIn.dailyInputIndices[TEMP_MIN] = 1;
    SW_Run.WeatherIn.dailyInputIndices[PPT] = 2;
    SW_Run.WeatherIn.dailyInputIndices[CLOUD_COV] = 0;
    SW_Run.WeatherIn.dailyInputIndices[WIND_SPEED] = 0;
    SW_Run.WeatherIn.dailyInputIndices[WIND_EAST] = 3;
    SW_Run.WeatherIn.dailyInputIndices[WIND_NORTH] = 4;
    SW_Run.WeatherIn.dailyInputIndices[REL_HUMID] = 0;
    SW_Run.WeatherIn.dailyInputIndices[REL_HUMID_MAX] = 0;
    SW_Run.WeatherIn.dailyInputIndices[REL_HUMID_MIN] = 0;
    SW_Run.WeatherIn.dailyInputIndices[SPEC_HUMID] = 5;
    SW_Run.WeatherIn.dailyInputIndices[TEMP_DEWPOINT] = 0;
    SW_Run.WeatherIn.dailyInputIndices[ACTUAL_VP] = 0;
    SW_Run.WeatherIn.dailyInputIndices[SHORT_WR] = 6;

    SW_Run.WeatherIn.dailyInputFlags[TEMP_MAX] = swTRUE;
    SW_Run.WeatherIn.dailyInputFlags[TEMP_MIN] = swTRUE;
    SW_Run.WeatherIn.dailyInputFlags[PPT] = swTRUE;
    SW_Run.WeatherIn.dailyInputFlags[CLOUD_COV] = swFALSE;
    SW_Run.WeatherIn.dailyInputFlags[WIND_SPEED] = swFALSE;
    SW_Run.WeatherIn.dailyInputFlags[WIND_EAST] = swTRUE;
    SW_Run.WeatherIn.dailyInputFlags[WIND_NORTH] = swTRUE;
    SW_Run.WeatherIn.dailyInputFlags[REL_HUMID] = swFALSE;
    SW_Run.WeatherIn.dailyInputFlags[REL_HUMID_MAX] = swFALSE;
    SW_Run.WeatherIn.dailyInputFlags[REL_HUMID_MIN] = swFALSE;
    SW_Run.WeatherIn.dailyInputFlags[SPEC_HUMID] = swTRUE;
    SW_Run.WeatherIn.dailyInputFlags[TEMP_DEWPOINT] = swFALSE;
    SW_Run.WeatherIn.dailyInputFlags[ACTUAL_VP] = swFALSE;
    SW_Run.WeatherIn.dailyInputFlags[SHORT_WR] = swTRUE;

    SW_Run.WeatherIn.n_input_forcings = 7;
    SW_Run.WeatherIn.desc_rsds = 1; // MACA rsds is flux density over 24 hours

    // Request weather input fixes
    SW_Run.Weather.fixWeatherData[fixPERCENT] = swTRUE;

    // Allocate temporary location for weather
    allocate_temp_weather(1, &tempWeatherHist, &LogInfo);
    sw_fail_on_error(&LogInfo);

    // Reset daily weather values
    clear_hist_weather(&SW_Run.RunIn.weathRunAllHist[0], tempWeatherHist[0]);

    // Using the new inputs folder, read in year = 1980
    read_weather_hist(
        year,
        tempWeatherHist[0],
        SW_Run.WeatherIn.name_prefix,
        SW_Run.WeatherIn.n_input_forcings,
        SW_Run.WeatherIn.dailyInputIndices,
        SW_Run.WeatherIn.dailyInputFlags,
        &LogInfo
    );
    if (LogInfo.stopRun != 0u) {
        deallocate_temp_weather(1, &tempWeatherHist);
    }
    sw_fail_on_error(&LogInfo); // exit test program if unexpected error

    // Transfer values from temporary to permanent location (`SW_WEATHER_HIST`)
    SW_WTH_setWeatherValues(
        SW_Run.ModelIn.startyr,
        1,
<<<<<<< HEAD
        SW_Run.WeatherIn.dailyInputFlags,
=======
        SW_Run.Weather.dailyInputFlags,
        SW_Run.Weather.fixWeatherData,
>>>>>>> ded04d1d
        tempWeatherHist,
        SW_Run.RunIn.ModelRunIn.elevation,
        &SW_Run.RunIn.weathRunAllHist[0],
        &LogInfo
    );
    deallocate_temp_weather(1, &tempWeatherHist);
    sw_fail_on_error(&LogInfo); // exit test program if unexpected error

    // Check that weather contains reasonable values
    checkAllWeather(&SW_Run.WeatherIn, SW_Run.RunIn.weathRunAllHist, &LogInfo);
    sw_fail_on_error(&LogInfo); // exit test program if unexpected error


    // Check that no value is missing
    for (doy = 1; doy < 366; doy++) {
        SW_WTH_new_day(
            &SW_Run.WeatherIn,
            &SW_Run.WeatherSim,
            SW_Run.RunIn.weathRunAllHist,
            &SW_Run.SiteIn,
            snowpack,
            doy,
            year,
            &LogInfo
        );
        sw_fail_on_error(&LogInfo); // exit test program if unexpected error
    }


    // Check wind speed
    result = SW_Run.RunIn.weathRunAllHist[yearIndex].windspeed_daily[0];

    // Get expected result from Input/data_weather_maca-type1/weath.1980 day 1
    // uas_mPERs = 3.31 and vas_mPERs = -.85
    expectedResult = sqrt(squared(3.31) + squared(-.85));

    // Test if wind speed was calculated within reasonable range to
    // the expected result
    EXPECT_NEAR(result, expectedResult, tol6);

    // Expect that daily wind speed is derived from uas_mPERs and vas_mPERs
    // (and is not interpolated from mean monthly values)
    expectedResult = sqrt(squared(2.82) + squared(-.4));

    EXPECT_NEAR(
        SW_Run.RunIn.weathRunAllHist[yearIndex].windspeed_daily[midJanDay],
        expectedResult,
        tol6
    );

    EXPECT_NE(
        SW_Run.RunIn.weathRunAllHist[yearIndex].windspeed_daily[midJanDay],
        SW_Run.RunIn.SkyRunIn.windspeed[0]
    );


    // Check relative humidity [0, 100] % ---
    // Expect that relative humidity is calculated from huss

    // Check on day 1 (values from Input/data_weather_gridmet/weath.1980)
    // Calculate relative humidity from huss (1.92), tmax (-.01), tmin (-11.99)
    EXPECT_NEAR(
<<<<<<< HEAD
        SW_Run.RunIn.weathRunAllHist[yearIndex].r_humidity_daily[0],
=======
        SW_Run.Weather.allHist[yearIndex].r_humidity_daily[0],
>>>>>>> ded04d1d
        relativeHumidity3(1.92, -0.01, -11.99, elevation),
        tol6
    );

    // Check on day 15 (values from Input/data_weather_gridmet/weath.1980)
    // Calculate relative humidity from huss (1.30), tmax (-4.31), tmin (-17.34)
    EXPECT_NEAR(
<<<<<<< HEAD
        SW_Run.RunIn.weathRunAllHist[yearIndex].r_humidity_daily[midJanDay],
=======
        SW_Run.Weather.allHist[yearIndex].r_humidity_daily[midJanDay],
>>>>>>> ded04d1d
        relativeHumidity3(1.30, -4.31, -17.34, elevation),
        tol6
    );

    // Check that value on day 15 is not interpolated from mean monthly values
    EXPECT_NE(
        SW_Run.RunIn.weathRunAllHist[yearIndex].r_humidity_daily[midJanDay],
        SW_Run.RunIn.SkyRunIn.r_humidity[0]
    );


    // We have observed radiation and missing cloud cover
    EXPECT_FALSE(missing(SW_Run.RunIn.weathRunAllHist[yearIndex].shortWaveRad[0]
    ));
    EXPECT_TRUE(
        missing(SW_Run.RunIn.weathRunAllHist[yearIndex].cloudcov_daily[0])
    );
}

TEST_F(WeatherFixtureTest, WeatherDailyLOCFInputValues) {

    /*
       Since SOILWAT2 now has the ability to deal with more than
       maximum/minimum temperature and precipitation, part of the weather
       generator can now perform LOCF on these values (generator method = 1).

       We want to make sure when the weather generator method is equal to 1,
       LOCF is performed on these variables and not ignored
    */
    int const numDaysLOCFTolerance = 366;
    int const yearIndex = 0;
    int day;
    double const cloudCovTestVal = .5;
    double const actVapPressTestVal = 4.23;
    double const windSpeedTestVal = 2.12;

    // Setup and read in weather
    SW_WTH_setup(
        &SW_Run.WeatherIn,
        SW_Domain.SW_PathInputs.txtInFiles,
        SW_Domain.SW_PathInputs.txtWeatherPrefix,
        &LogInfo
    );
    sw_fail_on_error(&LogInfo); // exit test program if unexpected error

    // Turn off flags for monthly values along with daily flags
    // so all daily variables aside from max/min temperature and precipiation
    // are set to SW_MISSING
    SW_Run.WeatherIn.use_cloudCoverMonthly = swFALSE;
    SW_Run.WeatherIn.use_humidityMonthly = swFALSE;
    SW_Run.WeatherIn.use_windSpeedMonthly = swFALSE;

    SW_WTH_read(
        &SW_Run.WeatherIn,
        &SW_Run.RunIn.weathRunAllHist,
        &SW_Run.RunIn.SkyRunIn,
        &SW_Run.ModelIn,
        SW_Run.RunIn.ModelRunIn.elevation,
        swTRUE,
        SW_Run.ModelSim.cum_monthdays,
        SW_Run.ModelSim.days_in_month,
        &LogInfo
    );
    sw_fail_on_error(&LogInfo); // exit test program if unexpected error

    // Setup values/flags for `generateMissingWeather()` to deal with
    SW_Run.WeatherIn.generateWeatherMethod = 1;
    SW_Run.RunIn.weathRunAllHist[yearIndex].cloudcov_daily[0] = cloudCovTestVal;
    SW_Run.RunIn.weathRunAllHist[yearIndex].actualVaporPressure[0] =
        actVapPressTestVal;
    SW_Run.RunIn.weathRunAllHist[yearIndex].windspeed_daily[0] =
        windSpeedTestVal;

    generateMissingWeather(
        &SW_Run.MarkovIn,
        SW_Run.RunIn.weathRunAllHist,
        1980,
        1,
        SW_Run.WeatherIn.generateWeatherMethod,
        numDaysLOCFTolerance,
        &LogInfo
    );
    sw_fail_on_error(&LogInfo); // exit test program if unexpected error

    // Test to see if the first year of cloud cover, actual vapor pressure and
    // wind speed has been filled with cloudCovTestVal, actVapPressTestVal,
    // and windSpeedTestVal, respectively
    for (day = 0; day < MAX_DAYS; day++) {
        EXPECT_EQ(
            SW_Run.RunIn.weathRunAllHist[yearIndex].cloudcov_daily[day],
            cloudCovTestVal
        );
        EXPECT_EQ(
            SW_Run.RunIn.weathRunAllHist[yearIndex].actualVaporPressure[day],
            actVapPressTestVal
        );
        EXPECT_EQ(
            SW_Run.RunIn.weathRunAllHist[yearIndex].windspeed_daily[day],
            windSpeedTestVal
        );
    }
}

TEST_F(WeatherFixtureTest, WeatherDailyInputWrongColumnNumberDeathTest) {
    /*
       This section covers number of flags and the testing of reasonable results
       (`checkAllWeather()`).

       An incorrect number of "n_input_forcings" within SW_WEATHER_INPUTS
       relative to the number of input columns read in should result in a crash.

       If an input or calculated value is out of range (e.g., range = [-100,
       100] C for min/max temperature), `checkAllWeather()` should result in a
       crash.
     */

    // Initialize any variables
    TimeInt const year = 1980;
    double ***tempWeatherHist = NULL;

    /* Not the same number of flags as columns */
    // Run weather functions and expect an failure (error)

    // Allocate temporary location for weather
    allocate_temp_weather(1, &tempWeatherHist, &LogInfo);
    sw_fail_on_error(&LogInfo);

    // Reset daily weather values
    clear_hist_weather(&SW_Run.RunIn.weathRunAllHist[0], tempWeatherHist[0]);

    SW_WTH_read(
        &SW_Run.WeatherIn,
        &SW_Run.RunIn.weathRunAllHist,
        &SW_Run.RunIn.SkyRunIn,
        &SW_Run.ModelIn,
        SW_Run.RunIn.ModelRunIn.elevation,
        swTRUE,
        SW_Run.ModelSim.cum_monthdays,
        SW_Run.ModelSim.days_in_month,
        &LogInfo
    );
    if (LogInfo.stopRun != 0u) {
        deallocate_temp_weather(1, &tempWeatherHist);
    }
    sw_fail_on_error(&LogInfo); // exit test program if unexpected error

    // Set SW_WEATHER_INPUTS's n_input_forcings to a number that is
    // not the columns being read in
    SW_Run.WeatherIn.n_input_forcings = 0;

    read_weather_hist(
        year,
        tempWeatherHist[0],
        SW_Run.WeatherIn.name_prefix,
        SW_Run.WeatherIn.n_input_forcings,
        SW_Run.WeatherIn.dailyInputIndices,
        SW_Run.WeatherIn.dailyInputFlags,
        &LogInfo
    );
    // expect error: don't exit test program via `sw_fail_on_error(&LogInfo)`

    // Detect failure by error message
    EXPECT_THAT(LogInfo.errorMsg, HasSubstr("Incomplete record 1"));

    deallocate_temp_weather(1, &tempWeatherHist);
}

TEST_F(WeatherFixtureTest, WeatherDailyInputBadTemperatureDeathTest) {
    /* Check for value(s) that are not within reasonable range these
       tests will make use of `checkAllWeather()` */

    // Edit SW_WEATHER_HIST values from their original value

    SW_WTH_read(
        &SW_Run.WeatherIn,
        &SW_Run.RunIn.weathRunAllHist,
        &SW_Run.RunIn.SkyRunIn,
        &SW_Run.ModelIn,
        SW_Run.RunIn.ModelRunIn.elevation,
        swTRUE,
        SW_Run.ModelSim.cum_monthdays,
        SW_Run.ModelSim.days_in_month,
        &LogInfo
    );
    sw_fail_on_error(&LogInfo); // exit test program if unexpected error

    // Make temperature unreasonable (not within [-100, 100])
    SW_Run.RunIn.weathRunAllHist[0].temp_max[0] = -102.;

    checkAllWeather(&SW_Run.WeatherIn, SW_Run.RunIn.weathRunAllHist, &LogInfo);
    // expect error: don't exit test program via `sw_fail_on_error(&LogInfo)`

    // Detect failure by error message
    EXPECT_THAT(
        LogInfo.errorMsg,
        HasSubstr("Daily input value for minimum temperature is"
                  " greater than daily input value for maximum"
                  " temperature")
    );
}

TEST_F(WeatherFixtureTest, WeatherDailyInputBadPrecipitationDeathTest) {
    /* Check for value(s) that are not within reasonable range these
       tests will make use of `checkAllWeather()` */

    // Edit SW_WEATHER_HIST values from their original value

    SW_WTH_read(
        &SW_Run.WeatherIn,
        &SW_Run.RunIn.weathRunAllHist,
        &SW_Run.RunIn.SkyRunIn,
        &SW_Run.ModelIn,
        SW_Run.RunIn.ModelRunIn.elevation,
        swTRUE,
        SW_Run.ModelSim.cum_monthdays,
        SW_Run.ModelSim.days_in_month,
        &LogInfo
    );
    sw_fail_on_error(&LogInfo); // exit test program if unexpected error

    // Make precipitation unresonable (< 0)
    SW_Run.RunIn.weathRunAllHist[0].ppt[0] = -1.;

    checkAllWeather(&SW_Run.WeatherIn, SW_Run.RunIn.weathRunAllHist, &LogInfo);
    // expect error: don't exit test program via `sw_fail_on_error(&LogInfo)`

    // Detect failure by error message
    EXPECT_THAT(
        LogInfo.errorMsg, HasSubstr("Invalid daily precipitation value")
    );
}

TEST_F(WeatherFixtureTest, WeatherDailyInputBadHumidityDeathTest) {
    /* Check for value(s) that are not within reasonable range these
       tests will make use of `checkAllWeather()` */

    // Edit SW_WEATHER_HIST values from their original value

    SW_WTH_read(
        &SW_Run.WeatherIn,
        &SW_Run.RunIn.weathRunAllHist,
        &SW_Run.RunIn.SkyRunIn,
        &SW_Run.ModelIn,
        SW_Run.RunIn.ModelRunIn.elevation,
        swTRUE,
        SW_Run.ModelSim.cum_monthdays,
        SW_Run.ModelSim.days_in_month,
        &LogInfo
    );
    sw_fail_on_error(&LogInfo); // exit test program if unexpected error

    // Make relative humidity unreasonable (< 0%)
    SW_Run.RunIn.weathRunAllHist[0].r_humidity_daily[0] = -.1252;

    checkAllWeather(&SW_Run.WeatherIn, SW_Run.RunIn.weathRunAllHist, &LogInfo);
    // expect error: don't exit test program via `sw_fail_on_error(&LogInfo)`

    // Detect failure by error message
    EXPECT_THAT(
        LogInfo.errorMsg,
        HasSubstr("relative humidity value did not fall in the range")
    );
}
} // namespace<|MERGE_RESOLUTION|>--- conflicted
+++ resolved
@@ -29,7 +29,6 @@
     readAllWeather(
         SW_Run.RunIn.weathRunAllHist,
         1980,
-<<<<<<< HEAD
         SW_Run.WeatherIn.n_years,
         SW_Run.WeatherIn.use_weathergenerator_only,
         SW_Run.WeatherIn.name_prefix,
@@ -39,30 +38,13 @@
         SW_Run.WeatherIn.n_input_forcings,
         SW_Run.WeatherIn.dailyInputIndices,
         SW_Run.WeatherIn.dailyInputFlags,
+        SW_Run.WeatherIn.fixWeatherData,
         SW_Run.RunIn.SkyRunIn.cloudcov,
         SW_Run.RunIn.SkyRunIn.windspeed,
         SW_Run.RunIn.SkyRunIn.r_humidity,
         SW_Run.RunIn.ModelRunIn.elevation,
         SW_Run.ModelSim.cum_monthdays,
         SW_Run.ModelSim.days_in_month,
-=======
-        SW_Run.Weather.n_years,
-        SW_Run.Weather.use_weathergenerator_only,
-        SW_Run.Weather.name_prefix,
-        SW_Run.Weather.use_cloudCoverMonthly,
-        SW_Run.Weather.use_humidityMonthly,
-        SW_Run.Weather.use_windSpeedMonthly,
-        SW_Run.Weather.n_input_forcings,
-        SW_Run.Weather.dailyInputIndices,
-        SW_Run.Weather.dailyInputFlags,
-        SW_Run.Weather.fixWeatherData,
-        SW_Run.Sky.cloudcov,
-        SW_Run.Sky.windspeed,
-        SW_Run.Sky.r_humidity,
-        SW_Run.Model.elevation,
-        SW_Run.Model.cum_monthdays,
-        SW_Run.Model.days_in_month,
->>>>>>> ded04d1d
         &LogInfo
     );
     sw_fail_on_error(&LogInfo); // exit test program if unexpected error
@@ -1301,12 +1283,8 @@
     SW_WTH_setWeatherValues(
         SW_Run.ModelIn.startyr,
         1,
-<<<<<<< HEAD
         SW_Run.WeatherIn.dailyInputFlags,
-=======
-        SW_Run.Weather.dailyInputFlags,
-        SW_Run.Weather.fixWeatherData,
->>>>>>> ded04d1d
+        SW_Run.WeatherIn.fixWeatherData,
         tempWeatherHist,
         SW_Run.RunIn.ModelRunIn.elevation,
         &SW_Run.RunIn.weathRunAllHist[0],
@@ -1488,12 +1466,8 @@
     SW_WTH_setWeatherValues(
         SW_Run.ModelIn.startyr,
         1,
-<<<<<<< HEAD
         SW_Run.WeatherIn.dailyInputFlags,
-=======
-        SW_Run.Weather.dailyInputFlags,
-        SW_Run.Weather.fixWeatherData,
->>>>>>> ded04d1d
+        SW_Run.WeatherIn.fixWeatherData,
         tempWeatherHist,
         SW_Run.RunIn.ModelRunIn.elevation,
         &SW_Run.RunIn.weathRunAllHist[0],
@@ -1660,12 +1634,8 @@
     SW_WTH_setWeatherValues(
         year,
         1,
-<<<<<<< HEAD
         SW_Run.WeatherIn.dailyInputFlags,
-=======
-        SW_Run.Weather.dailyInputFlags,
-        SW_Run.Weather.fixWeatherData,
->>>>>>> ded04d1d
+        SW_Run.WeatherIn.fixWeatherData,
         tempWeatherHist,
         SW_Run.RunIn.ModelRunIn.elevation,
         &SW_Run.RunIn.weathRunAllHist[0],
@@ -1838,7 +1808,7 @@
     SW_Run.WeatherIn.desc_rsds = 1; // MACA rsds is flux density over 24 hours
 
     // Request weather input fixes
-    SW_Run.Weather.fixWeatherData[fixPERCENT] = swTRUE;
+    SW_Run.WeatherIn.fixWeatherData[fixPERCENT] = swTRUE;
 
     // Allocate temporary location for weather
     allocate_temp_weather(1, &tempWeatherHist, &LogInfo);
@@ -1866,12 +1836,8 @@
     SW_WTH_setWeatherValues(
         SW_Run.ModelIn.startyr,
         1,
-<<<<<<< HEAD
         SW_Run.WeatherIn.dailyInputFlags,
-=======
-        SW_Run.Weather.dailyInputFlags,
-        SW_Run.Weather.fixWeatherData,
->>>>>>> ded04d1d
+        SW_Run.WeatherIn.fixWeatherData,
         tempWeatherHist,
         SW_Run.RunIn.ModelRunIn.elevation,
         &SW_Run.RunIn.weathRunAllHist[0],
@@ -1934,11 +1900,7 @@
     // Check on day 1 (values from Input/data_weather_gridmet/weath.1980)
     // Calculate relative humidity from huss (1.92), tmax (-.01), tmin (-11.99)
     EXPECT_NEAR(
-<<<<<<< HEAD
         SW_Run.RunIn.weathRunAllHist[yearIndex].r_humidity_daily[0],
-=======
-        SW_Run.Weather.allHist[yearIndex].r_humidity_daily[0],
->>>>>>> ded04d1d
         relativeHumidity3(1.92, -0.01, -11.99, elevation),
         tol6
     );
@@ -1946,11 +1908,7 @@
     // Check on day 15 (values from Input/data_weather_gridmet/weath.1980)
     // Calculate relative humidity from huss (1.30), tmax (-4.31), tmin (-17.34)
     EXPECT_NEAR(
-<<<<<<< HEAD
         SW_Run.RunIn.weathRunAllHist[yearIndex].r_humidity_daily[midJanDay],
-=======
-        SW_Run.Weather.allHist[yearIndex].r_humidity_daily[midJanDay],
->>>>>>> ded04d1d
         relativeHumidity3(1.30, -4.31, -17.34, elevation),
         tol6
     );
