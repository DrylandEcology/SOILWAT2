#include "include/generic.h"             // for swTRUE, swFALSE, Bool, squared
#include "include/SW_datastructs.h"      // for SW_CLIMATE_CLIM, SW_CLIMATE...
#include "include/SW_Defines.h"          // for MAX_MONTHS, SHORT_WR, REL_H...
#include "include/SW_Flow_lib_PET.h"     // for svp, actualVaporPressure2
#include "include/SW_Main_lib.h"         // for sw_fail_on_error
#include "include/SW_Markov.h"           // for SW_MKV_setup
#include "include/SW_Sky.h"              // for SW_SKY_read
#include "include/SW_Weather.h"          // for SW_WTH_read, checkAllWeather
#include "include/Times.h"               // for Jan, Feb, Dec
#include "tests/gtests/sw_testhelpers.h" // for WeatherFixtureTest, tol6
#include "gmock/gmock.h"                 // for HasSubstr, MakePredicateFor...
#include "gtest/gtest.h"                 // for Test, Message, TestPartResul...
#include <cmath>                         // for isnan, sqrt
#include <stdio.h>                       // for snprintf, NULL


using ::testing::HasSubstr;

namespace {
TEST_F(WeatherFixtureTest, WeatherDefaultValues) {

    // Testing to fill allHist from `SW_Weather`
    SW_SKY_read(SW_Domain.PathInfo.InFiles, &SW_Run.Sky, &LogInfo);
    sw_fail_on_error(&LogInfo); // exit test program if unexpected error

    readAllWeather(
        SW_Run.Weather.allHist,
        1980,
        SW_Run.Weather.n_years,
        SW_Run.Weather.use_weathergenerator_only,
        SW_Run.Weather.name_prefix,
        SW_Run.Weather.use_cloudCoverMonthly,
        SW_Run.Weather.use_humidityMonthly,
        SW_Run.Weather.use_windSpeedMonthly,
        SW_Run.Weather.n_input_forcings,
        SW_Run.Weather.dailyInputIndices,
        SW_Run.Weather.dailyInputFlags,
        SW_Run.Sky.cloudcov,
        SW_Run.Sky.windspeed,
        SW_Run.Sky.r_humidity,
        SW_Run.Model.elevation,
        SW_Run.Model.cum_monthdays,
        SW_Run.Model.days_in_month,
        &LogInfo
    );
    sw_fail_on_error(&LogInfo); // exit test program if unexpected error

    // Test first day of first year in `allHist` to make sure correct
    // temperature max/min/avg and precipitation values
    EXPECT_NEAR(SW_Run.Weather.allHist[0]->temp_max[0], -0.520000, tol6);
    EXPECT_NEAR(SW_Run.Weather.allHist[0]->temp_avg[0], -8.095000, tol6);
    EXPECT_NEAR(SW_Run.Weather.allHist[0]->temp_min[0], -15.670000, tol6);
    EXPECT_NEAR(SW_Run.Weather.allHist[0]->ppt[0], .220000, tol6);
    EXPECT_NEAR(SW_Run.Weather.allHist[0]->cloudcov_daily[0], 66.483871, tol6);
    EXPECT_NEAR(SW_Run.Weather.allHist[0]->windspeed_daily[0], 1.300000, tol6);
    EXPECT_NEAR(
        SW_Run.Weather.allHist[0]->r_humidity_daily[0], 61.000000, tol6
    );
    EXPECT_TRUE(missing(SW_Run.Weather.allHist[0]->actualVaporPressure[0]));
    EXPECT_TRUE(missing(SW_Run.Weather.allHist[0]->shortWaveRad[0]));
}

TEST_F(WeatherFixtureTest, WeatherNoMemoryLeakIfDecreasedNumberOfYears) {

    // Default number of years is 31
    EXPECT_EQ(SW_Run.Weather.n_years, 31);

    // Decrease number of years
    SW_Run.Model.startyr = 1981;
    SW_Run.Model.endyr = 1982;

    // Real expectation is that there is no memory leak for `allHist`
    SW_WTH_read(&SW_Run.Weather, &SW_Run.Sky, &SW_Run.Model, &LogInfo);
    sw_fail_on_error(&LogInfo); // exit test program if unexpected error

    EXPECT_EQ(SW_Run.Weather.n_years, 2);
}

TEST_F(WeatherFixtureTest, WeatherSomeMissingValuesDays) {

    SW_Run.Weather.generateWeatherMethod = 2;

    // Change directory to get input files with some missing data
    (void) snprintf(
        SW_Run.Weather.name_prefix,
        sizeof SW_Run.Weather.name_prefix,
        "%s",
        "Input/data_weather_missing/weath"
    );

    SW_MKV_setup(
        &SW_Run.Markov,
        SW_Run.Weather.rng_seed,
        SW_Run.Weather.generateWeatherMethod,
        SW_Domain.PathInfo.InFiles,
        &LogInfo
    );
    sw_fail_on_error(&LogInfo); // exit test program if unexpected error

    SW_WTH_read(&SW_Run.Weather, &SW_Run.Sky, &SW_Run.Model, &LogInfo);
    sw_fail_on_error(&LogInfo); // exit test program if unexpected error

    SW_WTH_finalize_all_weather(
        &SW_Run.Markov,
        &SW_Run.Weather,
        SW_Run.Model.cum_monthdays,
        SW_Run.Model.days_in_month,
        &LogInfo
    );
    sw_fail_on_error(&LogInfo); // exit test program if unexpected error


    // Expect that missing input values (from 1980) are filled by the weather
    // generator
    EXPECT_FALSE(missing(SW_Run.Weather.allHist[0]->temp_max[0]));
    EXPECT_FALSE(missing(SW_Run.Weather.allHist[0]->temp_max[1]));
    EXPECT_FALSE(missing(SW_Run.Weather.allHist[0]->temp_min[0]));
    EXPECT_FALSE(missing(SW_Run.Weather.allHist[0]->temp_min[2]));
    EXPECT_FALSE(missing(SW_Run.Weather.allHist[0]->ppt[0]));
    EXPECT_FALSE(missing(SW_Run.Weather.allHist[0]->ppt[3]));
    EXPECT_FALSE(missing(SW_Run.Weather.allHist[0]->cloudcov_daily[0]));
    EXPECT_FALSE(missing(SW_Run.Weather.allHist[0]->cloudcov_daily[3]));
    EXPECT_FALSE(missing(SW_Run.Weather.allHist[0]->windspeed_daily[0]));
    EXPECT_FALSE(missing(SW_Run.Weather.allHist[0]->windspeed_daily[3]));
    EXPECT_FALSE(missing(SW_Run.Weather.allHist[0]->r_humidity_daily[0]));
    EXPECT_FALSE(missing(SW_Run.Weather.allHist[0]->r_humidity_daily[3]));
    EXPECT_FALSE(missing(SW_Run.Weather.allHist[0]->actualVaporPressure[0]));
    EXPECT_FALSE(missing(SW_Run.Weather.allHist[0]->actualVaporPressure[3]));

    EXPECT_TRUE(missing(SW_Run.Weather.allHist[0]->shortWaveRad[0]));
    EXPECT_TRUE(missing(SW_Run.Weather.allHist[0]->shortWaveRad[0]));
}

TEST_F(WeatherFixtureTest, WeatherSomeMissingValuesYears) {

    int year;
    int day;
    SW_Run.Weather.generateWeatherMethod = 2;

    // Change directory to get input files with some missing data
    (void) snprintf(
        SW_Run.Weather.name_prefix,
        sizeof SW_Run.Weather.name_prefix,
        "%s",
        "Input/data_weather_missing/weath"
    );

    SW_MKV_setup(
        &SW_Run.Markov,
        SW_Run.Weather.rng_seed,
        SW_Run.Weather.generateWeatherMethod,
        SW_Domain.PathInfo.InFiles,
        &LogInfo
    );
    sw_fail_on_error(&LogInfo); // exit test program if unexpected error

    SW_Run.Model.startyr = 1981;
    SW_Run.Model.endyr = 1982;

    SW_WTH_read(&SW_Run.Weather, &SW_Run.Sky, &SW_Run.Model, &LogInfo);
    sw_fail_on_error(&LogInfo); // exit test program if unexpected error

    SW_WTH_finalize_all_weather(
        &SW_Run.Markov,
        &SW_Run.Weather,
        SW_Run.Model.cum_monthdays,
        SW_Run.Model.days_in_month,
        &LogInfo
    );
    sw_fail_on_error(&LogInfo); // exit test program if unexpected error


    // Check everyday's value and check that it is not `MISSING`
    for (year = 0; year < 2; year++) {
        for (day = 0; day < 365; day++) {
            EXPECT_FALSE(missing(SW_Run.Weather.allHist[year]->temp_max[day]));
        }
    }
}

TEST_F(WeatherFixtureTest, WeatherWeatherGeneratorOnly) {

    int year;
    int day;

    SW_Run.Weather.generateWeatherMethod = 2;
    SW_Run.Weather.use_weathergenerator_only = swTRUE;

    SW_MKV_setup(
        &SW_Run.Markov,
        SW_Run.Weather.rng_seed,
        SW_Run.Weather.generateWeatherMethod,
        SW_Domain.PathInfo.InFiles,
        &LogInfo
    );
    sw_fail_on_error(&LogInfo); // exit test program if unexpected error

    // Change directory to get input files with some missing data
    (void) snprintf(
        SW_Run.Weather.name_prefix,
        sizeof SW_Run.Weather.name_prefix,
        "%s",
        "Input/data_weather_nonexisting/weath"
    );

    SW_WTH_read(&SW_Run.Weather, &SW_Run.Sky, &SW_Run.Model, &LogInfo);
    sw_fail_on_error(&LogInfo); // exit test program if unexpected error

    SW_WTH_finalize_all_weather(
        &SW_Run.Markov,
        &SW_Run.Weather,
        SW_Run.Model.cum_monthdays,
        SW_Run.Model.days_in_month,
        &LogInfo
    );
    sw_fail_on_error(&LogInfo); // exit test program if unexpected error

    // Check everyday's value and check that it is not `MISSING`
    for (year = 0; year < 31; year++) {
        for (day = 0; day < 365; day++) {
            EXPECT_FALSE(missing(SW_Run.Weather.allHist[year]->temp_max[day]));
        }
    }
}

TEST_F(WeatherFixtureTest, ReadAllWeatherTooManyMissingForLOCFDeathTest) {

    // Error: too many missing values and weather generator turned off

    // Change to directory without input files
    (void) snprintf(
        SW_Run.Weather.name_prefix,
        sizeof SW_Run.Weather.name_prefix,
        "%s",
        "Input/data_weather_nonexisting/weath"
    );

    // Set LOCF (temp) + 0 (PPT) method
    SW_Run.Weather.generateWeatherMethod = 1;

    SW_Run.Model.startyr = 1981;
    SW_Run.Model.endyr = 1981;

    SW_WTH_read(&SW_Run.Weather, &SW_Run.Sky, &SW_Run.Model, &LogInfo);
    sw_fail_on_error(&LogInfo); // exit test program if unexpected error

    SW_WTH_finalize_all_weather(
        &SW_Run.Markov,
        &SW_Run.Weather,
        SW_Run.Model.cum_monthdays,
        SW_Run.Model.days_in_month,
        &LogInfo
    );
    // expect error: don't exit test program via `sw_fail_on_error(&LogInfo)`

    // Detect failure by error message
    EXPECT_THAT(
        LogInfo.errorMsg, HasSubstr("more than 3 days missing in year 1981")
    );
}

TEST_F(WeatherFixtureTest, ClimateVariableClimateFromDefaultWeather) {

    // This test relies on allHist from `SW_WEATHER` being already filled
    SW_CLIMATE_YEARLY climateOutput;
    SW_CLIMATE_CLIM climateAverages;

    Bool const inNorthHem = swTRUE;

    // Allocate memory
    // 31 = number of years used in test
    allocateClimateStructs(31, &climateOutput, &climateAverages, &LogInfo);
    sw_fail_on_error(&LogInfo); // exit test program if unexpected error


    // ------ Check climate variables for default weather ------
    // 1980 is first year out of 31 years of default weather

    // --- Annual time-series of climate variables ------
    // Here, check values for 1980

    /* Expect identical output to rSOILWAT2 (e.g., v5.3.1)
     * NOTE: Command uses deprecated calc_SiteClimate (rSOILWAT >= v.6.0.0)
     ```{r}
       rSOILWAT2:::calc_SiteClimate_old(
         weatherList = rSOILWAT2::get_WeatherHistory(
           rSOILWAT2::sw_exampleData
         )[1],
         do_C4vars = TRUE,
         do_Cheatgrass_ClimVars = TRUE
       )
     ```
    */

    calcSiteClimate(
        SW_Run.Weather.allHist,
        SW_Run.Model.cum_monthdays,
        SW_Run.Model.days_in_month,
        31,
        1980,
        inNorthHem,
        &climateOutput
    );

    EXPECT_NEAR(climateOutput.meanTempMon_C[Jan][0], -8.432581, tol6);
    EXPECT_NEAR(climateOutput.maxTempMon_C[Jan][0], -2.562581, tol6);
    EXPECT_NEAR(climateOutput.minTempMon_C[Jan][0], -14.302581, tol6);
    EXPECT_NEAR(climateOutput.PPTMon_cm[Jan][0], 15.1400001, tol6);
    EXPECT_NEAR(climateOutput.PPT_cm[0], 59.27, tol1);
    EXPECT_NEAR(climateOutput.meanTemp_C[0], 4.524863, tol1);

    // Climate variables used for C4 grass cover
    // (stdev of one value is undefined)
    EXPECT_DOUBLE_EQ(climateOutput.minTemp7thMon_C[0], 2.81);
    EXPECT_NEAR(climateOutput.frostFree_days[0], 92, tol6);
    EXPECT_NEAR(climateOutput.ddAbove65F_degday[0], 13.546000, tol6);


    // Climate variables used for cheatgrass cover
    // (stdev of one value is undefined)
    EXPECT_NEAR(climateOutput.PPT7thMon_mm[0], 18.299999, tol6);
    EXPECT_NEAR(climateOutput.meanTempDriestQtr_C[0], 0.936387, tol6);
    EXPECT_NEAR(climateOutput.minTemp2ndMon_C[0], -12.822068, tol6);


    /* --- Long-term variables (aggregated across years) ------
     * Expect identical output to rSOILWAT2 (e.g., v5.3.1)
     * NOTE: Command uses deprecated calc_SiteClimate (rSOILWAT >= v.6.0.0)
     ```{r}
       rSOILWAT2:::calc_SiteClimate_old(
         weatherList = rSOILWAT2::get_WeatherHistory(
           rSOILWAT2::sw_exampleData
         ),
         do_C4vars = TRUE,
         do_Cheatgrass_ClimVars = TRUE
       )
     ```
    */

    averageClimateAcrossYears(&climateOutput, 31, &climateAverages);

    EXPECT_NEAR(climateAverages.meanTempMon_C[Jan], -9.325551, tol6);
    EXPECT_NEAR(climateAverages.maxTempMon_C[Jan], -2.714381, tol6);
    EXPECT_NEAR(climateAverages.minTempMon_C[Jan], -15.936722, tol6);
    EXPECT_NEAR(climateAverages.PPTMon_cm[Jan], 6.867419, tol6);

    EXPECT_NEAR(climateAverages.PPT_cm, 62.817419, tol6);
    // Note: rSOILWAT2 v5.3.1 returns incorrect meanTemp_C = 4.153896
    //   which is long-term daily average (but not long-term annual average)
    EXPECT_NEAR(climateAverages.meanTemp_C, 4.154009, tol6);

    // Climate variables used for C4 grass cover
    EXPECT_NEAR(climateAverages.minTemp7thMon_C, 3.078387, tol6);
    EXPECT_NEAR(climateAverages.frostFree_days, 90.612903, tol6);
    EXPECT_NEAR(climateAverages.ddAbove65F_degday, 21.168032, tol6);

    EXPECT_NEAR(climateAverages.sdC4[0], 1.785535, tol6);
    EXPECT_NEAR(climateAverages.sdC4[1], 14.091788, tol6);
    EXPECT_NEAR(climateAverages.sdC4[2], 19.953560, tol6);

    // Climate variables used for cheatgrass cover
    EXPECT_NEAR(climateAverages.PPT7thMon_mm, 35.729032, tol6);
    EXPECT_NEAR(climateAverages.meanTempDriestQtr_C, 11.524859, tol6);
    EXPECT_NEAR(climateAverages.minTemp2ndMon_C, -13.904599, tol6);

    EXPECT_NEAR(climateAverages.sdCheatgrass[0], 21.598367, tol6);
    EXPECT_NEAR(climateAverages.sdCheatgrass[1], 7.171922, tol6);
    EXPECT_NEAR(climateAverages.sdCheatgrass[2], 2.618434, tol6);


    // ------ Reset and deallocate
    deallocateClimateStructs(&climateOutput, &climateAverages);
}

TEST_F(WeatherFixtureTest, ClimateVariableClimateFromOneYearWeather) {

    // This test relies on allHist from `SW_WEATHER` being already filled
    SW_CLIMATE_YEARLY climateOutput;
    SW_CLIMATE_CLIM climateAverages;

    Bool const inNorthHem = swTRUE;

    // Allocate memory
    // 1 = number of years used in test
    allocateClimateStructs(1, &climateOutput, &climateAverages, &LogInfo);
    sw_fail_on_error(&LogInfo); // exit test program if unexpected error

    // ------ Check climate variables for one year of default weather ------

    /* Expect identical output to rSOILWAT2 (e.g., v5.3.1)
     * NOTE: Command uses deprecated calc_SiteClimate (rSOILWAT >= v.6.0.0)
     ```{r}
       rSOILWAT2:::calc_SiteClimate_old(
         weatherList = rSOILWAT2::get_WeatherHistory(
           rSOILWAT2::sw_exampleData
         )[1],
         do_C4vars = TRUE,
         do_Cheatgrass_ClimVars = TRUE
       )
     ```
    */

    calcSiteClimate(
        SW_Run.Weather.allHist,
        SW_Run.Model.cum_monthdays,
        SW_Run.Model.days_in_month,
        1,
        1980,
        inNorthHem,
        &climateOutput
    );
    averageClimateAcrossYears(&climateOutput, 1, &climateAverages);

    // Expect that aggregated values across one year are identical
    // to values of that one year
    EXPECT_DOUBLE_EQ(
        climateAverages.meanTempMon_C[Jan], climateOutput.meanTempMon_C[Jan][0]
    );
    EXPECT_DOUBLE_EQ(
        climateAverages.maxTempMon_C[Jan], climateOutput.maxTempMon_C[Jan][0]
    );
    EXPECT_DOUBLE_EQ(
        climateAverages.minTempMon_C[Jan], climateOutput.minTempMon_C[Jan][0]
    );
    EXPECT_DOUBLE_EQ(
        climateAverages.PPTMon_cm[Jan], climateOutput.PPTMon_cm[Jan][0]
    );
    EXPECT_DOUBLE_EQ(climateAverages.PPT_cm, climateOutput.PPT_cm[0]);
    EXPECT_DOUBLE_EQ(climateAverages.meanTemp_C, climateOutput.meanTemp_C[0]);

    // Climate variables used for C4 grass cover
    EXPECT_DOUBLE_EQ(
        climateAverages.minTemp7thMon_C, climateOutput.minTemp7thMon_C[0]
    );
    EXPECT_DOUBLE_EQ(
        climateAverages.frostFree_days, climateOutput.frostFree_days[0]
    );
    EXPECT_DOUBLE_EQ(
        climateAverages.ddAbove65F_degday, climateOutput.ddAbove65F_degday[0]
    );

    // Climate variables used for cheatgrass cover
    EXPECT_DOUBLE_EQ(
        climateAverages.PPT7thMon_mm, climateOutput.PPT7thMon_mm[0]
    );
    EXPECT_DOUBLE_EQ(
        climateAverages.meanTempDriestQtr_C,
        climateOutput.meanTempDriestQtr_C[0]
    );
    EXPECT_DOUBLE_EQ(
        climateAverages.minTemp2ndMon_C, climateOutput.minTemp2ndMon_C[0]
    );


    EXPECT_NEAR(climateAverages.meanTempMon_C[Jan], -8.432581, tol6);
    EXPECT_NEAR(climateAverages.maxTempMon_C[Jan], -2.562581, tol6);
    EXPECT_NEAR(climateAverages.minTempMon_C[Jan], -14.302581, tol6);
    EXPECT_NEAR(climateAverages.PPTMon_cm[Jan], 15.1400001, tol6);
    EXPECT_NEAR(climateAverages.PPT_cm, 59.27, tol1);
    EXPECT_NEAR(climateAverages.meanTemp_C, 4.524863, tol1);

    // Climate variables used for C4 grass cover
    // (stdev of one value is undefined)
    EXPECT_DOUBLE_EQ(climateAverages.minTemp7thMon_C, 2.81);
    EXPECT_NEAR(climateAverages.frostFree_days, 92, tol6);
    EXPECT_NEAR(climateAverages.ddAbove65F_degday, 13.546000, tol6);
    EXPECT_TRUE(isnan(climateAverages.sdC4[0]));
    EXPECT_TRUE(isnan(climateAverages.sdC4[1]));
    EXPECT_TRUE(isnan(climateAverages.sdC4[2]));

    // Climate variables used for cheatgrass cover
    // (stdev of one value is undefined)
    EXPECT_NEAR(climateAverages.PPT7thMon_mm, 18.299999, tol6);
    EXPECT_NEAR(climateAverages.meanTempDriestQtr_C, 0.936387, tol6);
    EXPECT_NEAR(climateAverages.minTemp2ndMon_C, -12.822068, tol6);
    EXPECT_TRUE(isnan(climateAverages.sdCheatgrass[0]));
    EXPECT_TRUE(isnan(climateAverages.sdCheatgrass[1]));
    EXPECT_TRUE(isnan(climateAverages.sdCheatgrass[2]));


    // ------ Reset and deallocate
    deallocateClimateStructs(&climateOutput, &climateAverages);
}

TEST_F(WeatherFixtureTest, ClimateFromDefaultWeatherSouth) {

    /* ==================================================================
     Values for these SOILWAT2 tests and in rSOILWAT2 v6.0.0 for
     southern hemisphere are different than versions preceeding v6.0.0.

     rSOILWAT2 previously calculated climate variable values for southern
     hemisphere differently than SOILWAT2 now does. To briefly explain,
     rSOILWAT2 would have instances within the north/south adjustment where
     July 1st - 3rd would be ignored resulting in different values from
     missing data for a specific year. SOILWAT2 modified the north/south
     algorithm and the southern year now properly starts on July 1st
     resulting in different data values for a year.
       ================================================================= */

    // This test relies on allHist from `SW_WEATHER` being already filled
    SW_CLIMATE_YEARLY climateOutput;
    SW_CLIMATE_CLIM climateAverages;

    // "South" and not "North" to reduce confusion when calling
    // `calcSiteClimate()`
    Bool const inSouthHem = swFALSE;

    // Allocate memory
    // 31 = number of years used in test
    allocateClimateStructs(31, &climateOutput, &climateAverages, &LogInfo);
    sw_fail_on_error(&LogInfo); // exit test program if unexpected error


    // ------ Check climate variables for default weather ------
    // 1980 is first year out of 31 years of default weather

    // --- Annual time-series of climate variables ------
    // Here, check values for 1980

    /* Expect similar output to rSOILWAT2 before v6.0.0 (e.g., v5.3.1)
     * NOTE: Command uses deprecated calc_SiteClimate (rSOILWAT >= v.6.0.0)
     ```{r}
       rSOILWAT2:::calc_SiteClimate_old(
         weatherList = rSOILWAT2::get_WeatherHistory(
           rSOILWAT2::sw_exampleData
         )[1],
         do_C4vars = TRUE,
         do_Cheatgrass_ClimVars = TRUE,
         latitude = -10
       )
    ```
    */

    calcSiteClimate(
        SW_Run.Weather.allHist,
        SW_Run.Model.cum_monthdays,
        SW_Run.Model.days_in_month,
        31,
        1980,
        inSouthHem,
        &climateOutput
    );

    EXPECT_NEAR(climateOutput.meanTempMon_C[Jan][0], -8.432581, tol6);
    EXPECT_NEAR(climateOutput.maxTempMon_C[Jan][0], -2.562581, tol6);
    EXPECT_NEAR(climateOutput.minTempMon_C[Jan][0], -14.302581, tol6);
    EXPECT_NEAR(climateOutput.PPTMon_cm[Jan][0], 15.1400001, tol6);
    EXPECT_NEAR(climateOutput.PPT_cm[0], 59.27, tol6);
    EXPECT_NEAR(climateOutput.meanTemp_C[0], 4.524863, tol6);

    // Climate variables used for C4 grass cover
    // (stdev of one value is undefined)
    EXPECT_NEAR(climateOutput.minTemp7thMon_C[1], -16.98, tol6);
    EXPECT_NEAR(climateOutput.frostFree_days[1], 78, tol6);
    EXPECT_NEAR(climateOutput.ddAbove65F_degday[1], 16.458001, tol6);


    // Climate variables used for cheatgrass cover
    // (stdev of one value is undefined)
    EXPECT_DOUBLE_EQ(climateOutput.PPT7thMon_mm[1], 22.2);
    EXPECT_NEAR(climateOutput.meanTempDriestQtr_C[0], 0.936387, tol6);
    EXPECT_NEAR(climateOutput.minTemp2ndMon_C[1], 5.1445161, tol6);


    /* --- Long-term variables (aggregated across years) ------
     * Expect similar output to rSOILWAT2 before v6.0.0 (e.g., v5.3.1),
     identical otherwise
     * NOTE: Command uses deprecated calc_SiteClimate (rSOILWAT >= v.6.0.0)
     ```{r}
       rSOILWAT2:::calc_SiteClimate_old(
         weatherList = rSOILWAT2::get_WeatherHistory(
           rSOILWAT2::sw_exampleData
         ),
         do_C4vars = TRUE,
         do_Cheatgrass_ClimVars = TRUE,
         latitude = -10
       )
     ```
    */

    averageClimateAcrossYears(&climateOutput, 31, &climateAverages);

    EXPECT_NEAR(climateAverages.meanTempMon_C[Jan], -9.325551, tol6);
    EXPECT_NEAR(climateAverages.maxTempMon_C[Jan], -2.714381, tol6);
    EXPECT_NEAR(climateAverages.minTempMon_C[Jan], -15.936722, tol6);
    EXPECT_NEAR(climateAverages.PPTMon_cm[Jan], 6.867419, tol6);

    EXPECT_NEAR(climateAverages.PPT_cm, 62.817419, tol6);
    // Note: rSOILWAT2 v5.3.1 returns incorrect meanTemp_C = 4.153896
    //   which is long-term daily average (but not long-term annual average)
    EXPECT_NEAR(climateAverages.meanTemp_C, 4.154009, tol6);

    // Climate variables used for C4 grass cover
    EXPECT_NEAR(climateAverages.minTemp7thMon_C, -27.199333, tol6);
    EXPECT_NEAR(climateAverages.frostFree_days, 72.599999, tol6);
    EXPECT_NEAR(climateAverages.ddAbove65F_degday, 21.357533, tol6);

    EXPECT_NEAR(climateAverages.sdC4[0], 5.325365, tol6);
    EXPECT_NEAR(climateAverages.sdC4[1], 9.586628, tol6);
    EXPECT_NEAR(climateAverages.sdC4[2], 19.550419, tol6);

    // Climate variables used for cheatgrass cover
    EXPECT_NEAR(climateAverages.PPT7thMon_mm, 65.916666, tol6);
    EXPECT_NEAR(climateAverages.meanTempDriestQtr_C, 11.401228, tol6);
    EXPECT_NEAR(climateAverages.minTemp2ndMon_C, 6.545577, tol6);

    EXPECT_NEAR(climateAverages.sdCheatgrass[0], 35.285408, tol6);
    EXPECT_NEAR(climateAverages.sdCheatgrass[1], 7.260851, tol6);
    EXPECT_NEAR(climateAverages.sdCheatgrass[2], 1.639639, tol6);


    // ------ Reset and deallocate
    deallocateClimateStructs(&climateOutput, &climateAverages);
}

TEST_F(WeatherFixtureTest, ClimateVariableClimateFromConstantWeather) {

    SW_CLIMATE_YEARLY climateOutput;
    SW_CLIMATE_CLIM climateAverages;
    SW_WEATHER_HIST **allHist = NULL;

    unsigned int const n_years = 2;

    Bool const inNorthHem = swTRUE;

    // Allocate memory
    allocateClimateStructs(n_years, &climateOutput, &climateAverages, &LogInfo);
    sw_fail_on_error(&LogInfo); // exit test program if unexpected error

    allocateAllWeather(&allHist, n_years, &LogInfo);
    sw_fail_on_error(&LogInfo); // exit test program if unexpected error


    // ------ Check climate variables for constant weather = 1 ------
    // Years 1980 (leap) + 1981 (nonleap)

    // Expect that min/avg/max of weather variables are 1
    // Expect that sums of weather variables correspond to number of days
    // Expect that the average annual number of days is 365.5 (1 leap + 1
    // nonleap) Expect that the average number of days in February is 28.5 (1
    // leap + 1 nonleap)

    // Set all weather values to 1
    for (unsigned int year = 0; year < n_years; year++) {
        for (int day = 0; day < 366; day++) {
            allHist[year]->temp_max[day] = 1.;
            allHist[year]->temp_min[day] = 1.;
            allHist[year]->temp_avg[day] = 1.;
            allHist[year]->ppt[day] = 1.;
        }
    }

    // --- Annual time-series of climate variables ------
    calcSiteClimate(
        allHist,
        SW_Run.Model.cum_monthdays,
        SW_Run.Model.days_in_month,
        n_years,
        1980,
        inNorthHem,
        &climateOutput
    );

    EXPECT_DOUBLE_EQ(climateOutput.meanTempMon_C[Jan][0], 1.);
    EXPECT_DOUBLE_EQ(climateOutput.maxTempMon_C[Jan][0], 1.);
    EXPECT_DOUBLE_EQ(climateOutput.minTempMon_C[Jan][0], 1.);
    EXPECT_DOUBLE_EQ(climateOutput.PPTMon_cm[Jan][0], 31.);
    EXPECT_DOUBLE_EQ(climateOutput.PPTMon_cm[Feb][0], 29.);
    EXPECT_DOUBLE_EQ(climateOutput.PPTMon_cm[Feb][1], 28.);
    EXPECT_DOUBLE_EQ(climateOutput.PPT_cm[0], 366.);
    EXPECT_DOUBLE_EQ(climateOutput.PPT_cm[1], 365.);
    EXPECT_DOUBLE_EQ(climateOutput.meanTemp_C[0], 1.);

    // Climate variables used for C4 grass cover
    // (stdev of one value is undefined)
    EXPECT_DOUBLE_EQ(climateOutput.minTemp7thMon_C[0], 1.);
    EXPECT_DOUBLE_EQ(climateOutput.frostFree_days[0], 366.);
    EXPECT_DOUBLE_EQ(climateOutput.frostFree_days[1], 365.);
    EXPECT_DOUBLE_EQ(climateOutput.ddAbove65F_degday[0], 0.);


    // Climate variables used for cheatgrass cover
    // (stdev of one value is undefined)
    EXPECT_DOUBLE_EQ(climateOutput.PPT7thMon_mm[0], 310.);
    EXPECT_DOUBLE_EQ(climateOutput.meanTempDriestQtr_C[0], 1.);
    EXPECT_DOUBLE_EQ(climateOutput.minTemp2ndMon_C[0], 1.);


    // --- Long-term variables (aggregated across years) ------
    averageClimateAcrossYears(&climateOutput, n_years, &climateAverages);

    EXPECT_DOUBLE_EQ(climateAverages.meanTempMon_C[Jan], 1.);
    EXPECT_DOUBLE_EQ(climateAverages.maxTempMon_C[Jan], 1.);
    EXPECT_DOUBLE_EQ(climateAverages.minTempMon_C[Jan], 1.);
    EXPECT_DOUBLE_EQ(climateAverages.PPTMon_cm[Jan], 31.);
    EXPECT_DOUBLE_EQ(climateAverages.PPTMon_cm[Feb], 28.5);
    EXPECT_DOUBLE_EQ(climateAverages.PPTMon_cm[Dec], 31);
    EXPECT_DOUBLE_EQ(climateAverages.PPT_cm, 365.5);
    EXPECT_DOUBLE_EQ(climateAverages.meanTemp_C, 1.);

    // Climate variables used for C4 grass cover
    EXPECT_DOUBLE_EQ(climateAverages.minTemp7thMon_C, 1.);
    EXPECT_DOUBLE_EQ(climateAverages.frostFree_days, 365.5);
    EXPECT_DOUBLE_EQ(climateAverages.ddAbove65F_degday, 0.);
    EXPECT_DOUBLE_EQ(climateAverages.sdC4[0], 0.);
    EXPECT_NEAR(climateAverages.sdC4[1], .7071067, tol6); // sd(366, 365)
    EXPECT_DOUBLE_EQ(climateAverages.sdC4[2], 0.);

    // Climate variables used for cheatgrass cover
    EXPECT_DOUBLE_EQ(climateAverages.PPT7thMon_mm, 310.);
    EXPECT_DOUBLE_EQ(climateAverages.meanTempDriestQtr_C, 1.);
    EXPECT_DOUBLE_EQ(climateAverages.minTemp2ndMon_C, 1.);
    EXPECT_DOUBLE_EQ(climateAverages.sdCheatgrass[0], 0.);
    EXPECT_DOUBLE_EQ(climateAverages.sdCheatgrass[1], 0.);
    EXPECT_DOUBLE_EQ(climateAverages.sdCheatgrass[2], 0.);


    // ------ Reset and deallocate
    deallocateClimateStructs(&climateOutput, &climateAverages);
    deallocateAllWeather(allHist, n_years);
}

TEST_F(
    WeatherFixtureTest, ClimateVariableAverageTemperatureOfDriestQuarterTest
) {

    double const monthlyPPT[MAX_MONTHS] = {
        .5, .5, .1, .4, .9, 1.0, 1.2, 6.5, 7.5, 1.2, 4., .6
    };
    double const monthlyTemp[MAX_MONTHS] = {
        -3.2, -.4, 1.2, 3.5, 7.5, 4.5, 6.5, 8.2, 2.0, 3., .1, -.3
    };
    double result[2]; // 2 = max number of years in test

    int month;
    int year;

    double **PPTMon_cm;
    PPTMon_cm = new double *[MAX_MONTHS];

    double **meanTempMon_C = new double *[MAX_MONTHS];

    Bool const inNorthHem = swTRUE;

    for (month = 0; month < MAX_MONTHS; month++) {
        PPTMon_cm[month] = new double[2];
        meanTempMon_C[month] = new double[2];
        for (year = 0; year < 2; year++) {

            PPTMon_cm[month][year] = monthlyPPT[month];
            meanTempMon_C[month][year] = monthlyTemp[month];
        }
    }


    // ------ Test for one year ------
    findDriestQtr(1, inNorthHem, result, meanTempMon_C, PPTMon_cm);

    // Value 1.433333... is the average temperature of the driest quarter of the
    // year In this case, the driest quarter is February-April
    EXPECT_NEAR(result[0], 1.4333333333333333, tol9);


    // ------ Test for two years ------
    findDriestQtr(2, inNorthHem, result, meanTempMon_C, PPTMon_cm);

    EXPECT_NEAR(result[0], 1.4333333333333333, tol9);
    EXPECT_NEAR(result[1], 1.4333333333333333, tol9);


    // ------ Test when there are multiple driest quarters ------
    for (month = 0; month < MAX_MONTHS; month++) {
        for (year = 0; year < 2; year++) {
            PPTMon_cm[month][year] = 1.;
        }
    }

    findDriestQtr(1, inNorthHem, result, meanTempMon_C, PPTMon_cm);

    // Expect that the driest quarter that occurs first
    // among all driest quarters is used
    // Here, the first driest quarter is centered on Jan with Dec-Feb
    // with average temp of -1.3 C
    EXPECT_NEAR(result[0], -1.3, tol9);


    // ------ Clean up
    for (int month = 0; month < MAX_MONTHS; month++) {
        delete[] PPTMon_cm[month];
        delete[] meanTempMon_C[month];
    }

    delete[] PPTMon_cm;
    delete[] meanTempMon_C;
}

TEST_F(WeatherFixtureTest, WeatherReadInitialization) {

    SW_WTH_read(&SW_Run.Weather, &SW_Run.Sky, &SW_Run.Model, &LogInfo);
    sw_fail_on_error(&LogInfo); // exit test program if unexpected error

    EXPECT_FLOAT_EQ(SW_Run.Weather.allHist[0]->temp_max[0], -.52);
}

TEST_F(WeatherFixtureTest, WeatherMonthlyInputPrioritization) {
    /*
       This section covers the correct prioritization of monthly input values
       instead of daily read-in values
     */

    // Initialize any variables
    int const yearIndex = 0;
    int const midJanDay = 14;

    /* Test if monthly values are not being used */
    SW_WTH_setup(
        &SW_Run.Weather,
        SW_Domain.PathInfo.InFiles,
        SW_Domain.PathInfo.weather_prefix,
        &LogInfo
    );
    sw_fail_on_error(&LogInfo); // exit test program if unexpected error

    // Read in all weather
    SW_WTH_read(&SW_Run.Weather, &SW_Run.Sky, &SW_Run.Model, &LogInfo);
    sw_fail_on_error(&LogInfo); // exit test program if unexpected error

    // Test the middle of January in year 1980 and see if it's not equal to
    // SW_Run.Sky.r_humidity[0], SW_Run.Sky.cloudcov[0], and
    // SW_Run.Sky.windspeed[0] Note: Daily interpolated values in the middle of
    // a month are equal to the original monthly values from which they were
    // interpolated
    EXPECT_NEAR(
        SW_Run.Weather.allHist[yearIndex]->r_humidity_daily[midJanDay],
        SW_Run.Sky.r_humidity[0],
        tol6
    );
    EXPECT_NEAR(
        SW_Run.Weather.allHist[yearIndex]->cloudcov_daily[midJanDay],
        SW_Run.Sky.cloudcov[0],
        tol6
    );
    EXPECT_NEAR(
        SW_Run.Weather.allHist[yearIndex]->windspeed_daily[midJanDay],
        SW_Run.Sky.windspeed[0],
        tol6
    );
}

TEST_F(WeatherFixtureTest, WeatherInputGridMET) {

    /*
       This section tests humidity-related values that can be averaged,
       max/min relative humidity, and the calculation of actual vapor pressure,
       based on the average relative humidity value, is calculated reasonably.

       * This section uses the test directory "*_gridmet".
     */

    double result;
    double expectedResult;
    int const yearIndex = 0;
    int const year = 1980;
    int const midJanDay = 14;
<<<<<<< HEAD
=======
    int doy;
    double snowpack[TWO_DAYS] = {0.};
>>>>>>> ccce5644

    /* Test correct priority is being given to input values from DAYMET */
    SW_WTH_setup(
        &SW_Run.Weather,
        SW_Domain.PathInfo.InFiles,
        SW_Domain.PathInfo.weather_prefix,
        &LogInfo
    );
    sw_fail_on_error(&LogInfo); // exit test program if unexpected error

    // Switch directory to gridmet input folder
    (void) snprintf(
        SW_Run.Weather.name_prefix,
        sizeof SW_Run.Weather.name_prefix,
        "%s",
        "Input/data_weather_gridmet/weath"
    );

    // Turn off monthly flags
    SW_Run.Weather.use_cloudCoverMonthly = swFALSE;
    SW_Run.Weather.use_windSpeedMonthly = swFALSE;
    SW_Run.Weather.use_humidityMonthly = swFALSE;

    // Manually edit index/flag arrays in SW_WEATHER to make test as
    // realistic as possible
    // Note: Indices are based on the directory:
    // Input/data_weather_gridmet/weath.1980
    SW_Run.Weather.dailyInputIndices[TEMP_MAX] = 0;
    SW_Run.Weather.dailyInputIndices[TEMP_MIN] = 1;
    SW_Run.Weather.dailyInputIndices[PPT] = 2;
    SW_Run.Weather.dailyInputIndices[CLOUD_COV] = 0;
    SW_Run.Weather.dailyInputIndices[WIND_SPEED] = 3;
    SW_Run.Weather.dailyInputIndices[WIND_EAST] = 0;
    SW_Run.Weather.dailyInputIndices[WIND_NORTH] = 0;
    SW_Run.Weather.dailyInputIndices[REL_HUMID] = 0;
    SW_Run.Weather.dailyInputIndices[REL_HUMID_MAX] = 4;
    SW_Run.Weather.dailyInputIndices[REL_HUMID_MIN] = 5;
    SW_Run.Weather.dailyInputIndices[SPEC_HUMID] = 0;
    SW_Run.Weather.dailyInputIndices[TEMP_DEWPOINT] = 0;
    SW_Run.Weather.dailyInputIndices[ACTUAL_VP] = 0;
    SW_Run.Weather.dailyInputIndices[SHORT_WR] = 6;

    SW_Run.Weather.dailyInputFlags[TEMP_MAX] = swTRUE;
    SW_Run.Weather.dailyInputFlags[TEMP_MIN] = swTRUE;
    SW_Run.Weather.dailyInputFlags[PPT] = swTRUE;
    SW_Run.Weather.dailyInputFlags[CLOUD_COV] = swFALSE;
    SW_Run.Weather.dailyInputFlags[WIND_SPEED] = swTRUE;
    SW_Run.Weather.dailyInputFlags[WIND_EAST] = swFALSE;
    SW_Run.Weather.dailyInputFlags[WIND_NORTH] = swFALSE;
    SW_Run.Weather.dailyInputFlags[REL_HUMID] = swFALSE;
    SW_Run.Weather.dailyInputFlags[REL_HUMID_MAX] = swTRUE;
    SW_Run.Weather.dailyInputFlags[REL_HUMID_MIN] = swTRUE;
    SW_Run.Weather.dailyInputFlags[SPEC_HUMID] = swFALSE;
    SW_Run.Weather.dailyInputFlags[TEMP_DEWPOINT] = swFALSE;
    SW_Run.Weather.dailyInputFlags[ACTUAL_VP] = swFALSE;
    SW_Run.Weather.dailyInputFlags[SHORT_WR] = swTRUE;

    SW_Run.Weather.n_input_forcings = 7;
    SW_Run.Weather.desc_rsds = 1; // gridMET rsds is flux density over 24 hours

    // Reset daily weather values
    clear_hist_weather(SW_Run.Weather.allHist[0]);

    // Using the new inputs folder, read in year = 1980
    read_weather_hist(
        year,
        SW_Run.Weather.allHist[0],
        SW_Run.Weather.name_prefix,
        SW_Run.Weather.n_input_forcings,
        SW_Run.Weather.dailyInputIndices,
        SW_Run.Weather.dailyInputFlags,
        SW_Run.Model.elevation,
        &LogInfo
    );
    sw_fail_on_error(&LogInfo); // exit test program if unexpected error


    // Check that weather contains reasonable values
    checkAllWeather(&SW_Run.Weather, &LogInfo);
    sw_fail_on_error(&LogInfo); // exit test program if unexpected error


    // Check that no value is missing
    for (doy = 1; doy < 366; doy++) {
        SW_WTH_new_day(
            &SW_Run.Weather, &SW_Run.Site, snowpack, doy, year, &LogInfo
        );
        sw_fail_on_error(&LogInfo); // exit test program if unexpected error
    }


    // Check relative humidity [0, 100] % ---
    // Expect that relative humidity is calculated from hursmax and hursmin

    // Check on day 1 (values from Input/data_weather_gridmet/weath.1980)
    // Calculate relative humidity from hursmax (74.17) and hursmin (31.42)
    EXPECT_NEAR(
        SW_Run.Weather.allHist[yearIndex]->r_humidity_daily[0],
        (74.17 + 31.42) / 2.,
        tol6
    );

    // Check on day 15 (values from Input/data_weather_gridmet/weath.1980)
    // Calculate relative humidity from hursmax (88.35) and hursmin (34.35)
    EXPECT_NEAR(
        SW_Run.Weather.allHist[yearIndex]->r_humidity_daily[midJanDay],
        (88.35 + 34.35) / 2.,
        tol6
    );

    // Check that value on day 15 is not interpolated from mean monthly values
    EXPECT_NE(
        SW_Run.Weather.allHist[yearIndex]->r_humidity_daily[midJanDay],
        SW_Run.Sky.r_humidity[0]
    );


    // Check vapor pressure
    result = SW_Run.Weather.allHist[yearIndex]->actualVaporPressure[0];

    // Get expected result from Input/data_weather_gridmet/weath.1980 day 1
    // hursmax_pct, hursmin_pct, Tmax_C, and Tmin_C
    expectedResult = actualVaporPressure2(74.17, 31.42, -3.18, -12.32);

    // Based on the max/min of relative humidity, test if actual vapor pressure
    // was calculated reasonably
    EXPECT_NEAR(result, expectedResult, tol6);


    // We have observed radiation and missing cloud cover
    EXPECT_FALSE(missing(SW_Run.Weather.allHist[yearIndex]->shortWaveRad[0]));
    EXPECT_TRUE(missing(SW_Run.Weather.allHist[yearIndex]->cloudcov_daily[0]));
}

TEST_F(WeatherFixtureTest, WeatherInputDaymet) {

    /*
       This section covers the assurance that if a daily value is provided
       (actual vapor pressure in this case), aside from temperature and
       precipitation, it is correctly set. Along with reasonable calculation of
       a separate daily value that is dependent on said daily variable (relative
       humidity in this case).

       * This scenario only happens with humidity-related variables.
       * This section uses the test directory "*_daymet".
     */

    double result;
    double expectedResult;
<<<<<<< HEAD
    double tempSlope;
=======
>>>>>>> ccce5644
    int const yearIndex = 0;
    int const year = 1980;
    int const midJanDay = 14;

    /* Test correct priority is being given to input values from DAYMET */
    SW_WTH_setup(
        &SW_Run.Weather,
        SW_Domain.PathInfo.InFiles,
        SW_Domain.PathInfo.weather_prefix,
        &LogInfo
    );
    sw_fail_on_error(&LogInfo); // exit test program if unexpected error

    // Switch directory to daymet input folder
    (void) snprintf(
        SW_Run.Weather.name_prefix,
        sizeof SW_Run.Weather.name_prefix,
        "%s",
        "Input/data_weather_daymet/weath"
    );

    // Turn off monthly flags
    SW_Run.Weather.use_cloudCoverMonthly = swFALSE;
    SW_Run.Weather.use_windSpeedMonthly = swFALSE;
    SW_Run.Weather.use_humidityMonthly = swFALSE;

    // Manually edit index/flag arrays in SW_WEATHER to make test as
    // realistic as possible
    // Note: Indices are based on the directory:
    // Input/data_weather_daymet/weath.1980
    SW_Run.Weather.dailyInputIndices[TEMP_MAX] = 0;
    SW_Run.Weather.dailyInputIndices[TEMP_MIN] = 1;
    SW_Run.Weather.dailyInputIndices[PPT] = 2;
    SW_Run.Weather.dailyInputIndices[CLOUD_COV] = 0;
    SW_Run.Weather.dailyInputIndices[WIND_SPEED] = 0;
    SW_Run.Weather.dailyInputIndices[WIND_EAST] = 0;
    SW_Run.Weather.dailyInputIndices[WIND_NORTH] = 0;
    SW_Run.Weather.dailyInputIndices[REL_HUMID] = 0;
    SW_Run.Weather.dailyInputIndices[REL_HUMID_MAX] = 0;
    SW_Run.Weather.dailyInputIndices[REL_HUMID_MIN] = 0;
    SW_Run.Weather.dailyInputIndices[SPEC_HUMID] = 0;
    SW_Run.Weather.dailyInputIndices[TEMP_DEWPOINT] = 0;
    SW_Run.Weather.dailyInputIndices[ACTUAL_VP] = 3;
    SW_Run.Weather.dailyInputIndices[SHORT_WR] = 4;

    SW_Run.Weather.dailyInputFlags[TEMP_MAX] = swTRUE;
    SW_Run.Weather.dailyInputFlags[TEMP_MIN] = swTRUE;
    SW_Run.Weather.dailyInputFlags[PPT] = swTRUE;
    SW_Run.Weather.dailyInputFlags[CLOUD_COV] = swFALSE;
    SW_Run.Weather.dailyInputFlags[WIND_SPEED] = swFALSE;
    SW_Run.Weather.dailyInputFlags[WIND_EAST] = swFALSE;
    SW_Run.Weather.dailyInputFlags[WIND_NORTH] = swFALSE;
    SW_Run.Weather.dailyInputFlags[REL_HUMID] = swFALSE;
    SW_Run.Weather.dailyInputFlags[REL_HUMID_MAX] = swFALSE;
    SW_Run.Weather.dailyInputFlags[REL_HUMID_MIN] = swFALSE;
    SW_Run.Weather.dailyInputFlags[SPEC_HUMID] = swFALSE;
    SW_Run.Weather.dailyInputFlags[TEMP_DEWPOINT] = swFALSE;
    SW_Run.Weather.dailyInputFlags[ACTUAL_VP] = swTRUE;
    SW_Run.Weather.dailyInputFlags[SHORT_WR] = swTRUE;

    SW_Run.Weather.n_input_forcings = 5;
    // DayMet rsds is flux density over daylight period
    SW_Run.Weather.desc_rsds = 2;

    // Reset daily weather values
    clear_hist_weather(SW_Run.Weather.allHist[0]);

    // Using the new inputs folder, read in year = 1980
    read_weather_hist(
        year,
        SW_Run.Weather.allHist[0],
        SW_Run.Weather.name_prefix,
        SW_Run.Weather.n_input_forcings,
        SW_Run.Weather.dailyInputIndices,
        SW_Run.Weather.dailyInputFlags,
        SW_Run.Model.elevation,
        &LogInfo
    );
    sw_fail_on_error(&LogInfo); // exit test program if unexpected error


    // Check that weather contains reasonable values
    checkAllWeather(&SW_Run.Weather, &LogInfo);
    sw_fail_on_error(&LogInfo); // exit test program if unexpected error


    // Check vapor pressure
    result = SW_Run.Weather.allHist[yearIndex]->actualVaporPressure[0];

    // Get expected result from Input/data_weather_daymet/weath.1980 day 1
    // vp_kPa
    expectedResult = .3;

    // Test if actual vapor pressure value was set to the first days
    // input value from Input/data_weather_daymet/weath.1980 day 1
    EXPECT_NEAR(result, expectedResult, tol6);


    // Check relative humidity [0, 100] % ---
    // Expect that relative humidity is calculated from vp, tmax, and tmin

    // Check on day 1 (values from Input/data_weather_daymet/weath.1980)
    // Calculate relative humidity from vp (0.3), tmax (-.37), and tmin (-9.2)
    EXPECT_NEAR(
        SW_Run.Weather.allHist[yearIndex]->r_humidity_daily[0],
        relativeHumidity1(0.30, (-0.37 - 9.2) / 2.),
        tol6
    );

    // Check on day 15 (values from Input/data_weather_daymet/weath.1980)
    // Calculate relative humidity from vp (0.29), tmax (-.81), and tmin (-9.7)
    EXPECT_NEAR(
        SW_Run.Weather.allHist[yearIndex]->r_humidity_daily[midJanDay],
        relativeHumidity1(0.29, (-0.81 - 9.7) / 2.),
        tol6
    );

    // Check that value on day 15 is not interpolated from mean monthly values
    EXPECT_NE(
        SW_Run.Weather.allHist[yearIndex]->r_humidity_daily[midJanDay],
        SW_Run.Sky.r_humidity[0]
    );


    // We have observed radiation and missing cloud cover
    EXPECT_FALSE(missing(SW_Run.Weather.allHist[yearIndex]->shortWaveRad[0]));
    EXPECT_TRUE(missing(SW_Run.Weather.allHist[yearIndex]->cloudcov_daily[0]));
}

TEST_F(WeatherFixtureTest, WeatherInputMACAtype1) {

    /*
       This section assures that a variable aside from humidity-related ones,
       wind speed in this case, is calculated reasonably based on its
       components.

        * This section uses the test directory "*_maca-type1" (hursmin, hursmax)
     */

    double result;
    double expectedResult;
    int const yearIndex = 0;
    int const year = 1980;
    int const midJanDay = 14;
<<<<<<< HEAD
=======
    int doy;
    double snowpack[TWO_DAYS] = {0.};
>>>>>>> ccce5644

    /* Test correct priority is being given to input values from MACA */

    SW_WTH_setup(
        &SW_Run.Weather,
        SW_Domain.PathInfo.InFiles,
        SW_Domain.PathInfo.weather_prefix,
        &LogInfo
    );
    sw_fail_on_error(&LogInfo); // exit test program if unexpected error

<<<<<<< HEAD
    // Switch directory to daymet input folder
=======
    // Switch directory to the input folder of the
    // first type of MACA (hursmin, hursmax)
>>>>>>> ccce5644
    (void) snprintf(
        SW_Run.Weather.name_prefix,
        sizeof SW_Run.Weather.name_prefix,
        "%s",
<<<<<<< HEAD
        "Input/data_weather_maca/weath"
=======
        "Input/data_weather_maca-type1/weath"
>>>>>>> ccce5644
    );

    // Turn off monthly flags
    SW_Run.Weather.use_cloudCoverMonthly = swFALSE;
    SW_Run.Weather.use_windSpeedMonthly = swFALSE;
    SW_Run.Weather.use_humidityMonthly = swFALSE;

    // Manually edit index/flag arrays in SW_WEATHER to make test as
    // realistic as possible
    // Note: Indices are based on the directory:
    // Input/data_weather_maca-type1/weath.1980
    SW_Run.Weather.dailyInputIndices[TEMP_MAX] = 0;
    SW_Run.Weather.dailyInputIndices[TEMP_MIN] = 1;
    SW_Run.Weather.dailyInputIndices[PPT] = 2;
    SW_Run.Weather.dailyInputIndices[CLOUD_COV] = 0;
    SW_Run.Weather.dailyInputIndices[WIND_SPEED] = 0;
    SW_Run.Weather.dailyInputIndices[WIND_EAST] = 3;
    SW_Run.Weather.dailyInputIndices[WIND_NORTH] = 4;
    SW_Run.Weather.dailyInputIndices[REL_HUMID] = 0;
    SW_Run.Weather.dailyInputIndices[REL_HUMID_MAX] = 5;
    SW_Run.Weather.dailyInputIndices[REL_HUMID_MIN] = 6;
    SW_Run.Weather.dailyInputIndices[SPEC_HUMID] = 0;
    SW_Run.Weather.dailyInputIndices[TEMP_DEWPOINT] = 0;
    SW_Run.Weather.dailyInputIndices[ACTUAL_VP] = 0;
    SW_Run.Weather.dailyInputIndices[SHORT_WR] = 7;

    SW_Run.Weather.dailyInputFlags[TEMP_MAX] = swTRUE;
    SW_Run.Weather.dailyInputFlags[TEMP_MIN] = swTRUE;
    SW_Run.Weather.dailyInputFlags[PPT] = swTRUE;
    SW_Run.Weather.dailyInputFlags[CLOUD_COV] = swFALSE;
    SW_Run.Weather.dailyInputFlags[WIND_SPEED] = swFALSE;
    SW_Run.Weather.dailyInputFlags[WIND_EAST] = swTRUE;
    SW_Run.Weather.dailyInputFlags[WIND_NORTH] = swTRUE;
    SW_Run.Weather.dailyInputFlags[REL_HUMID] = swFALSE;
    SW_Run.Weather.dailyInputFlags[REL_HUMID_MAX] = swTRUE;
    SW_Run.Weather.dailyInputFlags[REL_HUMID_MIN] = swTRUE;
    SW_Run.Weather.dailyInputFlags[SPEC_HUMID] = swFALSE;
    SW_Run.Weather.dailyInputFlags[TEMP_DEWPOINT] = swFALSE;
    SW_Run.Weather.dailyInputFlags[ACTUAL_VP] = swFALSE;
    SW_Run.Weather.dailyInputFlags[SHORT_WR] = swTRUE;

    SW_Run.Weather.n_input_forcings = 8;
    SW_Run.Weather.desc_rsds = 1; // MACA rsds is flux density over 24 hours

    // Reset daily weather values
    clear_hist_weather(SW_Run.Weather.allHist[0]);

    // Using the new inputs folder, read in year = 1980
    read_weather_hist(
        year,
        SW_Run.Weather.allHist[0],
        SW_Run.Weather.name_prefix,
        SW_Run.Weather.n_input_forcings,
        SW_Run.Weather.dailyInputIndices,
        SW_Run.Weather.dailyInputFlags,
        SW_Run.Model.elevation,
        &LogInfo
    );
    sw_fail_on_error(&LogInfo); // exit test program if unexpected error


    // Check that weather contains reasonable values
    checkAllWeather(&SW_Run.Weather, &LogInfo);
    sw_fail_on_error(&LogInfo); // exit test program if unexpected error


    // Check that no value is missing
    for (doy = 1; doy < 366; doy++) {
        SW_WTH_new_day(
            &SW_Run.Weather, &SW_Run.Site, snowpack, doy, year, &LogInfo
        );
        sw_fail_on_error(&LogInfo); // exit test program if unexpected error
    }


    // Check wind speed
    result = SW_Run.Weather.allHist[yearIndex]->windspeed_daily[0];

    // Get expected result from Input/data_weather_maca-type1/weath.1980 day 1
    // uas_mPERs = 3.31 and vas_mPERs = -.85
    expectedResult = sqrt(squared(3.31) + squared(-.85));

    // Test if wind speed was calculated within reasonable range to
    // the expected result
    EXPECT_NEAR(result, expectedResult, tol6);

    // Expect that daily wind speed is derived from uas_mPERs and vas_mPERs
    // (and is not interpolated from mean monthly values)
    expectedResult = sqrt(squared(2.82) + squared(-.4));

    EXPECT_NEAR(
        SW_Run.Weather.allHist[yearIndex]->windspeed_daily[midJanDay],
        expectedResult,
        tol6
    );

    EXPECT_NE(
        SW_Run.Weather.allHist[yearIndex]->windspeed_daily[midJanDay],
        SW_Run.Sky.windspeed[0]
    );


    // Check relative humidity [0, 100] % ---
    // Expect that relative humidity is calculated from hursmax and hursmin

    // Check on day 1 (values from Input/data_weather_maca-type1/weath.1980)
    // Calculate relative humidity from hursmax (83.82) and hursmin (33.27)
    EXPECT_NEAR(
        SW_Run.Weather.allHist[yearIndex]->r_humidity_daily[0],
        (83.82 + 33.27) / 2.,
        tol6
    );

    // Check on day 15 (values from Input/data_weather_maca-type1/weath.1980)
    // Calculate relative humidity from hursmax (80.55) and hursmin (32.28)
    EXPECT_NEAR(
        SW_Run.Weather.allHist[yearIndex]->r_humidity_daily[midJanDay],
        (80.55 + 32.28) / 2.,
        tol6
    );

    // Check that value on day 15 is not interpolated from mean monthly values
    EXPECT_NE(
        SW_Run.Weather.allHist[yearIndex]->r_humidity_daily[midJanDay],
        SW_Run.Sky.r_humidity[0]
    );


    // We have observed radiation and missing cloud cover
    EXPECT_FALSE(missing(SW_Run.Weather.allHist[yearIndex]->shortWaveRad[0]));
    EXPECT_TRUE(missing(SW_Run.Weather.allHist[yearIndex]->cloudcov_daily[0]));
}

TEST_F(WeatherFixtureTest, WeatherInputMACAtype2) {

    /*
       This section assures that a variable aside from humidity-related ones,
       wind speed in this case, is calculated reasonably based on its
       components.

        * This section uses the test directory "*_maca-type2" (huss)
     */

    double result;
    double expectedResult;
    const double elevation = SW_Run.Model.elevation;
    int const yearIndex = 0;
    int const year = 1980;
    int const midJanDay = 14;
    int doy;
    double snowpack[TWO_DAYS] = {0.};

    /* Test correct priority is being given to input values from MACA */

    SW_WTH_setup(
        &SW_Run.Weather,
        SW_Domain.PathInfo.InFiles,
        SW_Domain.PathInfo.weather_prefix,
        &LogInfo
    );
    sw_fail_on_error(&LogInfo); // exit test program if unexpected error

    // Switch directory to the input folder of the
    // second type of MACA (huss)
    (void) snprintf(
        SW_Run.Weather.name_prefix,
        sizeof SW_Run.Weather.name_prefix,
        "%s",
        "Input/data_weather_maca-type2/weath"
    );

    // Turn off monthly flags
    SW_Run.Weather.use_cloudCoverMonthly = swFALSE;
    SW_Run.Weather.use_windSpeedMonthly = swFALSE;
    SW_Run.Weather.use_humidityMonthly = swFALSE;

    // Manually edit index/flag arrays in SW_WEATHER to make test as
    // realistic as possible
    // Note: Indices are based on the directory:
    // Input/data_weather_maca-type1/weath.1980
    SW_Run.Weather.dailyInputIndices[TEMP_MAX] = 0;
    SW_Run.Weather.dailyInputIndices[TEMP_MIN] = 1;
    SW_Run.Weather.dailyInputIndices[PPT] = 2;
    SW_Run.Weather.dailyInputIndices[CLOUD_COV] = 0;
    SW_Run.Weather.dailyInputIndices[WIND_SPEED] = 0;
    SW_Run.Weather.dailyInputIndices[WIND_EAST] = 3;
    SW_Run.Weather.dailyInputIndices[WIND_NORTH] = 4;
    SW_Run.Weather.dailyInputIndices[REL_HUMID] = 0;
    SW_Run.Weather.dailyInputIndices[REL_HUMID_MAX] = 0;
    SW_Run.Weather.dailyInputIndices[REL_HUMID_MIN] = 0;
    SW_Run.Weather.dailyInputIndices[SPEC_HUMID] = 5;
    SW_Run.Weather.dailyInputIndices[TEMP_DEWPOINT] = 0;
    SW_Run.Weather.dailyInputIndices[ACTUAL_VP] = 0;
    SW_Run.Weather.dailyInputIndices[SHORT_WR] = 6;

    SW_Run.Weather.dailyInputFlags[TEMP_MAX] = swTRUE;
    SW_Run.Weather.dailyInputFlags[TEMP_MIN] = swTRUE;
    SW_Run.Weather.dailyInputFlags[PPT] = swTRUE;
    SW_Run.Weather.dailyInputFlags[CLOUD_COV] = swFALSE;
    SW_Run.Weather.dailyInputFlags[WIND_SPEED] = swFALSE;
    SW_Run.Weather.dailyInputFlags[WIND_EAST] = swTRUE;
    SW_Run.Weather.dailyInputFlags[WIND_NORTH] = swTRUE;
    SW_Run.Weather.dailyInputFlags[REL_HUMID] = swFALSE;
    SW_Run.Weather.dailyInputFlags[REL_HUMID_MAX] = swFALSE;
    SW_Run.Weather.dailyInputFlags[REL_HUMID_MIN] = swFALSE;
    SW_Run.Weather.dailyInputFlags[SPEC_HUMID] = swTRUE;
    SW_Run.Weather.dailyInputFlags[TEMP_DEWPOINT] = swFALSE;
    SW_Run.Weather.dailyInputFlags[ACTUAL_VP] = swFALSE;
    SW_Run.Weather.dailyInputFlags[SHORT_WR] = swTRUE;

    SW_Run.Weather.n_input_forcings = 7;
    SW_Run.Weather.desc_rsds = 1; // MACA rsds is flux density over 24 hours

    // Reset daily weather values
    _clear_hist_weather(SW_Run.Weather.allHist[0]);

    // Using the new inputs folder, read in year = 1980
    _read_weather_hist(
        year,
        SW_Run.Weather.allHist[0],
        SW_Run.Weather.name_prefix,
        SW_Run.Weather.n_input_forcings,
        SW_Run.Weather.dailyInputIndices,
        SW_Run.Weather.dailyInputFlags,
        SW_Run.Model.elevation,
        &LogInfo
    );
    sw_fail_on_error(&LogInfo); // exit test program if unexpected error


    // Check that weather contains reasonable values
    checkAllWeather(&SW_Run.Weather, &LogInfo);
    sw_fail_on_error(&LogInfo); // exit test program if unexpected error


    // Check that no value is missing
    for (doy = 1; doy < 366; doy++) {
        SW_WTH_new_day(
            &SW_Run.Weather, &SW_Run.Site, snowpack, doy, year, &LogInfo
        );
        sw_fail_on_error(&LogInfo); // exit test program if unexpected error
    }


    // Check wind speed
    result = SW_Run.Weather.allHist[yearIndex]->windspeed_daily[0];

    // Get expected result from Input/data_weather_maca-type1/weath.1980 day 1
    // uas_mPERs = 3.31 and vas_mPERs = -.85
    expectedResult = sqrt(squared(3.31) + squared(-.85));

    // Test if wind speed was calculated within reasonable range to
    // the expected result
    EXPECT_NEAR(result, expectedResult, tol6);

    // Expect that daily wind speed is derived from uas_mPERs and vas_mPERs
    // (and is not interpolated from mean monthly values)
    expectedResult = sqrt(squared(2.82) + squared(-.4));

    EXPECT_NEAR(
        SW_Run.Weather.allHist[yearIndex]->windspeed_daily[midJanDay],
        expectedResult,
        tol6
    );

    EXPECT_NE(
        SW_Run.Weather.allHist[yearIndex]->windspeed_daily[midJanDay],
        SW_Run.Sky.windspeed[0]
    );


    // Check relative humidity [0, 100] % ---
    // Expect that relative humidity is calculated from huss

    // Check on day 1 (values from Input/data_weather_gridmet/weath.1980)
    // Calculate relative humidity from huss (1.92), tmax (-.01), tmin (-11.99)
    EXPECT_NEAR(
        SW_Run.Weather.allHist[yearIndex]->r_humidity_daily[0],
        relativeHumidity2(1.92, (-0.01 - 11.99) / 2., elevation),
        tol6
    );

    // Check on day 15 (values from Input/data_weather_gridmet/weath.1980)
    // Calculate relative humidity from huss (1.30), tmax (-4.31), tmin (-17.34)
    EXPECT_NEAR(
        SW_Run.Weather.allHist[yearIndex]->r_humidity_daily[midJanDay],
        relativeHumidity2(1.30, (-4.31 - 17.34) / 2., elevation),
        tol6
    );

    // Check that value on day 15 is not interpolated from mean monthly values
    EXPECT_NE(
        SW_Run.Weather.allHist[yearIndex]->r_humidity_daily[midJanDay],
        SW_Run.Sky.r_humidity[0]
    );


    // We have observed radiation and missing cloud cover
    EXPECT_FALSE(missing(SW_Run.Weather.allHist[yearIndex]->shortWaveRad[0]));
    EXPECT_TRUE(missing(SW_Run.Weather.allHist[yearIndex]->cloudcov_daily[0]));
}

TEST_F(WeatherFixtureTest, WeatherDailyLOCFInputValues) {

    /*
       Since SOILWAT2 now has the ability to deal with more than
       maximum/minimum temperature and precipitation, part of the weather
       generator can now perform LOCF on these values (generator method = 1).

       We want to make sure when the weather generator method is equal to 1,
       LOCF is performed on these variables and not ignored
    */
    int const numDaysLOCFTolerance = 366;
    int const yearIndex = 0;
    int day;
    double const cloudCovTestVal = .5;
    double const actVapPressTestVal = 4.23;
    double const windSpeedTestVal = 2.12;

    // Setup and read in weather
    SW_WTH_setup(
        &SW_Run.Weather,
        SW_Domain.PathInfo.InFiles,
        SW_Domain.PathInfo.weather_prefix,
        &LogInfo
    );
    sw_fail_on_error(&LogInfo); // exit test program if unexpected error

    // Turn off flags for monthly values along with daily flags
    // so all daily variables aside from max/min temperature and precipiation
    // are set to SW_MISSING
    SW_Run.Weather.use_cloudCoverMonthly = swFALSE;
    SW_Run.Weather.use_humidityMonthly = swFALSE;
    SW_Run.Weather.use_windSpeedMonthly = swFALSE;

    SW_WTH_read(&SW_Run.Weather, &SW_Run.Sky, &SW_Run.Model, &LogInfo);
    sw_fail_on_error(&LogInfo); // exit test program if unexpected error

    // Setup values/flags for `generateMissingWeather()` to deal with
    SW_Run.Weather.generateWeatherMethod = 1;
    SW_Run.Weather.allHist[yearIndex]->cloudcov_daily[0] = cloudCovTestVal;
    SW_Run.Weather.allHist[yearIndex]->actualVaporPressure[0] =
        actVapPressTestVal;
    SW_Run.Weather.allHist[yearIndex]->windspeed_daily[0] = windSpeedTestVal;

    generateMissingWeather(
        &SW_Run.Markov,
        SW_Run.Weather.allHist,
        1980,
        1,
        SW_Run.Weather.generateWeatherMethod,
        numDaysLOCFTolerance,
        &LogInfo
    );
    sw_fail_on_error(&LogInfo); // exit test program if unexpected error

    // Test to see if the first year of cloud cover, actual vapor pressure and
    // wind speed has been filled with cloudCovTestVal, actVapPressTestVal,
    // and windSpeedTestVal, respectively
    for (day = 0; day < MAX_DAYS; day++) {
        EXPECT_EQ(
            SW_Run.Weather.allHist[yearIndex]->cloudcov_daily[day],
            cloudCovTestVal
        );
        EXPECT_EQ(
            SW_Run.Weather.allHist[yearIndex]->actualVaporPressure[day],
            actVapPressTestVal
        );
        EXPECT_EQ(
            SW_Run.Weather.allHist[yearIndex]->windspeed_daily[day],
            windSpeedTestVal
        );
    }
}

TEST_F(WeatherFixtureTest, WeatherDailyInputWrongColumnNumberDeathTest) {
    /*
       This section covers number of flags and the testing of reasonable results
       (`checkAllWeather()`).

       An incorrect number of "n_input_forcings" within SW_WEATHER relative to
       the number of input columns read in should result in a crash.

       If an input or calculated value is out of range (e.g., range = [-100,
       100] C for min/max temperature), `checkAllWeather()` should result in a
       crash.
     */

    // Initialize any variables
    TimeInt const year = 1980;

    /* Not the same number of flags as columns */
    // Run weather functions and expect an failure (error)

    SW_WTH_read(&SW_Run.Weather, &SW_Run.Sky, &SW_Run.Model, &LogInfo);
    sw_fail_on_error(&LogInfo); // exit test program if unexpected error

    // Set SW_WEATHER's n_input_forcings to a number that is
    // not the columns being read in
    SW_Run.Weather.n_input_forcings = 0;

    read_weather_hist(
        year,
        SW_Run.Weather.allHist[0],
        SW_Run.Weather.name_prefix,
        SW_Run.Weather.n_input_forcings,
        SW_Run.Weather.dailyInputIndices,
        SW_Run.Weather.dailyInputFlags,
        SW_Run.Model.elevation,
        &LogInfo
    );
    // expect error: don't exit test program via `sw_fail_on_error(&LogInfo)`

    // Detect failure by error message
    EXPECT_THAT(LogInfo.errorMsg, HasSubstr("Incomplete record 1"));
}

TEST_F(WeatherFixtureTest, WeatherDailyInputBadTemperatureDeathTest) {
    /* Check for value(s) that are not within reasonable range these
       tests will make use of `checkAllWeather()` */

    // Edit SW_WEATHER_HIST values from their original value

    SW_WTH_read(&SW_Run.Weather, &SW_Run.Sky, &SW_Run.Model, &LogInfo);
    sw_fail_on_error(&LogInfo); // exit test program if unexpected error

    // Make temperature unreasonable (not within [-100, 100])
    SW_Run.Weather.allHist[0]->temp_max[0] = -102.;

    checkAllWeather(&SW_Run.Weather, &LogInfo);
    // expect error: don't exit test program via `sw_fail_on_error(&LogInfo)`

    // Detect failure by error message
    EXPECT_THAT(
        LogInfo.errorMsg,
        HasSubstr("Daily input value for minimum temperature is"
                  " greater than daily input value for maximum"
                  " temperature")
    );
}

TEST_F(WeatherFixtureTest, WeatherDailyInputBadPrecipitationDeathTest) {
    /* Check for value(s) that are not within reasonable range these
       tests will make use of `checkAllWeather()` */

    // Edit SW_WEATHER_HIST values from their original value

    SW_WTH_read(&SW_Run.Weather, &SW_Run.Sky, &SW_Run.Model, &LogInfo);
    sw_fail_on_error(&LogInfo); // exit test program if unexpected error

    // Make precipitation unresonable (< 0)
    SW_Run.Weather.allHist[0]->ppt[0] = -1.;

    checkAllWeather(&SW_Run.Weather, &LogInfo);
    // expect error: don't exit test program via `sw_fail_on_error(&LogInfo)`

    // Detect failure by error message
    EXPECT_THAT(
        LogInfo.errorMsg, HasSubstr("Invalid daily precipitation value")
    );
}

TEST_F(WeatherFixtureTest, WeatherDailyInputBadHumidityDeathTest) {
    /* Check for value(s) that are not within reasonable range these
       tests will make use of `checkAllWeather()` */

    // Edit SW_WEATHER_HIST values from their original value

    SW_WTH_read(&SW_Run.Weather, &SW_Run.Sky, &SW_Run.Model, &LogInfo);
    sw_fail_on_error(&LogInfo); // exit test program if unexpected error

    // Make relative humidity unreasonable (< 0%)
    SW_Run.Weather.allHist[0]->r_humidity_daily[0] = -.1252;

    checkAllWeather(&SW_Run.Weather, &LogInfo);
    // expect error: don't exit test program via `sw_fail_on_error(&LogInfo)`

    // Detect failure by error message
    EXPECT_THAT(
        LogInfo.errorMsg,
        HasSubstr("relative humidity value did not fall in the range")
    );
}
} // namespace<|MERGE_RESOLUTION|>--- conflicted
+++ resolved
@@ -862,11 +862,8 @@
     int const yearIndex = 0;
     int const year = 1980;
     int const midJanDay = 14;
-<<<<<<< HEAD
-=======
     int doy;
     double snowpack[TWO_DAYS] = {0.};
->>>>>>> ccce5644
 
     /* Test correct priority is being given to input values from DAYMET */
     SW_WTH_setup(
@@ -1016,10 +1013,6 @@
 
     double result;
     double expectedResult;
-<<<<<<< HEAD
-    double tempSlope;
-=======
->>>>>>> ccce5644
     int const yearIndex = 0;
     int const year = 1980;
     int const midJanDay = 14;
@@ -1164,11 +1157,8 @@
     int const yearIndex = 0;
     int const year = 1980;
     int const midJanDay = 14;
-<<<<<<< HEAD
-=======
     int doy;
     double snowpack[TWO_DAYS] = {0.};
->>>>>>> ccce5644
 
     /* Test correct priority is being given to input values from MACA */
 
@@ -1180,21 +1170,13 @@
     );
     sw_fail_on_error(&LogInfo); // exit test program if unexpected error
 
-<<<<<<< HEAD
-    // Switch directory to daymet input folder
-=======
     // Switch directory to the input folder of the
     // first type of MACA (hursmin, hursmax)
->>>>>>> ccce5644
     (void) snprintf(
         SW_Run.Weather.name_prefix,
         sizeof SW_Run.Weather.name_prefix,
         "%s",
-<<<<<<< HEAD
-        "Input/data_weather_maca/weath"
-=======
         "Input/data_weather_maca-type1/weath"
->>>>>>> ccce5644
     );
 
     // Turn off monthly flags
@@ -1409,10 +1391,10 @@
     SW_Run.Weather.desc_rsds = 1; // MACA rsds is flux density over 24 hours
 
     // Reset daily weather values
-    _clear_hist_weather(SW_Run.Weather.allHist[0]);
+    clear_hist_weather(SW_Run.Weather.allHist[0]);
 
     // Using the new inputs folder, read in year = 1980
-    _read_weather_hist(
+    read_weather_hist(
         year,
         SW_Run.Weather.allHist[0],
         SW_Run.Weather.name_prefix,
