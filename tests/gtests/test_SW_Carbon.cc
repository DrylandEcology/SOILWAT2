#include "include/SW_Carbon.h"           // for SW_CBN_construct, SW_CBN_read
#include "include/SW_datastructs.h"      // for SW_CARBON_INPUTS
#include "include/SW_Defines.h"          // for TimeInt, ForEachVegType
#include "include/SW_Main_lib.h"         // for sw_fail_on_error
#include "include/SW_VegProd.h"          // for BIO_INDEX, WUE_INDEX
#include "tests/gtests/sw_testhelpers.h" // for CarbonFixtureTest
#include "gtest/gtest.h"                 // for Message, Test, CmpHelperGT
#include <stdio.h>                       // for snprintf

namespace {
// Test the SW_Carbon constructor 'SW_CBN_construct'
TEST(CarbonTest, CarbonConstructor) {
    int x;
    SW_CARBON_INPUTS SW_CarbonIn;

    SW_CBN_construct(&SW_CarbonIn); // does not allocate memory

    // Test type (and existence)
    EXPECT_EQ(typeid(x), typeid(SW_CarbonIn.use_wue_mult));
    EXPECT_EQ(typeid(x), typeid(SW_CarbonIn.use_bio_mult));
}

// Test reading yearly CO2 data from disk file
TEST_F(CarbonFixtureTest, CarbonInReadInputFile) {
    TimeInt year;
    TimeInt const simendyr = SW_Run.ModelIn.endyr + SW_Run.ModelSim.addtl_yr;
    double sum_CO2;

    // Test if CO2-effects are turned off -> no CO2 concentration data are read
    // from file
    SW_CBN_construct(&SW_Run.CarbonIn);
    SW_Run.CarbonIn.use_wue_mult = 0;
    SW_Run.CarbonIn.use_bio_mult = 0;

    SW_CBN_read(
<<<<<<< HEAD
        &SW_Run.CarbonIn,
        SW_Run.ModelSim.addtl_yr,
        SW_Run.ModelIn.startyr,
        SW_Run.ModelIn.endyr,
=======
        &SW_Run.Carbon,
        &SW_Run.Model,
        SW_Run.VegProd.vegYear,
>>>>>>> ded04d1d
        SW_Domain.SW_PathInputs.txtInFiles,
        &LogInfo
    );
    sw_fail_on_error(&LogInfo); // exit test program if unexpected error

    sum_CO2 = 0.;
    for (year = 0; year < MAX_NYEAR; year++) {
        sum_CO2 += SW_Run.CarbonIn.ppm[year];
    }
    EXPECT_DOUBLE_EQ(sum_CO2, 0.);

    // Test if CO2-effects are turned on -> CO2 concentration data are read from
    // file
    SW_CBN_construct(&SW_Run.CarbonIn);
    (void) snprintf(
<<<<<<< HEAD
        SW_Run.CarbonIn.scenario,
        sizeof SW_Run.CarbonIn.scenario,
=======
        SW_Run.Carbon.scenario,
        sizeof SW_Run.Carbon.scenario,
>>>>>>> ded04d1d
        "%s",
        "CMIP5_historical|CMIP5_RCP85"
    );

    SW_Run.CarbonIn.use_wue_mult = 1;
    SW_Run.CarbonIn.use_bio_mult = 1;
    SW_Run.ModelSim.addtl_yr = 0;

    SW_CBN_read(
<<<<<<< HEAD
        &SW_Run.CarbonIn,
        SW_Run.ModelSim.addtl_yr,
        SW_Run.ModelIn.startyr,
        SW_Run.ModelIn.endyr,
=======
        &SW_Run.Carbon,
        &SW_Run.Model,
        SW_Run.VegProd.vegYear,
>>>>>>> ded04d1d
        SW_Domain.SW_PathInputs.txtInFiles,
        &LogInfo
    );
    sw_fail_on_error(&LogInfo); // exit test program if unexpected error

    for (year = SW_Run.ModelIn.startyr + SW_Run.ModelSim.addtl_yr;
         year <= simendyr;
         year++) {
        EXPECT_GT(SW_Run.CarbonIn.ppm[year], 0.);
    }
}

// Test the calculation of CO2-effect multipliers
TEST_F(CarbonFixtureTest, CarbonInCO2multipliers) {
    TimeInt year;
    TimeInt const simendyr = SW_Run.ModelIn.endyr + SW_Run.ModelSim.addtl_yr;
    int k;

    SW_CBN_construct(&SW_Run.CarbonIn);
    (void) snprintf(
<<<<<<< HEAD
        SW_Run.CarbonIn.scenario,
        sizeof SW_Run.CarbonIn.scenario,
=======
        SW_Run.Carbon.scenario,
        sizeof SW_Run.Carbon.scenario,
>>>>>>> ded04d1d
        "%s",
        "CMIP5_historical|CMIP5_RCP85"
    );
    SW_Run.CarbonIn.use_wue_mult = 1;
    SW_Run.CarbonIn.use_bio_mult = 1;
    SW_Run.ModelSim.addtl_yr = 0;

    SW_CBN_read(
<<<<<<< HEAD
        &SW_Run.CarbonIn,
        SW_Run.ModelSim.addtl_yr,
        SW_Run.ModelIn.startyr,
        SW_Run.ModelIn.endyr,
=======
        &SW_Run.Carbon,
        &SW_Run.Model,
        SW_Run.VegProd.vegYear,
>>>>>>> ded04d1d
        SW_Domain.SW_PathInputs.txtInFiles,
        &LogInfo
    );
    sw_fail_on_error(&LogInfo); // exit test program if unexpected error

<<<<<<< HEAD
    SW_CBN_init_run(
        SW_Run.VegProdIn.veg,
        SW_Run.VegProdSim.veg,
        &SW_Run.CarbonIn,
        SW_Run.ModelSim.addtl_yr,
        SW_Run.ModelIn.startyr,
        SW_Run.ModelIn.endyr,
        SW_Run.VegProdIn.vegYear,
        &LogInfo
    );
=======
    SW_CBN_init_run(&SW_Run.VegProd, &SW_Run.Model, &SW_Run.Carbon, &LogInfo);
>>>>>>> ded04d1d
    sw_fail_on_error(&LogInfo); // exit test program if unexpected error

    for (year = SW_Run.ModelIn.startyr + SW_Run.ModelSim.addtl_yr;
         year <= simendyr;
         year++) {
        ForEachVegType(k) {
            EXPECT_GT(
                SW_Run.VegProdSim.veg[k].co2_multipliers[BIO_INDEX][year], 0.
            );
            EXPECT_GT(
                SW_Run.VegProdSim.veg[k].co2_multipliers[WUE_INDEX][year], 0.
            );
        }
    }
}
} // namespace
<|MERGE_RESOLUTION|>--- conflicted
+++ resolved
@@ -1,166 +1,137 @@
-#include "include/SW_Carbon.h"           // for SW_CBN_construct, SW_CBN_read
-#include "include/SW_datastructs.h"      // for SW_CARBON_INPUTS
-#include "include/SW_Defines.h"          // for TimeInt, ForEachVegType
-#include "include/SW_Main_lib.h"         // for sw_fail_on_error
-#include "include/SW_VegProd.h"          // for BIO_INDEX, WUE_INDEX
-#include "tests/gtests/sw_testhelpers.h" // for CarbonFixtureTest
-#include "gtest/gtest.h"                 // for Message, Test, CmpHelperGT
-#include <stdio.h>                       // for snprintf
-
-namespace {
-// Test the SW_Carbon constructor 'SW_CBN_construct'
-TEST(CarbonTest, CarbonConstructor) {
-    int x;
-    SW_CARBON_INPUTS SW_CarbonIn;
-
-    SW_CBN_construct(&SW_CarbonIn); // does not allocate memory
-
-    // Test type (and existence)
-    EXPECT_EQ(typeid(x), typeid(SW_CarbonIn.use_wue_mult));
-    EXPECT_EQ(typeid(x), typeid(SW_CarbonIn.use_bio_mult));
-}
-
-// Test reading yearly CO2 data from disk file
-TEST_F(CarbonFixtureTest, CarbonInReadInputFile) {
-    TimeInt year;
-    TimeInt const simendyr = SW_Run.ModelIn.endyr + SW_Run.ModelSim.addtl_yr;
-    double sum_CO2;
-
-    // Test if CO2-effects are turned off -> no CO2 concentration data are read
-    // from file
-    SW_CBN_construct(&SW_Run.CarbonIn);
-    SW_Run.CarbonIn.use_wue_mult = 0;
-    SW_Run.CarbonIn.use_bio_mult = 0;
-
-    SW_CBN_read(
-<<<<<<< HEAD
-        &SW_Run.CarbonIn,
-        SW_Run.ModelSim.addtl_yr,
-        SW_Run.ModelIn.startyr,
-        SW_Run.ModelIn.endyr,
-=======
-        &SW_Run.Carbon,
-        &SW_Run.Model,
-        SW_Run.VegProd.vegYear,
->>>>>>> ded04d1d
-        SW_Domain.SW_PathInputs.txtInFiles,
-        &LogInfo
-    );
-    sw_fail_on_error(&LogInfo); // exit test program if unexpected error
-
-    sum_CO2 = 0.;
-    for (year = 0; year < MAX_NYEAR; year++) {
-        sum_CO2 += SW_Run.CarbonIn.ppm[year];
-    }
-    EXPECT_DOUBLE_EQ(sum_CO2, 0.);
-
-    // Test if CO2-effects are turned on -> CO2 concentration data are read from
-    // file
-    SW_CBN_construct(&SW_Run.CarbonIn);
-    (void) snprintf(
-<<<<<<< HEAD
-        SW_Run.CarbonIn.scenario,
-        sizeof SW_Run.CarbonIn.scenario,
-=======
-        SW_Run.Carbon.scenario,
-        sizeof SW_Run.Carbon.scenario,
->>>>>>> ded04d1d
-        "%s",
-        "CMIP5_historical|CMIP5_RCP85"
-    );
-
-    SW_Run.CarbonIn.use_wue_mult = 1;
-    SW_Run.CarbonIn.use_bio_mult = 1;
-    SW_Run.ModelSim.addtl_yr = 0;
-
-    SW_CBN_read(
-<<<<<<< HEAD
-        &SW_Run.CarbonIn,
-        SW_Run.ModelSim.addtl_yr,
-        SW_Run.ModelIn.startyr,
-        SW_Run.ModelIn.endyr,
-=======
-        &SW_Run.Carbon,
-        &SW_Run.Model,
-        SW_Run.VegProd.vegYear,
->>>>>>> ded04d1d
-        SW_Domain.SW_PathInputs.txtInFiles,
-        &LogInfo
-    );
-    sw_fail_on_error(&LogInfo); // exit test program if unexpected error
-
-    for (year = SW_Run.ModelIn.startyr + SW_Run.ModelSim.addtl_yr;
-         year <= simendyr;
-         year++) {
-        EXPECT_GT(SW_Run.CarbonIn.ppm[year], 0.);
-    }
-}
-
-// Test the calculation of CO2-effect multipliers
-TEST_F(CarbonFixtureTest, CarbonInCO2multipliers) {
-    TimeInt year;
-    TimeInt const simendyr = SW_Run.ModelIn.endyr + SW_Run.ModelSim.addtl_yr;
-    int k;
-
-    SW_CBN_construct(&SW_Run.CarbonIn);
-    (void) snprintf(
-<<<<<<< HEAD
-        SW_Run.CarbonIn.scenario,
-        sizeof SW_Run.CarbonIn.scenario,
-=======
-        SW_Run.Carbon.scenario,
-        sizeof SW_Run.Carbon.scenario,
->>>>>>> ded04d1d
-        "%s",
-        "CMIP5_historical|CMIP5_RCP85"
-    );
-    SW_Run.CarbonIn.use_wue_mult = 1;
-    SW_Run.CarbonIn.use_bio_mult = 1;
-    SW_Run.ModelSim.addtl_yr = 0;
-
-    SW_CBN_read(
-<<<<<<< HEAD
-        &SW_Run.CarbonIn,
-        SW_Run.ModelSim.addtl_yr,
-        SW_Run.ModelIn.startyr,
-        SW_Run.ModelIn.endyr,
-=======
-        &SW_Run.Carbon,
-        &SW_Run.Model,
-        SW_Run.VegProd.vegYear,
->>>>>>> ded04d1d
-        SW_Domain.SW_PathInputs.txtInFiles,
-        &LogInfo
-    );
-    sw_fail_on_error(&LogInfo); // exit test program if unexpected error
-
-<<<<<<< HEAD
-    SW_CBN_init_run(
-        SW_Run.VegProdIn.veg,
-        SW_Run.VegProdSim.veg,
-        &SW_Run.CarbonIn,
-        SW_Run.ModelSim.addtl_yr,
-        SW_Run.ModelIn.startyr,
-        SW_Run.ModelIn.endyr,
-        SW_Run.VegProdIn.vegYear,
-        &LogInfo
-    );
-=======
-    SW_CBN_init_run(&SW_Run.VegProd, &SW_Run.Model, &SW_Run.Carbon, &LogInfo);
->>>>>>> ded04d1d
-    sw_fail_on_error(&LogInfo); // exit test program if unexpected error
-
-    for (year = SW_Run.ModelIn.startyr + SW_Run.ModelSim.addtl_yr;
-         year <= simendyr;
-         year++) {
-        ForEachVegType(k) {
-            EXPECT_GT(
-                SW_Run.VegProdSim.veg[k].co2_multipliers[BIO_INDEX][year], 0.
-            );
-            EXPECT_GT(
-                SW_Run.VegProdSim.veg[k].co2_multipliers[WUE_INDEX][year], 0.
-            );
-        }
-    }
-}
-} // namespace
+#include "include/SW_Carbon.h"           // for SW_CBN_construct, SW_CBN_read
+#include "include/SW_datastructs.h"      // for SW_CARBON_INPUTS
+#include "include/SW_Defines.h"          // for TimeInt, ForEachVegType
+#include "include/SW_Main_lib.h"         // for sw_fail_on_error
+#include "include/SW_VegProd.h"          // for BIO_INDEX, WUE_INDEX
+#include "tests/gtests/sw_testhelpers.h" // for CarbonFixtureTest
+#include "gtest/gtest.h"                 // for Message, Test, CmpHelperGT
+#include <stdio.h>                       // for snprintf
+
+namespace {
+// Test the SW_Carbon constructor 'SW_CBN_construct'
+TEST(CarbonTest, CarbonConstructor) {
+    int x;
+    SW_CARBON_INPUTS SW_CarbonIn;
+
+    SW_CBN_construct(&SW_CarbonIn); // does not allocate memory
+
+    // Test type (and existence)
+    EXPECT_EQ(typeid(x), typeid(SW_CarbonIn.use_wue_mult));
+    EXPECT_EQ(typeid(x), typeid(SW_CarbonIn.use_bio_mult));
+}
+
+// Test reading yearly CO2 data from disk file
+TEST_F(CarbonFixtureTest, CarbonInReadInputFile) {
+    TimeInt year;
+    TimeInt const simendyr = SW_Run.ModelIn.endyr + SW_Run.ModelSim.addtl_yr;
+    double sum_CO2;
+
+    // Test if CO2-effects are turned off -> no CO2 concentration data are read
+    // from file
+    SW_CBN_construct(&SW_Run.CarbonIn);
+    SW_Run.CarbonIn.use_wue_mult = 0;
+    SW_Run.CarbonIn.use_bio_mult = 0;
+
+    SW_CBN_read(
+        &SW_Run.CarbonIn,
+        SW_Run.ModelSim.addtl_yr,
+        SW_Run.ModelIn.startyr,
+        SW_Run.ModelIn.endyr,
+        SW_Domain.SW_PathInputs.txtInFiles,
+        SW_Run.VegProdIn.vegYear,
+        &LogInfo
+    );
+    sw_fail_on_error(&LogInfo); // exit test program if unexpected error
+
+    sum_CO2 = 0.;
+    for (year = 0; year < MAX_NYEAR; year++) {
+        sum_CO2 += SW_Run.CarbonIn.ppm[year];
+    }
+    EXPECT_DOUBLE_EQ(sum_CO2, 0.);
+
+    // Test if CO2-effects are turned on -> CO2 concentration data are read from
+    // file
+    SW_CBN_construct(&SW_Run.CarbonIn);
+    (void) snprintf(
+        SW_Run.CarbonIn.scenario,
+        sizeof SW_Run.CarbonIn.scenario,
+        "%s",
+        "CMIP5_historical|CMIP5_RCP85"
+    );
+
+    SW_Run.CarbonIn.use_wue_mult = 1;
+    SW_Run.CarbonIn.use_bio_mult = 1;
+    SW_Run.ModelSim.addtl_yr = 0;
+
+    SW_CBN_read(
+        &SW_Run.CarbonIn,
+        SW_Run.ModelSim.addtl_yr,
+        SW_Run.ModelIn.startyr,
+        SW_Run.ModelIn.endyr,
+        SW_Domain.SW_PathInputs.txtInFiles,
+        SW_Run.VegProdIn.vegYear,
+        &LogInfo
+    );
+    sw_fail_on_error(&LogInfo); // exit test program if unexpected error
+
+    for (year = SW_Run.ModelIn.startyr + SW_Run.ModelSim.addtl_yr;
+         year <= simendyr;
+         year++) {
+        EXPECT_GT(SW_Run.CarbonIn.ppm[year], 0.);
+    }
+}
+
+// Test the calculation of CO2-effect multipliers
+TEST_F(CarbonFixtureTest, CarbonInCO2multipliers) {
+    TimeInt year;
+    TimeInt const simendyr = SW_Run.ModelIn.endyr + SW_Run.ModelSim.addtl_yr;
+    int k;
+
+    SW_CBN_construct(&SW_Run.CarbonIn);
+    (void) snprintf(
+        SW_Run.CarbonIn.scenario,
+        sizeof SW_Run.CarbonIn.scenario,
+        "%s",
+        "CMIP5_historical|CMIP5_RCP85"
+    );
+    SW_Run.CarbonIn.use_wue_mult = 1;
+    SW_Run.CarbonIn.use_bio_mult = 1;
+    SW_Run.ModelSim.addtl_yr = 0;
+
+    SW_CBN_read(
+        &SW_Run.CarbonIn,
+        SW_Run.ModelSim.addtl_yr,
+        SW_Run.ModelIn.startyr,
+        SW_Run.ModelIn.endyr,
+        SW_Domain.SW_PathInputs.txtInFiles,
+        SW_Run.VegProdIn.vegYear,
+        &LogInfo
+    );
+    sw_fail_on_error(&LogInfo); // exit test program if unexpected error
+
+    SW_CBN_init_run(
+        SW_Run.VegProdIn.veg,
+        SW_Run.VegProdSim.veg,
+        &SW_Run.CarbonIn,
+        SW_Run.ModelSim.addtl_yr,
+        SW_Run.ModelIn.startyr,
+        SW_Run.ModelIn.endyr,
+        SW_Run.VegProdIn.vegYear,
+        &LogInfo
+    );
+    sw_fail_on_error(&LogInfo); // exit test program if unexpected error
+
+    for (year = SW_Run.ModelIn.startyr + SW_Run.ModelSim.addtl_yr;
+         year <= simendyr;
+         year++) {
+        ForEachVegType(k) {
+            EXPECT_GT(
+                SW_Run.VegProdSim.veg[k].co2_multipliers[BIO_INDEX][year], 0.
+            );
+            EXPECT_GT(
+                SW_Run.VegProdSim.veg[k].co2_multipliers[WUE_INDEX][year], 0.
+            );
+        }
+    }
+}
+} // namespace