--- conflicted
+++ resolved
@@ -1,897 +1,876 @@
-#include "include/generic.h"             // for Bool, swFALSE
-#include "include/SW_datastructs.h"      // for LOG_INFO
-#include "include/SW_Defines.h"          // for SWRC_PARAM_NMAX, SW_MISSING
-#include "include/SW_Main_lib.h"         // for sw_fail_on_error, sw_init_logs
-#include "include/SW_Site.h"             // for SWRC_check_parameters, chec...
-#include "tests/gtests/sw_testhelpers.h" // for SiteFixtureTest, length
-#include "gmock/gmock.h"                 // for HasSubstr, MakePredicateFor...
-#include "gtest/gtest.h"                 // for Test, EXPECT_FALSE, TestInf...
-#include <math.h>                        // for NAN
-#include <stdio.h>                       // for NULL
-#include <string.h>                      // for memset
-
-using ::testing::HasSubstr;
-
-namespace {
-// List SWRC Campbell1974: all PTFs
-const char *const ns_ptfca2C1974[] = {
-    "Campbell1974", "Cosby1984AndOthers", "Cosby1984"
-};
-
-// List SWRC vanGenuchten1980: all PTFs
-const char *const ns_ptfa2vG1980[] = {"vanGenuchten1980", "Rosetta3"};
-
-// List SWRC vanGenuchten1980: PTFs implemented in SOILWAT2
-const char *const ns_ptfc2vG1980[] = {"vanGenuchten1980"};
-
-// List SWRC FXW: all PTFs
-const char *const ns_ptfa2FXW[] = {"FXW", "neuroFX2021"};
-
-// List SWRC FXW: PTFs implemented in SOILWAT2
-const char *const ns_ptfc2FXW[] = {"FXW"};
-
-// Test pedotransfer functions
-TEST(SiteTest, SitePTFs) {
-    LOG_INFO LogInfo;
-    // Initialize logs and silence warn/error reporting
-    sw_init_logs(NULL, &LogInfo);
-
-    // inputs
-    double swrcp[SWRC_PARAM_NMAX];
-    double const sand = 0.33;
-    double const clay = 0.33;
-    double const gravel = 0.1;
-    double const bdensity = 1.4;
-    unsigned int swrc_type;
-    unsigned int k;
-
-
-    //--- Matching PTF-SWRC pairs
-    // (k starts at 1 because 0 holds the SWRC)
-
-    swrc_type = encode_str2swrc((char *) ns_ptfca2C1974[0], &LogInfo);
-    sw_fail_on_error(&LogInfo); // exit test program if unexpected error
-
-    for (k = 1; k < sw_length(ns_ptfca2C1974); k++) {
-        SWRC_PTF_estimate_parameters(
-            encode_str2ptf((char *) ns_ptfca2C1974[k]),
-            swrcp,
-            sand,
-            clay,
-            gravel,
-            bdensity,
-            &LogInfo
-        );
-        sw_fail_on_error(&LogInfo); // exit test program if unexpected error
-
-        EXPECT_TRUE((bool) SWRC_check_parameters(swrc_type, swrcp, &LogInfo));
-        sw_fail_on_error(&LogInfo); // exit test program if unexpected error
-    }
-
-    swrc_type = encode_str2swrc((char *) ns_ptfc2vG1980[0], &LogInfo);
-    sw_fail_on_error(&LogInfo); // exit test program if unexpected error
-
-    for (k = 1; k < sw_length(ns_ptfc2vG1980); k++) {
-        SWRC_PTF_estimate_parameters(
-            encode_str2ptf((char *) ns_ptfc2vG1980[k]),
-            swrcp,
-            sand,
-            clay,
-            gravel,
-            bdensity,
-            &LogInfo
-        );
-        sw_fail_on_error(&LogInfo); // exit test program if unexpected error
-
-        EXPECT_TRUE((bool) SWRC_check_parameters(swrc_type, swrcp, &LogInfo));
-        sw_fail_on_error(&LogInfo); // exit test program if unexpected error
-    }
-
-    swrc_type = encode_str2swrc((char *) ns_ptfc2FXW[0], &LogInfo);
-    sw_fail_on_error(&LogInfo); // exit test program if unexpected error
-
-    for (k = 1; k < sw_length(ns_ptfc2FXW); k++) {
-        SWRC_PTF_estimate_parameters(
-            encode_str2ptf((char *) ns_ptfc2FXW[k]),
-            swrcp,
-            sand,
-            clay,
-            gravel,
-            bdensity,
-            &LogInfo
-        );
-        sw_fail_on_error(&LogInfo); // exit test program if unexpected error
-
-        EXPECT_TRUE((bool) SWRC_check_parameters(swrc_type, swrcp, &LogInfo));
-        sw_fail_on_error(&LogInfo); // exit test program if unexpected error
-    }
-}
-
-// Test fatal failures of PTF estimation
-TEST(SiteTest, SitePTFsDeathTest) {
-    LOG_INFO LogInfo;
-    // Initialize logs and silence warn/error reporting
-    sw_init_logs(NULL, &LogInfo);
-
-    double swrcp[SWRC_PARAM_NMAX];
-    double const sand = 0.33;
-    double const clay = 0.33;
-    double const gravel = 0.1;
-    double const bdensity = 1.4;
-    unsigned int ptf_type;
-
-
-    //--- Test unimplemented PTF
-    ptf_type = N_PTFs + 1;
-
-    SWRC_PTF_estimate_parameters(
-        ptf_type, swrcp, sand, clay, gravel, bdensity, &LogInfo
-    );
-    // expect error: don't exit test program via `sw_fail_on_error(&LogInfo)`
-
-    // Detect failure by error message
-    EXPECT_THAT(
-        LogInfo.errorMsg, HasSubstr("PTF is not implemented in SOILWAT2")
-    );
-}
-
-// Test PTF-SWRC pairings
-TEST(SiteTest, SitePTF2SWRC) {
-    unsigned int k; // `sw_length()` returns "unsigned long"
-    Bool res = swFALSE;
-
-    for (k = 1; k < sw_length(ns_ptfca2C1974); k++) {
-        res = check_SWRC_vs_PTF(
-            (char *) ns_ptfca2C1974[0], (char *) ns_ptfca2C1974[k]
-        );
-        EXPECT_TRUE((bool) res);
-
-        res = check_SWRC_vs_PTF(
-            (char *) ns_ptfa2vG1980[0], (char *) ns_ptfca2C1974[k]
-        );
-        EXPECT_FALSE((bool) res);
-
-        res = check_SWRC_vs_PTF(
-            (char *) ns_ptfa2FXW[0], (char *) ns_ptfca2C1974[k]
-        );
-        EXPECT_FALSE((bool) res);
-    }
-
-    for (k = 1; k < sw_length(ns_ptfa2vG1980); k++) {
-        res = check_SWRC_vs_PTF(
-            (char *) ns_ptfa2vG1980[0], (char *) ns_ptfa2vG1980[k]
-        );
-        EXPECT_FALSE((bool) res);
-
-        res = check_SWRC_vs_PTF(
-            (char *) ns_ptfca2C1974[0], (char *) ns_ptfa2vG1980[k]
-        );
-        EXPECT_FALSE((bool) res);
-
-        res = check_SWRC_vs_PTF(
-            (char *) ns_ptfa2FXW[0], (char *) ns_ptfa2vG1980[k]
-        );
-        EXPECT_FALSE((bool) res);
-    }
-
-
-    for (k = 1; k < sw_length(ns_ptfa2FXW); k++) {
-        res =
-            check_SWRC_vs_PTF((char *) ns_ptfa2FXW[0], (char *) ns_ptfa2FXW[k]);
-        EXPECT_FALSE((bool) res);
-
-        res = check_SWRC_vs_PTF(
-            (char *) ns_ptfca2C1974[0], (char *) ns_ptfa2FXW[k]
-        );
-        EXPECT_FALSE((bool) res);
-
-        res = check_SWRC_vs_PTF(
-            (char *) ns_ptfa2vG1980[0], (char *) ns_ptfa2FXW[k]
-        );
-        EXPECT_FALSE((bool) res);
-    }
-}
-
-// Test fatal failures of SWRC parameter checks
-TEST(SiteTest, SiteSWRCpChecksDeathTest) {
-    LOG_INFO LogInfo;
-    // Initialize logs and silence warn/error reporting
-    sw_init_logs(NULL, &LogInfo);
-
-    // inputs
-    double swrcp[SWRC_PARAM_NMAX];
-    unsigned int swrc_type;
-
-
-    //--- Test unimplemented SWRC
-    swrc_type = N_SWRCs + 1;
-
-    SWRC_check_parameters(swrc_type, swrcp, &LogInfo);
-    // expect error: don't exit test program via `sw_fail_on_error(&LogInfo)`
-
-    // Detect failure by error message
-    EXPECT_THAT(LogInfo.errorMsg, HasSubstr("is not implemented"));
-}
-
-// Test nonfatal failures of SWRC parameter checks
-TEST(SiteTest, SiteSWRCpChecks) {
-    LOG_INFO LogInfo;
-    // Initialize logs and silence warn/error reporting
-    sw_init_logs(NULL, &LogInfo);
-
-    // inputs
-    double swrcp[SWRC_PARAM_NMAX];
-    double tmp;
-    unsigned int swrc_type;
-
-
-    //--- SWRC: Campbell1974
-    swrc_type = encode_str2swrc((char *) "Campbell1974", &LogInfo);
-    sw_fail_on_error(&LogInfo); // exit test program if unexpected error
-    memset(swrcp, 0, SWRC_PARAM_NMAX * sizeof(swrcp[0]));
-    swrcp[0] = 24.2159;
-    swrcp[1] = 0.4436;
-    swrcp[2] = 10.3860;
-    swrcp[3] = 14.14351;
-    EXPECT_TRUE((bool) SWRC_check_parameters(swrc_type, swrcp, &LogInfo));
-    sw_fail_on_error(&LogInfo); // exit test program if unexpected error
-
-    // Param1 = psi_sat (> 0)
-    tmp = swrcp[0];
-    swrcp[0] = NAN;
-    EXPECT_FALSE((bool) SWRC_check_parameters(swrc_type, swrcp, &LogInfo));
-    sw_fail_on_error(&LogInfo); // exit test program if unexpected error
-    swrcp[0] = -1.;
-    EXPECT_FALSE((bool) SWRC_check_parameters(swrc_type, swrcp, &LogInfo));
-    sw_fail_on_error(&LogInfo); // exit test program if unexpected error
-    swrcp[0] = tmp;
-
-    // Param2 = theta_sat (0-1)
-    tmp = swrcp[1];
-    swrcp[1] = -1.;
-    EXPECT_FALSE((bool) SWRC_check_parameters(swrc_type, swrcp, &LogInfo));
-    sw_fail_on_error(&LogInfo); // exit test program if unexpected error
-    swrcp[1] = 1.5;
-    EXPECT_FALSE((bool) SWRC_check_parameters(swrc_type, swrcp, &LogInfo));
-    sw_fail_on_error(&LogInfo); // exit test program if unexpected error
-    swrcp[1] = tmp;
-
-    // Param3 = beta (!= 0)
-    tmp = swrcp[2];
-    swrcp[2] = 0.;
-    EXPECT_FALSE((bool) SWRC_check_parameters(swrc_type, swrcp, &LogInfo));
-    sw_fail_on_error(&LogInfo); // exit test program if unexpected error
-    swrcp[2] = tmp;
-
-
-    //--- Fail SWRC: vanGenuchten1980
-    swrc_type = encode_str2swrc((char *) "vanGenuchten1980", &LogInfo);
-    sw_fail_on_error(&LogInfo); // exit test program if unexpected error
-    memset(swrcp, 0, SWRC_PARAM_NMAX * sizeof(swrcp[0]));
-    swrcp[0] = 0.1246;
-    swrcp[1] = 0.4445;
-    swrcp[2] = 0.0112;
-    swrcp[3] = 1.2673;
-    swrcp[4] = 7.7851;
-    EXPECT_TRUE((bool) SWRC_check_parameters(swrc_type, swrcp, &LogInfo));
-    sw_fail_on_error(&LogInfo); // exit test program if unexpected error
-
-
-    // Param1 = theta_res (0-1)
-    tmp = swrcp[0];
-    swrcp[0] = NAN;
-    EXPECT_FALSE((bool) SWRC_check_parameters(swrc_type, swrcp, &LogInfo));
-    sw_fail_on_error(&LogInfo); // exit test program if unexpected error
-    swrcp[0] = -1.;
-    EXPECT_FALSE((bool) SWRC_check_parameters(swrc_type, swrcp, &LogInfo));
-    sw_fail_on_error(&LogInfo); // exit test program if unexpected error
-    swrcp[0] = 1.5;
-    EXPECT_FALSE((bool) SWRC_check_parameters(swrc_type, swrcp, &LogInfo));
-    sw_fail_on_error(&LogInfo); // exit test program if unexpected error
-    swrcp[0] = tmp;
-
-    // Param2 = theta_sat (0-1 & > theta_res)
-    tmp = swrcp[1];
-    swrcp[1] = -1.;
-    EXPECT_FALSE((bool) SWRC_check_parameters(swrc_type, swrcp, &LogInfo));
-    sw_fail_on_error(&LogInfo); // exit test program if unexpected error
-    swrcp[1] = 1.5;
-    EXPECT_FALSE((bool) SWRC_check_parameters(swrc_type, swrcp, &LogInfo));
-    sw_fail_on_error(&LogInfo); // exit test program if unexpected error
-    swrcp[1] = 0.5 * swrcp[0];
-    EXPECT_FALSE((bool) SWRC_check_parameters(swrc_type, swrcp, &LogInfo));
-    sw_fail_on_error(&LogInfo); // exit test program if unexpected error
-    swrcp[1] = tmp;
-
-    // Param3 = alpha (> 0)
-    tmp = swrcp[2];
-    swrcp[2] = 0.;
-    EXPECT_FALSE((bool) SWRC_check_parameters(swrc_type, swrcp, &LogInfo));
-    sw_fail_on_error(&LogInfo); // exit test program if unexpected error
-    swrcp[2] = tmp;
-
-    // Param4 = n (> 1)
-    tmp = swrcp[3];
-    swrcp[3] = 1.;
-    EXPECT_FALSE((bool) SWRC_check_parameters(swrc_type, swrcp, &LogInfo));
-    sw_fail_on_error(&LogInfo); // exit test program if unexpected error
-    swrcp[3] = tmp;
-
-
-    //--- Fail SWRC: FXW
-    swrc_type = encode_str2swrc((char *) "FXW", &LogInfo);
-    sw_fail_on_error(&LogInfo); // exit test program if unexpected error
-    memset(swrcp, 0, SWRC_PARAM_NMAX * sizeof(swrcp[0]));
-    swrcp[0] = 0.437461;
-    swrcp[1] = 0.050757;
-    swrcp[2] = 1.247689;
-    swrcp[3] = 0.308681;
-    swrcp[4] = 22.985379;
-    swrcp[5] = 2.697338;
-    EXPECT_TRUE((bool) SWRC_check_parameters(swrc_type, swrcp, &LogInfo));
-    sw_fail_on_error(&LogInfo); // exit test program if unexpected error
-
-
-    // Param1 = theta_sat (0-1)
-    tmp = swrcp[0];
-    swrcp[0] = NAN;
-    EXPECT_FALSE((bool) SWRC_check_parameters(swrc_type, swrcp, &LogInfo));
-    sw_fail_on_error(&LogInfo); // exit test program if unexpected error
-    swrcp[0] = -1.;
-    EXPECT_FALSE((bool) SWRC_check_parameters(swrc_type, swrcp, &LogInfo));
-    sw_fail_on_error(&LogInfo); // exit test program if unexpected error
-    swrcp[0] = 1.5;
-    EXPECT_FALSE((bool) SWRC_check_parameters(swrc_type, swrcp, &LogInfo));
-    sw_fail_on_error(&LogInfo); // exit test program if unexpected error
-    swrcp[0] = tmp;
-
-    // Param2 = alpha (> 0)
-    tmp = swrcp[1];
-    swrcp[1] = 0.;
-    EXPECT_FALSE((bool) SWRC_check_parameters(swrc_type, swrcp, &LogInfo));
-    sw_fail_on_error(&LogInfo); // exit test program if unexpected error
-    swrcp[1] = tmp;
-
-    // Param3 = n (> 1)
-    tmp = swrcp[2];
-    swrcp[2] = 1.;
-    EXPECT_FALSE((bool) SWRC_check_parameters(swrc_type, swrcp, &LogInfo));
-    sw_fail_on_error(&LogInfo); // exit test program if unexpected error
-    swrcp[2] = tmp;
-
-    // Param4 = m (> 0)
-    tmp = swrcp[3];
-    swrcp[3] = 0.;
-    EXPECT_FALSE((bool) SWRC_check_parameters(swrc_type, swrcp, &LogInfo));
-    sw_fail_on_error(&LogInfo); // exit test program if unexpected error
-    swrcp[3] = tmp;
-
-    // Param5 = Ksat (> 0)
-    tmp = swrcp[4];
-    swrcp[4] = 0.;
-    EXPECT_FALSE((bool) SWRC_check_parameters(swrc_type, swrcp, &LogInfo));
-    sw_fail_on_error(&LogInfo); // exit test program if unexpected error
-    swrcp[4] = tmp;
-
-    // Param6 = L (> 0)
-    tmp = swrcp[5];
-    swrcp[5] = 0.;
-    EXPECT_FALSE((bool) SWRC_check_parameters(swrc_type, swrcp, &LogInfo));
-    sw_fail_on_error(&LogInfo); // exit test program if unexpected error
-    swrcp[5] = tmp;
-}
-
-// Test 'SWRC_bulkSoilParameters'
-TEST(SiteTest, SWRCBulkSoilParameters) {
-    double swrcp[SWRC_PARAM_NMAX];
-    double swrcpMin[SWRC_PARAM_NMAX];
-    double swrcpOrg[2][SWRC_PARAM_NMAX];
-    double fom;
-    const double depthSapric = 50.;
-    double depthT = 0.;
-    double depthB = 10.;
-
-    unsigned int k;
-    const unsigned int swrc_type = 1;
-
-    // Initialize swrcps
-    for (k = 0; k < SWRC_PARAM_NMAX; k++) {
-        swrcpMin[k] = 1.;
-        swrcpOrg[0][k] = 10.;
-        swrcpOrg[1][k] = 20.;
-    }
-
-    // Expect swrcp = mineral if organic matter is 0
-    fom = 0.;
-    SWRC_bulkSoilParameters(
-        swrc_type, swrcp, swrcpMin, swrcpOrg, fom, depthSapric, depthT, depthB
-    );
-
-    for (k = 0; k < SWRC_PARAM_NMAX; k++) {
-        EXPECT_DOUBLE_EQ(swrcp[k], swrcpMin[k]);
-    }
-
-    // Expect swrcp = fibric if organic matter is 1 and layer at surface
-    fom = 1.;
-    depthT = 0.;
-    depthB = 0.;
-    SWRC_bulkSoilParameters(
-        swrc_type, swrcp, swrcpMin, swrcpOrg, fom, depthSapric, depthT, depthB
-    );
-
-    for (k = 0; k < SWRC_PARAM_NMAX; k++) {
-        EXPECT_DOUBLE_EQ(swrcp[k], swrcpOrg[0][k]);
-    }
-
-    // Expect fibric < swrcp < sapric if organic matter is 1 and layer medium
-    fom = 1.;
-    depthT = depthSapric / 4.;
-    depthB = depthT + depthSapric / 4.;
-    SWRC_bulkSoilParameters(
-        swrc_type, swrcp, swrcpMin, swrcpOrg, fom, depthSapric, depthT, depthB
-    );
-
-    for (k = 0; k < SWRC_PARAM_NMAX; k++) {
-        EXPECT_GT(swrcp[k], swrcpOrg[0][k]);
-        EXPECT_LT(swrcp[k], swrcpOrg[1][k]);
-    }
-
-    // Expect swrcp = sapric if organic matter is 1 and layer is at depth
-    fom = 1.;
-    depthT = depthSapric;
-    depthB = depthT + 10.;
-    SWRC_bulkSoilParameters(
-        swrc_type, swrcp, swrcpMin, swrcpOrg, fom, depthSapric, depthT, depthB
-    );
-
-    for (k = 0; k < SWRC_PARAM_NMAX; k++) {
-        EXPECT_DOUBLE_EQ(swrcp[k], swrcpOrg[1][k]);
-    }
-
-    // Expect min < swrcp < fibric if organic matter is 0-1 and layer at surface
-    fom = 0.5;
-    depthT = 0.;
-    depthB = 0.;
-    SWRC_bulkSoilParameters(
-        swrc_type, swrcp, swrcpMin, swrcpOrg, fom, depthSapric, depthT, depthB
-    );
-
-    for (k = 0; k < SWRC_PARAM_NMAX; k++) {
-        EXPECT_GT(swrcp[k], swrcpMin[k]);
-        EXPECT_LT(swrcp[k], swrcpOrg[0][k]);
-    }
-}
-
-// Test 'PTF_RawlsBrakensiek1985'
-TEST(SiteTest, SitePTFRawlsBrakensiek1985) {
-    LOG_INFO LogInfo;
-    // Initialize logs and silence warn/error reporting
-    sw_init_logs(NULL, &LogInfo);
-
-    // declare mock INPUTS
-    double theta_min;
-    double clay = 0.1;
-    double sand = 0.6;
-    const double fom = 0.;
-    double porosity = 0.4;
-    int k1;
-    int k2;
-    int k3;
-
-    //--- EXPECT SW_MISSING if soil texture is out of range
-    // within range: sand [0.05, 0.7], clay [0.05, 0.6], porosity [0.1, 1[
-    PTF_RawlsBrakensiek1985(&theta_min, 0., clay, fom, porosity, &LogInfo);
-    sw_fail_on_error(&LogInfo); // exit test program if unexpected error
-    EXPECT_DOUBLE_EQ(theta_min, SW_MISSING);
-
-    PTF_RawlsBrakensiek1985(&theta_min, 0.75, clay, fom, porosity, &LogInfo);
-    sw_fail_on_error(&LogInfo); // exit test program if unexpected error
-    EXPECT_DOUBLE_EQ(theta_min, SW_MISSING);
-
-    PTF_RawlsBrakensiek1985(&theta_min, sand, 0., fom, porosity, &LogInfo);
-    sw_fail_on_error(&LogInfo); // exit test program if unexpected error
-    EXPECT_DOUBLE_EQ(theta_min, SW_MISSING);
-
-    PTF_RawlsBrakensiek1985(&theta_min, sand, 0.65, fom, porosity, &LogInfo);
-    sw_fail_on_error(&LogInfo); // exit test program if unexpected error
-    EXPECT_DOUBLE_EQ(theta_min, SW_MISSING);
-
-    PTF_RawlsBrakensiek1985(&theta_min, sand, clay, fom, 0., &LogInfo);
-    sw_fail_on_error(&LogInfo); // exit test program if unexpected error
-    EXPECT_DOUBLE_EQ(theta_min, SW_MISSING);
-
-    PTF_RawlsBrakensiek1985(&theta_min, sand, clay, fom, 1., &LogInfo);
-    sw_fail_on_error(&LogInfo); // exit test program if unexpected error
-    EXPECT_DOUBLE_EQ(theta_min, SW_MISSING);
-
-
-    // Check that `theta_min` is reasonable over ranges of soil properties
-    for (k1 = 0; k1 <= 5; k1++) {
-        sand = 0.05 + (double) k1 / 5. * (0.7 - 0.05);
-
-        for (k2 = 0; k2 <= 5; k2++) {
-            clay = 0.05 + (double) k2 / 5. * (0.6 - 0.05);
-
-            for (k3 = 0; k3 <= 5; k3++) {
-                porosity = 0.1 + (double) k3 / 5. * (0.99 - 0.1);
-
-                PTF_RawlsBrakensiek1985(
-                    &theta_min, sand, clay, fom, porosity, &LogInfo
-                );
-                // exit test program if unexpected error
-                sw_fail_on_error(&LogInfo);
-
-                EXPECT_GE(theta_min, 0.);
-                EXPECT_LT(theta_min, porosity);
-            }
-        }
-    }
-
-    // Expect theta_min = 0 if sand = 0.4, clay = 0.5, fom = 0., porosity = 0.1
-    PTF_RawlsBrakensiek1985(&theta_min, 0.4, 0.5, 0.0, 0.1, &LogInfo);
-    sw_fail_on_error(&LogInfo); // exit test program if unexpected error
-    EXPECT_DOUBLE_EQ(theta_min, 0);
-}
-
-// Test that `SW_SIT_init_run` fails on bad soil inputs
-TEST_F(SiteFixtureTest, SiteSoilEvaporationParametersDeathTest) {
-
-    // Check error for bad bare-soil evaporation coefficient (should be [0-1])
-
-    SW_Run.RunIn.SoilRunIn.evap_coeff[0] = -0.5;
-
-    SW_SIT_init_run(
-        &SW_Run.VegProdIn,
-        &SW_Run.SiteIn,
-        &SW_Run.SiteSim,
-        &SW_Run.RunIn.SoilRunIn,
-        SW_Run.VegProdIn.veg,
-        SW_Run.RunIn.SiteRunIn.n_layers,
-        &LogInfo
-    );
-    // expect error: don't exit test program via `sw_fail_on_error(&LogInfo)`
-
-    // Detect failure by error message
-    EXPECT_THAT(
-        LogInfo.errorMsg,
-        HasSubstr("'bare-soil evaporation coefficient' has an invalid value")
-    );
-}
-
-TEST_F(SiteFixtureTest, SiteSoilTranspirationParametersDeathTest) {
-
-    // Check error for bad transpiration coefficient (should be [0-1])
-
-    SW_Run.RunIn.SoilRunIn.transp_coeff[SW_GRASS][1] = 1.5;
-    SW_SIT_init_run(
-        &SW_Run.VegProdIn,
-        &SW_Run.SiteIn,
-        &SW_Run.SiteSim,
-        &SW_Run.RunIn.SoilRunIn,
-        SW_Run.VegProdIn.veg,
-        SW_Run.RunIn.SiteRunIn.n_layers,
-        &LogInfo
-    );
-    // expect error: don't exit test program via `sw_fail_on_error(&LogInfo)`
-
-    // Detect failure by error message
-    EXPECT_THAT(
-        LogInfo.errorMsg,
-        HasSubstr("'transpiration coefficient' has an invalid value")
-    );
-}
-
-// Test that soil transpiration regions are derived well
-TEST_F(SiteFixtureTest, SiteSoilTranspirationRegions) {
-    /* Notes:
-<<<<<<< HEAD
-        - SW_SiteIn.n_layers is base1
-        - soil layer information in TranspRgnBounds is base0
-=======
-        - SW_Site.n_layers is base1
-        - TranspRgnBounds is base1
->>>>>>> dd3655e7
-    */
-
-    LyrIndex i;
-    LyrIndex nRegions;
-    LyrIndex expectedNRegions;
-    const LyrIndex expectedTranspRgnBounds[MAX_TRANSP_REGIONS] = {3, 5, 8, 999};
-    double soildepth[MAX_LAYERS] = {0};
-    double sd = 0;
-
-    // Quickly calculate soil depth for current region as output information
-    for (i = 0; i < SW_Run.RunIn.SiteRunIn.n_layers; i++) {
-        sd += SW_Run.RunIn.SoilRunIn.width[i];
-        soildepth[i] = sd;
-    }
-
-
-    for (i = 0; i < MAX_TRANSP_REGIONS; ++i) {
-        EXPECT_EQ(expectedTranspRgnBounds[i], SW_Run.SiteSim.TranspRgnBounds[i])
-            << "for default transpiration region = " << i + 1
-            << " at a soil depth of "
-            << soildepth[SW_Run.SiteSim.TranspRgnBounds[i]] << " cm";
-    }
-
-
-    // Check that "default" values do not change region bounds
-    nRegions = 3;
-    expectedNRegions = 3;
-    double regionLowerBounds1[] = {20., 40., 100.};
-    derive_TranspRgnBounds(
-        &SW_Run.SiteSim.n_transp_rgn,
-        SW_Run.SiteSim.TranspRgnBounds,
-        nRegions,
-        regionLowerBounds1,
-        SW_Run.RunIn.SiteRunIn.n_layers,
-        SW_Run.RunIn.SoilRunIn.width,
-        SW_Run.RunIn.SoilRunIn.transp_coeff,
-        &LogInfo
-    );
-    sw_fail_on_error(&LogInfo); // exit test program if unexpected error
-
-    for (i = 0; i < SW_Run.SiteSim.n_transp_rgn; ++i) {
-        EXPECT_EQ(expectedTranspRgnBounds[i], SW_Run.SiteSim.TranspRgnBounds[i])
-            << "for transpiration region = " << i + 1 << " at a soil depth of "
-            << soildepth[SW_Run.SiteSim.TranspRgnBounds[i]] << " cm";
-    }
-
-    EXPECT_EQ(SW_Run.SiteSim.n_transp_rgn, expectedNRegions);
-
-
-    // Check that setting one region for all soil layers works
-    nRegions = 1;
-    expectedNRegions = 1;
-<<<<<<< HEAD
-    const LyrIndex expectedTranspRgnBounds2[] = {
-        SW_Run.RunIn.SiteRunIn.n_layers - 1
-    };
-=======
-    const LyrIndex expectedTranspRgnBounds2[] = {SW_Run.Site.n_layers};
->>>>>>> dd3655e7
-    double regionLowerBounds2[] = {100.};
-
-    derive_TranspRgnBounds(
-        &SW_Run.SiteSim.n_transp_rgn,
-        SW_Run.SiteSim.TranspRgnBounds,
-        nRegions,
-        regionLowerBounds2,
-        SW_Run.RunIn.SiteRunIn.n_layers,
-        SW_Run.RunIn.SoilRunIn.width,
-        SW_Run.RunIn.SoilRunIn.transp_coeff,
-        &LogInfo
-    );
-    sw_fail_on_error(&LogInfo); // exit test program if unexpected error
-
-    for (i = 0; i < SW_Run.SiteSim.n_transp_rgn; ++i) {
-        EXPECT_EQ(
-            expectedTranspRgnBounds2[i], SW_Run.SiteSim.TranspRgnBounds[i]
-        ) << "for a single transpiration region across all soil layers";
-    }
-
-    EXPECT_EQ(SW_Run.SiteSim.n_transp_rgn, expectedNRegions);
-
-
-    // Check that setting one region for one soil layer works
-    nRegions = 1;
-    expectedNRegions = 1;
-<<<<<<< HEAD
-    const LyrIndex expectedTranspRgnBounds3[] = {0};
-    double regionLowerBounds3[] = {SW_Run.RunIn.SoilRunIn.width[0]};
-=======
-    const LyrIndex expectedTranspRgnBounds3[] = {1};
-    double regionLowerBounds3[] = {SW_Run.Site.soils.width[0]};
->>>>>>> dd3655e7
-
-    derive_TranspRgnBounds(
-        &SW_Run.SiteSim.n_transp_rgn,
-        SW_Run.SiteSim.TranspRgnBounds,
-        nRegions,
-        regionLowerBounds3,
-        SW_Run.RunIn.SiteRunIn.n_layers,
-        SW_Run.RunIn.SoilRunIn.width,
-        SW_Run.RunIn.SoilRunIn.transp_coeff,
-        &LogInfo
-    );
-    sw_fail_on_error(&LogInfo); // exit test program if unexpected error
-
-    for (i = 0; i < SW_Run.SiteSim.n_transp_rgn; ++i) {
-        EXPECT_EQ(
-            expectedTranspRgnBounds3[i], SW_Run.SiteSim.TranspRgnBounds[i]
-        ) << "for a single transpiration region for the shallowest soil layer";
-    }
-
-    EXPECT_EQ(SW_Run.SiteSim.n_transp_rgn, expectedNRegions);
-
-
-    // Check that setting the maximal number of regions works
-    nRegions = MAX_TRANSP_REGIONS;
-    expectedNRegions = MAX_TRANSP_REGIONS;
-    double *regionLowerBounds4 = new double[nRegions];
-    // Example: one region each for the topmost soil layers
-    sd = 0.;
-    for (i = 0; i < nRegions; ++i) {
-        sd += SW_Run.RunIn.SoilRunIn.width[i];
-        regionLowerBounds4[i] = sd;
-    }
-
-    derive_TranspRgnBounds(
-        &SW_Run.SiteSim.n_transp_rgn,
-        SW_Run.SiteSim.TranspRgnBounds,
-        nRegions,
-        regionLowerBounds4,
-        SW_Run.RunIn.SiteRunIn.n_layers,
-        SW_Run.RunIn.SoilRunIn.width,
-        SW_Run.RunIn.SoilRunIn.transp_coeff,
-        &LogInfo
-    );
-    sw_fail_on_error(&LogInfo); // exit test program if unexpected error
-
-<<<<<<< HEAD
-    for (i = 0; i < SW_Run.SiteSim.n_transp_rgn; ++i) {
-        EXPECT_EQ(i, SW_Run.SiteSim.TranspRgnBounds[i])
-=======
-    for (i = 0; i < SW_Run.Site.n_transp_rgn; ++i) {
-        EXPECT_EQ(i + 1, SW_Run.Site.TranspRgnBounds[i])
->>>>>>> dd3655e7
-            << "for transpiration region for the " << i + 1 << "-th soil layer";
-    }
-
-    EXPECT_EQ(SW_Run.SiteSim.n_transp_rgn, expectedNRegions);
-
-
-    // Check region assignment of deeper soil layers
-    nRegions = 4;
-    expectedNRegions = 3;
-    const LyrIndex expectedTranspRgnBounds5[] = {3, 5, 8};
-    double regionLowerBounds5[] = {25., 45., 150., 200.};
-
-    derive_TranspRgnBounds(
-        &SW_Run.SiteSim.n_transp_rgn,
-        SW_Run.SiteSim.TranspRgnBounds,
-        nRegions,
-        regionLowerBounds5,
-        SW_Run.RunIn.SiteRunIn.n_layers,
-        SW_Run.RunIn.SoilRunIn.width,
-        SW_Run.RunIn.SoilRunIn.transp_coeff,
-        &LogInfo
-    );
-    sw_fail_on_error(&LogInfo); // exit test program if unexpected error
-
-    for (i = 0; i < SW_Run.SiteSim.n_transp_rgn; ++i) {
-        EXPECT_EQ(
-            expectedTranspRgnBounds5[i], SW_Run.SiteSim.TranspRgnBounds[i]
-        ) << "for transpiration region = "
-          << i + 1 << " at a soil depth of "
-          << soildepth[SW_Run.SiteSim.TranspRgnBounds[i]] << " cm";
-    }
-
-    EXPECT_EQ(SW_Run.SiteSim.n_transp_rgn, expectedNRegions);
-
-    delete[] regionLowerBounds4;
-}
-
-// Test bulk and matric soil density functionality
-TEST(SiteTest, SiteSoilDensity) {
-    LOG_INFO LogInfo;
-    // Initialize logs and silence warn/error reporting
-    sw_init_logs(NULL, &LogInfo);
-
-    double const soildensity = 1.4;
-    double const fcoarse = 0.1;
-
-
-    // Check that matric density is zero if coarse fragments is 100%
-    EXPECT_DOUBLE_EQ(
-        calculate_soilMatricDensity(soildensity, 1., &LogInfo), 0.
-    );
-    sw_fail_on_error(&LogInfo); // exit test program if unexpected error
-
-
-    // Check that bulk and matric soil density are equal if no coarse fragments
-    EXPECT_DOUBLE_EQ(
-        calculate_soilBulkDensity(soildensity, 0.),
-        calculate_soilMatricDensity(soildensity, 0., &LogInfo)
-    );
-    sw_fail_on_error(&LogInfo); // exit test program if unexpected error
-
-
-    // Check that bulk and matric density calculations are inverse to each other
-    EXPECT_DOUBLE_EQ(
-        calculate_soilBulkDensity(
-            calculate_soilMatricDensity(soildensity, fcoarse, &LogInfo), fcoarse
-        ),
-        soildensity
-    );
-    sw_fail_on_error(&LogInfo); // exit test program if unexpected error
-
-    EXPECT_DOUBLE_EQ(
-        calculate_soilMatricDensity(
-            calculate_soilBulkDensity(soildensity, fcoarse), fcoarse, &LogInfo
-        ),
-        soildensity
-    );
-    sw_fail_on_error(&LogInfo); // exit test program if unexpected error
-
-
-    // Check that bulk density is larger than matric density if coarse fragments
-    EXPECT_GT(calculate_soilBulkDensity(soildensity, fcoarse), soildensity);
-}
-
-TEST_F(SiteFixtureTest, SiteSoilDensityTypes) {
-    double const fcoarse = 0.1;
-
-    // Inputs represent matric density
-    SW_Run.SiteIn.type_soilDensityInput = SW_MATRIC;
-    SW_Run.RunIn.SoilRunIn.fractionVolBulk_gravel[0] = fcoarse;
-    SW_SIT_init_run(
-        &SW_Run.VegProdIn,
-        &SW_Run.SiteIn,
-        &SW_Run.SiteSim,
-        &SW_Run.RunIn.SoilRunIn,
-        SW_Run.VegProdIn.veg,
-        SW_Run.RunIn.SiteRunIn.n_layers,
-        &LogInfo
-    );
-    sw_fail_on_error(&LogInfo); // exit test program if unexpected error
-
-    EXPECT_GT(
-        SW_Run.SiteSim.soilBulk_density[0], SW_Run.SiteSim.soilMatric_density[0]
-    );
-
-
-    // Inputs represent bulk density
-    SW_Run.SiteIn.type_soilDensityInput = SW_BULK;
-    SW_Run.RunIn.SoilRunIn.fractionVolBulk_gravel[0] = fcoarse;
-    SW_SIT_init_run(
-        &SW_Run.VegProdIn,
-        &SW_Run.SiteIn,
-        &SW_Run.SiteSim,
-        &SW_Run.RunIn.SoilRunIn,
-        SW_Run.VegProdIn.veg,
-        SW_Run.RunIn.SiteRunIn.n_layers,
-        &LogInfo
-    );
-    sw_fail_on_error(&LogInfo); // exit test program if unexpected error
-
-    EXPECT_GT(
-        SW_Run.SiteSim.soilBulk_density[0], SW_Run.SiteSim.soilMatric_density[0]
-    );
-}
-
-// Test that bulk and matric soil density fail
-TEST(SiteTest, SiteSoilDensityTooLowDeathTest) {
-    LOG_INFO LogInfo;
-    // Initialize logs and silence warn/error reporting
-    sw_init_logs(NULL, &LogInfo);
-
-    // Create an error if bulk density too low for coarse fragments
-    calculate_soilMatricDensity(1.65, 0.7, &LogInfo);
-    // expect error: don't exit test program via `sw_fail_on_error(&LogInfo)`
-
-    // Detect failure by error message
-    EXPECT_THAT(LogInfo.errorMsg, HasSubstr("is lower than expected"));
-}
-
-TEST_F(SiteFixtureTest, SiteSoilDensityMissingDeathTest) {
-    // Create an error if type_soilDensityInput not implemented
-
-    SW_Run.SiteIn.type_soilDensityInput = SW_MISSING;
-
-    SW_SIT_init_run(
-        &SW_Run.VegProdIn,
-        &SW_Run.SiteIn,
-        &SW_Run.SiteSim,
-        &SW_Run.RunIn.SoilRunIn,
-        SW_Run.VegProdIn.veg,
-        SW_Run.RunIn.SiteRunIn.n_layers,
-        &LogInfo
-    );
-
-    // Detect failure by error message
-    EXPECT_THAT(
-        LogInfo.errorMsg, HasSubstr("Soil density type not recognized")
-    );
-}
-} // namespace
+#include "include/generic.h"             // for Bool, swFALSE
+#include "include/SW_datastructs.h"      // for LOG_INFO
+#include "include/SW_Defines.h"          // for SWRC_PARAM_NMAX, SW_MISSING
+#include "include/SW_Main_lib.h"         // for sw_fail_on_error, sw_init_logs
+#include "include/SW_Site.h"             // for SWRC_check_parameters, chec...
+#include "tests/gtests/sw_testhelpers.h" // for SiteFixtureTest, length
+#include "gmock/gmock.h"                 // for HasSubstr, MakePredicateFor...
+#include "gtest/gtest.h"                 // for Test, EXPECT_FALSE, TestInf...
+#include <math.h>                        // for NAN
+#include <stdio.h>                       // for NULL
+#include <string.h>                      // for memset
+
+using ::testing::HasSubstr;
+
+namespace {
+// List SWRC Campbell1974: all PTFs
+const char *const ns_ptfca2C1974[] = {
+    "Campbell1974", "Cosby1984AndOthers", "Cosby1984"
+};
+
+// List SWRC vanGenuchten1980: all PTFs
+const char *const ns_ptfa2vG1980[] = {"vanGenuchten1980", "Rosetta3"};
+
+// List SWRC vanGenuchten1980: PTFs implemented in SOILWAT2
+const char *const ns_ptfc2vG1980[] = {"vanGenuchten1980"};
+
+// List SWRC FXW: all PTFs
+const char *const ns_ptfa2FXW[] = {"FXW", "neuroFX2021"};
+
+// List SWRC FXW: PTFs implemented in SOILWAT2
+const char *const ns_ptfc2FXW[] = {"FXW"};
+
+// Test pedotransfer functions
+TEST(SiteTest, SitePTFs) {
+    LOG_INFO LogInfo;
+    // Initialize logs and silence warn/error reporting
+    sw_init_logs(NULL, &LogInfo);
+
+    // inputs
+    double swrcp[SWRC_PARAM_NMAX];
+    double const sand = 0.33;
+    double const clay = 0.33;
+    double const gravel = 0.1;
+    double const bdensity = 1.4;
+    unsigned int swrc_type;
+    unsigned int k;
+
+
+    //--- Matching PTF-SWRC pairs
+    // (k starts at 1 because 0 holds the SWRC)
+
+    swrc_type = encode_str2swrc((char *) ns_ptfca2C1974[0], &LogInfo);
+    sw_fail_on_error(&LogInfo); // exit test program if unexpected error
+
+    for (k = 1; k < sw_length(ns_ptfca2C1974); k++) {
+        SWRC_PTF_estimate_parameters(
+            encode_str2ptf((char *) ns_ptfca2C1974[k]),
+            swrcp,
+            sand,
+            clay,
+            gravel,
+            bdensity,
+            &LogInfo
+        );
+        sw_fail_on_error(&LogInfo); // exit test program if unexpected error
+
+        EXPECT_TRUE((bool) SWRC_check_parameters(swrc_type, swrcp, &LogInfo));
+        sw_fail_on_error(&LogInfo); // exit test program if unexpected error
+    }
+
+    swrc_type = encode_str2swrc((char *) ns_ptfc2vG1980[0], &LogInfo);
+    sw_fail_on_error(&LogInfo); // exit test program if unexpected error
+
+    for (k = 1; k < sw_length(ns_ptfc2vG1980); k++) {
+        SWRC_PTF_estimate_parameters(
+            encode_str2ptf((char *) ns_ptfc2vG1980[k]),
+            swrcp,
+            sand,
+            clay,
+            gravel,
+            bdensity,
+            &LogInfo
+        );
+        sw_fail_on_error(&LogInfo); // exit test program if unexpected error
+
+        EXPECT_TRUE((bool) SWRC_check_parameters(swrc_type, swrcp, &LogInfo));
+        sw_fail_on_error(&LogInfo); // exit test program if unexpected error
+    }
+
+    swrc_type = encode_str2swrc((char *) ns_ptfc2FXW[0], &LogInfo);
+    sw_fail_on_error(&LogInfo); // exit test program if unexpected error
+
+    for (k = 1; k < sw_length(ns_ptfc2FXW); k++) {
+        SWRC_PTF_estimate_parameters(
+            encode_str2ptf((char *) ns_ptfc2FXW[k]),
+            swrcp,
+            sand,
+            clay,
+            gravel,
+            bdensity,
+            &LogInfo
+        );
+        sw_fail_on_error(&LogInfo); // exit test program if unexpected error
+
+        EXPECT_TRUE((bool) SWRC_check_parameters(swrc_type, swrcp, &LogInfo));
+        sw_fail_on_error(&LogInfo); // exit test program if unexpected error
+    }
+}
+
+// Test fatal failures of PTF estimation
+TEST(SiteTest, SitePTFsDeathTest) {
+    LOG_INFO LogInfo;
+    // Initialize logs and silence warn/error reporting
+    sw_init_logs(NULL, &LogInfo);
+
+    double swrcp[SWRC_PARAM_NMAX];
+    double const sand = 0.33;
+    double const clay = 0.33;
+    double const gravel = 0.1;
+    double const bdensity = 1.4;
+    unsigned int ptf_type;
+
+
+    //--- Test unimplemented PTF
+    ptf_type = N_PTFs + 1;
+
+    SWRC_PTF_estimate_parameters(
+        ptf_type, swrcp, sand, clay, gravel, bdensity, &LogInfo
+    );
+    // expect error: don't exit test program via `sw_fail_on_error(&LogInfo)`
+
+    // Detect failure by error message
+    EXPECT_THAT(
+        LogInfo.errorMsg, HasSubstr("PTF is not implemented in SOILWAT2")
+    );
+}
+
+// Test PTF-SWRC pairings
+TEST(SiteTest, SitePTF2SWRC) {
+    unsigned int k; // `sw_length()` returns "unsigned long"
+    Bool res = swFALSE;
+
+    for (k = 1; k < sw_length(ns_ptfca2C1974); k++) {
+        res = check_SWRC_vs_PTF(
+            (char *) ns_ptfca2C1974[0], (char *) ns_ptfca2C1974[k]
+        );
+        EXPECT_TRUE((bool) res);
+
+        res = check_SWRC_vs_PTF(
+            (char *) ns_ptfa2vG1980[0], (char *) ns_ptfca2C1974[k]
+        );
+        EXPECT_FALSE((bool) res);
+
+        res = check_SWRC_vs_PTF(
+            (char *) ns_ptfa2FXW[0], (char *) ns_ptfca2C1974[k]
+        );
+        EXPECT_FALSE((bool) res);
+    }
+
+    for (k = 1; k < sw_length(ns_ptfa2vG1980); k++) {
+        res = check_SWRC_vs_PTF(
+            (char *) ns_ptfa2vG1980[0], (char *) ns_ptfa2vG1980[k]
+        );
+        EXPECT_FALSE((bool) res);
+
+        res = check_SWRC_vs_PTF(
+            (char *) ns_ptfca2C1974[0], (char *) ns_ptfa2vG1980[k]
+        );
+        EXPECT_FALSE((bool) res);
+
+        res = check_SWRC_vs_PTF(
+            (char *) ns_ptfa2FXW[0], (char *) ns_ptfa2vG1980[k]
+        );
+        EXPECT_FALSE((bool) res);
+    }
+
+
+    for (k = 1; k < sw_length(ns_ptfa2FXW); k++) {
+        res =
+            check_SWRC_vs_PTF((char *) ns_ptfa2FXW[0], (char *) ns_ptfa2FXW[k]);
+        EXPECT_FALSE((bool) res);
+
+        res = check_SWRC_vs_PTF(
+            (char *) ns_ptfca2C1974[0], (char *) ns_ptfa2FXW[k]
+        );
+        EXPECT_FALSE((bool) res);
+
+        res = check_SWRC_vs_PTF(
+            (char *) ns_ptfa2vG1980[0], (char *) ns_ptfa2FXW[k]
+        );
+        EXPECT_FALSE((bool) res);
+    }
+}
+
+// Test fatal failures of SWRC parameter checks
+TEST(SiteTest, SiteSWRCpChecksDeathTest) {
+    LOG_INFO LogInfo;
+    // Initialize logs and silence warn/error reporting
+    sw_init_logs(NULL, &LogInfo);
+
+    // inputs
+    double swrcp[SWRC_PARAM_NMAX];
+    unsigned int swrc_type;
+
+
+    //--- Test unimplemented SWRC
+    swrc_type = N_SWRCs + 1;
+
+    SWRC_check_parameters(swrc_type, swrcp, &LogInfo);
+    // expect error: don't exit test program via `sw_fail_on_error(&LogInfo)`
+
+    // Detect failure by error message
+    EXPECT_THAT(LogInfo.errorMsg, HasSubstr("is not implemented"));
+}
+
+// Test nonfatal failures of SWRC parameter checks
+TEST(SiteTest, SiteSWRCpChecks) {
+    LOG_INFO LogInfo;
+    // Initialize logs and silence warn/error reporting
+    sw_init_logs(NULL, &LogInfo);
+
+    // inputs
+    double swrcp[SWRC_PARAM_NMAX];
+    double tmp;
+    unsigned int swrc_type;
+
+
+    //--- SWRC: Campbell1974
+    swrc_type = encode_str2swrc((char *) "Campbell1974", &LogInfo);
+    sw_fail_on_error(&LogInfo); // exit test program if unexpected error
+    memset(swrcp, 0, SWRC_PARAM_NMAX * sizeof(swrcp[0]));
+    swrcp[0] = 24.2159;
+    swrcp[1] = 0.4436;
+    swrcp[2] = 10.3860;
+    swrcp[3] = 14.14351;
+    EXPECT_TRUE((bool) SWRC_check_parameters(swrc_type, swrcp, &LogInfo));
+    sw_fail_on_error(&LogInfo); // exit test program if unexpected error
+
+    // Param1 = psi_sat (> 0)
+    tmp = swrcp[0];
+    swrcp[0] = NAN;
+    EXPECT_FALSE((bool) SWRC_check_parameters(swrc_type, swrcp, &LogInfo));
+    sw_fail_on_error(&LogInfo); // exit test program if unexpected error
+    swrcp[0] = -1.;
+    EXPECT_FALSE((bool) SWRC_check_parameters(swrc_type, swrcp, &LogInfo));
+    sw_fail_on_error(&LogInfo); // exit test program if unexpected error
+    swrcp[0] = tmp;
+
+    // Param2 = theta_sat (0-1)
+    tmp = swrcp[1];
+    swrcp[1] = -1.;
+    EXPECT_FALSE((bool) SWRC_check_parameters(swrc_type, swrcp, &LogInfo));
+    sw_fail_on_error(&LogInfo); // exit test program if unexpected error
+    swrcp[1] = 1.5;
+    EXPECT_FALSE((bool) SWRC_check_parameters(swrc_type, swrcp, &LogInfo));
+    sw_fail_on_error(&LogInfo); // exit test program if unexpected error
+    swrcp[1] = tmp;
+
+    // Param3 = beta (!= 0)
+    tmp = swrcp[2];
+    swrcp[2] = 0.;
+    EXPECT_FALSE((bool) SWRC_check_parameters(swrc_type, swrcp, &LogInfo));
+    sw_fail_on_error(&LogInfo); // exit test program if unexpected error
+    swrcp[2] = tmp;
+
+
+    //--- Fail SWRC: vanGenuchten1980
+    swrc_type = encode_str2swrc((char *) "vanGenuchten1980", &LogInfo);
+    sw_fail_on_error(&LogInfo); // exit test program if unexpected error
+    memset(swrcp, 0, SWRC_PARAM_NMAX * sizeof(swrcp[0]));
+    swrcp[0] = 0.1246;
+    swrcp[1] = 0.4445;
+    swrcp[2] = 0.0112;
+    swrcp[3] = 1.2673;
+    swrcp[4] = 7.7851;
+    EXPECT_TRUE((bool) SWRC_check_parameters(swrc_type, swrcp, &LogInfo));
+    sw_fail_on_error(&LogInfo); // exit test program if unexpected error
+
+
+    // Param1 = theta_res (0-1)
+    tmp = swrcp[0];
+    swrcp[0] = NAN;
+    EXPECT_FALSE((bool) SWRC_check_parameters(swrc_type, swrcp, &LogInfo));
+    sw_fail_on_error(&LogInfo); // exit test program if unexpected error
+    swrcp[0] = -1.;
+    EXPECT_FALSE((bool) SWRC_check_parameters(swrc_type, swrcp, &LogInfo));
+    sw_fail_on_error(&LogInfo); // exit test program if unexpected error
+    swrcp[0] = 1.5;
+    EXPECT_FALSE((bool) SWRC_check_parameters(swrc_type, swrcp, &LogInfo));
+    sw_fail_on_error(&LogInfo); // exit test program if unexpected error
+    swrcp[0] = tmp;
+
+    // Param2 = theta_sat (0-1 & > theta_res)
+    tmp = swrcp[1];
+    swrcp[1] = -1.;
+    EXPECT_FALSE((bool) SWRC_check_parameters(swrc_type, swrcp, &LogInfo));
+    sw_fail_on_error(&LogInfo); // exit test program if unexpected error
+    swrcp[1] = 1.5;
+    EXPECT_FALSE((bool) SWRC_check_parameters(swrc_type, swrcp, &LogInfo));
+    sw_fail_on_error(&LogInfo); // exit test program if unexpected error
+    swrcp[1] = 0.5 * swrcp[0];
+    EXPECT_FALSE((bool) SWRC_check_parameters(swrc_type, swrcp, &LogInfo));
+    sw_fail_on_error(&LogInfo); // exit test program if unexpected error
+    swrcp[1] = tmp;
+
+    // Param3 = alpha (> 0)
+    tmp = swrcp[2];
+    swrcp[2] = 0.;
+    EXPECT_FALSE((bool) SWRC_check_parameters(swrc_type, swrcp, &LogInfo));
+    sw_fail_on_error(&LogInfo); // exit test program if unexpected error
+    swrcp[2] = tmp;
+
+    // Param4 = n (> 1)
+    tmp = swrcp[3];
+    swrcp[3] = 1.;
+    EXPECT_FALSE((bool) SWRC_check_parameters(swrc_type, swrcp, &LogInfo));
+    sw_fail_on_error(&LogInfo); // exit test program if unexpected error
+    swrcp[3] = tmp;
+
+
+    //--- Fail SWRC: FXW
+    swrc_type = encode_str2swrc((char *) "FXW", &LogInfo);
+    sw_fail_on_error(&LogInfo); // exit test program if unexpected error
+    memset(swrcp, 0, SWRC_PARAM_NMAX * sizeof(swrcp[0]));
+    swrcp[0] = 0.437461;
+    swrcp[1] = 0.050757;
+    swrcp[2] = 1.247689;
+    swrcp[3] = 0.308681;
+    swrcp[4] = 22.985379;
+    swrcp[5] = 2.697338;
+    EXPECT_TRUE((bool) SWRC_check_parameters(swrc_type, swrcp, &LogInfo));
+    sw_fail_on_error(&LogInfo); // exit test program if unexpected error
+
+
+    // Param1 = theta_sat (0-1)
+    tmp = swrcp[0];
+    swrcp[0] = NAN;
+    EXPECT_FALSE((bool) SWRC_check_parameters(swrc_type, swrcp, &LogInfo));
+    sw_fail_on_error(&LogInfo); // exit test program if unexpected error
+    swrcp[0] = -1.;
+    EXPECT_FALSE((bool) SWRC_check_parameters(swrc_type, swrcp, &LogInfo));
+    sw_fail_on_error(&LogInfo); // exit test program if unexpected error
+    swrcp[0] = 1.5;
+    EXPECT_FALSE((bool) SWRC_check_parameters(swrc_type, swrcp, &LogInfo));
+    sw_fail_on_error(&LogInfo); // exit test program if unexpected error
+    swrcp[0] = tmp;
+
+    // Param2 = alpha (> 0)
+    tmp = swrcp[1];
+    swrcp[1] = 0.;
+    EXPECT_FALSE((bool) SWRC_check_parameters(swrc_type, swrcp, &LogInfo));
+    sw_fail_on_error(&LogInfo); // exit test program if unexpected error
+    swrcp[1] = tmp;
+
+    // Param3 = n (> 1)
+    tmp = swrcp[2];
+    swrcp[2] = 1.;
+    EXPECT_FALSE((bool) SWRC_check_parameters(swrc_type, swrcp, &LogInfo));
+    sw_fail_on_error(&LogInfo); // exit test program if unexpected error
+    swrcp[2] = tmp;
+
+    // Param4 = m (> 0)
+    tmp = swrcp[3];
+    swrcp[3] = 0.;
+    EXPECT_FALSE((bool) SWRC_check_parameters(swrc_type, swrcp, &LogInfo));
+    sw_fail_on_error(&LogInfo); // exit test program if unexpected error
+    swrcp[3] = tmp;
+
+    // Param5 = Ksat (> 0)
+    tmp = swrcp[4];
+    swrcp[4] = 0.;
+    EXPECT_FALSE((bool) SWRC_check_parameters(swrc_type, swrcp, &LogInfo));
+    sw_fail_on_error(&LogInfo); // exit test program if unexpected error
+    swrcp[4] = tmp;
+
+    // Param6 = L (> 0)
+    tmp = swrcp[5];
+    swrcp[5] = 0.;
+    EXPECT_FALSE((bool) SWRC_check_parameters(swrc_type, swrcp, &LogInfo));
+    sw_fail_on_error(&LogInfo); // exit test program if unexpected error
+    swrcp[5] = tmp;
+}
+
+// Test 'SWRC_bulkSoilParameters'
+TEST(SiteTest, SWRCBulkSoilParameters) {
+    double swrcp[SWRC_PARAM_NMAX];
+    double swrcpMin[SWRC_PARAM_NMAX];
+    double swrcpOrg[2][SWRC_PARAM_NMAX];
+    double fom;
+    const double depthSapric = 50.;
+    double depthT = 0.;
+    double depthB = 10.;
+
+    unsigned int k;
+    const unsigned int swrc_type = 1;
+
+    // Initialize swrcps
+    for (k = 0; k < SWRC_PARAM_NMAX; k++) {
+        swrcpMin[k] = 1.;
+        swrcpOrg[0][k] = 10.;
+        swrcpOrg[1][k] = 20.;
+    }
+
+    // Expect swrcp = mineral if organic matter is 0
+    fom = 0.;
+    SWRC_bulkSoilParameters(
+        swrc_type, swrcp, swrcpMin, swrcpOrg, fom, depthSapric, depthT, depthB
+    );
+
+    for (k = 0; k < SWRC_PARAM_NMAX; k++) {
+        EXPECT_DOUBLE_EQ(swrcp[k], swrcpMin[k]);
+    }
+
+    // Expect swrcp = fibric if organic matter is 1 and layer at surface
+    fom = 1.;
+    depthT = 0.;
+    depthB = 0.;
+    SWRC_bulkSoilParameters(
+        swrc_type, swrcp, swrcpMin, swrcpOrg, fom, depthSapric, depthT, depthB
+    );
+
+    for (k = 0; k < SWRC_PARAM_NMAX; k++) {
+        EXPECT_DOUBLE_EQ(swrcp[k], swrcpOrg[0][k]);
+    }
+
+    // Expect fibric < swrcp < sapric if organic matter is 1 and layer medium
+    fom = 1.;
+    depthT = depthSapric / 4.;
+    depthB = depthT + depthSapric / 4.;
+    SWRC_bulkSoilParameters(
+        swrc_type, swrcp, swrcpMin, swrcpOrg, fom, depthSapric, depthT, depthB
+    );
+
+    for (k = 0; k < SWRC_PARAM_NMAX; k++) {
+        EXPECT_GT(swrcp[k], swrcpOrg[0][k]);
+        EXPECT_LT(swrcp[k], swrcpOrg[1][k]);
+    }
+
+    // Expect swrcp = sapric if organic matter is 1 and layer is at depth
+    fom = 1.;
+    depthT = depthSapric;
+    depthB = depthT + 10.;
+    SWRC_bulkSoilParameters(
+        swrc_type, swrcp, swrcpMin, swrcpOrg, fom, depthSapric, depthT, depthB
+    );
+
+    for (k = 0; k < SWRC_PARAM_NMAX; k++) {
+        EXPECT_DOUBLE_EQ(swrcp[k], swrcpOrg[1][k]);
+    }
+
+    // Expect min < swrcp < fibric if organic matter is 0-1 and layer at surface
+    fom = 0.5;
+    depthT = 0.;
+    depthB = 0.;
+    SWRC_bulkSoilParameters(
+        swrc_type, swrcp, swrcpMin, swrcpOrg, fom, depthSapric, depthT, depthB
+    );
+
+    for (k = 0; k < SWRC_PARAM_NMAX; k++) {
+        EXPECT_GT(swrcp[k], swrcpMin[k]);
+        EXPECT_LT(swrcp[k], swrcpOrg[0][k]);
+    }
+}
+
+// Test 'PTF_RawlsBrakensiek1985'
+TEST(SiteTest, SitePTFRawlsBrakensiek1985) {
+    LOG_INFO LogInfo;
+    // Initialize logs and silence warn/error reporting
+    sw_init_logs(NULL, &LogInfo);
+
+    // declare mock INPUTS
+    double theta_min;
+    double clay = 0.1;
+    double sand = 0.6;
+    const double fom = 0.;
+    double porosity = 0.4;
+    int k1;
+    int k2;
+    int k3;
+
+    //--- EXPECT SW_MISSING if soil texture is out of range
+    // within range: sand [0.05, 0.7], clay [0.05, 0.6], porosity [0.1, 1[
+    PTF_RawlsBrakensiek1985(&theta_min, 0., clay, fom, porosity, &LogInfo);
+    sw_fail_on_error(&LogInfo); // exit test program if unexpected error
+    EXPECT_DOUBLE_EQ(theta_min, SW_MISSING);
+
+    PTF_RawlsBrakensiek1985(&theta_min, 0.75, clay, fom, porosity, &LogInfo);
+    sw_fail_on_error(&LogInfo); // exit test program if unexpected error
+    EXPECT_DOUBLE_EQ(theta_min, SW_MISSING);
+
+    PTF_RawlsBrakensiek1985(&theta_min, sand, 0., fom, porosity, &LogInfo);
+    sw_fail_on_error(&LogInfo); // exit test program if unexpected error
+    EXPECT_DOUBLE_EQ(theta_min, SW_MISSING);
+
+    PTF_RawlsBrakensiek1985(&theta_min, sand, 0.65, fom, porosity, &LogInfo);
+    sw_fail_on_error(&LogInfo); // exit test program if unexpected error
+    EXPECT_DOUBLE_EQ(theta_min, SW_MISSING);
+
+    PTF_RawlsBrakensiek1985(&theta_min, sand, clay, fom, 0., &LogInfo);
+    sw_fail_on_error(&LogInfo); // exit test program if unexpected error
+    EXPECT_DOUBLE_EQ(theta_min, SW_MISSING);
+
+    PTF_RawlsBrakensiek1985(&theta_min, sand, clay, fom, 1., &LogInfo);
+    sw_fail_on_error(&LogInfo); // exit test program if unexpected error
+    EXPECT_DOUBLE_EQ(theta_min, SW_MISSING);
+
+
+    // Check that `theta_min` is reasonable over ranges of soil properties
+    for (k1 = 0; k1 <= 5; k1++) {
+        sand = 0.05 + (double) k1 / 5. * (0.7 - 0.05);
+
+        for (k2 = 0; k2 <= 5; k2++) {
+            clay = 0.05 + (double) k2 / 5. * (0.6 - 0.05);
+
+            for (k3 = 0; k3 <= 5; k3++) {
+                porosity = 0.1 + (double) k3 / 5. * (0.99 - 0.1);
+
+                PTF_RawlsBrakensiek1985(
+                    &theta_min, sand, clay, fom, porosity, &LogInfo
+                );
+                // exit test program if unexpected error
+                sw_fail_on_error(&LogInfo);
+
+                EXPECT_GE(theta_min, 0.);
+                EXPECT_LT(theta_min, porosity);
+            }
+        }
+    }
+
+    // Expect theta_min = 0 if sand = 0.4, clay = 0.5, fom = 0., porosity = 0.1
+    PTF_RawlsBrakensiek1985(&theta_min, 0.4, 0.5, 0.0, 0.1, &LogInfo);
+    sw_fail_on_error(&LogInfo); // exit test program if unexpected error
+    EXPECT_DOUBLE_EQ(theta_min, 0);
+}
+
+// Test that `SW_SIT_init_run` fails on bad soil inputs
+TEST_F(SiteFixtureTest, SiteSoilEvaporationParametersDeathTest) {
+
+    // Check error for bad bare-soil evaporation coefficient (should be [0-1])
+
+    SW_Run.RunIn.SoilRunIn.evap_coeff[0] = -0.5;
+
+    SW_SIT_init_run(
+        &SW_Run.VegProdIn,
+        &SW_Run.SiteIn,
+        &SW_Run.SiteSim,
+        &SW_Run.RunIn.SoilRunIn,
+        SW_Run.VegProdIn.veg,
+        SW_Run.RunIn.SiteRunIn.n_layers,
+        &LogInfo
+    );
+    // expect error: don't exit test program via `sw_fail_on_error(&LogInfo)`
+
+    // Detect failure by error message
+    EXPECT_THAT(
+        LogInfo.errorMsg,
+        HasSubstr("'bare-soil evaporation coefficient' has an invalid value")
+    );
+}
+
+TEST_F(SiteFixtureTest, SiteSoilTranspirationParametersDeathTest) {
+
+    // Check error for bad transpiration coefficient (should be [0-1])
+
+    SW_Run.RunIn.SoilRunIn.transp_coeff[SW_GRASS][1] = 1.5;
+    SW_SIT_init_run(
+        &SW_Run.VegProdIn,
+        &SW_Run.SiteIn,
+        &SW_Run.SiteSim,
+        &SW_Run.RunIn.SoilRunIn,
+        SW_Run.VegProdIn.veg,
+        SW_Run.RunIn.SiteRunIn.n_layers,
+        &LogInfo
+    );
+    // expect error: don't exit test program via `sw_fail_on_error(&LogInfo)`
+
+    // Detect failure by error message
+    EXPECT_THAT(
+        LogInfo.errorMsg,
+        HasSubstr("'transpiration coefficient' has an invalid value")
+    );
+}
+
+// Test that soil transpiration regions are derived well
+TEST_F(SiteFixtureTest, SiteSoilTranspirationRegions) {
+    /* Notes:
+        - SW_Site.n_layers is base1
+        - TranspRgnBounds is base1
+    */
+
+    LyrIndex i;
+    LyrIndex nRegions;
+    LyrIndex expectedNRegions;
+    const LyrIndex expectedTranspRgnBounds[MAX_TRANSP_REGIONS] = {3, 5, 8, 999};
+    double soildepth[MAX_LAYERS] = {0};
+    double sd = 0;
+
+    // Quickly calculate soil depth for current region as output information
+    for (i = 0; i < SW_Run.RunIn.SiteRunIn.n_layers; i++) {
+        sd += SW_Run.RunIn.SoilRunIn.width[i];
+        soildepth[i] = sd;
+    }
+
+
+    for (i = 0; i < MAX_TRANSP_REGIONS; ++i) {
+        EXPECT_EQ(expectedTranspRgnBounds[i], SW_Run.SiteSim.TranspRgnBounds[i])
+            << "for default transpiration region = " << i + 1
+            << " at a soil depth of "
+            << soildepth[SW_Run.SiteSim.TranspRgnBounds[i]] << " cm";
+    }
+
+
+    // Check that "default" values do not change region bounds
+    nRegions = 3;
+    expectedNRegions = 3;
+    double regionLowerBounds1[] = {20., 40., 100.};
+    derive_TranspRgnBounds(
+        &SW_Run.SiteSim.n_transp_rgn,
+        SW_Run.SiteSim.TranspRgnBounds,
+        nRegions,
+        regionLowerBounds1,
+        SW_Run.RunIn.SiteRunIn.n_layers,
+        SW_Run.RunIn.SoilRunIn.width,
+        SW_Run.RunIn.SoilRunIn.transp_coeff,
+        &LogInfo
+    );
+    sw_fail_on_error(&LogInfo); // exit test program if unexpected error
+
+    for (i = 0; i < SW_Run.SiteSim.n_transp_rgn; ++i) {
+        EXPECT_EQ(expectedTranspRgnBounds[i], SW_Run.SiteSim.TranspRgnBounds[i])
+            << "for transpiration region = " << i + 1 << " at a soil depth of "
+            << soildepth[SW_Run.SiteSim.TranspRgnBounds[i]] << " cm";
+    }
+
+    EXPECT_EQ(SW_Run.SiteSim.n_transp_rgn, expectedNRegions);
+
+
+    // Check that setting one region for all soil layers works
+    nRegions = 1;
+    expectedNRegions = 1;
+    const LyrIndex expectedTranspRgnBounds2[] = {SW_Run.RunIn.SiteRunIn.n_layers};
+    double regionLowerBounds2[] = {100.};
+
+    derive_TranspRgnBounds(
+        &SW_Run.SiteSim.n_transp_rgn,
+        SW_Run.SiteSim.TranspRgnBounds,
+        nRegions,
+        regionLowerBounds2,
+        SW_Run.RunIn.SiteRunIn.n_layers,
+        SW_Run.RunIn.SoilRunIn.width,
+        SW_Run.RunIn.SoilRunIn.transp_coeff,
+        &LogInfo
+    );
+    sw_fail_on_error(&LogInfo); // exit test program if unexpected error
+
+    for (i = 0; i < SW_Run.SiteSim.n_transp_rgn; ++i) {
+        EXPECT_EQ(
+            expectedTranspRgnBounds2[i], SW_Run.SiteSim.TranspRgnBounds[i]
+        ) << "for a single transpiration region across all soil layers";
+    }
+
+    EXPECT_EQ(SW_Run.SiteSim.n_transp_rgn, expectedNRegions);
+
+
+    // Check that setting one region for one soil layer works
+    nRegions = 1;
+    expectedNRegions = 1;
+    const LyrIndex expectedTranspRgnBounds3[] = {1};
+    double regionLowerBounds3[] = {SW_Run.RunIn.SoilRunIn.width[0]};
+
+    derive_TranspRgnBounds(
+        &SW_Run.SiteSim.n_transp_rgn,
+        SW_Run.SiteSim.TranspRgnBounds,
+        nRegions,
+        regionLowerBounds3,
+        SW_Run.RunIn.SiteRunIn.n_layers,
+        SW_Run.RunIn.SoilRunIn.width,
+        SW_Run.RunIn.SoilRunIn.transp_coeff,
+        &LogInfo
+    );
+    sw_fail_on_error(&LogInfo); // exit test program if unexpected error
+
+    for (i = 0; i < SW_Run.SiteSim.n_transp_rgn; ++i) {
+        EXPECT_EQ(
+            expectedTranspRgnBounds3[i], SW_Run.SiteSim.TranspRgnBounds[i]
+        ) << "for a single transpiration region for the shallowest soil layer";
+    }
+
+    EXPECT_EQ(SW_Run.SiteSim.n_transp_rgn, expectedNRegions);
+
+
+    // Check that setting the maximal number of regions works
+    nRegions = MAX_TRANSP_REGIONS;
+    expectedNRegions = MAX_TRANSP_REGIONS;
+    double *regionLowerBounds4 = new double[nRegions];
+    // Example: one region each for the topmost soil layers
+    sd = 0.;
+    for (i = 0; i < nRegions; ++i) {
+        sd += SW_Run.RunIn.SoilRunIn.width[i];
+        regionLowerBounds4[i] = sd;
+    }
+
+    derive_TranspRgnBounds(
+        &SW_Run.SiteSim.n_transp_rgn,
+        SW_Run.SiteSim.TranspRgnBounds,
+        nRegions,
+        regionLowerBounds4,
+        SW_Run.RunIn.SiteRunIn.n_layers,
+        SW_Run.RunIn.SoilRunIn.width,
+        SW_Run.RunIn.SoilRunIn.transp_coeff,
+        &LogInfo
+    );
+    sw_fail_on_error(&LogInfo); // exit test program if unexpected error
+
+    for (i = 0; i < SW_Run.SiteSim.n_transp_rgn; ++i) {
+        EXPECT_EQ(i + 1, SW_Run.SiteSim.TranspRgnBounds[i])
+            << "for transpiration region for the " << i + 1 << "-th soil layer";
+    }
+
+    EXPECT_EQ(SW_Run.SiteSim.n_transp_rgn, expectedNRegions);
+
+
+    // Check region assignment of deeper soil layers
+    nRegions = 4;
+    expectedNRegions = 3;
+    const LyrIndex expectedTranspRgnBounds5[] = {3, 5, 8};
+    double regionLowerBounds5[] = {25., 45., 150., 200.};
+
+    derive_TranspRgnBounds(
+        &SW_Run.SiteSim.n_transp_rgn,
+        SW_Run.SiteSim.TranspRgnBounds,
+        nRegions,
+        regionLowerBounds5,
+        SW_Run.RunIn.SiteRunIn.n_layers,
+        SW_Run.RunIn.SoilRunIn.width,
+        SW_Run.RunIn.SoilRunIn.transp_coeff,
+        &LogInfo
+    );
+    sw_fail_on_error(&LogInfo); // exit test program if unexpected error
+
+    for (i = 0; i < SW_Run.SiteSim.n_transp_rgn; ++i) {
+        EXPECT_EQ(
+            expectedTranspRgnBounds5[i], SW_Run.SiteSim.TranspRgnBounds[i]
+        ) << "for transpiration region = "
+          << i + 1 << " at a soil depth of "
+          << soildepth[SW_Run.SiteSim.TranspRgnBounds[i]] << " cm";
+    }
+
+    EXPECT_EQ(SW_Run.SiteSim.n_transp_rgn, expectedNRegions);
+
+    delete[] regionLowerBounds4;
+}
+
+// Test bulk and matric soil density functionality
+TEST(SiteTest, SiteSoilDensity) {
+    LOG_INFO LogInfo;
+    // Initialize logs and silence warn/error reporting
+    sw_init_logs(NULL, &LogInfo);
+
+    double const soildensity = 1.4;
+    double const fcoarse = 0.1;
+
+
+    // Check that matric density is zero if coarse fragments is 100%
+    EXPECT_DOUBLE_EQ(
+        calculate_soilMatricDensity(soildensity, 1., &LogInfo), 0.
+    );
+    sw_fail_on_error(&LogInfo); // exit test program if unexpected error
+
+
+    // Check that bulk and matric soil density are equal if no coarse fragments
+    EXPECT_DOUBLE_EQ(
+        calculate_soilBulkDensity(soildensity, 0.),
+        calculate_soilMatricDensity(soildensity, 0., &LogInfo)
+    );
+    sw_fail_on_error(&LogInfo); // exit test program if unexpected error
+
+
+    // Check that bulk and matric density calculations are inverse to each other
+    EXPECT_DOUBLE_EQ(
+        calculate_soilBulkDensity(
+            calculate_soilMatricDensity(soildensity, fcoarse, &LogInfo), fcoarse
+        ),
+        soildensity
+    );
+    sw_fail_on_error(&LogInfo); // exit test program if unexpected error
+
+    EXPECT_DOUBLE_EQ(
+        calculate_soilMatricDensity(
+            calculate_soilBulkDensity(soildensity, fcoarse), fcoarse, &LogInfo
+        ),
+        soildensity
+    );
+    sw_fail_on_error(&LogInfo); // exit test program if unexpected error
+
+
+    // Check that bulk density is larger than matric density if coarse fragments
+    EXPECT_GT(calculate_soilBulkDensity(soildensity, fcoarse), soildensity);
+}
+
+TEST_F(SiteFixtureTest, SiteSoilDensityTypes) {
+    double const fcoarse = 0.1;
+
+    // Inputs represent matric density
+    SW_Run.SiteIn.type_soilDensityInput = SW_MATRIC;
+    SW_Run.RunIn.SoilRunIn.fractionVolBulk_gravel[0] = fcoarse;
+    SW_SIT_init_run(
+        &SW_Run.VegProdIn,
+        &SW_Run.SiteIn,
+        &SW_Run.SiteSim,
+        &SW_Run.RunIn.SoilRunIn,
+        SW_Run.VegProdIn.veg,
+        SW_Run.RunIn.SiteRunIn.n_layers,
+        &LogInfo
+    );
+    sw_fail_on_error(&LogInfo); // exit test program if unexpected error
+
+    EXPECT_GT(
+        SW_Run.SiteSim.soilBulk_density[0], SW_Run.SiteSim.soilMatric_density[0]
+    );
+
+
+    // Inputs represent bulk density
+    SW_Run.SiteIn.type_soilDensityInput = SW_BULK;
+    SW_Run.RunIn.SoilRunIn.fractionVolBulk_gravel[0] = fcoarse;
+    SW_SIT_init_run(
+        &SW_Run.VegProdIn,
+        &SW_Run.SiteIn,
+        &SW_Run.SiteSim,
+        &SW_Run.RunIn.SoilRunIn,
+        SW_Run.VegProdIn.veg,
+        SW_Run.RunIn.SiteRunIn.n_layers,
+        &LogInfo
+    );
+    sw_fail_on_error(&LogInfo); // exit test program if unexpected error
+
+    EXPECT_GT(
+        SW_Run.SiteSim.soilBulk_density[0], SW_Run.SiteSim.soilMatric_density[0]
+    );
+}
+
+// Test that bulk and matric soil density fail
+TEST(SiteTest, SiteSoilDensityTooLowDeathTest) {
+    LOG_INFO LogInfo;
+    // Initialize logs and silence warn/error reporting
+    sw_init_logs(NULL, &LogInfo);
+
+    // Create an error if bulk density too low for coarse fragments
+    calculate_soilMatricDensity(1.65, 0.7, &LogInfo);
+    // expect error: don't exit test program via `sw_fail_on_error(&LogInfo)`
+
+    // Detect failure by error message
+    EXPECT_THAT(LogInfo.errorMsg, HasSubstr("is lower than expected"));
+}
+
+TEST_F(SiteFixtureTest, SiteSoilDensityMissingDeathTest) {
+    // Create an error if type_soilDensityInput not implemented
+
+    SW_Run.SiteIn.type_soilDensityInput = SW_MISSING;
+
+    SW_SIT_init_run(
+        &SW_Run.VegProdIn,
+        &SW_Run.SiteIn,
+        &SW_Run.SiteSim,
+        &SW_Run.RunIn.SoilRunIn,
+        SW_Run.VegProdIn.veg,
+        SW_Run.RunIn.SiteRunIn.n_layers,
+        &LogInfo
+    );
+
+    // Detect failure by error message
+    EXPECT_THAT(
+        LogInfo.errorMsg, HasSubstr("Soil density type not recognized")
+    );
+}
+} // namespace