--- conflicted
+++ resolved
@@ -17,12 +17,6 @@
 StartDoy  1                     # First day of first year
 EndDoy    365                   # Last day of last year (365 is equivalent to 366)
 
-<<<<<<< HEAD
-SpinupMode      1               # Mode ( 1: repeated random resample; 2: sequence of m years ), default = 1
-SpinupScope     1               # Scope ( N ): use first N years of simulation, default = 1
-SpinupDuration  0               # Duration ( M ): sample M years of the first N years (no spinup: M = 0), default = 0
-SpinupSeed      11              # Seed for randomly generating years for mode 1, default = 11
-=======
 # Bounding box information
 crs_bbox WGS84  # Supported:
                 # Geographic - "Absent", "WGS84", "WGS 84", "EPSG:4326", "WGS_1984", "World Geodetic System 1984"
@@ -31,4 +25,9 @@
 ymin_bbox 39.59
 xmax_bbox -105.58
 ymax_bbox 39.59
->>>>>>> 07ba5343
+
+# Spinup
+SpinupMode      1               # Mode ( 1: repeated random resample; 2: sequence of m years ), default = 1
+SpinupScope     1               # Scope ( N ): use first N years of simulation, default = 1
+SpinupDuration  0               # Duration ( M ): sample M years of the first N years (no spinup: M = 0), default = 0
+SpinupSeed      11              # Seed for randomly generating years for mode 1, default = 11